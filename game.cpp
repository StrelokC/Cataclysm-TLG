--- conflicted
+++ resolved
@@ -2444,12 +2444,8 @@
   add_msg("Your body is cold.");
   u.add_disease(DI_COLD, abs(warmth), this);
  } else if (warmth >= 12) {
-<<<<<<< HEAD
-  add_msg("Your body is too hot.");
-=======
 /*
   add_msg("Your body is too hot."); 
->>>>>>> 5418c206
   u.add_disease(DI_HOT, warmth * 2, this);
 */
  }
