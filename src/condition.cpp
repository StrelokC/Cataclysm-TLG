#include "condition.h"

#include <climits>
#include <cstddef>
#include <functional>
#include <map>
#include <memory>
#include <new>
#include <optional>
#include <set>
#include <string>
#include <unordered_map>
#include <unordered_set>
#include <utility>
#include <vector>

#include "action.h"
#include "avatar.h"
#include "calendar.h"
#include "cata_utility.h"
#include "character.h"
#include "coordinates.h"
#include "dialogue.h"
#include "debug.h"
#include "enum_conversions.h"
#include "field.h"
#include "flag.h"
#include "game.h"
#include "generic_factory.h"
#include "global_vars.h"
#include "item.h"
#include "item_category.h"
#include "json.h"
#include "kill_tracker.h"
#include "line.h"
#include "map.h"
#include "mapdata.h"
#include "martialarts.h"
#include "math_parser.h"
#include "math_parser_shim.h"
#include "mission.h"
#include "mtype.h"
#include "mutation.h"
#include "npc.h"
#include "overmap.h"
#include "overmapbuffer.h"
#include "point.h"
#include "popup.h"
#include "profession.h"
#include "ranged.h"
#include "recipe_groups.h"
#include "talker.h"
#include "type_id.h"
#include "units.h"
#include "vehicle.h"
#include "vpart_position.h"
#include "widget.h"
#include "worldfactory.h"

class basecamp;
class recipe;

static const efftype_id effect_currently_busy( "currently_busy" );

static const json_character_flag json_flag_MUTATION_THRESHOLD( "MUTATION_THRESHOLD" );

namespace
{
struct deferred_math {
    std::string str;
    bool assignment;
    std::shared_ptr<math_exp> exp;

    deferred_math( std::string_view str_, bool ass_ ) : str( str_ ), assignment( ass_ ),
        exp( std::make_shared<math_exp>() ) {}
};

struct condition_parser {
    using condition_func = conditional_t::func;
    using f_t = condition_func( * )( const JsonObject &, std::string_view );
    using f_t_beta = condition_func( * )( const JsonObject &, std::string_view, bool );
    using f_t_simple = condition_func( * )();
    using f_t_beta_simple = condition_func( * )( bool );

    condition_parser( std::string_view key_alpha_, jarg arg_, f_t f_ ) : key_alpha( key_alpha_ ),
        arg( arg_ ), f( f_ ) {}
    condition_parser( std::string_view key_alpha_, std::string_view key_beta_, jarg arg_,
                      f_t_beta f_ ) : key_alpha( key_alpha_ ), key_beta( key_beta_ ), arg( arg_ ), f_beta( f_ ) {
        has_beta = true;
    }
    condition_parser( std::string_view key_alpha_, f_t_simple f_ ) : key_alpha( key_alpha_ ),
        f_simple( f_ ) {}
    condition_parser( std::string_view key_alpha_, std::string_view key_beta_,
                      f_t_beta_simple f_ ) : key_alpha( key_alpha_ ), key_beta( key_beta_ ), f_beta_simple( f_ ) {
        has_beta = true;
    }

    bool check( const JsonObject &jo, bool beta = false ) const {
        std::string_view key = beta ? key_beta : key_alpha;
        if( ( ( arg & jarg::member ) && jo.has_member( key ) ) ||
            ( ( arg & jarg::object ) && jo.has_object( key ) ) ||
            ( ( arg & jarg::string ) && jo.has_string( key ) ) ||
            ( ( arg & jarg::array ) && jo.has_array( key ) ) ) {
            return true;
        }
        return false;
    }

    bool has_beta = false;
    std::string_view key_alpha;
    std::string_view key_beta;
    jarg arg;
    f_t f;
    f_t_beta f_beta;
    f_t_simple f_simple;
    f_t_beta_simple f_beta_simple;
};

std::queue<deferred_math> &get_deferred_math()
{
    static std::queue<deferred_math> dfr_math;
    return dfr_math;
}

std::shared_ptr<math_exp> &defer_math( std::string_view str, bool ass )
{
    get_deferred_math().emplace( str, ass );
    return get_deferred_math().back().exp;
}

}  // namespace

std::string get_talk_varname( const JsonObject &jo, std::string_view member,
                              bool check_value, dbl_or_var &default_val )
{
    if( check_value && !( jo.has_string( "value" ) ||
                          jo.has_array( "possible_values" ) ) ) {
        jo.throw_error( "invalid " + std::string( member ) + " condition in " + jo.str() );
    }
    const std::string &var_basename = jo.get_string( std::string( member ) );
    const std::string &type_var = jo.get_string( "type", "" );
    const std::string &var_context = jo.get_string( "context", "" );
    default_val = get_dbl_or_var( jo, "default", false );
    return "npctalk_var" + ( type_var.empty() ? "" : "_" + type_var ) + ( var_context.empty() ? "" : "_"
            + var_context ) + "_" + var_basename;
}

std::string get_talk_var_basename( const JsonObject &jo, std::string_view member,
                                   bool check_value )
{
    if( check_value && !( jo.has_string( "value" ) ||
                          jo.has_array( "possible_values" ) ) ) {
        jo.throw_error( "invalid " + std::string( member ) + " condition in " + jo.str() );
    }
    const std::string &var_basename = jo.get_string( std::string( member ) );
    return var_basename;
}

dbl_or_var_part get_dbl_or_var_part( const JsonValue &jv, std::string_view member, bool required,
                                     double default_val )
{
    dbl_or_var_part ret_val;
    if( jv.test_float() ) {
        ret_val.dbl_val = jv.get_float();
    } else if( jv.test_object() ) {
        JsonObject jo = jv.get_object();
        jo.allow_omitted_members();
        if( jo.has_array( "arithmetic" ) ) {
            talk_effect_fun_t arith;
            arith.set_arithmetic( jo, "arithmetic", true );
            ret_val.arithmetic_val = arith;
        } else if( jo.has_array( "math" ) ) {
            ret_val.math_val.emplace();
            ret_val.math_val->from_json( jo, "math", eoc_math::type_t::ret );
        } else {
            ret_val.var_val = read_var_info( jo );
        }
    } else if( required ) {
        jv.throw_error( "No valid value for " + std::string( member ) );
    } else {
        ret_val.dbl_val = default_val;
    }
    return ret_val;
}

dbl_or_var get_dbl_or_var( const JsonObject &jo, std::string_view member, bool required,
                           double default_val )
{
    dbl_or_var ret_val;
    if( jo.has_array( member ) ) {
        JsonArray ja = jo.get_array( member );
        ret_val.min = get_dbl_or_var_part( ja.next_value(), member );
        ret_val.max = get_dbl_or_var_part( ja.next_value(), member );
        ret_val.pair = true;
    } else if( required ) {
        ret_val.min = get_dbl_or_var_part( jo.get_member( member ), member, required, default_val );
    } else {
        if( jo.has_member( member ) ) {
            ret_val.min = get_dbl_or_var_part( jo.get_member( member ), member, required, default_val );
        } else {
            ret_val.min.dbl_val = default_val;
        }
    }
    return ret_val;
}

duration_or_var_part get_duration_or_var_part( const JsonValue &jv, const std::string_view &member,
        bool required, time_duration default_val )
{
    duration_or_var_part ret_val;
    if( jv.test_string() ) {
        if( jv.get_string() == "infinite" ) {
            ret_val.dur_val = time_duration::from_turns( calendar::INDEFINITELY_LONG );
        } else {
            ret_val.dur_val = read_from_json_string<time_duration>( jv, time_duration::units );
        }
    } else if( jv.test_int() ) {
        ret_val.dur_val = time_duration::from_turns( jv.get_float() );
    } else if( jv.test_object() ) {
        JsonObject jo = jv.get_object();
        jo.allow_omitted_members();
        if( jo.has_array( "arithmetic" ) ) {
            talk_effect_fun_t arith;
            arith.set_arithmetic( jo, "arithmetic", true );
            ret_val.arithmetic_val = arith;
        } else if( jo.has_array( "math" ) ) {
            ret_val.math_val.emplace();
            ret_val.math_val->from_json( jo, "math", eoc_math::type_t::ret );
        } else {
            ret_val.var_val = read_var_info( jo );
        }
    } else if( required ) {
        jv.throw_error( "No valid value for " + std::string( member ) );
    } else {
        ret_val.dur_val = default_val;
    }
    return ret_val;
}

duration_or_var get_duration_or_var( const JsonObject &jo, const std::string_view &member,
                                     bool required,
                                     time_duration default_val )
{
    duration_or_var ret_val;
    if( jo.has_array( member ) ) {
        JsonArray ja = jo.get_array( member );
        ret_val.min = get_duration_or_var_part( ja.next_value(), member );
        ret_val.max = get_duration_or_var_part( ja.next_value(), member );
        ret_val.pair = true;
    } else if( required ) {
        ret_val.min = get_duration_or_var_part( jo.get_member( member ), member, required, default_val );
    } else {
        if( jo.has_member( member ) ) {
            ret_val.min = get_duration_or_var_part( jo.get_member( member ), member, required, default_val );
        } else {
            ret_val.min.dur_val = default_val;
        }
    }
    return ret_val;
}

str_or_var get_str_or_var( const JsonValue &jv, std::string_view member, bool required,
                           std::string_view default_val )
{
    str_or_var ret_val;
    if( jv.test_string() ) {
        ret_val.str_val = jv.get_string();
    } else if( jv.test_object() ) {
        const JsonObject &jo = jv.get_object();
        if( jo.has_member( "mutator" ) ) {
            // if we have a mutator then process that here.
            ret_val.function = conditional_t::get_get_string( jo );
        } else {
            ret_val.var_val = read_var_info( jo );
            ret_val.default_val = default_val;
        }
    } else if( required ) {
        jv.throw_error( "No valid value for " + std::string( member ) );
    } else {
        ret_val.str_val = default_val;
    }
    return ret_val;
}

translation_or_var get_translation_or_var( const JsonValue &jv, std::string_view member,
        bool required, const translation &default_val )
{
    translation_or_var ret_val;
    translation str_val;
    if( jv.read( str_val ) ) {
        ret_val.str_val = str_val;
    } else if( jv.test_object() ) {
        const JsonObject &jo = jv.get_object();
        if( jo.has_member( "mutator" ) ) {
            // if we have a mutator then process that here.
            ret_val.function = conditional_t::get_get_translation( jo );
        } else {
            ret_val.var_val = read_var_info( jo );
            ret_val.default_val = default_val;
        }
    } else if( required ) {
        jv.throw_error( "No valid value for " + std::string( member ) );
    } else {
        ret_val.str_val = default_val;
    }
    return ret_val;
}

tripoint_abs_ms get_tripoint_from_var( std::optional<var_info> var, dialogue const &d )
{
    tripoint_abs_ms target_pos = get_map().getglobal( d.actor( false )->pos() );
    if( var.has_value() ) {
        std::string value = read_var_value( var.value(), d );
        if( !value.empty() ) {
            target_pos = tripoint_abs_ms( tripoint::from_string( value ) );
        }
    }
    return target_pos;
}

var_info read_var_info( const JsonObject &jo )
{
    std::string default_val;
    dbl_or_var empty;
    var_type type;
    std::string name;
    if( jo.has_string( "default_str" ) ) {
        default_val = jo.get_string( "default_str" );
    } else if( jo.has_string( "default" ) ) {
        default_val = std::to_string( to_turns<int>( read_from_json_string<time_duration>
                                      ( jo.get_member( "default" ), time_duration::units ) ) );
    } else if( jo.has_float( "default" ) ) {
        default_val = std::to_string( jo.get_float( "default" ) );
    }

    if( jo.has_string( "var_name" ) ) {
        const std::string &type_var = jo.get_string( "type", "" );
        const std::string &var_context = jo.get_string( "context", "" );
        name = "npctalk_var_" + type_var + ( type_var.empty() ? "" : "_" ) + var_context +
               ( var_context.empty() ? "" : "_" )
               + jo.get_string( "var_name" );
    }
    if( jo.has_member( "u_val" ) ) {
        type = var_type::u;
        if( name.empty() ) {
            name = get_talk_varname( jo, "u_val", false, empty );
        }
    } else if( jo.has_member( "npc_val" ) ) {
        type = var_type::npc;
        if( name.empty() ) {
            name = get_talk_varname( jo, "npc_val", false, empty );
        }
    } else if( jo.has_member( "global_val" ) ) {
        type = var_type::global;
        if( name.empty() ) {
            name = get_talk_varname( jo, "global_val", false, empty );
        }
    } else if( jo.has_member( "var_val" ) ) {
        type = var_type::var;
        if( name.empty() ) {
            name = get_talk_varname( jo, "var_val", false, empty );
        }
    } else if( jo.has_member( "context_val" ) ) {
        type = var_type::context;
        if( name.empty() ) {
            name = get_talk_varname( jo, "context_val", false, empty );
        }
    } else if( jo.has_member( "faction_val" ) ) {
        type = var_type::faction;
        if( name.empty() ) {
            name = get_talk_varname( jo, "faction_val", false, empty );
        }
    } else if( jo.has_member( "party_val" ) ) {
        type = var_type::party;
        if( name.empty() ) {
            name = get_talk_varname( jo, "party_val", false, empty );
        }
    } else {
        jo.throw_error( "Invalid variable type." );
    }
    return var_info( type, name, default_val );
}

void write_var_value( var_type type, const std::string &name, talker *talk, dialogue *d,
                      const std::string &value )
{
    global_variables &globvars = get_globals();
    std::string ret;
    var_info vinfo( var_type::global, "" );
    switch( type ) {
        case var_type::global:
            globvars.set_global_value( name, value );
            break;
        case var_type::var:
            ret = d->get_value( name );
            vinfo = process_variable( ret );
            write_var_value( vinfo.type, vinfo.name, talk, d, value );
            break;
        case var_type::u:
        case var_type::npc:
            talk->set_value( name, value );
            break;
        case var_type::faction:
            debugmsg( "Not implemented yet." );
            break;
        case var_type::party:
            debugmsg( "Not implemented yet." );
            break;
        case var_type::context:
            d->set_value( name, value );
            break;
        default:
            debugmsg( "Invalid type." );
            break;
    }
}

void write_var_value( var_type type, const std::string &name, talker *talk, dialogue *d,
                      double value )
{
    // NOLINTNEXTLINE(cata-translate-string-literal)
    write_var_value( type, name, talk, d, string_format( "%g", value ) );
}

static bodypart_id get_bp_from_str( const std::string &ctxt )
{
    bodypart_id bid = bodypart_str_id::NULL_ID();
    if( !ctxt.empty() ) {
        bid = bodypart_id( ctxt );
        if( !bid.is_valid() ) {
            bid = bodypart_str_id::NULL_ID();
        }
    }
    return bid;
}

void read_condition( const JsonObject &jo, const std::string &member_name,
                     conditional_t::func &condition, bool default_val )
{
    const auto null_function = [default_val]( dialogue const & ) {
        return default_val;
    };

    if( !jo.has_member( member_name ) ) {
        condition = null_function;
    } else if( jo.has_string( member_name ) ) {
        const std::string type = jo.get_string( member_name );
        conditional_t sub_condition( type );
        condition = [sub_condition]( dialogue & d ) {
            return sub_condition( d );
        };
    } else if( jo.has_object( member_name ) ) {
        JsonObject con_obj = jo.get_object( member_name );
        conditional_t sub_condition( con_obj );
        condition = [sub_condition]( dialogue & d ) {
            return sub_condition( d );
        };
    } else {
        jo.throw_error_at( member_name, "invalid condition syntax" );
    }
}

void finalize_conditions()
{
    std::queue<deferred_math> &dfr = get_deferred_math();
    while( !dfr.empty() ) {
        deferred_math &math = dfr.front();
        math.exp->parse( math.str, math.assignment );
        dfr.pop();
    }
}

static std::string get_string_from_input( const JsonArray &objects, int index )
{
    if( objects.has_string( index ) ) {
        std::string type = objects.get_string( index );
        if( type == "u" || type == "npc" ) {
            return type;
        }
    }
    dbl_or_var empty;
    JsonObject object = objects.get_object( index );
    if( object.has_string( "u_val" ) ) {
        return "u_" + get_talk_varname( object, "u_val", false, empty );
    } else if( object.has_string( "npc_val" ) ) {
        return "npc_" + get_talk_varname( object, "npc_val", false, empty );
    } else if( object.has_string( "global_val" ) ) {
        return "global_" + get_talk_varname( object, "global_val", false, empty );
    } else if( object.has_string( "context_val" ) ) {
        return "context_" + get_talk_varname( object, "context_val", false, empty );
    } else if( object.has_string( "faction_val" ) ) {
        return "faction_" + get_talk_varname( object, "faction_val", false, empty );
    } else if( object.has_string( "party_val" ) ) {
        return "party_" + get_talk_varname( object, "party_val", false, empty );
    }
    object.throw_error( "Invalid input type." );
    return "";
}

static tripoint_abs_ms get_tripoint_from_string( const std::string &type, dialogue const &d )
{
    if( type == "u" ) {
        return d.actor( false )->global_pos();
    } else if( type == "npc" ) {
        return d.actor( true )->global_pos();
    } else if( type.find( "u_" ) == 0 ) {
        var_info var = var_info( var_type::u, type.substr( 2, type.size() - 2 ) );
        return get_tripoint_from_var( var, d );
    } else if( type.find( "npc_" ) == 0 ) {
        var_info var = var_info( var_type::npc, type.substr( 4, type.size() - 4 ) );
        return get_tripoint_from_var( var, d );
    } else if( type.find( "global_" ) == 0 ) {
        var_info var = var_info( var_type::global, type.substr( 7, type.size() - 7 ) );
        return get_tripoint_from_var( var, d );
    } else if( type.find( "faction_" ) == 0 ) {
        var_info var = var_info( var_type::faction, type.substr( 8, type.size() - 8 ) );
        return get_tripoint_from_var( var, d );
    } else if( type.find( "party_" ) == 0 ) {
        var_info var = var_info( var_type::party, type.substr( 6, type.size() - 6 ) );
        return get_tripoint_from_var( var, d );
    } else if( type.find( "context_" ) == 0 ) {
        var_info var = var_info( var_type::context, type.substr( 8, type.size() - 8 ) );
        return get_tripoint_from_var( var, d );
    }
    return tripoint_abs_ms();
}


namespace conditional_fun
{
namespace
{

conditional_t::func f_has_any_trait( const JsonObject &jo, std::string_view member, bool is_npc )
{
    std::vector<str_or_var> traits_to_check;
    for( JsonValue jv : jo.get_array( member ) ) {
        traits_to_check.emplace_back( get_str_or_var( jv, member ) );
    }
    return [traits_to_check, is_npc]( dialogue const & d ) {
        const talker *actor = d.actor( is_npc );
        for( const str_or_var &trait : traits_to_check ) {
            if( actor->has_trait( trait_id( trait.evaluate( d ) ) ) ) {
                return true;
            }
        }
        return false;
    };
}

conditional_t::func f_has_trait( const JsonObject &jo, std::string_view member, bool is_npc )
{
    str_or_var trait_to_check = get_str_or_var( jo.get_member( member ), member, true );
    return [trait_to_check, is_npc]( dialogue const & d ) {
        return d.actor( is_npc )->has_trait( trait_id( trait_to_check.evaluate( d ) ) );
    };
}

conditional_t::func f_has_visible_trait( const JsonObject &jo, std::string_view member,
        bool is_npc )
{
    str_or_var trait_to_check = get_str_or_var( jo.get_member( member ), member, true );
    return [trait_to_check, is_npc]( dialogue const & d ) {
        const talker *observer = d.actor( !is_npc );
        const talker *observed = d.actor( is_npc );
        int visibility_cap = observer->get_character()->get_mutation_visibility_cap(
                                 observed->get_character() );
        bool observed_has = observed->has_trait( trait_id( trait_to_check.evaluate( d ) ) );
        const mutation_branch &mut_branch = trait_id( trait_to_check.evaluate( d ) ).obj();
        bool is_visible = mut_branch.visibility > 0 && mut_branch.visibility >= visibility_cap;
        return observed_has && is_visible;
    };
}

conditional_t::func f_has_martial_art( const JsonObject &jo, std::string_view member,
                                       bool is_npc )
{
    str_or_var style_to_check = get_str_or_var( jo.get_member( member ), member, true );
    return [style_to_check, is_npc]( dialogue const & d ) {
        return d.actor( is_npc )->knows_martial_art( matype_id( style_to_check.evaluate( d ) ) );
    };
}

conditional_t::func f_has_flag( const JsonObject &jo, std::string_view member,
                                bool is_npc )
{
    str_or_var trait_flag_to_check = get_str_or_var( jo.get_member( member ), member, true );
    return [trait_flag_to_check, is_npc]( dialogue const & d ) {
        const talker *actor = d.actor( is_npc );
        if( json_character_flag( trait_flag_to_check.evaluate( d ) ) == json_flag_MUTATION_THRESHOLD ) {
            return actor->crossed_threshold();
        }
        return actor->has_flag( json_character_flag( trait_flag_to_check.evaluate( d ) ) );
    };
}

conditional_t::func f_has_species( const JsonObject &jo, std::string_view member,
                                   bool is_npc )
{
    str_or_var species_to_check = get_str_or_var( jo.get_member( member ), member, true );
    return [species_to_check, is_npc]( dialogue const & d ) {
        const talker *actor = d.actor( is_npc );
        return actor->has_species( species_id( species_to_check.evaluate( d ) ) );
    };
}

conditional_t::func f_bodytype( const JsonObject &jo, std::string_view member,
                                bool is_npc )
{
    str_or_var bt_to_check = get_str_or_var( jo.get_member( member ), member, true );
    return [bt_to_check, is_npc]( dialogue const & d ) {
        const talker *actor = d.actor( is_npc );
        return actor->bodytype( bodytype_id( bt_to_check.evaluate( d ) ) );
    };
}

conditional_t::func f_has_activity( bool is_npc )
{
    return [is_npc]( dialogue const & d ) {
        return d.actor( is_npc )->has_activity();
    };
}

conditional_t::func f_has_activity( const JsonObject &, std::string_view, bool is_npc )
{
    return f_has_activity( is_npc );
}

conditional_t::func f_has_proficiency( const JsonObject &jo, std::string_view member,
                                       bool is_npc )
{
    str_or_var proficiency_to_check = get_str_or_var( jo.get_member( member ), member, true );
    return [proficiency_to_check, is_npc]( dialogue const & d ) {
        return d.actor( is_npc )->knows_proficiency( proficiency_id( proficiency_to_check.evaluate( d ) ) );
    };
}

conditional_t::func f_is_riding( bool is_npc )
{
    return [is_npc]( dialogue const & d ) {
        return d.actor( is_npc )->is_mounted();
    };
}

conditional_t::func f_is_riding( const JsonObject &, std::string_view, bool is_npc )
{
    return f_is_riding( is_npc );
}

conditional_t::func f_npc_has_class( const JsonObject &jo, std::string_view member,
                                     bool is_npc )
{
    str_or_var class_to_check = get_str_or_var( jo.get_member( member ), member, true );
    return [class_to_check, is_npc]( dialogue const & d ) {
        return d.actor( is_npc )->is_myclass( npc_class_id( class_to_check.evaluate( d ) ) );
    };
}

conditional_t::func f_u_has_mission( const JsonObject &jo, std::string_view member )
{
    str_or_var u_mission = get_str_or_var( jo.get_member( member ), member, true );
    return [u_mission]( dialogue const & d ) {
        for( mission *miss_it : get_avatar().get_active_missions() ) {
            if( miss_it->mission_id() == mission_type_id( u_mission.evaluate( d ) ) ) {
                return true;
            }
        }
        return false;
    };
}

conditional_t::func f_u_monsters_in_direction( const JsonObject &jo,
        std::string_view member )
{
    str_or_var dir = get_str_or_var( jo.get_member( member ), member, true );
    return [dir]( dialogue const & d ) {
        //This string_to_enum function is defined in widget.h. Should it be moved?
        const int card_dir = static_cast<int>( io::string_to_enum<cardinal_direction>( dir.evaluate(
                d ) ) );
        int monster_count = get_avatar().get_mon_visible().unique_mons[card_dir].size();
        return monster_count > 0;
    };
}

conditional_t::func f_u_safe_mode_trigger( const JsonObject &jo, std::string_view member )
{
    str_or_var dir = get_str_or_var( jo.get_member( member ), member, true );
    return [dir]( dialogue const & d ) {
        //This string_to_enum function is defined in widget.h. Should it be moved?
        const int card_dir = static_cast<int>( io::string_to_enum<cardinal_direction>( dir.evaluate(
                d ) ) );
        return get_avatar().get_mon_visible().dangerous[card_dir];
    };
}

conditional_t::func f_u_profession( const JsonObject &jo, std::string_view member )
{
    str_or_var u_profession = get_str_or_var( jo.get_member( member ), member, true );
    return [u_profession]( dialogue const & d ) {
        const profession *prof = get_player_character().get_profession();
        std::set<const profession *> hobbies = get_player_character().get_hobbies();
        if( prof->get_profession_id() == profession_id( u_profession.evaluate( d ) ) ) {
            return true;
        } else if( profession_id( u_profession.evaluate( d ) )->is_hobby() ) {
            for( const profession *hob : hobbies ) {
                if( hob->get_profession_id() == profession_id( u_profession.evaluate( d ) ) ) {
                    return true;
                }
                break;
            }
            return false;
        } else {
            return false;
        }
    };
}

conditional_t::func f_has_strength( const JsonObject &jo, std::string_view member,
                                    bool is_npc )
{
    dbl_or_var dov = get_dbl_or_var( jo, member );
    return [dov, is_npc]( dialogue & d ) {
        return d.actor( is_npc )->str_cur() >= dov.evaluate( d );
    };
}

conditional_t::func f_has_dexterity( const JsonObject &jo, std::string_view member,
                                     bool is_npc )
{
    dbl_or_var dov = get_dbl_or_var( jo, member );
    return [dov, is_npc]( dialogue & d ) {
        return d.actor( is_npc )->dex_cur() >= dov.evaluate( d );
    };
}

conditional_t::func f_has_intelligence( const JsonObject &jo, std::string_view member,
                                        bool is_npc )
{
    dbl_or_var dov = get_dbl_or_var( jo, member );
    return [dov, is_npc]( dialogue & d ) {
        return d.actor( is_npc )->int_cur() >= dov.evaluate( d );
    };
}

conditional_t::func f_has_perception( const JsonObject &jo, std::string_view member,
                                      bool is_npc )
{
    dbl_or_var dov = get_dbl_or_var( jo, member );
    return [dov, is_npc]( dialogue & d ) {
        return d.actor( is_npc )->per_cur() >= dov.evaluate( d );
    };
}

conditional_t::func f_has_hp( const JsonObject &jo, std::string_view member, bool is_npc )
{
    dbl_or_var dov = get_dbl_or_var( jo, member );
    std::optional<bodypart_id> bp;
    optional( jo, false, "bodypart", bp );
    return [dov, bp, is_npc]( dialogue & d ) {
        bodypart_id bid = bp.value_or( get_bp_from_str( d.reason ) );
        return d.actor( is_npc )->get_cur_hp( bid ) >= dov.evaluate( d );
    };
}

conditional_t::func f_has_part_temp( const JsonObject &jo, std::string_view member,
                                     bool is_npc )
{
    dbl_or_var dov = get_dbl_or_var( jo, member );
    std::optional<bodypart_id> bp;
    optional( jo, false, "bodypart", bp );
    return [dov, bp, is_npc]( dialogue & d ) {
        bodypart_id bid = bp.value_or( get_bp_from_str( d.reason ) );
        return units::to_legacy_bodypart_temp( d.actor( is_npc )->get_cur_part_temp(
                bid ) ) >= dov.evaluate( d );
    };
}

conditional_t::func f_is_wearing( const JsonObject &jo, std::string_view member,
                                  bool is_npc )
{
    str_or_var item_id = get_str_or_var( jo.get_member( member ), member, true );
    return [item_id, is_npc]( dialogue const & d ) {
        return d.actor( is_npc )->is_wearing( itype_id( item_id.evaluate( d ) ) );
    };
}

conditional_t::func f_has_item( const JsonObject &jo, std::string_view member, bool is_npc )
{
    str_or_var item_id = get_str_or_var( jo.get_member( member ), member, true );
    return [item_id, is_npc]( dialogue const & d ) {
        const talker *actor = d.actor( is_npc );
        return actor->charges_of( itype_id( item_id.evaluate( d ) ) ) > 0 ||
               actor->has_amount( itype_id( item_id.evaluate( d ) ), 1 );
    };
}

conditional_t::func f_has_items( const JsonObject &jo, const std::string_view member,
                                 bool is_npc )
{
    JsonObject has_items = jo.get_object( member );
    if( !has_items.has_member( "item" ) || ( !has_items.has_member( "count" ) &&
            !has_items.has_member( "charges" ) ) ) {
        return []( dialogue const & ) {
            return false;
        };
    } else {
        str_or_var item_id = get_str_or_var( has_items.get_member( "item" ), "item", true );
        dbl_or_var count = get_dbl_or_var( has_items, "count", false );
        dbl_or_var charges = get_dbl_or_var( has_items, "charges", false );
        return [item_id, count, charges, is_npc]( dialogue & d ) {
            const talker *actor = d.actor( is_npc );
            itype_id id = itype_id( item_id.evaluate( d ) );
            if( charges.evaluate( d ) == 0 && item::count_by_charges( id ) ) {
                return actor->has_charges( id, count.evaluate( d ), true );
            }
            if( charges.evaluate( d ) > 0 && count.evaluate( d ) == 0 ) {
                return actor->has_charges( id, charges.evaluate( d ), true );
            }
            bool has_enough_charges = true;
            if( charges.evaluate( d ) > 0 ) {
                has_enough_charges = actor->has_charges( id, charges.evaluate( d ), true );
            }
            return has_enough_charges && actor->has_amount( id, count.evaluate( d ) );
        };
    }
}

conditional_t::func f_has_item_with_flag( const JsonObject &jo, std::string_view member,
        bool is_npc )
{
    str_or_var flag = get_str_or_var( jo.get_member( member ), member, true );
    return [flag, is_npc]( dialogue const & d ) {
        return d.actor( is_npc )->has_item_with_flag( flag_id( flag.evaluate( d ) ) );
    };
}

conditional_t::func f_has_item_category( const JsonObject &jo, std::string_view member,
        bool is_npc )
{
    str_or_var category_id = get_str_or_var( jo.get_member( member ), member, true );
    size_t count = 1;
    if( jo.has_int( "count" ) ) {
        int tcount = jo.get_int( "count" );
        if( tcount > 1 && tcount < INT_MAX ) {
            count = static_cast<size_t>( tcount );
        }
    }

    return [category_id, count, is_npc]( dialogue const & d ) {
        const talker *actor = d.actor( is_npc );
        const item_category_id cat_id = item_category_id( category_id.evaluate( d ) );
        const auto items_with = actor->const_items_with( [cat_id]( const item & it ) {
            return it.get_category_shallow().get_id() == cat_id;
        } );
        return items_with.size() >= count;
    };
}

conditional_t::func f_has_bionics( const JsonObject &jo, std::string_view member,
                                   bool is_npc )
{
    str_or_var bionics_id = get_str_or_var( jo.get_member( member ), member, true );
    return [bionics_id, is_npc]( dialogue const & d ) {
        const talker *actor = d.actor( is_npc );
        if( bionics_id.evaluate( d ) == "ANY" ) {
            return actor->num_bionics() > 0 || actor->has_max_power();
        }
        return actor->has_bionic( bionic_id( bionics_id.evaluate( d ) ) );
    };
}

conditional_t::func f_has_any_effect( const JsonObject &jo, std::string_view member,
                                      bool is_npc )
{
    std::vector<str_or_var> effects_to_check;
    for( JsonValue jv : jo.get_array( member ) ) {
        effects_to_check.emplace_back( get_str_or_var( jv, member ) );
    }
    dbl_or_var intensity = get_dbl_or_var( jo, "intensity", false, -1 );
    str_or_var bp;
    if( jo.has_member( "bodypart" ) ) {
        bp = get_str_or_var( jo.get_member( "bodypart" ), "bodypart", true );
    } else {
        bp.str_val = "";
    }
    return [effects_to_check, intensity, bp, is_npc]( dialogue & d ) {
        bodypart_id bid = bp.evaluate( d ).empty() ? get_bp_from_str( d.reason ) :
                          bodypart_id( bp.evaluate( d ) );
        for( const str_or_var &effect_id : effects_to_check ) {
            effect target = d.actor( is_npc )->get_effect( efftype_id( effect_id.evaluate( d ) ), bid );
            if( !target.is_null() && intensity.evaluate( d ) <= target.get_intensity() ) {
                return true;
            }
        }
        return false;
    };
}

conditional_t::func f_has_effect( const JsonObject &jo, std::string_view member,
                                  bool is_npc )
{
    str_or_var effect_id = get_str_or_var( jo.get_member( member ), member, true );
    dbl_or_var intensity = get_dbl_or_var( jo, "intensity", false, -1 );
    str_or_var bp;
    if( jo.has_member( "bodypart" ) ) {
        bp = get_str_or_var( jo.get_member( "bodypart" ), "bodypart", true );
    } else {
        bp.str_val = "";
    }
    return [effect_id, intensity, bp, is_npc]( dialogue & d ) {
        bodypart_id bid = bp.evaluate( d ).empty() ? get_bp_from_str( d.reason ) :
                          bodypart_id( bp.evaluate( d ) );
        effect target = d.actor( is_npc )->get_effect( efftype_id( effect_id.evaluate( d ) ), bid );
        return !target.is_null() && intensity.evaluate( d ) <= target.get_intensity();
    };
}

conditional_t::func f_need( const JsonObject &jo, std::string_view member, bool is_npc )
{
    str_or_var need = get_str_or_var( jo.get_member( member ), member, true );
    dbl_or_var dov;
    if( jo.has_int( "amount" ) ) {
        dov.min.dbl_val = jo.get_int( "amount" );
    } else if( jo.has_object( "amount" ) ) {
        dov = get_dbl_or_var( jo, "amount" );
    } else if( jo.has_string( "level" ) ) {
        const std::string &level = jo.get_string( "level" );
        auto flevel = fatigue_level_strs.find( level );
        if( flevel != fatigue_level_strs.end() ) {
            dov.min.dbl_val = static_cast<int>( flevel->second );
        }
    }
    return [need, dov, is_npc]( dialogue & d ) {
        const talker *actor = d.actor( is_npc );
        int amount = dov.evaluate( d );
        return ( actor->get_fatigue() > amount && need.evaluate( d ) == "fatigue" ) ||
               ( actor->get_hunger() > amount && need.evaluate( d ) == "hunger" ) ||
               ( actor->get_thirst() > amount && need.evaluate( d ) == "thirst" );
    };
}

conditional_t::func f_at_om_location( const JsonObject &jo, std::string_view member,
                                      bool is_npc )
{
    str_or_var location = get_str_or_var( jo.get_member( member ), member, true );
    return [location, is_npc]( dialogue const & d ) {
        const tripoint_abs_omt omt_pos = d.actor( is_npc )->global_omt_location();
        const oter_id &omt_ter = overmap_buffer.ter( omt_pos );
        const std::string &omt_str = omt_ter.id().str();
        std::string location_value = location.evaluate( d );

        if( location_value == "FACTION_CAMP_ANY" ) {
            std::optional<basecamp *> bcp = overmap_buffer.find_camp( omt_pos.xy() );
            if( bcp ) {
                return true;
            }
            // TODO: legacy check to be removed once primitive field camp OMTs have been purged
            return omt_str.find( "faction_base_camp" ) != std::string::npos;
        } else if( location_value == "FACTION_CAMP_START" ) {
            return !recipe_group::get_recipes_by_id( "all_faction_base_types", omt_str ).empty();
        } else {
            return oter_no_dir( omt_ter ) == location_value;
        }
    };
}

conditional_t::func f_near_om_location( const JsonObject &jo, std::string_view member,
                                        bool is_npc )
{
    str_or_var location = get_str_or_var( jo.get_member( member ), member, true );
    const dbl_or_var range = get_dbl_or_var( jo, "range", false, 1 );
    return [location, range, is_npc]( dialogue & d ) {
        const tripoint_abs_omt omt_pos = d.actor( is_npc )->global_omt_location();
        for( const tripoint_abs_omt &curr_pos : points_in_radius( omt_pos,
                range.evaluate( d ) ) ) {
            const oter_id &omt_ter = overmap_buffer.ter( curr_pos );
            const std::string &omt_str = omt_ter.id().str();
            std::string location_value = location.evaluate( d );

            if( location_value == "FACTION_CAMP_ANY" ) {
                std::optional<basecamp *> bcp = overmap_buffer.find_camp( curr_pos.xy() );
                if( bcp ) {
                    return true;
                }
                // TODO: legacy check to be removed once primitive field camp OMTs have been purged
                if( omt_str.find( "faction_base_camp" ) != std::string::npos ) {
                    return true;
                }
            } else if( location_value  == "FACTION_CAMP_START" &&
                       !recipe_group::get_recipes_by_id( "all_faction_base_types", omt_str ).empty() ) {
                return true;
            } else {
                if( oter_no_dir( omt_ter ) == location_value ) {
                    return true;
                }
            }
        }
        // should never get here this is for safety
        return false;
    };
}

conditional_t::func f_has_var( const JsonObject &jo, std::string_view member, bool is_npc )
{
    dbl_or_var empty;
    const std::string var_name = get_talk_varname( jo, member, false, empty );
    const std::string &value = jo.has_member( "value" ) ? jo.get_string( "value" ) : std::string();
    if( !jo.has_member( "value" ) ) {
        jo.throw_error( R"(Missing field: "value")" );
        return []( dialogue const & ) {
            return false;
        };
    }

    return [var_name, value, is_npc]( dialogue const & d ) {
        const talker *actor = d.actor( is_npc );
        return actor->get_value( var_name ) == value;
    };
}

conditional_t::func f_expects_vars( const JsonObject &jo, std::string_view member )
{
    std::vector<str_or_var> to_check;
    if( jo.has_array( member ) ) {
        for( const JsonValue &jv : jo.get_array( member ) ) {
            to_check.push_back( get_str_or_var( jv, member, true ) );
        }
    }

    return [to_check]( dialogue const & d ) {
        std::string missing_variables;
        for( const str_or_var &val : to_check ) {
            if( d.get_context().find( "npctalk_var_" + val.evaluate( d ) ) == d.get_context().end() ) {
                missing_variables += val.evaluate( d ) + ", ";
            }
        }
        if( !missing_variables.empty() ) {
            debugmsg( string_format( "Missing required variables: %s", missing_variables ) );
            return false;
        }
        return true;
    };
}

conditional_t::func f_compare_var( const JsonObject &jo, std::string_view member,
                                   bool is_npc )
{
    dbl_or_var empty;
    const std::string var_name = get_talk_varname( jo, member, false, empty );
    const std::string &op = jo.get_string( "op" );

    dbl_or_var dov = get_dbl_or_var( jo, "value" );
    return [var_name, op, dov, is_npc]( dialogue & d ) {
        double stored_value = 0;
        double value = dov.evaluate( d );
        const std::string &var = d.actor( is_npc )->get_value( var_name );
        if( !var.empty() ) {
            stored_value = std::stof( var );
        }

        if( op == "==" ) {
            return stored_value == value;

        } else if( op == "!=" ) {
            return stored_value != value;

        } else if( op == "<=" ) {
            return stored_value <= value;

        } else if( op == ">=" ) {
            return stored_value >= value;

        } else if( op == "<" ) {
            return stored_value < value;

        } else if( op == ">" ) {
            return stored_value > value;
        }

        return false;
    };
}

conditional_t::func f_npc_role_nearby( const JsonObject &jo, std::string_view member )
{
    str_or_var role = get_str_or_var( jo.get_member( member ), member, true );
    return [role]( dialogue const & d ) {
        const std::vector<npc *> available = g->get_npcs_if( [&]( const npc & guy ) {
            return d.actor( false )->posz() == guy.posz() &&
                   guy.companion_mission_role_id == role.evaluate( d ) &&
                   ( rl_dist( d.actor( false )->pos(), guy.pos() ) <= 48 );
        } );
        return !available.empty();
    };
}

conditional_t::func f_npc_allies( const JsonObject &jo, std::string_view member )
{
    dbl_or_var dov = get_dbl_or_var( jo, member );
    return [dov]( dialogue & d ) {
        return g->allies().size() >= static_cast<std::vector<npc *>::size_type>( dov.evaluate( d ) );
    };
}

conditional_t::func f_npc_allies_global( const JsonObject &jo, std::string_view member )
{
    dbl_or_var dov = get_dbl_or_var( jo, member );
    return [dov]( dialogue & d ) {
        const auto all_npcs = overmap_buffer.get_overmap_npcs();
        const size_t count = std::count_if( all_npcs.begin(),
        all_npcs.end(), []( const shared_ptr_fast<npc> &ptr ) {
            return ptr.get()->is_player_ally() && !ptr.get()->hallucination && !ptr.get()->is_dead();
        } );

        return count >= static_cast<size_t>( dov.evaluate( d ) );
    };
}

conditional_t::func f_u_has_cash( const JsonObject &jo, std::string_view member )
{
    dbl_or_var dov = get_dbl_or_var( jo, member );
    return [dov]( dialogue & d ) {
        return d.actor( false )->cash() >= dov.evaluate( d );
    };
}

conditional_t::func f_u_are_owed( const JsonObject &jo, std::string_view member )
{
    dbl_or_var dov = get_dbl_or_var( jo, member );
    return [dov]( dialogue & d ) {
        return d.actor( true )->debt() >= dov.evaluate( d );
    };
}

conditional_t::func f_npc_aim_rule( const JsonObject &jo, std::string_view member,
                                    bool is_npc )
{
    str_or_var setting = get_str_or_var( jo.get_member( member ), member, true );
    return [setting, is_npc]( dialogue const & d ) {
        return d.actor( is_npc )->has_ai_rule( "aim_rule", setting.evaluate( d ) );
    };
}

conditional_t::func f_npc_engagement_rule( const JsonObject &jo, std::string_view member,
        bool is_npc )
{
    str_or_var setting = get_str_or_var( jo.get_member( member ), member, true );
    return [setting, is_npc]( dialogue const & d ) {
        return d.actor( is_npc )->has_ai_rule( "engagement_rule", setting.evaluate( d ) );
    };
}

conditional_t::func f_npc_cbm_reserve_rule( const JsonObject &jo, std::string_view member,
        bool is_npc )
{
    str_or_var setting = get_str_or_var( jo.get_member( member ), member, true );
    return [setting, is_npc]( dialogue const & d ) {
        return d.actor( is_npc )->has_ai_rule( "cbm_reserve_rule", setting.evaluate( d ) );
    };
}

conditional_t::func f_npc_cbm_recharge_rule( const JsonObject &jo, std::string_view member,
        bool is_npc )
{
    str_or_var setting = get_str_or_var( jo.get_member( member ), member, true );
    return [setting, is_npc]( dialogue const & d ) {
        return d.actor( is_npc )->has_ai_rule( "cbm_recharge_rule", setting.evaluate( d ) );
    };
}

conditional_t::func f_npc_rule( const JsonObject &jo, std::string_view member, bool is_npc )
{
    str_or_var rule = get_str_or_var( jo.get_member( member ), member, true );
    return [rule, is_npc]( dialogue const & d ) {
        return d.actor( is_npc )->has_ai_rule( "ally_rule", rule.evaluate( d ) );
    };
}

conditional_t::func f_npc_override( const JsonObject &jo, std::string_view member,
                                    bool is_npc )
{
    str_or_var rule = get_str_or_var( jo.get_member( member ), member, true );
    return [rule, is_npc]( dialogue const & d ) {
        return d.actor( is_npc )->has_ai_rule( "ally_override", rule.evaluate( d ) );
    };
}

conditional_t::func f_is_season( const JsonObject &jo, std::string_view member )
{
    str_or_var season_name = get_str_or_var( jo.get_member( member ), member, true );
    return [season_name]( dialogue const & d ) {
        const season_type season = season_of_year( calendar::turn );
        return ( season == SPRING && season_name.evaluate( d ) == "spring" ) ||
               ( season == SUMMER && season_name.evaluate( d ) == "summer" ) ||
               ( season == AUTUMN && season_name.evaluate( d ) == "autumn" ) ||
               ( season == WINTER && season_name.evaluate( d ) == "winter" );
    };
}

conditional_t::func f_mission_goal( const JsonObject &jo, std::string_view member,
                                    bool is_npc )
{
    str_or_var mission_goal_str = get_str_or_var( jo.get_member( member ), member, true );
    return [mission_goal_str, is_npc]( dialogue const & d ) {
        mission *miss = d.actor( is_npc )->selected_mission();
        if( !miss ) {
            return false;
        }
        const mission_goal mgoal = io::string_to_enum<mission_goal>( mission_goal_str.evaluate( d ) );
        return miss->get_type().goal == mgoal;
    };
}

conditional_t::func f_is_gender( bool is_male, bool is_npc )
{
    return [is_male, is_npc]( dialogue const & d ) {
        return d.actor( is_npc )->is_male() == is_male;
    };
}

conditional_t::func f_is_male( bool is_npc )
{
    return f_is_gender( true, is_npc );
}
conditional_t::func f_is_female( bool is_npc )
{
    return f_is_gender( false, is_npc );
}

conditional_t::func f_is_alive( bool is_npc )
{
    return [is_npc]( dialogue const & d ) {
        return d.actor( is_npc )->get_is_alive();
    };
}

conditional_t::func f_is_avatar( bool is_npc )
{
    return [is_npc]( dialogue const & d ) {
        return d.actor( is_npc )->get_character() && d.actor( is_npc )->get_character()->is_avatar();
    };
}

conditional_t::func f_is_npc( bool is_npc )
{
    return [is_npc]( dialogue const & d ) {
        return d.actor( is_npc )->get_npc();
    };
}

conditional_t::func f_is_character( bool is_npc )
{
    return [is_npc]( dialogue const & d ) {
        return d.actor( is_npc )->get_character();
    };
}

conditional_t::func f_is_monster( bool is_npc )
{
    return [is_npc]( dialogue const & d ) {
        return d.actor( is_npc )->get_monster();
    };
}

conditional_t::func f_is_item( bool is_npc )
{
    return [is_npc]( dialogue const & d ) {
        return d.actor( is_npc )->get_item();
    };
}

conditional_t::func f_is_furniture( bool is_npc )
{
    return [is_npc]( dialogue const & d ) {
        return d.actor( is_npc )->get_computer();
    };
}

conditional_t::func f_player_see( bool is_npc )
{
    return [is_npc]( dialogue const & d ) {
        const Creature *c = d.actor( is_npc )->get_creature();
        if( c ) {
            return get_player_view().sees( *c );
        } else {
            return get_player_view().sees( d.actor( is_npc )->pos() );
        }
    };
}

conditional_t::func f_no_assigned_mission()
{
    return []( dialogue const & d ) {
        return d.missions_assigned.empty();
    };
}

conditional_t::func f_has_assigned_mission()
{
    return []( dialogue const & d ) {
        return d.missions_assigned.size() == 1;
    };
}

conditional_t::func f_has_many_assigned_missions()
{
    return []( dialogue const & d ) {
        return d.missions_assigned.size() >= 2;
    };
}

conditional_t::func f_no_available_mission( bool is_npc )
{
    return [is_npc]( dialogue const & d ) {
        return d.actor( is_npc )->available_missions().empty();
    };
}

conditional_t::func f_has_available_mission( bool is_npc )
{
    return [is_npc]( dialogue const & d ) {
        return d.actor( is_npc )->available_missions().size() == 1;
    };
}

conditional_t::func f_has_many_available_missions( bool is_npc )
{
    return [is_npc]( dialogue const & d ) {
        return d.actor( is_npc )->available_missions().size() >= 2;
    };
}

conditional_t::func f_mission_complete( bool is_npc )
{
    return [is_npc]( dialogue const & d ) {
        mission *miss = d.actor( is_npc )->selected_mission();
        return miss && miss->is_complete( d.actor( is_npc )->getID() );
    };
}

conditional_t::func f_mission_incomplete( bool is_npc )
{
    return [is_npc]( dialogue const & d ) {
        mission *miss = d.actor( is_npc )->selected_mission();
        return miss && !miss->is_complete( d.actor( is_npc )->getID() );
    };
}

conditional_t::func f_mission_failed( bool is_npc )
{
    return [is_npc]( dialogue const & d ) {
        mission *miss = d.actor( is_npc )->selected_mission();
        return miss && miss->has_failed();
    };
}

conditional_t::func f_npc_service( const JsonObject &jo, std::string_view member, bool is_npc )
{
    dbl_or_var dov = get_dbl_or_var( jo, member );
    return [is_npc, dov]( dialogue & d ) {
        return !d.actor( is_npc )->has_effect( effect_currently_busy, bodypart_str_id::NULL_ID() ) &&
               d.actor( false )->cash() >= dov.evaluate( d );
    };
}

conditional_t::func f_npc_available( bool is_npc )
{
    return [is_npc]( dialogue const & d ) {
        return !d.actor( is_npc )->has_effect( effect_currently_busy, bodypart_str_id::NULL_ID() );
    };
}

conditional_t::func f_npc_following( bool is_npc )
{
    return [is_npc]( dialogue const & d ) {
        return d.actor( is_npc )->is_following();
    };
}

conditional_t::func f_npc_friend( bool is_npc )
{
    return [is_npc]( dialogue const & d ) {
        return d.actor( is_npc )->is_friendly( get_player_character() );
    };
}

conditional_t::func f_npc_hostile( bool is_npc )
{
    return [is_npc]( dialogue const & d ) {
        return d.actor( is_npc )->is_enemy();
    };
}

conditional_t::func f_npc_train_skills( bool is_npc )
{
    return [is_npc]( dialogue const & d ) {
        return !d.actor( is_npc )->skills_offered_to( *d.actor( !is_npc ) ).empty();
    };
}

conditional_t::func f_npc_train_styles( bool is_npc )
{
    return [is_npc]( dialogue const & d ) {
        return !d.actor( is_npc )->styles_offered_to( *d.actor( !is_npc ) ).empty();
    };
}

conditional_t::func f_npc_train_spells( bool is_npc )
{
    return [is_npc]( dialogue const & d ) {
        return !d.actor( is_npc )->spells_offered_to( *d.actor( !is_npc ) ).empty();
    };
}

conditional_t::func f_at_safe_space( bool is_npc )
{
    return [is_npc]( dialogue const & d ) {
        return overmap_buffer.is_safe( d.actor( is_npc )->global_omt_location() ) &&
               d.actor( is_npc )->is_safe();
    };
}

conditional_t::func f_can_stow_weapon( bool is_npc )
{
    return [is_npc]( dialogue const & d ) {
        const talker *actor = d.actor( is_npc );
        return !actor->unarmed_attack() && actor->can_stash_weapon();
    };
}

conditional_t::func f_can_drop_weapon( bool is_npc )
{
    return [is_npc]( dialogue const & d ) {
        const talker *actor = d.actor( is_npc );
        return !actor->unarmed_attack() && !actor->wielded_with_flag( flag_NO_UNWIELD );
    };
}

conditional_t::func f_has_weapon( bool is_npc )
{
    return [is_npc]( dialogue const & d ) {
        return !d.actor( is_npc )->unarmed_attack();
    };
}

conditional_t::func f_is_driving( bool is_npc )
{
    return [is_npc]( dialogue const & d ) {
        const talker *actor = d.actor( is_npc );
        if( const optional_vpart_position vp = get_map().veh_at( actor->pos() ) ) {
            return vp->vehicle().is_moving() && actor->is_in_control_of( vp->vehicle() );
        }
        return false;
    };
}

conditional_t::func f_has_stolen_item( bool /*is_npc*/ )
{
    return []( dialogue const & d ) {
        return d.actor( false )->has_stolen_item( *d.actor( true ) );
    };
}

conditional_t::func f_is_day()
{
    return []( dialogue const & ) {
        return !is_night( calendar::turn );
    };
}

conditional_t::func f_is_outside( bool is_npc )
{
    return [is_npc]( dialogue const & d ) {
        return is_creature_outside( *static_cast<talker const *>( d.actor( is_npc ) )->get_creature() );
    };
}

conditional_t::func f_is_underwater( bool is_npc )
{
    return [is_npc]( dialogue const & d ) {
        return get_map().is_divable( d.actor( is_npc )->pos() );
    };
}

conditional_t::func f_one_in_chance( const JsonObject &jo, std::string_view member )
{
    dbl_or_var dov = get_dbl_or_var( jo, member );
    return [dov]( dialogue & d ) {
        return one_in( dov.evaluate( d ) );
    };
}

conditional_t::func f_query( const JsonObject &jo, std::string_view member, bool is_npc )
{
    translation_or_var message = get_translation_or_var( jo.get_member( member ), member, true );
    bool default_val = jo.get_bool( "default" );
    return [message, default_val, is_npc]( dialogue const & d ) {
        const talker *actor = d.actor( is_npc );
        if( actor->get_character() && actor->get_character()->is_avatar() ) {
            std::string translated_message = message.evaluate( d );
            return query_yn( translated_message );
        } else {
            return default_val;
        }
    };
}

conditional_t::func f_query_tile( const JsonObject &jo, std::string_view member, bool is_npc )
{
    std::string type = jo.get_string( member.data() );
    var_info target_var = read_var_info( jo.get_object( "target_var" ) );
    std::string message;
    if( jo.has_member( "message" ) ) {
        message = jo.get_string( "message" );
    }
    dbl_or_var range;
    if( jo.has_member( "range" ) ) {
        range = get_dbl_or_var( jo, "range" );
    }
    bool z_level = jo.get_bool( "z_level", false );
    return [type, target_var, message, range, z_level, is_npc]( dialogue & d ) {
        std::optional<tripoint> loc;
        Character *ch = d.actor( is_npc )->get_character();
        if( ch && ch->as_avatar() ) {
            avatar *you = ch->as_avatar();
            if( type == "anywhere" ) {
                if( !message.empty() ) {
                    static_popup popup;
                    popup.on_top( true );
                    popup.message( "%s", message );
                }
                tripoint center = d.actor( is_npc )->pos();
                const look_around_params looka_params = { true, center, center, false, true, true, z_level };
                loc = g->look_around( looka_params ).position;
            } else if( type == "line_of_sight" ) {
                if( !message.empty() ) {
                    static_popup popup;
                    popup.on_top( true );
                    popup.message( "%s", message );
                }
                target_handler::trajectory traj = target_handler::mode_select_only( *you, range.evaluate( d ) );
                if( !traj.empty() ) {
                    loc = traj.back();
                }
            } else if( type == "around" ) {
                if( !message.empty() ) {
                    loc = choose_adjacent( message );
                } else {
                    loc = choose_adjacent( _( "Choose direction" ) );
                }
            } else {
                debugmsg( string_format( "Invalid selection type: %s", type ) );
            }

        }
        if( loc.has_value() ) {
            tripoint_abs_ms pos_global = get_map().getglobal( *loc );
            write_var_value( target_var.type, target_var.name, d.actor( target_var.type == var_type::npc ), &d,
                             pos_global.to_string() );
        }
        return loc.has_value();
    };
}

conditional_t::func f_x_in_y_chance( const JsonObject &jo, const std::string_view member )
{
    const JsonObject &var_obj = jo.get_object( member );
    dbl_or_var dovx = get_dbl_or_var( var_obj, "x" );
    dbl_or_var dovy = get_dbl_or_var( var_obj, "y" );
    return [dovx, dovy]( dialogue & d ) {
        return x_in_y( dovx.evaluate( d ),
                       dovy.evaluate( d ) );
    };
}

conditional_t::func f_is_weather( const JsonObject &jo, std::string_view member )
{
    str_or_var weather = get_str_or_var( jo.get_member( member ), member, true );
    return [weather]( dialogue const & d ) {
        return get_weather().weather_id == weather_type_id( weather.evaluate( d ) );
    };
}

conditional_t::func f_map_ter_furn_with_flag( const JsonObject &jo, std::string_view member )
{
    str_or_var furn_type = get_str_or_var( jo.get_member( member ), member, true );
    var_info loc_var = read_var_info( jo.get_object( "loc" ) );
    bool terrain = true;
    if( member == "map_terrain_with_flag" ) {
        terrain = true;
    } else if( member == "map_furniture_with_flag" ) {
        terrain = false;
    }
    return [terrain, furn_type, loc_var]( dialogue const & d ) {
        tripoint loc = get_map().getlocal( get_tripoint_from_var( loc_var, d ) );
        if( terrain ) {
            return get_map().ter( loc )->has_flag( furn_type.evaluate( d ) );
        } else {
            return get_map().furn( loc )->has_flag( furn_type.evaluate( d ) );
        }
    };
}

conditional_t::func f_map_in_city( const JsonObject &jo, std::string_view member )
{
    str_or_var target = get_str_or_var( jo.get_member( member ), member, true );
    return [target]( dialogue const & d ) {
        tripoint_abs_ms target_pos = tripoint_abs_ms( tripoint::from_string( target.evaluate( d ) ) );
        city_reference c = overmap_buffer.closest_city( project_to<coords::sm>( target_pos ) );
        c.distance = rl_dist( c.abs_sm_pos, project_to<coords::sm>( target_pos ) );
        return c && c.get_distance_from_bounds() <= 0;
    };
}

conditional_t::func f_mod_is_loaded( const JsonObject &jo, std::string_view member )
{
    str_or_var compared_mod = get_str_or_var( jo.get_member( member ), member, true );
    return [compared_mod]( dialogue const & d ) {
        mod_id comp_mod = mod_id( compared_mod.evaluate( d ) );
        for( const mod_id &mod : world_generator->active_world->active_mod_order ) {
            if( comp_mod == mod ) {
                return true;
            }
        }
        return false;
    };
}

conditional_t::func f_has_faction_trust( const JsonObject &jo, std::string_view member )
{
    dbl_or_var dov = get_dbl_or_var( jo, member );
    return [dov]( dialogue & d ) {
        return d.actor( true )->get_faction()->trusts_u >= dov.evaluate( d );
    };
}

conditional_t::func f_compare_string( const JsonObject &jo, std::string_view member )
{
    str_or_var first;
    str_or_var second;
    JsonArray objects = jo.get_array( member );
    if( objects.size() != 2 ) {
        jo.throw_error( "incorrect number of values.  Expected 2 in " + jo.str() );
        return []( dialogue const & ) {
            return false;
        };
    }

    if( objects.has_object( 0 ) ) {
        first = get_str_or_var( objects.next_value(), member, true );
    } else {
        first.str_val = objects.next_string();
    }
    if( objects.has_object( 1 ) ) {
        second = get_str_or_var( objects.next_value(), member, true );
    } else {
        second.str_val = objects.next_string();
    }

    return [first, second]( dialogue const & d ) {
        return first.evaluate( d ) == second.evaluate( d );
    };
}

conditional_t::func f_get_condition( const JsonObject &jo, std::string_view member )
{
    str_or_var conditionalToGet = get_str_or_var( jo.get_member( member ), member, true );
    return [conditionalToGet]( dialogue & d ) {
        return d.evaluate_conditional( conditionalToGet.evaluate( d ), d );
    };
}

<<<<<<< HEAD
conditional_t::func f_get_option( const JsonObject &jo, std::string_view member )
{
    str_or_var optionToGet = get_str_or_var( jo.get_member( member ), member, true );
    return [optionToGet]( dialogue & d ) {
        return get_option<bool>( optionToGet.evaluate( d ) );
    };
}

conditional_t::func f_has_ammo()
{
    return []( dialogue & d ) {
        item_location *it = d.actor( true )->get_item();
        if( it ) {
            return ( *it )->ammo_sufficient( d.actor( false )->get_character() );
        } else {
            debugmsg( "beta talker must be Item" );
            return false;
        }
    };
}

=======
>>>>>>> de8a47ff
conditional_t::func f_compare_num( const JsonObject &jo, const std::string_view member )
{
    JsonArray objects = jo.get_array( member );
    if( objects.size() != 3 ) {
        jo.throw_error( "incorrect number of values.  Expected three in " + jo.str() );
        return []( dialogue const & ) {
            return false;
        };
    }
    std::function<double( dialogue & )> get_first_dbl = objects.has_object(
                0 ) ? conditional_t::get_get_dbl(
                objects.get_object( 0 ) ) : conditional_t::get_get_dbl( objects.get_string( 0 ), jo );
    std::function<double( dialogue & )> get_second_dbl = objects.has_object(
                2 ) ? conditional_t::get_get_dbl(
                objects.get_object( 2 ) ) : conditional_t::get_get_dbl( objects.get_string( 2 ), jo );
    const std::string &op = objects.get_string( 1 );

    if( op == "==" || op == "=" ) {
        return [get_first_dbl, get_second_dbl]( dialogue & d ) {
            return get_first_dbl( d ) == get_second_dbl( d );
        };
    } else if( op == "!=" ) {
        return [get_first_dbl, get_second_dbl]( dialogue & d ) {
            return get_first_dbl( d ) != get_second_dbl( d );
        };
    } else if( op == "<=" ) {
        return [get_first_dbl, get_second_dbl]( dialogue & d ) {
            return get_first_dbl( d ) <= get_second_dbl( d );
        };
    } else if( op == ">=" ) {
        return [get_first_dbl, get_second_dbl]( dialogue & d ) {
            return get_first_dbl( d ) >= get_second_dbl( d );
        };
    } else if( op == "<" ) {
        return [get_first_dbl, get_second_dbl]( dialogue & d ) {
            return get_first_dbl( d ) < get_second_dbl( d );
        };
    } else if( op == ">" ) {
        return [get_first_dbl, get_second_dbl]( dialogue & d ) {
            return get_first_dbl( d ) > get_second_dbl( d );
        };
    } else {
        jo.throw_error( "unexpected operator " + jo.get_string( "op" ) + " in " + jo.str() );
        return []( dialogue const & ) {
            return false;
        };
    }
}

conditional_t::func f_math( const JsonObject &jo, const std::string_view member )
{
    eoc_math math;
    math.from_json( jo, member, eoc_math::type_t::compare );
    return [math = std::move( math )]( dialogue & d ) {
        return math.act( d );
    };
}

conditional_t::func f_u_has_camp()
{
    return []( dialogue const & ) {
        return !get_player_character().camps.empty();
    };
}

conditional_t::func f_has_pickup_list( bool is_npc )
{
    return [is_npc]( dialogue const & d ) {
        return d.actor( is_npc )->has_ai_rule( "pickup_rule", "any" );
    };
}

conditional_t::func f_is_by_radio()
{
    return []( dialogue const & d ) {
        return d.by_radio;
    };
}

conditional_t::func f_has_reason()
{
    return []( dialogue const & d ) {
        return !d.reason.empty();
    };
}

conditional_t::func f_roll_contested( const JsonObject &jo, const std::string_view member )
{
    std::function<double( dialogue & )> get_check = conditional_t::get_get_dbl( jo.get_object(
                member ) );
    dbl_or_var difficulty = get_dbl_or_var( jo, "difficulty", true );
    dbl_or_var die_size = get_dbl_or_var( jo, "die_size", false, 10 );
    return [get_check, difficulty, die_size]( dialogue & d ) {
        return rng( 1, die_size.evaluate( d ) ) + get_check( d ) > difficulty.evaluate( d );
    };
}

conditional_t::func f_u_know_recipe( const JsonObject &jo, std::string_view member )
{
    str_or_var known_recipe_id = get_str_or_var( jo.get_member( member ), member, true );
    return [known_recipe_id]( dialogue & d ) {
        const recipe &rep = recipe_id( known_recipe_id.evaluate( d ) ).obj();
        // should be a talker function but recipes aren't in Character:: yet
        return get_player_character().knows_recipe( &rep );
    };
}

conditional_t::func f_mission_has_generic_rewards()
{
    return []( dialogue const & d ) {
        mission *miss = d.actor( true )->selected_mission();
        if( miss == nullptr ) {
            debugmsg( "mission_has_generic_rewards: mission_selected == nullptr" );
            return true;
        }
        return miss->has_generic_rewards();
    };
}

conditional_t::func f_has_worn_with_flag( const JsonObject &jo, std::string_view member,
        bool is_npc )
{
    str_or_var flag = get_str_or_var( jo.get_member( member ), member, true );
    std::optional<bodypart_id> bp;
    optional( jo, false, "bodypart", bp );
    return [flag, bp, is_npc]( dialogue const & d ) {
        bodypart_id bid = bp.value_or( get_bp_from_str( d.reason ) );
        return d.actor( is_npc )->worn_with_flag( flag_id( flag.evaluate( d ) ), bid );
    };
}

conditional_t::func f_has_wielded_with_flag( const JsonObject &jo, std::string_view member,
        bool is_npc )
{
    str_or_var flag = get_str_or_var( jo.get_member( member ), member, true );
    return [flag, is_npc]( dialogue const & d ) {
        return d.actor( is_npc )->wielded_with_flag( flag_id( flag.evaluate( d ) ) );
    };
}

conditional_t::func f_has_wielded_with_weapon_category( const JsonObject &jo,
        std::string_view member,
        bool is_npc )
{
    str_or_var w_cat = get_str_or_var( jo.get_member( member ), member, true );
    return [w_cat, is_npc]( dialogue const & d ) {
        return d.actor( is_npc )->wielded_with_weapon_category( weapon_category_id( w_cat.evaluate( d ) ) );
    };
}

conditional_t::func f_can_see( bool is_npc )
{
    return [is_npc]( dialogue const & d ) {
        return d.actor( is_npc )->can_see();
    };
}

conditional_t::func f_is_deaf( bool is_npc )
{
    return [is_npc]( dialogue const & d ) {
        return d.actor( is_npc )->is_deaf();
    };
}

conditional_t::func f_is_on_terrain( const JsonObject &jo, std::string_view member,
                                     bool is_npc )
{
    str_or_var terrain_type = get_str_or_var( jo.get_member( member ), member, true );
    return [terrain_type, is_npc]( dialogue const & d ) {
        map &here = get_map();
        return here.ter( d.actor( is_npc )->pos() ) == ter_id( terrain_type.evaluate( d ) );
    };
}

conditional_t::func f_is_on_terrain_with_flag( const JsonObject &jo, std::string_view member,
        bool is_npc )
{
    str_or_var terrain_type = get_str_or_var( jo.get_member( member ), member, true );
    return [terrain_type, is_npc]( dialogue const & d ) {
        map &here = get_map();
        return here.ter( d.actor( is_npc )->pos() )->has_flag( terrain_type.evaluate( d ) );
    };
}

conditional_t::func f_is_in_field( const JsonObject &jo, std::string_view member,
                                   bool is_npc )
{
    str_or_var field_type = get_str_or_var( jo.get_member( member ), member, true );
    return [field_type, is_npc]( dialogue const & d ) {
        map &here = get_map();
        field_type_id ft = field_type_id( field_type.evaluate( d ) );
        for( const std::pair<const field_type_id, field_entry> &f : here.field_at( d.actor(
                    is_npc )->pos() ) ) {
            if( f.second.get_field_type() == ft ) {
                return true;
            }
        }
        return false;
    };
}

conditional_t::func f_has_move_mode( const JsonObject &jo, std::string_view member,
                                     bool is_npc )
{
    str_or_var mode = get_str_or_var( jo.get_member( member ), member, true );
    return [mode, is_npc]( dialogue const & d ) {
        return d.actor( is_npc )->get_move_mode() == move_mode_id( mode.evaluate( d ) );
    };
}

conditional_t::func f_can_see_location( const JsonObject &jo, std::string_view member,
                                        bool is_npc )
{
    str_or_var target = get_str_or_var( jo.get_member( member ), member, true );
    return [is_npc, target]( dialogue const & d ) {
        tripoint_abs_ms target_pos = tripoint_abs_ms( tripoint::from_string( target.evaluate( d ) ) );
        return d.actor( is_npc )->can_see_location( get_map().getlocal( target_pos ) );
    };
}

conditional_t::func f_using_martial_art( const JsonObject &jo, std::string_view member,
        bool is_npc )
{
    str_or_var style_to_check = get_str_or_var( jo.get_member( member ), member, true );
    return [style_to_check, is_npc]( dialogue const & d ) {
        return d.actor( is_npc )->using_martial_art( matype_id( style_to_check.evaluate( d ) ) );
    };
}

} // namespace
} // namespace conditional_fun

template<class T>
static std::function<T( const dialogue & )> get_get_str_( const JsonObject &jo,
        std::function<T( const std::string & )> ret_func )
{
    if( jo.get_string( "mutator" ) == "mon_faction" ) {
        str_or_var mtypeid = get_str_or_var( jo.get_member( "mtype_id" ), "mtype_id" );
        return [mtypeid, ret_func]( const dialogue & d ) {
            return ret_func( ( static_cast<mtype_id>( mtypeid.evaluate( d ) ) )->default_faction.str() );
        };
    } else if( jo.get_string( "mutator" ) == "game_option" ) {
        str_or_var option = get_str_or_var( jo.get_member( "option" ), "option" );
        return [option, ret_func]( const dialogue & d ) {
            return ret_func( get_option<std::string>( option.evaluate( d ) ) );
        };
    } else if( jo.get_string( "mutator" ) == "valid_technique" ) {
        std::vector<str_or_var> blacklist;
        if( jo.has_array( "blacklist" ) ) {
            for( const JsonValue &jv : jo.get_array( "blacklist" ) ) {
                blacklist.push_back( get_str_or_var( jv, "blacklist" ) );
            }
        }

        bool crit = jo.get_bool( "crit", false );
        bool dodge_counter = jo.get_bool( "dodge_counter", false );
        bool block_counter = jo.get_bool( "block_counter", false );

        return [blacklist, crit, dodge_counter, block_counter, ret_func]( const dialogue & d ) {
            std::vector<matec_id> bl;
            bl.reserve( blacklist.size() );
            for( const str_or_var &sv : blacklist ) {
                bl.emplace_back( sv.evaluate( d ) );
            }
            return ret_func( d.actor( false )->get_random_technique( *d.actor( true )->get_creature(),
                             crit, dodge_counter, block_counter, bl ).str() );
        };
    } else if( jo.get_string( "mutator" ) == "loc_relative_u" ) {
        str_or_var target = get_str_or_var( jo.get_member( "target" ), "target" );
        return [target, ret_func]( const dialogue & d ) {
            tripoint_abs_ms char_pos = get_map().getglobal( d.actor( false )->pos() );
            tripoint_abs_ms target_pos = char_pos + tripoint::from_string( target.evaluate( d ) );
            return ret_func( target_pos.to_string() );
        };
    } else if( jo.get_string( "mutator" ) == "topic_item" ) {
        return [ret_func]( const dialogue & d ) {
            return ret_func( d.cur_item.str() );
        };
    }

    return nullptr;
}

template<class T>
static std::function<T( const dialogue & )> get_get_translation_( const JsonObject &jo,
        std::function<T( const translation & )> ret_func )
{
    if( jo.get_string( "mutator" ) == "ma_technique_description" ) {
        str_or_var ma = get_str_or_var( jo.get_member( "matec_id" ), "matec_id" );

        return [ma, ret_func]( const dialogue & d ) {
            return ret_func( matec_id( ma.evaluate( d ) )->description );
        };
    } else if( jo.get_string( "mutator" ) == "ma_technique_name" ) {
        str_or_var ma = get_str_or_var( jo.get_member( "matec_id" ), "matec_id" );

        return [ma, ret_func]( const dialogue & d ) {
            return ret_func( matec_id( ma.evaluate( d ) )->name );
        };
    }

    return nullptr;
}

std::function<translation( const dialogue & )> conditional_t::get_get_translation(
    const JsonObject &jo )
{
    auto ret_func = get_get_str_<translation>( jo, []( const std::string & s ) {
        return no_translation( s );
    } );

    if( !ret_func ) {
        ret_func = get_get_translation_<translation>( jo, []( const translation & t ) {
            return t;
        } );
        if( !ret_func ) {
            jo.throw_error( "unrecognized string mutator in " + jo.str() );
            return []( const dialogue & ) {
                return translation();
            };
        }
    }

    return ret_func;
}

std::function<std::string( const dialogue & )> conditional_t::get_get_string( const JsonObject &jo )
{
    auto ret_func = get_get_str_<std::string>( jo, []( const std::string & s ) {
        return s;
    } );

    if( !ret_func ) {
        ret_func = get_get_translation_<std::string>( jo, []( const translation & t ) {
            return t.translated();
        } );
        if( !ret_func ) {
            jo.throw_error( "unrecognized string mutator in " + jo.str() );
            return []( const dialogue & ) {
                return "INVALID";
            };
        }
    }

    return ret_func;
}

template<class J>
// NOLINTNEXTLINE(readability-function-cognitive-complexity): not my problem!!
std::function<double( dialogue & )> conditional_t::get_get_dbl( J const &jo )
{
    if( jo.has_member( "const" ) ) {
        const double const_value = jo.get_float( "const" );
        return [const_value]( dialogue const & ) {
            return const_value;
        };
    } else if( jo.has_member( "rand" ) ) {
        int max_value = jo.get_int( "rand" );
        return [max_value]( dialogue const & ) {
            return rng( 0, max_value );
        };
    } else if( jo.has_member( "faction_trust" ) ) {
        str_or_var name = get_str_or_var( jo.get_member( "faction_trust" ), "faction_trust" );
        return [name]( dialogue const & d ) {
            faction *fac = g->faction_manager_ptr->get( faction_id( name.evaluate( d ) ) );
            return fac->trusts_u;
        };
    } else if( jo.has_member( "faction_like" ) ) {
        str_or_var name = get_str_or_var( jo.get_member( "faction_like" ), "faction_like" );
        return [name]( dialogue const & d ) {
            faction *fac = g->faction_manager_ptr->get( faction_id( name.evaluate( d ) ) );
            return fac->likes_u;
        };
    } else if( jo.has_member( "faction_respect" ) ) {
        str_or_var name = get_str_or_var( jo.get_member( "faction_respect" ), "faction_respect" );
        return [name]( dialogue const & d ) {
            faction *fac = g->faction_manager_ptr->get( faction_id( name.evaluate( d ) ) );
            return fac->respects_u;
        };
    } else if( jo.has_member( "u_val" ) || jo.has_member( "npc_val" ) ||
               jo.has_member( "global_val" ) || jo.has_member( "context_val" ) ) {
        const bool is_npc = jo.has_member( "npc_val" );
        const bool is_global = jo.has_member( "global_val" );
        const bool is_context = jo.has_member( "context_val" );
        const std::string checked_value = is_npc ? jo.get_string( "npc_val" ) :
                                          ( is_global ? jo.get_string( "global_val" ) : ( is_context ? jo.get_string( "context_val" ) :
                                                  jo.get_string( "u_val" ) ) );
        if( checked_value == "strength" ) {
            return [is_npc]( dialogue const & d ) {
                return d.actor( is_npc )->str_cur();
            };
        } else if( checked_value == "dexterity" ) {
            return [is_npc]( dialogue const & d ) {
                return d.actor( is_npc )->dex_cur();
            };
        } else if( checked_value == "intelligence" ) {
            return [is_npc]( dialogue const & d ) {
                return d.actor( is_npc )->int_cur();
            };
        } else if( checked_value == "perception" ) {
            return [is_npc]( dialogue const & d ) {
                return d.actor( is_npc )->per_cur();
            };
        } else if( checked_value == "strength_base" ) {
            return [is_npc]( dialogue const & d ) {
                return d.actor( is_npc )->get_str_max();
            };
        } else if( checked_value == "dexterity_base" ) {
            return [is_npc]( dialogue const & d ) {
                return d.actor( is_npc )->get_dex_max();
            };
        } else if( checked_value == "intelligence_base" ) {
            return [is_npc]( dialogue const & d ) {
                return d.actor( is_npc )->get_int_max();
            };
        } else if( checked_value == "perception_base" ) {
            return [is_npc]( dialogue const & d ) {
                return d.actor( is_npc )->get_per_max();
            };
        } else if( checked_value == "strength_bonus" ) {
            return [is_npc]( dialogue const & d ) {
                return d.actor( is_npc )->get_str_bonus();
            };
        } else if( checked_value == "dexterity_bonus" ) {
            return [is_npc]( dialogue const & d ) {
                return d.actor( is_npc )->get_dex_bonus();
            };
        } else if( checked_value == "intelligence_bonus" ) {
            return [is_npc]( dialogue const & d ) {
                return d.actor( is_npc )->get_int_bonus();
            };
        } else if( checked_value == "perception_bonus" ) {
            return [is_npc]( dialogue const & d ) {
                return d.actor( is_npc )->get_per_bonus();
            };
        } else if( checked_value == "warmth" ) {
            std::optional<bodypart_id> bp;
            if constexpr( std::is_same_v<JsonObject, J> ) {
                optional( jo, false, "bodypart", bp );
            }
            return [is_npc, bp]( dialogue const & d ) {
                bodypart_id bid = bp.value_or( get_bp_from_str( d.reason ) );
                return units::to_legacy_bodypart_temp( d.actor( is_npc )->get_cur_part_temp( bid ) );
            };
        } else if( checked_value == "dodge" ) {
            return [is_npc]( dialogue const & d ) {
                return d.actor( is_npc )->get_character()->get_dodge();
            };
        } else if( checked_value == "effect_intensity" ) {
            const std::string &effect_id = jo.get_string( "effect" );
            std::optional<bodypart_id> bp;
            if constexpr( std::is_same_v<JsonObject, J> ) {
                optional( jo, false, "bodypart", bp );
            }
            return [effect_id, bp, is_npc]( dialogue const & d ) {
                bodypart_id bid = bp.value_or( get_bp_from_str( d.reason ) );
                effect target = d.actor( is_npc )->get_effect( efftype_id( effect_id ), bid );
                return target.is_null() ? -1 : target.get_intensity();
            };
        } else if( checked_value == "var" ) {
            var_info info( {}, {} );
            if constexpr( std::is_same_v<JsonObject, J> ) {
                info = read_var_info( jo );
            }
            return [info]( dialogue const & d ) {
                std::string var = read_var_value( info, d );
                if( !var.empty() ) {
                    // NOLINTNEXTLINE(cert-err34-c)
                    return std::atof( var.c_str() );
                } else if( !info.default_val.empty() ) {
                    // NOLINTNEXTLINE(cert-err34-c)
                    return std::atof( info.default_val.c_str() );
                }
                return 0.0;
            };
        } else if( checked_value == "allies" ) {
            if( is_npc ) {
                jo.throw_error( "allies count not supported for NPCs.  In " + jo.str() );
            } else {
                return []( dialogue const & ) {
                    return static_cast<int>( g->allies().size() );
                };
            }
        } else if( checked_value == "cash" ) {
            if( is_npc ) {
                jo.throw_error( "cash count not supported for NPCs.  In " + jo.str() );
            } else {
                return [is_npc]( dialogue const & d ) {
                    return d.actor( is_npc )->cash();
                };
            }
        } else if( checked_value == "owed" ) {
            if( is_npc ) {
                jo.throw_error( "owed amount not supported for NPCs.  In " + jo.str() );
            } else {
                return []( dialogue const & d ) {
                    return d.actor( true )->debt();
                };
            }
        } else if( checked_value == "sold" ) {
            if( is_npc ) {
                jo.throw_error( "owed amount not supported for NPCs.  In " + jo.str() );
            } else {
                return []( dialogue const & d ) {
                    return d.actor( true )->sold();
                };
            }
        } else if( checked_value == "pos_x" ) {
            return [is_npc]( dialogue const & d ) {
                return d.actor( is_npc )->posx();
            };
        } else if( checked_value == "pos_y" ) {
            return [is_npc]( dialogue const & d ) {
                return d.actor( is_npc )->posy();
            };
        } else if( checked_value == "pos_z" ) {
            return [is_npc]( dialogue const & d ) {
                return d.actor( is_npc )->posz();
            };
        } else if( checked_value == "power" ) {
            return [is_npc]( dialogue const & d ) {
                // Energy in milijoule
                return static_cast<int>( d.actor( is_npc )->power_cur().value() );
            };
        } else if( checked_value == "power_max" ) {
            return [is_npc]( dialogue const & d ) {
                // Energy in milijoule
                return static_cast<int>( d.actor( is_npc )->power_max().value() );
            };
        } else if( checked_value == "power_percentage" ) {
            return [is_npc]( dialogue const & d ) {
                // Energy in milijoule
                int power_max = d.actor( is_npc )->power_max().value();
                if( power_max == 0 ) {
                    return 0; //Default value if character does not have power, avoids division with 0.
                } else {
                    return static_cast<int>( d.actor( is_npc )->power_cur().value() * 100 ) / power_max;
                }
            };
        } else if( checked_value == "morale" ) {
            return [is_npc]( dialogue const & d ) {
                return d.actor( is_npc )->morale_cur();
            };
        } else if( checked_value == "focus" ) {
            return [is_npc]( dialogue const & d ) {
                return d.actor( is_npc )->focus_cur();
            };
        } else if( checked_value == "mana" ) {
            return [is_npc]( dialogue const & d ) {
                return d.actor( is_npc )->mana_cur();
            };
        } else if( checked_value == "mana_max" ) {
            return [is_npc]( dialogue const & d ) {
                return d.actor( is_npc )->mana_max();
            };
        } else if( checked_value == "mana_percentage" ) {
            return [is_npc]( dialogue const & d ) {
                int mana_max = d.actor( is_npc )->mana_max();
                if( mana_max == 0 ) {
                    return 0; //Default value if character does not have mana, avoids division with 0.
                } else {
                    return ( d.actor( is_npc )->mana_cur() * 100 ) / mana_max;
                }
            };
        } else if( checked_value == "hunger" ) {
            return [is_npc]( dialogue const & d ) {
                return d.actor( is_npc )->get_hunger();
            };
        } else if( checked_value == "thirst" ) {
            return [is_npc]( dialogue const & d ) {
                return d.actor( is_npc )->get_thirst();
            };
        } else if( checked_value == "instant_thirst" ) {
            return [is_npc]( dialogue const & d ) {
                return d.actor( is_npc )->get_instant_thirst();
            };
        } else if( checked_value == "stored_kcal" ) {
            return [is_npc]( dialogue const & d ) {
                return d.actor( is_npc )->get_stored_kcal();
            };
        } else if( checked_value == "stored_kcal_percentage" ) {
            // 100% is 5 BMI's worth of kcal, which is considered healthy (this varies with height).
            return [is_npc]( dialogue const & d ) {
                int divisor = d.actor( is_npc )->get_healthy_kcal() / 100;
                //if no data default to default height of 175cm
                if( divisor == 0 ) {
                    divisor = 118169 / 100;
                }
                return d.actor( is_npc )->get_stored_kcal() / divisor;
            };
        } else if( checked_value == "item_count" ) {
            const itype_id item_id( jo.get_string( "item" ) );
            return [is_npc, item_id]( dialogue const & d ) {
                return d.actor( is_npc )->get_amount( item_id );
            };
        } else if( checked_value == "charge_count" ) {
            const itype_id item_id( jo.get_string( "item" ) );
            return [is_npc, item_id]( dialogue const & d ) {
                return d.actor( is_npc )->charges_of( item_id );
            };
        } else if( checked_value == "exp" ) {
            return [is_npc]( dialogue const & d ) {
                return d.actor( is_npc )->get_kill_xp();
            };
        } else if( checked_value == "addiction_intensity" ) {
            const addiction_id add_id( jo.get_string( "addiction" ) );
            if( jo.has_object( "mod" ) ) {
                // final_value = (val / (val - step * intensity)) - 1
                JsonObject jobj = jo.get_object( "mod" );
                const int val = jobj.get_int( "val", 0 );
                const int step = jobj.get_int( "step", 0 );
                return [is_npc, add_id, val, step]( dialogue const & d ) {
                    int intens = d.actor( is_npc )->get_addiction_intensity( add_id );
                    int denom = val - step * intens;
                    return denom == 0 ? 0 : ( val / std::max( 1, denom ) - 1 );
                };
            }
            const int mod = jo.get_int( "mod", 1 );
            return [is_npc, add_id, mod]( dialogue const & d ) {
                return d.actor( is_npc )->get_addiction_intensity( add_id ) * mod;
            };
        } else if( checked_value == "addiction_turns" ) {
            const addiction_id add_id( jo.get_string( "addiction" ) );
            return [is_npc, add_id]( dialogue const & d ) {
                return d.actor( is_npc )->get_addiction_turns( add_id );
            };
        } else if( checked_value == "stim" ) {
            return [is_npc]( dialogue const & d ) {
                return d.actor( is_npc )->get_stim();
            };
        } else if( checked_value == "pkill" ) {
            return [is_npc]( dialogue const & d ) {
                return d.actor( is_npc )->get_pkill();
            };
        } else if( checked_value == "rad" ) {
            return [is_npc]( dialogue const & d ) {
                return d.actor( is_npc )->get_rad();
            };
        } else if( checked_value == "focus" ) {
            return [is_npc]( dialogue const & d ) {
                return d.actor( is_npc )->focus_cur();
            };
        } else if( checked_value == "activity_level" ) {
            return [is_npc]( dialogue const & d ) {
                return d.actor( is_npc )->get_activity_level();
            };
        } else if( checked_value == "fatigue" ) {
            return [is_npc]( dialogue const & d ) {
                return d.actor( is_npc )->get_fatigue();
            };
        } else if( checked_value == "stamina" ) {
            return [is_npc]( dialogue const & d ) {
                return d.actor( is_npc )->get_stamina();
            };
        } else if( checked_value == "sleep_deprivation" ) {
            return [is_npc]( dialogue const & d ) {
                return d.actor( is_npc )->get_sleep_deprivation();
            };
        } else if( checked_value == "anger" ) {
            return [is_npc]( dialogue const & d ) {
                return d.actor( is_npc )->get_anger();
            };
        } else if( checked_value == "friendly" ) {
            return [is_npc]( dialogue const & d ) {
                return d.actor( is_npc )->get_friendly();
            };
        } else if( checked_value == "vitamin" ) {
            std::string vitamin_name = jo.get_string( "name" );
            return [is_npc, vitamin_name]( dialogue const & d ) {
                Character const *you = static_cast<talker const *>( d.actor( is_npc ) )->get_character();
                if( you ) {
                    return you->vitamin_get( vitamin_id( vitamin_name ) );
                } else {
                    return 0;
                }
            };
        } else if( checked_value == "age" ) {
            return [is_npc]( dialogue const & d ) {
                return d.actor( is_npc )->get_age();
            };
        } else if( checked_value == "height" ) {
            return [is_npc]( dialogue const & d ) {
                return d.actor( is_npc )->get_height();
            };
        } else if( checked_value == "bmi_permil" ) {
            return [is_npc]( dialogue const & d ) {
                return d.actor( is_npc )->get_bmi_permil();
            };
        } else if( checked_value == "size" ) {
            return [is_npc]( dialogue const & d ) {
                return d.actor( is_npc )->get_size();
            };
        } else if( checked_value == "volume" ) {
            return [is_npc]( dialogue const & d ) {
                return d.actor( is_npc )->get_volume();
            };
        } else if( checked_value == "weight" ) {
            return [is_npc]( dialogue const & d ) {
                return d.actor( is_npc )->get_weight();
            };
        } else if( checked_value == "grab_strength" ) {
            return [is_npc]( dialogue const & d ) {
                return d.actor( is_npc )->get_grab_strength();
            };
        } else if( checked_value == "fine_detail_vision_mod" ) {
            return [is_npc]( dialogue const & d ) {
                return d.actor( is_npc )->get_fine_detail_vision_mod();
            };
        } else if( checked_value == "health" ) {
            return [is_npc]( dialogue const & d ) {
                return d.actor( is_npc )->get_health();
            };
        } else if( checked_value == "body_temp" ) {
            return [is_npc]( dialogue const & d ) {
                return units::to_legacy_bodypart_temp( d.actor( is_npc )->get_body_temp() );
            };
        } else if( checked_value == "body_temp_delta" ) {
            return [is_npc]( dialogue const & d ) {
                return units::to_legacy_bodypart_temp_delta( d.actor( is_npc )->get_body_temp_delta() );
            };
        } else if( checked_value == "npc_trust" ) {
            return [is_npc]( dialogue const & d ) {
                return d.actor( is_npc )->get_npc_trust();
            };
        } else if( checked_value == "npc_fear" ) {
            return [is_npc]( dialogue const & d ) {
                return d.actor( is_npc )->get_npc_fear();
            };
        } else if( checked_value == "npc_value" ) {
            return [is_npc]( dialogue const & d ) {
                return d.actor( is_npc )->get_npc_value();
            };
        } else if( checked_value == "npc_anger" ) {
            return [is_npc]( dialogue const & d ) {
                return d.actor( is_npc )->get_npc_anger();
            };
        } else if( checked_value == "field_strength" ) {
            if( jo.has_member( "field" ) ) {
                field_type_id ft = field_type_id( jo.get_string( "field" ) );
                return [is_npc, ft]( dialogue const & d ) {
                    map &here = get_map();
                    for( const std::pair<const field_type_id, field_entry> &f : here.field_at( d.actor(
                                is_npc )->pos() ) ) {
                        if( f.second.get_field_type() == ft ) {
                            return f.second.get_field_intensity();
                        }
                    }
                    return 0;
                };
            }
        } else if( checked_value == "spell_level" ) {
            if( jo.has_member( "school" ) ) {
                const std::string school_name = jo.get_string( "school" );
                const trait_id spell_school( school_name );
                return [is_npc, spell_school]( dialogue & d ) {
                    return d.actor( is_npc )->get_spell_level( spell_school );
                };
            } else if( jo.has_member( "spell" ) ) {
                const std::string spell_name = jo.get_string( "spell" );
                const spell_id this_spell_id( spell_name );
                return [is_npc, this_spell_id]( dialogue & d ) {
                    return d.actor( is_npc )->get_spell_level( this_spell_id );
                };
            } else {
                return [is_npc]( dialogue & d ) {
                    return d.actor( is_npc )->get_highest_spell_level();
                };
            }
        } else if( checked_value == "spell_level_adjustment" ) {
            if( jo.has_member( "school" ) ) {
                const std::string school_name = jo.get_string( "school" );
                const trait_id spell_school( school_name );
                return [is_npc, spell_school]( dialogue & d ) {
                    std::map<trait_id, double>::iterator it =
                        d.actor( is_npc )->get_character()->magic->caster_level_adjustment_by_school.find( spell_school );
                    if( it != d.actor( is_npc )->get_character()->magic->caster_level_adjustment_by_school.end() ) {
                        return it->second;
                    } else {
                        return 0.0;
                    }
                };
            } else if( jo.has_member( "spell" ) ) {
                const std::string spell_name = jo.get_string( "spell" );
                const spell_id this_spell_id( spell_name );
                return [is_npc, this_spell_id]( dialogue & d ) {
                    std::map<spell_id, double>::iterator it =
                        d.actor( is_npc )->get_character()->magic->caster_level_adjustment_by_spell.find( this_spell_id );
                    if( it != d.actor( is_npc )->get_character()->magic->caster_level_adjustment_by_spell.end() ) {
                        return it->second;
                    } else {
                        return 0.0;
                    }
                };
            } else {
                return [is_npc]( dialogue & d ) {
                    return d.actor( is_npc )->get_character()->magic->caster_level_adjustment;
                };
            }
        } else if( checked_value == "spell_exp" ) {
            const std::string spell_name = jo.get_string( "spell" );
            const spell_id this_spell_id( spell_name );
            return [is_npc, this_spell_id]( dialogue & d ) {
                return d.actor( is_npc )->get_spell_exp( this_spell_id );
            };
        } else if( checked_value == "spell_count" ) {
            trait_id school = trait_id::NULL_ID();
            if( jo.has_member( "school" ) ) {
                school = trait_id( jo.get_string( "school" ) );
            }
            return [is_npc, school]( dialogue & d ) {
                return d.actor( is_npc )->get_spell_count( school );
            };
        } else if( checked_value == "proficiency" ) {
            const std::string proficiency_name = jo.get_string( "proficiency_id" );
            const proficiency_id the_proficiency_id( proficiency_name );
            if( jo.has_int( "format" ) ) {
                const int format = jo.get_int( "format" );
                return [is_npc, format, the_proficiency_id]( dialogue & d ) {
                    return static_cast<int>( ( d.actor( is_npc )->proficiency_practiced_time(
                                                   the_proficiency_id ) * format ) /
                                             the_proficiency_id->time_to_learn() );
                };
            } else if( jo.has_member( "format" ) ) {
                const std::string format = jo.get_string( "format" );
                if( format == "time_spent" ) {
                    return [is_npc, the_proficiency_id]( dialogue & d ) {
                        return to_turns<int>( d.actor( is_npc )->proficiency_practiced_time( the_proficiency_id ) );
                    };
                } else if( format == "percent" ) {
                    return [is_npc, the_proficiency_id]( dialogue & d ) {
                        return static_cast<int>( ( d.actor( is_npc )->proficiency_practiced_time(
                                                       the_proficiency_id ) * 100 ) /
                                                 the_proficiency_id->time_to_learn() );
                    };
                } else if( format == "permille" ) {
                    return [is_npc, the_proficiency_id]( dialogue & d ) {
                        return static_cast<int>( ( d.actor( is_npc )->proficiency_practiced_time(
                                                       the_proficiency_id ) * 1000 ) /
                                                 the_proficiency_id->time_to_learn() );
                    };
                } else if( format == "total_time_required" ) {
                    return [the_proficiency_id]( dialogue & d ) {
                        static_cast<void>( d );
                        return to_turns<int>( the_proficiency_id->time_to_learn() );
                    };
                } else if( format == "time_left" ) {
                    return [is_npc, the_proficiency_id]( dialogue & d ) {
                        return to_turns<int>( the_proficiency_id->time_to_learn() - d.actor(
                                                  is_npc )->proficiency_practiced_time( the_proficiency_id ) );
                    };
                } else {
                    jo.throw_error( "unrecognized format in " + jo.str() );
                }
            }
        }
    } else if( jo.has_array( "distance" ) ) {
        JsonArray objects = jo.get_array( "distance" );
        if( objects.size() != 2 ) {
            objects.throw_error( "distance requires an array with 2 elements." );
        }
        std::string first = get_string_from_input( objects, 0 );
        std::string second = get_string_from_input( objects, 1 );
        return [first, second]( dialogue & d ) {
            tripoint_abs_ms first_point = get_tripoint_from_string( first, d );
            tripoint_abs_ms second_point = get_tripoint_from_string( second, d );
            return rl_dist( first_point, second_point );
        };
    } else if( jo.has_member( "mod_load_order" ) ) {
        const mod_id our_mod_id = mod_id( jo.get_string( "mod_load_order" ) );
        return [our_mod_id]( dialogue const & ) {
            int count = 0;
            for( const mod_id &mod : world_generator->active_world->active_mod_order ) {
                if( our_mod_id == mod ) {
                    return count;
                }
                count++;
            }
            return -1;
        };
    } else if( jo.has_array( "arithmetic" ) ) {
        talk_effect_fun_t arith;
        if constexpr( std::is_same_v<JsonObject, J> ) {
            arith.set_arithmetic( jo, "arithmetic", true );
        }
        return [arith]( dialogue & d ) {
            arith( d );
            var_info info = var_info( var_type::global, "temp_var" );
            std::string val = read_var_value( info, d );
            if( !val.empty() ) {
                return std::stof( val );
            } else {
                debugmsg( "No valid value." );
                return 0.0f;
            }
        };
    } else if( jo.has_array( "math" ) ) {
        // no recursive math through shim
        if constexpr( std::is_same_v<JsonObject, J> ) {
            eoc_math math;
            math.from_json( jo, "math", eoc_math::type_t::ret );
            return [math = std::move( math )]( dialogue & d ) {
                return math.act( d );
            };
        }
    }
    jo.throw_error( "unrecognized number source in " + jo.str() );
    return []( dialogue const & ) {
        return 0.0;
    };
}

std::function<double( dialogue & )> conditional_t::get_get_dbl[[noreturn]](
    const std::string &value,
    const JsonObject &jo )
{
    jo.throw_error( "unrecognized number source in " + value );
}

static double handle_min_max( dialogue &d, double input, std::optional<dbl_or_var_part> min,
                              std::optional<dbl_or_var_part> max )
{
    if( min.has_value() ) {
        double min_val = min.value().evaluate( d );
        input = std::max( min_val, input );
    }
    if( max.has_value() ) {
        double max_val = max.value().evaluate( d );
        input = std::min( max_val, input );
    }
    return input;
}

template <class J>
std::function<void( dialogue &, double )>
// NOLINTNEXTLINE(readability-function-cognitive-complexity): not my problem!!
conditional_t::get_set_dbl( const J &jo, const std::optional<dbl_or_var_part> &min,
                            const std::optional<dbl_or_var_part> &max, bool temp_var )
{
    if( temp_var ) {
        jo.allow_omitted_members();
        return [min, max]( dialogue & d, double input ) {
            write_var_value( var_type::global, "temp_var", d.actor( false ), &d,
                             handle_min_max( d, input, min, max ) );
        };
    } else if( jo.has_member( "const" ) ) {
        jo.throw_error( "attempted to alter a constant value in " + jo.str() );
    } else if( jo.has_member( "rand" ) ) {
        jo.throw_error( "can not alter the random number generator, silly!  In " + jo.str() );
    } else if( jo.has_member( "faction_trust" ) ) {
        str_or_var name = get_str_or_var( jo.get_member( "faction_trust" ), "faction_trust" );
        return [name, min, max]( dialogue & d, double input ) {
            faction *fac = g->faction_manager_ptr->get( faction_id( name.evaluate( d ) ) );
            fac->trusts_u = handle_min_max( d, input, min, max );
        };
    } else if( jo.has_member( "faction_like" ) ) {
        str_or_var name = get_str_or_var( jo.get_member( "faction_like" ), "faction_like" );
        return [name, min, max]( dialogue & d, double input ) {
            faction *fac = g->faction_manager_ptr->get( faction_id( name.evaluate( d ) ) );
            fac->likes_u = handle_min_max( d, input, min, max );
        };
    } else if( jo.has_member( "faction_respect" ) ) {
        str_or_var name = get_str_or_var( jo.get_member( "faction_respect" ), "faction_respect" );
        return [name, min, max]( dialogue & d, double input ) {
            faction *fac = g->faction_manager_ptr->get( faction_id( name.evaluate( d ) ) );
            fac->respects_u = handle_min_max( d, input, min, max );
        };
    } else if( jo.has_member( "u_val" ) || jo.has_member( "npc_val" ) ||
               jo.has_member( "global_val" ) || jo.has_member( "faction_val" ) || jo.has_member( "party_val" ) ||
               jo.has_member( "context_val" ) ) {
        var_type type = var_type::u;
        std::string checked_value;
        if( jo.has_member( "u_val" ) ) {
            type = var_type::u;
            checked_value = jo.get_string( "u_val" );
        } else if( jo.has_member( "npc_val" ) ) {
            type = var_type::npc;
            checked_value = jo.get_string( "npc_val" );
        } else if( jo.has_member( "global_val" ) ) {
            type = var_type::global;
            checked_value = jo.get_string( "global_val" );
        } else if( jo.has_member( "var_val" ) ) {
            type = var_type::var;
            checked_value = jo.get_string( "var_val" );
        } else if( jo.has_member( "context_val" ) ) {
            type = var_type::context;
            checked_value = jo.get_string( "context_val" );
        } else if( jo.has_member( "faction_val" ) ) {
            type = var_type::faction;
            checked_value = jo.get_string( "faction_val" );
        } else if( jo.has_member( "party_val" ) ) {
            type = var_type::party;
            checked_value = jo.get_string( "party_val" );
        } else {
            jo.throw_error( "Invalid variable type." );
        }

        const bool is_npc = type == var_type::npc;
        if( checked_value == "strength_base" ) {
            return [is_npc, min, max]( dialogue & d, double input ) {
                d.actor( is_npc )->set_str_max( handle_min_max( d, input, min, max ) );
            };
        } else if( checked_value == "dexterity_base" ) {
            return [is_npc, min, max]( dialogue & d, double input ) {
                d.actor( is_npc )->set_dex_max( handle_min_max( d, input, min, max ) );
            };
        } else if( checked_value == "intelligence_base" ) {
            return [is_npc, min, max]( dialogue & d, double input ) {
                d.actor( is_npc )->set_int_max( handle_min_max( d, input, min, max ) );
            };
        } else if( checked_value == "perception_base" ) {
            return [is_npc, min, max]( dialogue & d, double input ) {
                d.actor( is_npc )->set_per_max( handle_min_max( d, input, min, max ) );
            };
        } else if( checked_value == "strength_bonus" ) {
            return [is_npc, min, max]( dialogue & d, double input ) {
                d.actor( is_npc )->set_str_max( handle_min_max( d, input, min, max ) );
            };
        } else if( checked_value == "dexterity_bonus" ) {
            return [is_npc, min, max]( dialogue & d, double input ) {
                d.actor( is_npc )->set_dex_max( handle_min_max( d, input, min, max ) );
            };
        } else if( checked_value == "intelligence_bonus" ) {
            return [is_npc, min, max]( dialogue & d, double input ) {
                d.actor( is_npc )->set_int_max( handle_min_max( d, input, min, max ) );
            };
        } else if( checked_value == "perception_bonus" ) {
            return [is_npc, min, max]( dialogue & d, double input ) {
                d.actor( is_npc )->set_per_max( handle_min_max( d, input, min, max ) );
            };
        } else if( checked_value == "var" ) {
            dbl_or_var empty;
            std::string var_name;
            if constexpr( std::is_same_v<JsonObject, J> ) {
                var_name = get_talk_varname( jo, "var_name", false, empty );
            }
            return [is_npc, var_name, type, min, max]( dialogue & d, double input ) {
                write_var_value( type, var_name, d.actor( is_npc ), &d,
                                 handle_min_max( d, input, min, max ) );
            };
        } else if( checked_value == "allies" ) {
            // It would be possible to make this work by removing allies and spawning new ones as needed.
            // But why would you ever want to do it this way?
            jo.throw_error( "altering allies this way is currently not supported.  In " + jo.str() );
        } else if( checked_value == "cash" ) {
            // TODO: See if this can be handeled in a clever way.
            jo.throw_error( "altering cash this way is currently not supported.  In " + jo.str() );
        } else if( checked_value == "owed" ) {
            if( is_npc ) {
                jo.throw_error( "owed amount not supported for NPCs.  In " + jo.str() );
            } else {
                return [min, max]( dialogue & d, double input ) {
                    d.actor( true )->add_debt( handle_min_max( d, input, min, max ) - d.actor( true )->debt() );
                };
            }
        } else if( checked_value == "sold" ) {
            if( is_npc ) {
                jo.throw_error( "sold amount not supported for NPCs.  In " + jo.str() );
            } else {
                return [min, max]( dialogue & d, double input ) {
                    d.actor( true )->add_sold( handle_min_max( d, input, min, max ) - d.actor( true )->sold() );
                };
            }
        } else if( checked_value == "pos_x" ) {
            return [is_npc, min, max]( dialogue & d, double input ) {
                d.actor( is_npc )->set_pos( tripoint( handle_min_max( d, input, min, max ),
                                                      d.actor( is_npc )->posy(),
                                                      d.actor( is_npc )->posz() ) );
            };
        } else if( checked_value == "pos_y" ) {
            return [is_npc, min, max]( dialogue & d, double input ) {
                d.actor( is_npc )->set_pos( tripoint( d.actor( is_npc )->posx(), handle_min_max( d, input, min,
                                                      max ),
                                                      d.actor( is_npc )->posz() ) );
            };
        } else if( checked_value == "pos_z" ) {
            return [is_npc, min, max]( dialogue & d, double input ) {
                d.actor( is_npc )->set_pos( tripoint( d.actor( is_npc )->posx(), d.actor( is_npc )->posy(),
                                                      handle_min_max( d, input, min, max ) ) );
            };
        } else if( checked_value == "power" ) {
            return [is_npc, min, max]( dialogue & d, double input ) {
                // Energy in milijoule
                d.actor( is_npc )->set_power_cur( 1_mJ * handle_min_max( d, input, min, max ) );
            };
        } else if( checked_value == "power_max" ) {
            jo.throw_error( "altering max power this way is currently not supported.  In " + jo.str() );
        } else if( checked_value == "power_percentage" ) {
            return [is_npc, min, max]( dialogue & d, double input ) {
                // Energy in milijoule
                d.actor( is_npc )->set_power_cur( ( d.actor( is_npc )->power_max() * handle_min_max( d, input,
                                                    min,
                                                    max ) ) / 100 );
            };
        } else if( checked_value == "focus" ) {
            return [is_npc, min, max]( dialogue & d, double input ) {
                d.actor( is_npc )->mod_focus( handle_min_max( d, input, min,
                                              max ) - d.actor( is_npc )->focus_cur() );
            };
        } else if( checked_value == "mana" ) {
            return [is_npc, min, max]( dialogue & d, double input ) {
                d.actor( is_npc )->set_mana_cur( handle_min_max( d, input, min, max ) );
            };
        } else if( checked_value == "mana_max" ) {
            jo.throw_error( "altering max mana this way is currently not supported.  In " + jo.str() );
        } else if( checked_value == "mana_percentage" ) {
            return [is_npc, min, max]( dialogue & d, double input ) {
                d.actor( is_npc )->set_mana_cur( ( d.actor( is_npc )->mana_max() * handle_min_max( d, input, min,
                                                   max ) ) / 100 );
            };
        } else if( checked_value == "hunger" ) {
            jo.throw_error( "altering hunger this way is currently not supported.  In " + jo.str() );
        } else if( checked_value == "thirst" ) {
            return [is_npc, min, max]( dialogue & d, double input ) {
                d.actor( is_npc )->set_thirst( handle_min_max( d, input, min, max ) );
            };
        } else if( checked_value == "stored_kcal" ) {
            return [is_npc, min, max]( dialogue & d, double input ) {
                d.actor( is_npc )->set_stored_kcal( handle_min_max( d, input, min, max ) );
            };
        } else if( checked_value == "stored_kcal_percentage" ) {
            // 100% is 55'000 kcal, which is considered healthy.
            return [is_npc, min, max]( dialogue & d, double input ) {
                d.actor( is_npc )->set_stored_kcal( handle_min_max( d, input, min, max ) * 5500 );
            };
        } else if( checked_value == "item_count" ) {
            jo.throw_error( "altering items this way is currently not supported.  In " + jo.str() );
        } else if( checked_value == "exp" ) {
            jo.throw_error( "altering max exp this way is currently not supported.  In " + jo.str() );
        } else if( checked_value == "addiction_turns" ) {
            const addiction_id add_id( jo.get_string( "addiction" ) );
            return [is_npc, min, max, add_id]( dialogue & d, double input ) {
                d.actor( is_npc )->set_addiction_turns( add_id, handle_min_max( d, input, min, max ) );
            };
        } else if( checked_value == "stim" ) {
            return [is_npc, min, max]( dialogue & d, double input ) {
                d.actor( is_npc )->set_stim( handle_min_max( d, input, min, max ) );
            };
        } else if( checked_value == "pkill" ) {
            return [is_npc, min, max]( dialogue & d, double input ) {
                d.actor( is_npc )->set_pkill( handle_min_max( d, input, min, max ) );
            };
        } else if( checked_value == "rad" ) {
            return [is_npc, min, max]( dialogue & d, double input ) {
                d.actor( is_npc )->set_rad( handle_min_max( d, input, min, max ) );
            };
        } else if( checked_value == "fatigue" ) {
            return [is_npc, min, max]( dialogue & d, double input ) {
                d.actor( is_npc )->set_fatigue( handle_min_max( d, input, min, max ) );
            };
        } else if( checked_value == "stamina" ) {
            return [is_npc, min, max]( dialogue & d, double input ) {
                d.actor( is_npc )->set_stamina( handle_min_max( d, input, min, max ) );
            };
        } else if( checked_value == "sleep_deprivation" ) {
            return [is_npc, min, max]( dialogue & d, double input ) {
                d.actor( is_npc )->set_sleep_deprivation( handle_min_max( d, input, min, max ) );
            };
        } else if( checked_value == "anger" ) {
            return [is_npc, min, max]( dialogue & d, double input ) {
                d.actor( is_npc )->set_anger( handle_min_max( d, input, min, max ) );
            };
        } else if( checked_value == "morale" ) {
            return [is_npc, min, max]( dialogue & d, double input ) {
                d.actor( is_npc )->set_morale( handle_min_max( d, input, min, max ) );
            };
        } else if( checked_value == "friendly" ) {
            return [is_npc, min, max]( dialogue & d, double input ) {
                d.actor( is_npc )->set_friendly( handle_min_max( d, input, min, max ) );
            };
        } else if( checked_value == "exp" ) {
            return [is_npc, min, max]( dialogue & d, double input ) {
                d.actor( is_npc )->set_kill_xp( handle_min_max( d, input, min, max ) );
            };
        } else if( checked_value == "vitamin" ) {
            std::string vitamin_name = jo.get_string( "name" );
            return [is_npc, min, max, vitamin_name]( dialogue & d, double input ) {
                Character *you = d.actor( is_npc )->get_character();
                if( you ) {
                    you->vitamin_set( vitamin_id( vitamin_name ), handle_min_max( d, input, min, max ) );
                }
            };
        } else if( checked_value == "age" ) {
            return [is_npc, min, max]( dialogue & d, double input ) {
                d.actor( is_npc )->set_age( handle_min_max( d, input, min, max ) );
            };
        } else if( checked_value == "height" ) {
            return [is_npc, min, max]( dialogue & d, double input ) {
                d.actor( is_npc )->set_height( handle_min_max( d, input, min, max ) );
            };
        } else if( checked_value == "npc_trust" ) {
            return [is_npc, min, max]( dialogue & d, double input ) {
                d.actor( is_npc )->set_npc_trust( handle_min_max( d, input, min, max ) );
            };
        } else if( checked_value == "npc_fear" ) {
            return [is_npc, min, max]( dialogue & d, double input ) {
                d.actor( is_npc )->set_npc_fear( handle_min_max( d, input, min, max ) );
            };
        } else if( checked_value == "npc_value" ) {
            return [is_npc, min, max]( dialogue & d, double input ) {
                d.actor( is_npc )->set_npc_value( handle_min_max( d, input, min, max ) );
            };
        } else if( checked_value == "npc_anger" ) {
            return [is_npc, min, max]( dialogue & d, double input ) {
                d.actor( is_npc )->set_npc_anger( handle_min_max( d, input, min, max ) );
            };
        } else if( checked_value == "spell_level" ) {
            const std::string spell_name = jo.get_string( "spell" );
            const spell_id this_spell_id( spell_name );
            return [is_npc, min, max, this_spell_id]( dialogue & d, double input ) {
                d.actor( is_npc )->set_spell_level( this_spell_id, handle_min_max( d, input, min, max ) );
            };
        } else if( checked_value == "spell_level_adjustment" ) {
            if( jo.has_member( "school" ) ) {
                const std::string school_name = jo.get_string( "school" );
                const trait_id spell_school( school_name );
                return [is_npc, min, max, spell_school]( dialogue & d, double input ) {
                    std::map<trait_id, double>::iterator it =
                        d.actor( is_npc )->get_character()->magic->caster_level_adjustment_by_school.find( spell_school );
                    if( it != d.actor( is_npc )->get_character()->magic->caster_level_adjustment_by_school.end() ) {
                        it->second = handle_min_max( d, input, min, max );
                    } else {
                        d.actor( is_npc )->get_character()->magic->caster_level_adjustment_by_school.insert( { spell_school, handle_min_max( d, input, min, max ) } );
                    }
                };
            } else if( jo.has_member( "spell" ) ) {
                const std::string spell_name = jo.get_string( "spell" );
                const spell_id this_spell_id( spell_name );
                return [is_npc, min, max, this_spell_id]( dialogue & d, double input ) {
                    std::map<spell_id, double>::iterator it =
                        d.actor( is_npc )->get_character()->magic->caster_level_adjustment_by_spell.find( this_spell_id );
                    if( it != d.actor( is_npc )->get_character()->magic->caster_level_adjustment_by_spell.end() ) {
                        it->second = handle_min_max( d, input, min, max );
                    } else {
                        d.actor( is_npc )->get_character()->magic->caster_level_adjustment_by_spell.insert( { this_spell_id, handle_min_max( d, input, min, max ) } );
                    }
                };
            } else {
                return [is_npc, min, max]( dialogue & d, double input ) {
                    d.actor( is_npc )->get_character()->magic->caster_level_adjustment =
                        handle_min_max( d, input, min, max );
                };
            }
        } else if( checked_value == "spell_exp" ) {
            const std::string spell_name = jo.get_string( "spell" );
            const spell_id this_spell_id( spell_name );
            return [is_npc, min, max, this_spell_id]( dialogue & d, double input ) {
                d.actor( is_npc )->set_spell_exp( this_spell_id, handle_min_max( d, input, min, max ) );
            };
        } else if( checked_value == "proficiency" ) {
            const std::string proficiency_name = jo.get_string( "proficiency_id" );
            const proficiency_id the_proficiency_id( proficiency_name );
            if( jo.has_int( "format" ) ) {
                const int format = jo.get_int( "format" );
                return [is_npc, format, the_proficiency_id]( dialogue const & d, double input ) {
                    d.actor( is_npc )->set_proficiency_practiced_time( the_proficiency_id,
                            to_turns<int>( the_proficiency_id->time_to_learn() * input ) / format );
                };
            } else if( jo.has_member( "format" ) ) {
                const std::string format = jo.get_string( "format" );
                if( format == "time_spent" ) {
                    return [is_npc, the_proficiency_id]( dialogue const & d, double input ) {
                        d.actor( is_npc )->set_proficiency_practiced_time( the_proficiency_id, input );
                    };
                } else if( format == "percent" ) {
                    return [is_npc, the_proficiency_id]( dialogue const & d, double input ) {
                        d.actor( is_npc )->set_proficiency_practiced_time( the_proficiency_id,
                                to_turns<int>( the_proficiency_id->time_to_learn()* input ) / 100 );
                    };
                } else if( format == "permille" ) {
                    return [is_npc, the_proficiency_id]( dialogue const & d, double input ) {
                        d.actor( is_npc )->set_proficiency_practiced_time( the_proficiency_id,
                                to_turns<int>( the_proficiency_id->time_to_learn() * input ) / 1000 );
                    };
                } else if( format == "time_left" ) {
                    return [is_npc, the_proficiency_id]( dialogue const & d, double input ) {
                        d.actor( is_npc )->set_proficiency_practiced_time( the_proficiency_id,
                                to_turns<int>( the_proficiency_id->time_to_learn() ) - input );
                    };
                } else {
                    jo.throw_error( "unrecognized format in " + jo.str() );
                }
            }
        }
    }
    jo.throw_error( "error setting double destination in " + jo.str() );
    return []( dialogue const &, double ) {};
}

void eoc_math::_validate_type( JsonArray const &objects, type_t type_ ) const
{
    if( type_ != type_t::compare && action >= oper::equal ) {
        objects.throw_error( "Comparison operators can only be used in conditional statements" );
    } else if( type_ == type_t::compare && action < oper::equal ) {
        if( action == oper::assign ) {
            objects.throw_error(
                R"(Assignment operator "=" can't be used in a conditional statement.  Did you mean to use "=="? )" );
        } else if( action != oper::ret ) {
            objects.throw_error( "Only comparison operators can be used in conditional statements" );
        }
    } else if( type_ == type_t::ret && action > oper::ret ) {
        objects.throw_error( "Only return expressions are allowed in this context" );
    } else if( type_ != type_t::ret && action == oper::ret ) {
        objects.throw_error( "Return expression in assignment context has no effect" );
    }
}

void eoc_math::from_json( const JsonObject &jo, std::string_view member, type_t type_ )
{
    JsonArray const objects = jo.get_array( member );
    if( objects.size() > 3 ) {
        jo.throw_error( "Invalid number of args in " + jo.str() );
        return;
    }

    std::string const oper = objects.size() >= 2 ? objects.get_string( 1 ) : std::string{};

    if( objects.size() == 1 ) {
        action = oper::ret;
    } else if( objects.size() == 2 ) {
        if( oper == "++" ) {
            action = oper::increase;
        } else if( oper == "--" ) {
            action = oper::decrease;
        } else {
            jo.throw_error( "Invalid unary operator in " + jo.str() );
            return;
        }
    } else if( objects.size() == 3 ) {
        rhs = defer_math( objects.get_string( 2 ), false );
        if( oper == "=" ) {
            action = oper::assign;
        } else if( oper == "+=" ) {
            action = oper::plus_assign;
        } else if( oper == "-=" ) {
            action = oper::minus_assign;
        } else if( oper == "*=" ) {
            action = oper::mult_assign;
        } else if( oper == "/=" ) {
            action = oper::div_assign;
        } else if( oper == "%=" ) {
            action = oper::mod_assign;
        } else if( oper == "==" ) {
            action = oper::equal;
        } else if( oper == "!=" ) {
            action = oper::not_equal;
        } else if( oper == "<" ) {
            action = oper::less;
        } else if( oper == "<=" ) {
            action = oper::equal_or_less;
        } else if( oper == ">" ) {
            action = oper::greater;
        } else if( oper == ">=" ) {
            action = oper::equal_or_greater;
        } else {
            jo.throw_error( "Invalid binary operator in " + jo.str() );
            return;
        }
    }
    _validate_type( objects, type_ );
    bool const lhs_assign = action >= oper::assign && action <= oper::decrease;
    lhs = defer_math( objects.get_string( 0 ), lhs_assign );
    if( action >= oper::plus_assign && action <= oper::decrease ) {
        mhs = defer_math( objects.get_string( 0 ), false );
    }
}

double eoc_math::act( dialogue &d ) const
{
    switch( action ) {
        case oper::ret:
            return lhs->eval( d );
        case oper::assign:
            lhs->assign( d, rhs->eval( d ) );
            break;
        case oper::plus_assign:
            lhs->assign( d, mhs->eval( d ) + rhs->eval( d ) );
            break;
        case oper::minus_assign:
            lhs->assign( d, mhs->eval( d ) - rhs->eval( d ) );
            break;
        case oper::mult_assign:
            lhs->assign( d, mhs->eval( d ) * rhs->eval( d ) );
            break;
        case oper::div_assign:
            lhs->assign( d, mhs->eval( d ) / rhs->eval( d ) );
            break;
        case oper::mod_assign:
            lhs->assign( d, std::fmod( mhs->eval( d ), rhs->eval( d ) ) );
            break;
        case oper::increase:
            lhs->assign( d, mhs->eval( d ) + 1 );
            break;
        case oper::decrease:
            lhs->assign( d, mhs->eval( d ) - 1 );
            break;
        case oper::equal:
            return static_cast<double>( float_equals( lhs->eval( d ), rhs->eval( d ) ) );
        case oper::not_equal:
            return static_cast<double>( !float_equals( lhs->eval( d ), rhs->eval( d ) ) );
        case oper::less:
            return lhs->eval( d ) < rhs->eval( d );
        case oper::equal_or_less:
            return lhs->eval( d ) <= rhs->eval( d );
        case oper::greater:
            return lhs->eval( d ) > rhs->eval( d );
        case oper::equal_or_greater:
            return lhs->eval( d ) >= rhs->eval( d );
        case oper::invalid:
        default:
            debugmsg( "unknown eoc math operator %d %s", action, d.get_callstack() );
    }

    return 0;
}

static const
std::vector<condition_parser>
parsers = {
    {"u_has_any_trait", "npc_has_any_trait", jarg::array, &conditional_fun::f_has_any_trait },
    {"u_has_trait", "npc_has_trait", jarg::member, &conditional_fun::f_has_trait },
    {"u_has_visible_trait", "npc_has_visible_trait", jarg::member, &conditional_fun::f_has_visible_trait },
    {"u_has_martial_art", "npc_has_martial_art", jarg::member, &conditional_fun::f_has_martial_art },
    {"u_using_martial_art", "npc_using_martial_art", jarg::member, &conditional_fun::f_using_martial_art },
    {"u_has_proficiency", "npc_has_proficiency", jarg::member, &conditional_fun::f_has_proficiency },
    {"u_has_flag", "npc_has_flag", jarg::member, &conditional_fun::f_has_flag },
    {"u_has_species", "npc_has_species", jarg::member, &conditional_fun::f_has_species },
    {"u_bodytype", "npc_bodytype", jarg::member, &conditional_fun::f_bodytype },
    {"u_has_class", "npc_has_class", jarg::member, &conditional_fun::f_npc_has_class },
    {"u_has_activity", "npc_has_activity", jarg::string, &conditional_fun::f_has_activity },
    {"u_is_riding", "npc_is_riding", jarg::string, &conditional_fun::f_is_riding },
    {"u_has_mission", jarg::string, &conditional_fun::f_u_has_mission },
    {"u_monsters_in_direction", jarg::string, &conditional_fun::f_u_monsters_in_direction },
    {"u_safe_mode_trigger", jarg::member, &conditional_fun::f_u_safe_mode_trigger },
    {"u_profession", jarg::string, &conditional_fun::f_u_profession },
    {"u_has_strength", "npc_has_strength", jarg::member | jarg::array, &conditional_fun::f_has_strength },
    {"u_has_dexterity", "npc_has_dexterity", jarg::member | jarg::array, &conditional_fun::f_has_dexterity },
    {"u_has_intelligence", "npc_has_intelligence", jarg::member | jarg::array, &conditional_fun::f_has_intelligence },
    {"u_has_perception", "npc_has_perception", jarg::member | jarg::array, &conditional_fun::f_has_perception },
    {"u_has_hp", "npc_has_hp", jarg::member | jarg::array, &conditional_fun::f_has_hp },
    {"u_has_part_temp", "npc_has_part_temp", jarg::member | jarg::array, &conditional_fun::f_has_part_temp },
    {"u_is_wearing", "npc_is_wearing", jarg::member, &conditional_fun::f_is_wearing },
    {"u_has_item", "npc_has_item", jarg::member, &conditional_fun::f_has_item },
    {"u_has_item_with_flag", "npc_has_item_with_flag", jarg::member, &conditional_fun::f_has_item_with_flag },
    {"u_has_items", "npc_has_items", jarg::member, &conditional_fun::f_has_items },
    {"u_has_item_category", "npc_has_item_category", jarg::member, &conditional_fun::f_has_item_category },
    {"u_has_bionics", "npc_has_bionics", jarg::member, &conditional_fun::f_has_bionics },
    {"u_has_any_effect", "npc_has_any_effect", jarg::array, &conditional_fun::f_has_any_effect },
    {"u_has_effect", "npc_has_effect", jarg::member, &conditional_fun::f_has_effect },
    {"u_need", "npc_need", jarg::member, &conditional_fun::f_need },
    {"u_query", "npc_query", jarg::member, &conditional_fun::f_query },
    {"u_query_tile", "npc_query_tile", jarg::member, &conditional_fun::f_query_tile },
    {"u_at_om_location", "npc_at_om_location", jarg::member, &conditional_fun::f_at_om_location },
    {"u_near_om_location", "npc_near_om_location", jarg::member, &conditional_fun::f_near_om_location },
    {"u_has_var", "npc_has_var", jarg::string, &conditional_fun::f_has_var },
    {"expects_vars", jarg::member, &conditional_fun::f_expects_vars },
    {"u_compare_var", "npc_compare_var", jarg::string, &conditional_fun::f_compare_var },
    {"npc_role_nearby", jarg::string, &conditional_fun::f_npc_role_nearby },
    {"npc_allies", jarg::member | jarg::array, &conditional_fun::f_npc_allies },
    {"npc_allies_global", jarg::member | jarg::array, &conditional_fun::f_npc_allies_global },
    {"u_service", "npc_service", jarg::member, &conditional_fun::f_npc_service },
    {"u_has_cash", jarg::member | jarg::array, &conditional_fun::f_u_has_cash },
    {"u_are_owed", jarg::member | jarg::array, &conditional_fun::f_u_are_owed },
    {"u_aim_rule", "npc_aim_rule", jarg::member, &conditional_fun::f_npc_aim_rule },
    {"u_engagement_rule", "npc_engagement_rule", jarg::member, &conditional_fun::f_npc_engagement_rule },
    {"u_cbm_reserve_rule", "npc_cbm_reserve_rule", jarg::member, &conditional_fun::f_npc_cbm_reserve_rule },
    {"u_cbm_recharge_rule", "npc_cbm_recharge_rule", jarg::member, &conditional_fun::f_npc_cbm_recharge_rule },
    {"u_rule", "npc_rule", jarg::member, &conditional_fun::f_npc_rule },
    {"u_override", "npc_override", jarg::member, &conditional_fun::f_npc_override },
    {"is_season", jarg::member, &conditional_fun::f_is_season },
    {"u_mission_goal", "mission_goal", jarg::member, &conditional_fun::f_mission_goal },
    {"u_mission_goal", "npc_mission_goal", jarg::member, &conditional_fun::f_mission_goal },
    {"roll_contested", jarg::member, &conditional_fun::f_roll_contested },
    {"u_know_recipe", jarg::member, &conditional_fun::f_u_know_recipe },
    {"one_in_chance", jarg::member | jarg::array, &conditional_fun::f_one_in_chance },
    {"x_in_y_chance", jarg::object, &conditional_fun::f_x_in_y_chance },
    {"u_has_worn_with_flag", "npc_has_worn_with_flag", jarg::member, &conditional_fun::f_has_worn_with_flag },
    {"u_has_wielded_with_flag", "npc_has_wielded_with_flag", jarg::member, &conditional_fun::f_has_wielded_with_flag },
    {"u_has_wielded_with_weapon_category", "npc_has_wielded_with_weapon_category", jarg::member, &conditional_fun::f_has_wielded_with_weapon_category },
    {"u_is_on_terrain", "npc_is_on_terrain", jarg::member, &conditional_fun::f_is_on_terrain },
    {"u_is_on_terrain_with_flag", "npc_is_on_terrain_with_flag", jarg::member, &conditional_fun::f_is_on_terrain_with_flag },
    {"u_is_in_field", "npc_is_in_field", jarg::member, &conditional_fun::f_is_in_field },
    {"u_has_move_mode", "npc_has_move_mode", jarg::member, &conditional_fun::f_has_move_mode },
    {"u_can_see_location", "npc_can_see_location", jarg::member, &conditional_fun::f_can_see_location },
    {"is_weather", jarg::member, &conditional_fun::f_is_weather },
    {"map_terrain_with_flag", jarg::member, &conditional_fun::f_map_ter_furn_with_flag },
    {"map_furniture_with_flag", jarg::member, &conditional_fun::f_map_ter_furn_with_flag },
    {"map_in_city", jarg::member, &conditional_fun::f_map_in_city },
    {"mod_is_loaded", jarg::member, &conditional_fun::f_mod_is_loaded },
    {"u_has_faction_trust", jarg::member | jarg::array, &conditional_fun::f_has_faction_trust },
    {"compare_int", jarg::member, &conditional_fun::f_compare_num },
    {"compare_num", jarg::member, &conditional_fun::f_compare_num },
    {"math", jarg::member, &conditional_fun::f_math },
    {"compare_string", jarg::member, &conditional_fun::f_compare_string },
    {"get_condition", jarg::member, &conditional_fun::f_get_condition },
};

// When updating this, please also update `dynamic_line_string_keys` in
// `lang/string_extractor/parsers/talk_topic.py` so the lines are properly
// extracted for translation
static const
std::vector<condition_parser>
parsers_simple = {
    {"u_male", "npc_male", &conditional_fun::f_is_male },
    {"u_female", "npc_female", &conditional_fun::f_is_female },
    {"has_no_assigned_mission", &conditional_fun::f_no_assigned_mission },
    {"has_assigned_mission", &conditional_fun::f_has_assigned_mission },
    {"has_many_assigned_missions", &conditional_fun::f_has_many_assigned_missions },
    {"u_has_no_available_mission", "has_no_available_mission", &conditional_fun::f_no_available_mission },
    {"u_has_no_available_mission", "npc_has_no_available_mission", &conditional_fun::f_no_available_mission },
    {"u_has_available_mission", "has_available_mission", &conditional_fun::f_has_available_mission },
    {"u_has_available_mission", "npc_has_available_mission", &conditional_fun::f_has_available_mission },
    {"u_has_many_available_missions", "has_many_available_missions", &conditional_fun::f_has_many_available_missions },
    {"u_has_many_available_missions", "npc_has_many_available_missions", &conditional_fun::f_has_many_available_missions },
    {"u_mission_complete", "mission_complete", &conditional_fun::f_mission_complete },
    {"u_mission_complete", "npc_mission_complete", &conditional_fun::f_mission_complete },
    {"u_mission_incomplete", "mission_incomplete", &conditional_fun::f_mission_incomplete },
    {"u_mission_incomplete", "npc_mission_incomplete", &conditional_fun::f_mission_incomplete },
    {"u_mission_failed", "mission_failed", &conditional_fun::f_mission_failed },
    {"u_mission_failed", "npc_mission_failed", &conditional_fun::f_mission_failed },
    {"u_available", "npc_available", &conditional_fun::f_npc_available },
    {"u_following", "npc_following", &conditional_fun::f_npc_following },
    {"u_friend", "npc_friend", &conditional_fun::f_npc_friend },
    {"u_hostile", "npc_hostile", &conditional_fun::f_npc_hostile },
    {"u_train_skills", "npc_train_skills", &conditional_fun::f_npc_train_skills },
    {"u_train_styles", "npc_train_styles", &conditional_fun::f_npc_train_styles },
    {"u_train_spells", "npc_train_spells", &conditional_fun::f_npc_train_spells },
    {"u_at_safe_space", "at_safe_space", &conditional_fun::f_at_safe_space },
    {"u_at_safe_space", "npc_at_safe_space", &conditional_fun::f_at_safe_space },
    {"u_can_stow_weapon", "npc_can_stow_weapon", &conditional_fun::f_can_stow_weapon },
    {"u_can_drop_weapon", "npc_can_drop_weapon", &conditional_fun::f_can_drop_weapon },
    {"u_has_weapon", "npc_has_weapon", &conditional_fun::f_has_weapon },
    {"u_driving", "npc_driving", &conditional_fun::f_is_driving },
    {"u_has_activity", "npc_has_activity", &conditional_fun::f_has_activity },
    {"u_is_riding", "npc_is_riding", &conditional_fun::f_is_riding },
    {"is_day", &conditional_fun::f_is_day },
    {"u_has_stolen_item", "npc_has_stolen_item", &conditional_fun::f_has_stolen_item },
    {"u_is_outside", "is_outside", &conditional_fun::f_is_outside },
    {"u_is_outside", "npc_is_outside", &conditional_fun::f_is_outside },
    {"u_is_underwater", "npc_is_underwater", &conditional_fun::f_is_underwater },
    {"u_has_camp", &conditional_fun::f_u_has_camp },
    {"u_has_pickup_list", "has_pickup_list", &conditional_fun::f_has_pickup_list },
    {"u_has_pickup_list", "npc_has_pickup_list", &conditional_fun::f_has_pickup_list },
    {"is_by_radio", &conditional_fun::f_is_by_radio },
    {"has_reason", &conditional_fun::f_has_reason },
    {"mission_has_generic_rewards", &conditional_fun::f_mission_has_generic_rewards },
    {"u_can_see", "npc_can_see", &conditional_fun::f_can_see },
    {"u_is_deaf", "npc_is_deaf", &conditional_fun::f_is_deaf },
    {"u_is_alive", "npc_is_alive", &conditional_fun::f_is_alive },
    {"u_is_avatar", "npc_is_avatar", &conditional_fun::f_is_avatar },
    {"u_is_npc", "npc_is_npc", &conditional_fun::f_is_npc },
    {"u_is_character", "npc_is_character", &conditional_fun::f_is_character },
    {"u_is_monster", "npc_is_monster", &conditional_fun::f_is_monster },
    {"u_is_item", "npc_is_item", &conditional_fun::f_is_item },
    {"u_is_furniture", "npc_is_furniture", &conditional_fun::f_is_furniture },
    {"has_ammo", &conditional_fun::f_has_ammo },
    {"player_see_u", "player_see_npc", &conditional_fun::f_player_see },
};

conditional_t::conditional_t( const JsonObject &jo )
{
    // improve the clarity of NPC setter functions
    bool found_sub_member = false;
    const auto parse_array = []( const JsonObject & jo, const std::string_view type ) {
        std::vector<conditional_t> conditionals;
        for( const JsonValue entry : jo.get_array( type ) ) {
            if( entry.test_string() ) {
                conditional_t type_condition( entry.get_string() );
                conditionals.emplace_back( type_condition );
            } else {
                JsonObject cond = entry.get_object();
                conditional_t type_condition( cond );
                conditionals.emplace_back( type_condition );
            }
        }
        return conditionals;
    };
    if( jo.has_array( "and" ) ) {
        std::vector<conditional_t> and_conditionals = parse_array( jo, "and" );
        found_sub_member = true;
        condition = [acs = std::move( and_conditionals )]( dialogue & d ) {
            return std::all_of( acs.begin(), acs.end(), [&d]( conditional_t const & cond ) {
                return cond( d );
            } );
        };
    } else if( jo.has_array( "or" ) ) {
        std::vector<conditional_t> or_conditionals = parse_array( jo, "or" );
        found_sub_member = true;
        condition = [ocs = std::move( or_conditionals )]( dialogue & d ) {
            return std::any_of( ocs.begin(), ocs.end(), [&d]( conditional_t const & cond ) {
                return cond( d );
            } );
        };
    } else if( jo.has_object( "not" ) ) {
        JsonObject cond = jo.get_object( "not" );
        const conditional_t sub_condition = conditional_t( cond );
        found_sub_member = true;
        condition = [sub_condition]( dialogue & d ) {
            return !sub_condition( d );
        };
    } else if( jo.has_string( "not" ) ) {
        const conditional_t sub_condition = conditional_t( jo.get_string( "not" ) );
        found_sub_member = true;
        condition = [sub_condition]( dialogue & d ) {
            return !sub_condition( d );
        };
    }
    if( !found_sub_member ) {
        for( const std::string &sub_member : dialogue_data::complex_conds() ) {
            if( jo.has_member( sub_member ) ) {
                found_sub_member = true;
                break;
            }
        }
    }
    bool found = false;
    for( const condition_parser &p : parsers ) {
        if( p.has_beta ) {
            if( p.check( jo ) ) {
                condition = p.f_beta( jo, p.key_alpha, false );
                found = true;
            } else if( p.check( jo, true ) ) {
                condition = p.f_beta( jo, p.key_beta, true );
                found = true;
            }
        } else if( p.check( jo ) ) {
            condition = p.f( jo, p.key_alpha );
            if( jo.has_member( "math" ) ) {
                found_sub_member = true;
            }
            found = true;
        }
        if( found ) {
            break;
        }
    }
    if( !found ) {
        for( const std::string &sub_member : dialogue_data::simple_string_conds() ) {
            if( jo.has_string( sub_member ) ) {
                const conditional_t sub_condition( jo.get_string( sub_member ) );
                condition = [sub_condition]( dialogue & d ) {
                    return sub_condition( d );
                };
                found_sub_member = true;
                break;
            }
        }
    }
    if( !found_sub_member ) {
        jo.throw_error( "unrecognized condition in " + jo.str() );
    }
}

conditional_t::conditional_t( std::string_view type )
{
    bool found = false;
    for( const condition_parser &p : parsers_simple ) {
        if( p.has_beta ) {
            if( type == p.key_alpha ) {
                condition = p.f_beta_simple( false );
                found = true;
            } else if( type == p.key_beta ) {
                condition = p.f_beta_simple( true );
                found = true;
            }
        } else if( type == p.key_alpha ) {
            condition = p.f_simple();
            found = true;
        }
        if( found ) {
            break;
        }
    }
    if( !found ) {
        condition = []( dialogue const & ) {
            return false;
        };
    }
}

const std::unordered_set<std::string> &dialogue_data::simple_string_conds()
{
    static std::unordered_set<std::string> ret;
    if( ret.empty() ) {
        for( const condition_parser &p : parsers_simple ) {
            ret.emplace( p.key_alpha );
            if( p.has_beta ) {
                ret.emplace( p.key_beta );
            }
        }
    }
    return ret;
}

const std::unordered_set<std::string> &dialogue_data::complex_conds()
{
    static std::unordered_set<std::string> ret;
    if( ret.empty() ) {
        for( const condition_parser &p : parsers ) {
            ret.emplace( p.key_alpha );
            if( p.has_beta ) {
                ret.emplace( p.key_beta );
            }
        }
    }
    return ret;
}

template std::function<double( dialogue & )>
conditional_t::get_get_dbl<>( kwargs_shim const & );

template std::function<void( dialogue &, double )>
conditional_t::get_set_dbl<>( const kwargs_shim &,
                              const std::optional<dbl_or_var_part> &,
                              const std::optional<dbl_or_var_part> &, bool );

template std::function<void( dialogue &, double )>
conditional_t::get_set_dbl<>( const JsonObject &,
                              const std::optional<dbl_or_var_part> &,
                              const std::optional<dbl_or_var_part> &, bool );<|MERGE_RESOLUTION|>--- conflicted
+++ resolved
@@ -1670,15 +1670,6 @@
     };
 }
 
-<<<<<<< HEAD
-conditional_t::func f_get_option( const JsonObject &jo, std::string_view member )
-{
-    str_or_var optionToGet = get_str_or_var( jo.get_member( member ), member, true );
-    return [optionToGet]( dialogue & d ) {
-        return get_option<bool>( optionToGet.evaluate( d ) );
-    };
-}
-
 conditional_t::func f_has_ammo()
 {
     return []( dialogue & d ) {
@@ -1692,8 +1683,6 @@
     };
 }
 
-=======
->>>>>>> de8a47ff
 conditional_t::func f_compare_num( const JsonObject &jo, const std::string_view member )
 {
     JsonArray objects = jo.get_array( member );
