--- conflicted
+++ resolved
@@ -2223,7 +2223,6 @@
     m->ter_set(examp, t_tree_deadpine);
 }
 
-<<<<<<< HEAD
 void iexamine::tree_hickory(player *p, map *m, const tripoint &examp)
 {    
     std::vector<std::string> menu_items;
@@ -2266,10 +2265,7 @@
     }
 }
 
-void iexamine::tree_blackjack(player *p, map *m, const tripoint &examp)
-=======
 void iexamine::tree_bark(player *p, map *m, const tripoint &examp)
->>>>>>> 0e11ce15
 {
     if(!query_yn(_("Pick %s?"), m->tername(examp).c_str())) {
         none(p, m, examp);
