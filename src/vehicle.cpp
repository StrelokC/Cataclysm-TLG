--- conflicted
+++ resolved
@@ -1073,19 +1073,12 @@
                        _("Turn off camera system") : _("Turn on camera system") );
     }
     if( has_plow ){
-<<<<<<< HEAD
-        menu.addentry( toggle_plow, true, MENU_AUTOASSIGN, _("Toggle Plow"));
-    }
-    if( has_planter ){
-        menu.addentry( toggle_planter, true, 'P', _("Toggle Planter"));
-=======
         menu.addentry( toggle_plow, true, MENU_AUTOASSIGN, plow_on ?
                        _("Turn plow off") : _("Turn plow on") );
     }
     if( has_planter ){
         menu.addentry( toggle_planter, true, 'P', planter_on ?
                        _("Turn planter off") : _("Turn planter on") );
->>>>>>> a0a50467
     }
     if( has_scoop ) {
         menu.addentry( toggle_scoop, true, 'S', scoop_on ?
