--- conflicted
+++ resolved
@@ -8191,12 +8191,6 @@
             mod_healthy_mod(-30);
         }
     } else if (has_trait("GIZZARD")) {
-<<<<<<< HEAD
-        // Shorter GI tract, so less nutrients captured.
-        hunger -= (comest->nutr * 0.66);
-        thirst -= (comest->quench * 0.66);
-        mod_healthy_mod(comest->healthy * 0.66);
-=======
         // Carrion-eating Birds might have Saprovore; Saprophage is unlikely,
         // but best to code defensively.
         // Thanks for the warning, i2amroy.
@@ -8204,15 +8198,14 @@
             hunger -= (rng(0, comest->nutr) * 0.66 );
             thirst -= ((comest->quench) * 0.66 );
             if (!has_trait("SAPROVORE") && !has_bionic("bio_digestion")) {
-                health -= 3;
+                mod_healthy_mod(-30);
             }
         } else {
         // Shorter GI tract, so less nutrients captured.
             hunger -= ((comest->nutr) * 0.66);
             thirst -= ((comest->quench) * 0.66);
-            health += ((comest->healthy) * 0.66);
-        }
->>>>>>> bd11369e
+            mod_healthy_mod(comest->healthy * 0.66);
+        }
     } else {
     // Saprophages get the same boost from rotten food that others get from fresh.
         hunger -= comest->nutr;
