#include <vector>
#include <string>
#include "game.h"
#include "map.h"
#include "debug.h"
#include "output.h"
#include "line.h"
#include "skill.h"
#include "rng.h"
#include "item.h"
#include "options.h"
#include "action.h"
#include "input.h"
#include "messages.h"
#include "sounds.h"
#include "translations.h"
#include "monster.h"
#include "npc.h"
#include "trap.h"
#include "itype.h"
#include "vehicle.h"
#include "field.h"
#include "mtype.h"

const skill_id skill_pistol( "pistol" );
const skill_id skill_rifle( "rifle" );
const skill_id skill_smg( "smg" );
const skill_id skill_shotgun( "shotgun" );
const skill_id skill_launcher( "launcher" );
const skill_id skill_archery( "archery" );
const skill_id skill_throw( "throw" );
const skill_id skill_gun( "gun" );
const skill_id skill_melee( "melee" );

static projectile make_gun_projectile( const item &gun );
int time_to_fire(player &p, const itype &firing);
static inline void eject_casing( player& p, item& weap );
int recoil_add(player &p, const item &gun);
void make_gun_sound_effect(player &p, bool burst, item *weapon);
extern bool is_valid_in_w_terrain(int, int);
void drop_or_embed_projectile( const dealt_projectile_attack &attack );

void splatter( const std::vector<tripoint> &trajectory, int dam, const Creature *target = nullptr );

dealt_projectile_attack Creature::projectile_attack( const projectile &proj, const tripoint &target,
                                                     double shot_dispersion )
{
    return projectile_attack( proj, pos(), target, shot_dispersion );
}

/* Adjust dispersion cutoff thresholds per skill type.
 * If these drift significantly might need to adjust the values here.
 * Keep in mind these include factoring in the best ammo and the best mods.
 * The target is being able to skill up to lvl 10/10 guns/guntype with average (8) perception.
 * That means the adjustment should be dispersion of best-in-class weapon - 8.
 *
 * pistol 0 (.22 is 8, S&W 22A can get down to 0 with significant modding.)
 * rifle 0 (There are any number of rifles you can get down to 0/0.)
 * smg 0 (H&K MP5 can get dropped to 0, leaving 9mm +P+ as the limiting factor at 8.)
 * shotgun 0 (no comment.)
 * launcher 0 (no comment.)
 * archery 6 (best craftable bow is composite at 10, and best arrow is wood at 4)
 * throwing 13 (sling)
 * As a simple tweak, we're shifting the ranges so they match,
 * so if you acquire the best of a weapon type you can reach max skill with it.
 */
int ranged_skill_offset( const skill_id &skill )
{
    if( skill == skill_pistol ) {
        return 0;
    } else if( skill == skill_rifle ) {
        return 0;
    } else if( skill == skill_smg ) {
        return 0;
    } else if( skill == skill_shotgun ) {
        return 0;
    } else if( skill == skill_launcher ) {
        return 0;
    } else if( skill == skill_archery ) {
        return 135;
    } else if( skill == skill_throw ) {
        return 195;
    }
    return 0;
}

dealt_projectile_attack Creature::projectile_attack( const projectile &proj_arg, const tripoint &source,
                                                     const tripoint &target_arg, double shot_dispersion )
{
    const bool do_animation = OPTIONS["ANIMATIONS"];

    double range = rl_dist(source, target_arg);
    // .013 * trange is a computationally cheap version of finding the tangent in degrees.
    // 0.0002166... is used because the unit of dispersion is MOA (1/60 degree).
    // It's also generous; missed_by will be rather short.
    double missed_by = shot_dispersion * 0.00021666666666666666 * range;
    // TODO: move to-hit roll back in here

    dealt_projectile_attack ret{
        proj_arg, nullptr, dealt_damage_instance(), source, missed_by
    };

    projectile &proj = ret.proj;
    const auto &proj_effects = proj.proj_effects;

    const bool stream = proj_effects.count("FLAME") > 0 ||
                        proj_effects.count("JET") > 0;
    const bool no_item_damage = proj_effects.count( "NO_ITEM_DAMAGE" ) > 0;
    const bool do_draw_line = proj_effects.count( "DRAW_AS_LINE" ) > 0;
    const bool null_source = proj_effects.count( "NULL_SOURCE" ) > 0;

    tripoint target = target_arg;
    std::vector<tripoint> trajectory;
    if( missed_by >= 1.0 ) {
        // We missed D:
        // Shoot a random nearby space?
        // But not too far away
        const int offset = std::min<int>( range, sqrtf( missed_by ) );
        target.x += rng( -offset, offset );
        target.y += rng( -offset, offset );
        // Cap missed_by at 1.0
        missed_by = 1.0;
        sfx::play_variant_sound( "bullet_hit", "hit_wall", sfx::get_heard_volume( target ), sfx::get_heard_angle( target ));
        // TODO: Z dispersion
        int junk = 0;
        // If we missed, just draw a straight line.
        trajectory = line_to( source, target, junk, junk );
    } else {
        // Go around obstacles a little if we're on target.
        trajectory = g->m.find_clear_path( source, target );
    }

    add_msg( m_debug, "%s proj_atk: shot_dispersion: %.2f",
             disp_name().c_str(), shot_dispersion );
    add_msg( m_debug, "missed_by: %.2f target (orig/hit): %d,%d,%d/%d,%d,%d", missed_by,
             target_arg.x, target_arg.y, target_arg.z,
             target.x, target.y, target.z );

    // Trace the trajectory, doing damage in order
    tripoint &tp = ret.end_point;
    tripoint prev_point = source;

    // If this is a vehicle mounted turret, which vehicle is it mounted on?
    const vehicle *in_veh = has_effect( "on_roof" ) ?
                            g->m.veh_at( pos() ) : nullptr;

    //Start this now in case we hit something early
    std::vector<tripoint> blood_traj = std::vector<tripoint>();
    const float projectile_skip_multiplier = 0.1;
    // Randomize the skip so that bursts look nicer
    const int projectile_skip_calculation = range * projectile_skip_multiplier;
    int projectile_skip_current_frame = rng( 0, projectile_skip_calculation );
    bool has_momentum = true;
    size_t i = 0; // Outside loop, because we want it for line drawing
    for( ; i < trajectory.size() && ( has_momentum || stream ); i++ ) {
        blood_traj.push_back(trajectory[i]);
        prev_point = tp;
        tp = trajectory[i];
        // Drawing the bullet uses player u, and not player p, because it's drawn
        // relative to YOUR position, which may not be the gunman's position.
        if( do_animation && !do_draw_line ) {
            // TODO: Make this draw thrown item/launched grenade/arrow
            if( projectile_skip_current_frame >= projectile_skip_calculation ) {
                g->draw_bullet(g->u, tp, (int)i, trajectory, stream ? '#' : '*');
                projectile_skip_current_frame = 0;
            } else {
                projectile_skip_current_frame++;
            }
        }

        if( in_veh != nullptr ) {
            int part;
            vehicle *other = g->m.veh_at( tp, part );
            if( in_veh == other && other->is_inside( part ) ) {
                continue; // Turret is on the roof and can't hit anything inside
            }
        }

        Creature *critter = g->critter_at( tp );
        monster *mon = dynamic_cast<monster *>(critter);
        // ignore non-point-blank digging targets (since they are underground)
        if( mon != nullptr && mon->digging() &&
            rl_dist( pos(), tp ) > 1) {
            critter = mon = nullptr;
        }

        // Reset hit critter from the last iteration
        ret.hit_critter = nullptr;

        // If we shot us a monster...
        // TODO: add size effects to accuracy
        // If there's a monster in the path of our bullet, and either our aim was true,
        //  OR it's not the monster we were aiming at and we were lucky enough to hit it
        double cur_missed_by = missed_by;
        // If missed_by is 1.0, the end of the trajectory may not be the original target
        // We missed it too much for the original target to matter, just reroll as unintended
        if( missed_by >= 1.0 || i < trajectory.size() - 1 ) {
            // Unintentional hit
            cur_missed_by = std::max( rng_float( 0.2, 3.0 - missed_by ), 0.4 );
        }

        if( critter != nullptr && cur_missed_by < 1.0 ) {
            if( in_veh != nullptr && g->m.veh_at( tp ) == in_veh && critter->is_player() ) {
                // Turret either was aimed by the player (who is now ducking) and shoots from above
                // Or was just IFFing, giving lots of warnings and time to get out of the line of fire
                continue;
            }
            dealt_damage_instance dealt_dam;
            critter->deal_projectile_attack( null_source ? nullptr : this, ret );
            // Critter can still dodge the projectile
            // In this case hit_critter won't be set
            if( ret.hit_critter != nullptr ) {
                splatter( blood_traj, dealt_dam.total_damage(), critter );
                sfx::do_projectile_hit( *ret.hit_critter );
                has_momentum = false;
            }
        } else if( in_veh != nullptr && g->m.veh_at( tp ) == in_veh ) {
            // Don't do anything, especially don't call map::shoot as this would damage the vehicle
        } else {
            g->m.shoot( tp, proj, !no_item_damage && i == trajectory.size() - 1 );
            has_momentum = proj.impact.total_damage() > 0;
        }
    } // Done with the trajectory!

    if( do_animation && do_draw_line && i > 0 ) {
        trajectory.resize( i );
        g->draw_line( tp, trajectory );
        g->draw_bullet( g->u, tp, (int)i, trajectory, stream ? '#' : '*' );
    }

    if( g->m.move_cost(tp) == 0 ) {
        tp = prev_point;
    }

    drop_or_embed_projectile( ret );

    ammo_effects(tp, proj.proj_effects);

    // TODO: Move this outside now that we have hit point in return values?
    if( proj.proj_effects.count( "BOUNCE" ) ) {
        for( size_t i = 0; i < g->num_zombies(); i++ ) {
            monster &z = g->zombie(i);
            if( z.is_dead() ) {
                continue;
            }
            // search for monsters in radius 4 around impact site
            if( rl_dist( z.pos(), tp ) <= 4 &&
                g->m.sees( z.pos(), tp, -1 ) ) {
                // don't hit targets that have already been hit
                if (!z.has_effect("bounced")) {
                    add_msg(_("The attack bounced to %s!"), z.name().c_str());
                    z.add_effect("bounced", 1);
                    projectile_attack( proj, tp, z.pos(), shot_dispersion );
                    sfx::play_variant_sound( "fire_gun", "bio_lightning_tail", sfx::get_heard_volume(z.pos()), sfx::get_heard_angle(z.pos()));
                    break;
                }
            }
        }
    }

    return ret;
}

bool player::handle_gun_damage( const itype &firingt, const std::set<std::string> &curammo_effects )
{
    const islot_gun *firing = firingt.gun.get();
    // Here we check if we're underwater and whether we should misfire.
    // As a result this causes no damage to the firearm, note that some guns are waterproof
    // and so are immune to this effect, note also that WATERPROOF_GUN status does not
    // mean the gun will actually be accurate underwater.
    if (firing->skill_used != skill_archery &&
        firing->skill_used != skill_throw ) {
        if (is_underwater() && !weapon.has_flag("WATERPROOF_GUN") && one_in(firing->durability)) {
            add_msg_player_or_npc(_("Your %s misfires with a wet click!"),
                                  _("<npcname>'s %s misfires with a wet click!"),
                                  weapon.tname().c_str());
            return false;
            // Here we check for a chance for the weapon to suffer a mechanical malfunction.
            // Note that some weapons never jam up 'NEVER_JAMS' and thus are immune to this
            // effect as current guns have a durability between 5 and 9 this results in
            // a chance of mechanical failure between 1/64 and 1/1024 on any given shot.
            // the malfunction may cause damage, but never enough to push the weapon beyond 'shattered'
        } else if ((one_in(2 << firing->durability)) && !weapon.has_flag("NEVER_JAMS")) {
            add_msg_player_or_npc(_("Your %s malfunctions!"),
                                  _("<npcname>'s %s malfunctions!"),
                                  weapon.tname().c_str());
            if ((weapon.damage < 4) && one_in(4 * firing->durability)) {
                add_msg_player_or_npc(m_bad, _("Your %s is damaged by the mechanical malfunction!"),
                                      _("<npcname>'s %s is damaged by the mechanical malfunction!"),
                                      weapon.tname().c_str());
                // Don't increment until after the message
                weapon.damage++;
            }
            return false;
            // Here we check for a chance for the weapon to suffer a misfire due to
            // using OEM bullets. Note that these misfires cause no damage to the weapon and
            // some types of ammunition are immune to this effect via the NEVER_MISFIRES effect.
        } else if (!curammo_effects.count("NEVER_MISFIRES") && one_in(1728)) {
            add_msg_player_or_npc(_("Your %s misfires with a dry click!"),
                                  _("<npcname>'s %s misfires with a dry click!"),
                                  weapon.tname().c_str());
            return false;
            // Here we check for a chance for the weapon to suffer a misfire due to
            // using player-made 'RECYCLED' bullets. Note that not all forms of
            // player-made ammunition have this effect the misfire may cause damage, but never
            // enough to push the weapon beyond 'shattered'.
        } else if (curammo_effects.count("RECYCLED") && one_in(256)) {
            add_msg_player_or_npc(_("Your %s misfires with a muffled click!"),
                                  _("<npcname>'s %s misfires with a muffled click!"),
                                  weapon.tname().c_str());
            if ((weapon.damage < 4) && one_in(firing->durability)) {
                add_msg_player_or_npc(m_bad, _("Your %s is damaged by the misfired round!"),
                                      _("<npcname>'s %s is damaged by the misfired round!"),
                                      weapon.tname().c_str());
                // Don't increment until after the message
                weapon.damage++;
            }
            return false;
        }
    }
    return true;
}

void player::fire_gun( const tripoint &targ, long burst_size )
{
    // Currently just an overload
    fire_gun( targ, burst_size > 1 );
}

void player::fire_gun( const tripoint &targ_arg, bool burst )
{
    if( weapon.is_auxiliary_gunmod() ) {
        add_msg( m_info, _( "The %s must be attached to a gun, it can not be fired separately." ), weapon.tname().c_str() );
        return;
    }

    item *used_weapon = weapon.active_gunmod() ? weapon.active_gunmod() : &weapon;

    const bool is_charger_gun = used_weapon->update_charger_gun_ammo();
    const itype *curammo = used_weapon->get_curammo();

    if( !used_weapon->is_gun() || curammo == nullptr ) {
        debugmsg( "%s tried to fire empty or non-gun (%s).", name.c_str(), used_weapon->tname().c_str() );
        return;
    }
    const skill_id skill_used = used_weapon->gun_skill();

    if (has_trait("TRIGGERHAPPY") && one_in(30)) {
        burst = true;
    }
    if (burst && used_weapon->burst_size() < 2) {
        burst = false; // Can't burst fire a semi-auto
    }

    // Use different amounts of time depending on the type of gun and our skill
    moves -= time_to_fire(*this, *used_weapon->type);

    // Decide how many shots to fire limited by the ammount of remaining ammo
    long num_shots = 1;
    if ( burst || ( has_trait( "TRIGGERHAPPY" ) && one_in( 30 ) ) ) {
        num_shots = used_weapon->burst_size();
    }
    if( !used_weapon->has_flag( "NO_AMMO" ) && !is_charger_gun ) {
        num_shots = std::min( num_shots, used_weapon->ammo_remaining() );
    }

    int ups_drain = 0;
    int adv_ups_drain = 0;
    int bio_power_drain = 0;
    if( used_weapon->get_gun_ups_drain() > 0 ) {
        ups_drain = used_weapon->get_gun_ups_drain();
        adv_ups_drain = std::max( 1, ups_drain * 3 / 5 );
        bio_power_drain = std::max( 1, ups_drain / 5 );
    }

    // Fake UPS - used for vehicle mounted turrets
    int fake_ups_drain = 0;
    if( ups_drain > 0 && !worn.empty() && worn.back().type->id == "fake_UPS" ) {
        num_shots = std::min( num_shots, worn.back().charges / ups_drain );
        fake_ups_drain = ups_drain;
        ups_drain = 0;
        adv_ups_drain = 0;
        bio_power_drain = 0;
    }

    // cap our maximum burst size by the amount of UPS power left
    if( ups_drain > 0 || adv_ups_drain > 0 || bio_power_drain > 0 )
        while( !(has_charges( "UPS_off", ups_drain * num_shots) ||
                 has_charges( "adv_UPS_off", adv_ups_drain * num_shots ) ||
                 (has_bionic( "bio_ups" ) && power_level >= bio_power_drain * num_shots)) ) {
            num_shots--;
        }

    // This is expensive, let's cache. todo: figure out if we need weapon.range(&p);
    const int weaponrange = used_weapon->gun_range( this );

    // If weapon dispersion exceeds skill dispersion you can't tell if you need to correct or if the gun messed
    // up, so you can't learn. Higher perception allows you to learn more often with less accurate weapons
    const int player_dispersion = skill_dispersion( used_weapon, false ) + ranged_skill_offset( skill_used );
    const bool train_skill = used_weapon->gun_dispersion() < player_dispersion + 15 * rng( 0, get_per() );
    if( train_skill ) {
        practice( skill_used, 8 + 2 * num_shots );
    } else if( one_in(30) ) {
        add_msg_if_player(m_info, _("You'll need a more accurate gun to keep improving your aim."));
    }

    tripoint targ = targ_arg;
    const bool trigger_happy = has_trait( "TRIGGERHAPPY" );
    for (int curshot = 0; curshot < num_shots; curshot++) {
        // Burst-fire weapons allow us to pick a new target after killing the first
        const auto critter = g->critter_at( targ, true );
        if ( curshot > 0 && ( critter == nullptr || critter->is_dead_state() ) ) {
            ///\EFFECT_GUN increases range for automatic retargeting during burst fire mode
            const int near_range = std::min( 2 + skillLevel( skill_gun ), weaponrange );
            auto new_targets = get_targetable_creatures( weaponrange );
            for( auto it = new_targets.begin(); it != new_targets.end(); ) {
                auto &z = **it;
                if( attitude_to( z ) != A_HOSTILE ) {
                    if( !trigger_happy ) {
                        it = new_targets.erase( it );
                        continue;
                    } else if( !one_in( 10 ) ) {
                        // Trigger happy sometimes doesn't care whom to shoot.
                        it = new_targets.erase( it );
                        continue;
                    }
                }
                // search for monsters in radius
                if( rl_dist( z.pos(), targ ) <= near_range ) {
                    // oh you're not dead and I don't like you. Hello!
                    ++it;
                } else {
                    it = new_targets.erase( it );
                }
            }

            if ( new_targets.empty() == false ) {    /* new victim! or last victim moved */
                /* 1 victim list unless wildly spraying */
                targ = random_entry( new_targets )->pos();
            ///\EFFECT_GUN increases chance of firing multiple times in a burst
            } else if( ( !trigger_happy || one_in(3) ) &&
                       ( skillLevel( skill_gun ) >= 7 || one_in(7 - skillLevel( skill_gun )) ) ) {
                // Triggerhappy has a higher chance of firing repeatedly.
                // Otherwise it's dominated by how much practice you've had.
                return;
            }
        }

        if( !handle_gun_damage( *used_weapon->type, curammo->ammo->ammo_effects ) ) {
            return;
        }

        double total_dispersion = get_weapon_dispersion(used_weapon, true);
        //debugmsg("%f",total_dispersion);
        int range = rl_dist(pos(), targ);
        // penalties for point-blank
        // TODO: why is this using the weapon item, is this correct (may use the fired gun instead?)
        if (range < int(weapon.type->volume / 3) && curammo->ammo->type != "shot") {
            total_dispersion *= double(weapon.type->volume / 3) / double(range);
        }

        // rifle has less range penalty past LONG_RANGE
        if (skill_used == skill_rifle && range > LONG_RANGE) {
            total_dispersion *= 1 - 0.4 * double(range - LONG_RANGE) / double(range);
        }

        if (curshot > 0) {
            // TODO: or should use the recoil of the whole gun, not just the auxiliary gunmod?
            if (recoil_add(*this, *used_weapon) % 2 == 1) {
                recoil++;
            }
            recoil += recoil_add(*this, *used_weapon) / (has_effect( "on_roof" ) ? 90 : 2);
        } else {
            recoil += recoil_add(*this, *used_weapon) / (has_effect( "on_roof" ) ? 30 : 1);
        }

        auto dealt = projectile_attack( make_gun_projectile( *used_weapon ), targ, total_dispersion );
        double missed_by = dealt.missed_by;
        if (missed_by <= .1) { // TODO: check head existence for headshot
            lifetime_stats()->headshots++;
        }

        make_gun_sound_effect( *this, num_shots > 1, used_weapon );

        sfx::generate_gun_sound( *this, *used_weapon );

<<<<<<< HEAD
        eject_casing( *this, *used_weapon );

        if( used_weapon->has_flag( "BIO_WEAPON" ) ) {
            // Consume a (virtual) charge to let player::activate_bionic know the weapon has been fired.
            used_weapon->charges--;
        } else if( used_weapon->deactivate_charger_gun() ) {
            // Deactivated charger gun
        } else {
            if( !used_weapon->ammo_consume( used_weapon->ammo_required() ) ) {
                debugmsg( "Unexpected shortage of ammo whilst firing %s", used_weapon->tname().c_str() );
                return;
            }
        }

        // Drain UPS power
        if( fake_ups_drain > 0 ) {
            use_charges( "fake_UPS", fake_ups_drain );
        } else if( has_charges("adv_UPS_off", adv_ups_drain ) ) {
            use_charges( "adv_UPS_off", adv_ups_drain );
        } else if( has_charges("UPS_off", ups_drain ) ) {
            use_charges( "UPS_off", ups_drain );
        } else if( has_bionic("bio_ups" ) ) {
            charge_power( -1 * bio_power_drain );
        }

        int range_multiplier = std::min( range, 3 * ( skillLevel( skill_used ) + 1 ) );
        int damage_factor = 21;
        //debugmsg("Rangemult: %d, missed_by: %f, total_damage: %f", rangemult, missed_by, proj.impact.total_damage());



        if (!train_skill) {
            practice( skill_used, 0 ); // practice, but do not train
        } else if (missed_by <= .1) {
            practice( skill_used, damage_factor * range_multiplier );
        } else if (missed_by <= .2) {
            practice( skill_used, damage_factor * range_multiplier / 2 );
        } else if (missed_by <= .4) {
            practice( skill_used, damage_factor * range_multiplier / 3 );
        } else if (missed_by <= .6) {
            practice( skill_used, damage_factor * range_multiplier / 4 );
        } else if (missed_by <= 1.0) {
            practice( skill_used, damage_factor * range_multiplier / 5 );
        }
=======
        // experience gain is limited by range and penalised proportional to inaccuracy
        int exp = std::min(range, 3 * ( skillLevel( skill_used ) + 1 ) ) * 20;
        int penalty = sqrt( missed_by * 36 );
>>>>>>> 48ed095a

        // even if we are not training we practice the skill to prevent rust
        practice( skill_used, train_skill ? exp / penalty : 0 );
    }

    practice( skill_gun, train_skill ? 15 : 0 );
}

dealt_projectile_attack player::throw_item( const tripoint &target, const item &to_throw )
{
    // Copy the item, we may alter it before throwing
    item thrown = to_throw;

    // Base move cost on moves per turn of the weapon
    // and our skill.
    int move_cost = thrown.attack_time() / 2;
    ///\EFFECT_THROW speeds up throwing items
    int skill_cost = (int)(move_cost / (std::pow(skillLevel( skill_throw ), 3.0f) / 400.0 + 1.0));
    ///\EFFECT_DEX speeds up throwing items
    const int dexbonus = (int)(std::pow(std::max(dex_cur - 8, 0), 0.8) * 3.0);

    move_cost += skill_cost;
    move_cost += 2 * encumb(bp_torso);
    move_cost -= dexbonus;

    if( has_trait("LIGHT_BONES") ) {
        move_cost *= .9;
    }
    if( has_trait("HOLLOW_BONES") ) {
        move_cost *= .8;
    }

    if( move_cost < 25 ) {
        move_cost = 25;
    }

    moves -= move_cost;

    const int stamina_cost = ( (thrown.weight() / 100 ) + 20) * -1;
    mod_stat("stamina", stamina_cost);

    tripoint targ = target;
    int deviation = 0;

    const skill_id &skill_used = skill_throw;
    // Throwing attempts below "Basic Competency" level are extra-bad
    int skill_level = skillLevel( skill_throw );

    ///\EFFECT_THROW <8 randomly increases throwing deviation
    if( skill_level < 3 ) {
        deviation += rng(0, 8 - skill_level);
    }

    if( skill_level < 8 ) {
        deviation += rng(0, 8 - skill_level);
    ///\EFFECT_THROW >7 decreases throwing deviation
    } else {
        deviation -= skill_level - 6;
    }

    deviation += throw_dex_mod();

    ///\EFFECT_PER <6 randomly increases throwing deviation
    if (per_cur < 6) {
        deviation += rng(0, 8 - per_cur);
    ///\EFFECT_PER >8 decreases throwing deviation
    } else if (per_cur > 8) {
        deviation -= per_cur - 8;
    }

    deviation += rng(0, ((encumb(bp_hand_l) + encumb(bp_hand_r)) + encumb(bp_eyes) + 1) / 10);
    if (thrown.volume() > 5) {
        deviation += rng(0, 1 + (thrown.volume() - 5) / 4);
    }
    if (thrown.volume() == 0) {
        deviation += rng(0, 3);
    }

    ///\EFFECT_STR randomly decreases throwing deviation
    deviation += rng(0, std::max( 0, thrown.weight() / 113 - str_cur ) );
    deviation = std::max( 0, deviation );

    // Rescaling to use the same units as projectile_attack
    const double shot_dispersion = deviation * (.01 / 0.00021666666666666666);
    /*
    // This causes crashes for some reason
    static const std::vector<std::string> ferric = {{
        "iron", "steel"
    }};
    */
    std::vector<std::string> ferric;
    ferric.push_back( "iron" );
    ferric.push_back( "steel" );

    bool do_railgun = has_active_bionic("bio_railgun") &&
                      thrown.made_of_any( ferric );

    // The damage dealt due to item's weight and player's strength
    ///\EFFECT_STR increases throwing damage
    int real_dam = ( (thrown.weight() / 452)
                     + (thrown.type->melee_dam / 2)
                     + (str_cur / 2) )
                   / (2.0 + (thrown.volume() / 4.0));
    if( real_dam > thrown.weight() / 40 ) {
        real_dam = thrown.weight() / 40;
    }
    if( real_dam < 1 ) {
        // Need at least 1 dmg or projectile attack will stop due to no momentum
        real_dam = 1;
    }
    if( do_railgun ) {
        real_dam *= 2;
    }

    // We'll be constructing a projectile
    projectile proj;
    proj.speed = 10 + skill_level;
    auto &impact = proj.impact;
    auto &proj_effects = proj.proj_effects;

    impact.add_damage( DT_BASH, real_dam );

    if( thrown.has_flag( "ACT_ON_RANGED_HIT" ) ) {
        proj_effects.insert( "ACT_ON_RANGED_HIT" );
        thrown.active = true;
    }

    // Item will shatter upon landing, destroying the item, dealing damage, and making noise
    ///\EFFECT_STR increases chance of shattering thrown glass items (NEGATIVE)
    const bool shatter = !thrown.active && thrown.made_of("glass") &&
                         rng(0, thrown.volume() + 8) - rng(0, str_cur) < thrown.volume();

    // Add some flags to the projectile
    // TODO: Add this flag only when the item is heavy
    proj_effects.insert( "HEAVY_HIT" );
    proj_effects.insert( "NO_ITEM_DAMAGE" );

    if( thrown.active ) {
        // Can't have molotovs embed into mons
        // Mons don't have inventory processing
        proj_effects.insert( "NO_EMBED" );
    }

    if( do_railgun ) {
        proj_effects.insert( "LIGHTNING" );
    }

    if( thrown.volume() > 2 ) {
        proj_effects.insert( "WIDE" );
    }

    // Deal extra cut damage if the item breaks
    if( shatter ) {
        const int glassdam = rng( 0, thrown.volume() * 2 );
        impact.add_damage( DT_CUT, glassdam );
        proj_effects.insert( "SHATTER_SELF" );
    }

    if( rng(0, 100) < 20 + skill_level * 12 && thrown.type->melee_cut > 0 ) {
        const auto type =
            ( thrown.has_flag("SPEAR") || thrown.has_flag("STAB") ) ?
            DT_STAB : DT_CUT;
        proj.impact.add_damage( type, thrown.type->melee_cut );
    }

    // Put the item into the projectile
    proj.set_drop( std::move( thrown ) );

    auto dealt_attack = projectile_attack( proj, target, shot_dispersion );

    const double missed_by = dealt_attack.missed_by;

    // Copied from the shooting function
    const int range = rl_dist( pos(), target );
    const int range_multiplier = std::min( range, 3 * ( skillLevel( skill_used ) + 1 ) );
    constexpr int damage_factor = 21;

    if( missed_by <= .1 ) {
        practice( skill_used, damage_factor * range_multiplier );
        // TODO: Check target for existence of head
        if( dealt_attack.hit_critter != nullptr ) {
            lifetime_stats()->headshots++;
        }
    } else if( missed_by <= .2 ) {
        practice( skill_used, damage_factor * range_multiplier / 2 );
    } else if( missed_by <= .4 ) {
        practice( skill_used, damage_factor * range_multiplier / 3 );
    } else if( missed_by <= .6 ) {
        practice( skill_used, damage_factor * range_multiplier / 4 );
    } else if( missed_by <= 1.0 ) {
        practice( skill_used, damage_factor * range_multiplier / 5 );
    } else {
        practice( skill_used, 10 );
    }

    return dealt_attack;
}

// Draws the static portions of the targeting menu,
// returns the number of lines used to draw instructions.
static int draw_targeting_window( WINDOW *w_target, item *relevant, player &p, target_mode mode,
                                  input_context &ctxt )
{
    draw_border(w_target);
    // Draw the "title" of the window.
    mvwprintz(w_target, 0, 2, c_white, "< ");
    std::string title;
    if (!relevant) { // currently targetting vehicle to refill with fuel
        title = _("Select a vehicle");
    } else {
        if( mode == TARGET_MODE_FIRE ) {
            if(relevant->has_flag("RELOAD_AND_SHOOT")) {
                title = string_format( _("Shooting %1$s from %2$s"),
                        p.weapon.get_curammo()->nname(1).c_str(), p.weapon.tname().c_str());
            } else if( relevant->has_flag("NO_AMMO") ) {
                title = string_format( _("Firing %s"), p.weapon.tname().c_str());
            } else {
                title = string_format( _("Firing %s"), p.print_gun_mode().c_str() );
            }
            title += " ";
            title += p.print_recoil();
        } else if( mode == TARGET_MODE_THROW ) {
            title = string_format( _("Throwing %s"), relevant->tname().c_str());
        } else {
            title = string_format( _("Setting target for %s"), relevant->tname().c_str());
        }
    }
    trim_and_print( w_target, 0, 4, getmaxx(w_target) - 7, c_red, "%s", title.c_str() );
    wprintz(w_target, c_white, " >");

    // Draw the help contents at the bottom of the window, leaving room for monster description
    // and aiming status to be drawn dynamically.
    // The - 2 accounts for the window border.
    int text_y = getmaxy(w_target) - 2;
    if (is_mouse_enabled()) {
        // Reserve a line for mouse instructions.
        --text_y;
    }
    if( relevant ) {
        if( mode == TARGET_MODE_FIRE ) {
            // Reserve lines for aiming and firing instructions.
            text_y -= 6;
        } else {
            text_y -= 2;
        }
    }

    // The -1 is the -2 from above, but adjusted since this is a total, not an index.
    int lines_used = getmaxy(w_target) - 1 - text_y;
    mvwprintz(w_target, text_y++, 1, c_white, _("Move cursor to target with directional keys"));
    if( relevant ) {
        auto const front_or = [&](std::string const &s, char const fallback) {
            auto const keys = ctxt.keys_bound_to(s);
            return keys.empty() ? fallback : keys.front();
        };

        mvwprintz( w_target, text_y++, 1, c_white, _("%c %c Cycle targets; %c to fire."),
                   front_or("PREV_TARGET", ' '), front_or("NEXT_TARGET", ' '),
                   front_or("FIRE", ' ') );
        mvwprintz( w_target, text_y++, 1, c_white, _("%c target self; %c toggle snap-to-target"),
                   front_or("CENTER", ' ' ), front_or("TOGGLE_SNAP_TO_TARGET", ' ') );
        if( mode == TARGET_MODE_FIRE ) {
            mvwprintz( w_target, text_y++, 1, c_white, _("%c to steady your aim."),
                       front_or("AIM", ' ') );
            mvwprintz( w_target, text_y++, 1, c_white, _("%c to aim and fire."),
                       front_or("AIMED_SHOT", ' ') );
            mvwprintz( w_target, text_y++, 1, c_white, _("%c to take careful aim and fire."),
                       front_or("CAREFUL_SHOT", ' ') );
            mvwprintz( w_target, text_y++, 1, c_white, _("%c to take precise aim and fire."),
                       front_or("PRECISE_SHOT", ' ') );
        }
    }

    if( is_mouse_enabled() ) {
        mvwprintz(w_target, text_y++, 1, c_white,
                  _("Mouse: LMB: Target, Wheel: Cycle, RMB: Fire"));
    }
    return lines_used;
}

static int find_target( std::vector <Creature *> &t, const tripoint &tpos ) {
    int target = -1;
    for( int i = 0; i < (int)t.size(); i++ ) {
        if( t[i]->pos3() == tpos ) {
            target = i;
            break;
        }
    }
    return target;
}

static void do_aim( player *p, std::vector <Creature *> &t, int &target,
                    item *relevant, const tripoint &tpos )
{
    // If we've changed targets, reset aim, unless it's above the minimum.
    if( t[target]->pos3() != tpos ) {
        target = find_target( t, tpos );
        // TODO: find radial offset between targets and
        // spend move points swinging the gun around.
        p->recoil = std::max(MIN_RECOIL, p->recoil);
    }
    const int aim_amount = p->aim_per_time( relevant );
    if( aim_amount > 0 ) {
        // Increase aim at the cost of moves
        p->moves -= 10;
        p->recoil -= aim_amount;
        p->recoil = std::max( 0, p->recoil );
    } else {
        // If aim is already maxed, we're just waiting, so pass the turn.
        p->moves = 0;
    }
}

std::vector<point> to_2d( const std::vector<tripoint> in )
{
    std::vector<point> ret;
    for( const tripoint &p : in ) {
        ret.push_back( point( p.x, p.y ) );
    }

    return ret;
}

// TODO: Shunt redundant drawing code elsewhere
std::vector<tripoint> game::target( tripoint &p, const tripoint &low, const tripoint &high,
                                    std::vector<Creature *> t, int &target,
                                    item *relevant, target_mode mode,
                                    const tripoint &from_arg )
{

    std::vector<tripoint> ret;
    tripoint from = from_arg;
    if( from == tripoint_min ) {
        from = u.pos3();
    }
    int range = ( high.x - from.x );
    // First, decide on a target among the monsters, if there are any in range
    if( !t.empty() ) {
        if( static_cast<size_t>( target ) >= t.size() ) {
            target = 0;
        }
        p = t[target]->pos3();
    } else {
        target = -1; // No monsters in range, don't use target, reset to -1
    }

    bool sideStyle = use_narrow_sidebar();
    int height = 25;
    int width  = getmaxx(w_messages);
    // Overlap the player info window.
    int top    = -1 + (sideStyle ? getbegy(w_messages) : (getbegy(w_minimap) + getmaxy(w_minimap)) );
    int left   = getbegx(w_messages);

    // Keeping the target menu window around between invocations,
    // it only gets reset if we actually exit the menu.
    static WINDOW *w_target = nullptr;
    if( w_target == nullptr ) {
        w_target = newwin(height, width, top, left);
    }

    input_context ctxt("TARGET");
    ctxt.set_iso(true);
    // "ANY_INPUT" should be added before any real help strings
    // Or strings will be written on window border.
    ctxt.register_action("ANY_INPUT");
    ctxt.register_directions();
    ctxt.register_action("COORDINATE");
    ctxt.register_action("SELECT");
    ctxt.register_action("FIRE");
    ctxt.register_action("NEXT_TARGET");
    ctxt.register_action("PREV_TARGET");
    if( mode == TARGET_MODE_FIRE ) {
        ctxt.register_action("AIM");
        ctxt.register_action("AIMED_SHOT");
        ctxt.register_action("CAREFUL_SHOT");
        ctxt.register_action("PRECISE_SHOT");
    }
    ctxt.register_action("CENTER");
    ctxt.register_action("TOGGLE_SNAP_TO_TARGET");
    ctxt.register_action("HELP_KEYBINDINGS");
    ctxt.register_action("QUIT");

    int num_instruction_lines = draw_targeting_window( w_target, relevant, u, mode, ctxt );

    bool snap_to_target = OPTIONS["SNAP_TO_TARGET"];

    std::string enemiesmsg;
    if (t.empty()) {
        enemiesmsg = _("No targets in range.");
    } else {
        enemiesmsg = string_format(ngettext("%d target in range.", "%d targets in range.",
                                            t.size()), t.size());
    }

    do {
        ret = g->m.find_clear_path( from, p );

        // This chunk of code handles shifting the aim point around
        // at maximum range when using circular distance.
        // The range > 1 check ensures that you can alweays at least hit adjacent squares.
        if(trigdist && range > 1 && std::round(trig_dist( from, p )) > range) {
            bool cont = true;
            tripoint cp = p;
            for (size_t i = 0; i < ret.size() && cont; i++) {
                if( std::round(trig_dist( from, ret[i] )) > range ) {
                    ret.resize(i);
                    cont = false;
                } else {
                    cp = ret[i];
                }
            }
            p = cp;
        }
        tripoint center;
        if (snap_to_target) {
            center = p;
        } else {
            center = u.pos3() + u.view_offset;
        }
        // Clear the target window.
        for (int i = 1; i <= getmaxy(w_target) - num_instruction_lines - 2; i++) {
            // Clear width excluding borders.
            for (int j = 1; j <= getmaxx(w_target) - 2; j++) {
                mvwputch(w_target, i, j, c_white, ' ');
            }
        }
        draw_ter(center, true);
        int line_number = 1;
        Creature *critter = critter_at( p, true );
        if( p != from ) {
            // Only draw a highlighted trajectory if we can see the endpoint.
            // Provides feedback to the player, and avoids leaking information
            // about tiles they can't see.
            draw_line( p, center, ret );

            // Print to target window
            if (!relevant) {
                // currently targetting vehicle to refill with fuel
                vehicle *veh = m.veh_at(p);
                if( veh != nullptr && u.sees( p ) ) {
                    mvwprintw(w_target, line_number++, 1, _("There is a %s"),
                              veh->name.c_str());
                }
            } else if (relevant == &u.weapon && relevant->is_gun()) {
                // firing a gun
                mvwprintw(w_target, line_number, 1, _("Range: %d/%d, %s"),
                          rl_dist(from, p), range, enemiesmsg.c_str());
                // get the current weapon mode or mods
                std::string mode = "";
                if (u.weapon.get_gun_mode() == "MODE_BURST") {
                    mode = _("Burst");
                } else {
                    item *gunmod = u.weapon.active_gunmod();
                    if (gunmod != NULL) {
                        mode = gunmod->type_name();
                    }
                }
                if (mode != "") {
                    mvwprintw(w_target, line_number, 14, _("Firing mode: %s"),
                              mode.c_str());
                }
                line_number++;
            } else {
                // throwing something or setting turret's target
                mvwprintw(w_target, line_number++, 1, _("Range: %d/%d, %s"),
                          rl_dist(from, p), range, enemiesmsg.c_str());
            }

            if( critter != nullptr && u.sees( *critter ) ) {
                // The 4 is 2 for the border and 2 for aim bars.
                int available_lines = height - num_instruction_lines - line_number - 4;
                line_number = critter->print_info( w_target, line_number, available_lines, 1);
            } else {
                mvwputch(w_terrain, POSY + p.y - center.y, POSX + p.x - center.x, c_red, '*');
            }
        } else {
            mvwprintw(w_target, line_number++, 1, _("Range: %d, %s"), range, enemiesmsg.c_str());
        }

        if( mode == TARGET_MODE_FIRE && critter != nullptr && u.sees( *critter ) ) {
            line_number = u.print_aim_bars( w_target, line_number, relevant, critter );
        } else if( mode == TARGET_MODE_TURRET ) {
            line_number = u.draw_turret_aim( w_target, line_number, p );
        }

        wrefresh(w_target);
        wrefresh(w_terrain);
        refresh();

        std::string action;
        if( u.activity.type == ACT_AIM && u.activity.str_values[0] != "AIM" ) {
            // If we're in 'aim and shoot' mode,
            // skip retrieving input and go straight to the action.
            action = u.activity.str_values[0];
        } else {
            action = ctxt.handle_input();
        }
        // Clear the activity if any, we'll re-set it later if we need to.
        u.cancel_activity();

        tripoint targ( 0, 0, p.z );
        // Our coordinates will either be determined by coordinate input(mouse),
        // by a direction key, or by the previous value.
        if (action == "SELECT" && ctxt.get_coordinates(g->w_terrain, targ.x, targ.y)) {
            if (!OPTIONS["USE_TILES"] && snap_to_target) {
                // Snap to target doesn't currently work with tiles.
                targ.x += p.x - from.x;
                targ.y += p.y - from.y;
            }
            targ.x -= p.x;
            targ.y -= p.y;
        } else {
            ctxt.get_direction(targ.x, targ.y, action);
            if(targ.x == -2) {
                targ.x = 0;
                targ.y = 0;
            }
        }

        /* More drawing to terrain */
        // TODO: Allow aiming up/down
        if (targ.x != 0 || targ.y != 0) {
            const Creature *critter = critter_at( p, true );
            if( critter != nullptr ) {
                draw_critter( *critter, center );
            } else if( m.sees(u.pos(), p, -1 )) {
                m.drawsq( w_terrain, u, p, false, true, center );
            } else {
                mvwputch(w_terrain, POSY, POSX, c_black, 'X');
            }
            p.x += targ.x;
            p.y += targ.y;
            if (p.x < low.x) {
                p.x = low.x;
            } else if (p.x > high.x) {
                p.x = high.x;
            }
            if (p.y < low.y) {
                p.y = low.y;
            } else if (p.y > high.y) {
                p.y = high.y;
            }
        } else if ((action == "PREV_TARGET") && (target != -1)) {
            int newtarget = find_target( t, p ) - 1;
            if( newtarget < 0 ) {
                newtarget = t.size() - 1;
            }
            p = t[newtarget]->pos();
        } else if ((action == "NEXT_TARGET") && (target != -1)) {
            int newtarget = find_target( t, p ) + 1;
            if( newtarget == (int)t.size() ) {
                newtarget = 0;
            }
            p = t[newtarget]->pos();
        } else if ((action == "AIM") && target != -1) {
            do_aim( &u, t, target, relevant, p );
            if(u.moves <= 0) {
                // We've run out of moves, clear target vector, but leave target selected.
                u.assign_activity( ACT_AIM, 0, 0 );
                u.activity.str_values.push_back( "AIM" );
                ret.clear();
                return ret;
            }
        } else if( (action == "AIMED_SHOT" || action == "CAREFUL_SHOT" || action == "PRECISE_SHOT") &&
                   target != -1 ) {
            int aim_threshold = 20;
            if( action == "CAREFUL_SHOT" ) {
                aim_threshold = 10;
            } else if( action == "PRECISE_SHOT" ) {
                aim_threshold = 0;
            }
            do {
                do_aim( &u, t, target, relevant, p );
            } while( target != -1 && u.moves > 0 && u.recoil > aim_threshold &&
                     u.recoil - u.weapon.sight_dispersion( -1 ) > 0 );
            if( target == -1 ) {
                // Bail out if there's no target.
                continue;
            }
            if( u.recoil <= aim_threshold ||
                u.recoil - u.weapon.sight_dispersion( -1 ) == 0) {
                // If we made it under the aim threshold, go ahead and fire.
                // Also fire if we're at our best aim level already.
                werase( w_target );
                wrefresh( w_target );
                delwin( w_target );
                w_target = nullptr;
                return ret;
            } else {
                // We've run out of moves, set the activity to aim so we'll
                // automatically re-enter the targeting menu next turn.
                // Set the string value of the aim action to the right thing
                // so we re-enter this loop.
                // Also clear target vector, but leave target selected.
                u.assign_activity( ACT_AIM, 0, 0 );
                u.activity.str_values.push_back( action );
                ret.clear();
                return ret;
            }
        } else if (action == "FIRE") {
            target = find_target( t, p );
            if( from == p ) {
                ret.clear();
            }
            break;
        } else if (action == "CENTER") {
            p = from;
            ret.clear();
        } else if (action == "TOGGLE_SNAP_TO_TARGET") {
            snap_to_target = !snap_to_target;
        } else if (action == "QUIT") { // return empty vector (cancel)
            ret.clear();
            target = -1;
            break;
        }
    } while (true);

    werase( w_target );
    wrefresh( w_target );
    delwin( w_target );
    w_target = nullptr;
    return ret;
}

static projectile make_gun_projectile( const item &gun) {
    projectile proj;
    proj.speed  = 1000;
    proj.impact = damage_instance::physical( 0, gun.gun_damage(), 0, gun.gun_pierce() );

    // Consider both effects from the gun and ammo
    auto &fx = proj.proj_effects;
    fx.insert( gun.type->gun->ammo_effects.begin(), gun.type->gun->ammo_effects.end() );
    fx.insert( gun.get_curammo()->ammo->ammo_effects.begin(), gun.get_curammo()->ammo->ammo_effects.end() );

    if( gun.get_curammo()->phase == LIQUID || fx.count( "SHOT" ) || fx.count("BOUNCE" ) ) {
        fx.insert( "WIDE" );
    }

    // Some projectiles have a chance of being recoverable
    bool recover = std::any_of(fx.begin(), fx.end(), []( const std::string& e ) {
        int n;
        return sscanf( e.c_str(), "RECOVER_%i", &n ) == 1 && !one_in( n );
    });

    if( recover && !fx.count( "IGNITE" ) && !fx.count( "EXPLOSIVE" ) ) {
        item drop( gun.get_curammo_id(), calendar::turn, false );
        drop.charges = 1;
        drop.active = fx.count( "ACT_ON_RANGED_HIT" );

        proj.set_drop( drop );
    }

    return proj;
}

int time_to_fire(player &p, const itype &firingt)
{
    struct time_info_t {
        int min_time;  // absolute floor on the time taken to fire.
        int base;      // the base or max time taken to fire.
        int reduction; // the reduction in time given per skill level.
    };

    static std::map<skill_id, time_info_t> const map {
        {skill_id {"pistol"},   {10, 80,  10}},
        {skill_id {"shotgun"},  {70, 150, 25}},
        {skill_id {"smg"},      {20, 80,  10}},
        {skill_id {"rifle"},    {30, 150, 15}},
        {skill_id {"archery"},  {20, 220, 25}},
        {skill_id {"throw"},    {50, 220, 25}},
        {skill_id {"launcher"}, {30, 200, 20}},
        {skill_id {"melee"},    {50, 200, 20}}
    };

    const skill_id &skill_used = firingt.gun.get()->skill_used;
    auto const it = map.find( skill_used );
    // TODO: maybe JSON-ize this in some way? Probably as part of the skill class.
    static const time_info_t default_info{ 50, 220, 25 };

    time_info_t const &info = (it == map.end()) ? default_info : it->second;
    return std::max(info.min_time, info.base - info.reduction * p.skillLevel( skill_used ));
}

static inline void eject_casing( player& p, item& weap ) {
    itype_id casing_type = weap.get_curammo()->ammo->casing;
    if( casing_type == "NULL" || casing_type.empty() ) {
        return;
    }

    if( weap.has_flag( "RELOAD_EJECT" ) ) {
        const int num_casings = weap.get_var( "CASINGS", 0 );
        weap.set_var( "CASINGS", num_casings + 1 );
        return;
    }

    item casing( casing_type, calendar::turn, false );
    casing.charges = 1; // needs charge 1 to stack properly with other casings

    if( weap.has_gunmod( "brass_catcher" ) != -1 ) {
        p.i_add( casing );
        return;
    }

    // Eject casing in random direction avoiding walls using player position as fallback
    auto brass = closest_tripoints_first( 1, p.pos() );
    brass.erase( brass.begin() );
    std::random_shuffle( brass.begin(), brass.end() );
    brass.emplace_back( p.pos() );

    for( auto& pos : brass ) {
        if ( g->m.move_cost(pos) != 0 ) {
            g->m.add_item_or_charges( pos, casing );
            sfx::play_variant_sound( "fire_gun", "brass_eject", sfx::get_heard_volume( pos ), sfx::get_heard_angle( pos ) );
            break;
        }
    }
}

void make_gun_sound_effect(player &p, bool burst, item *weapon)
{
    const auto data = weapon->gun_noise( burst );
    if( data.volume > 0 ) {
        sounds::sound( p.pos(), data.volume, data.sound );
    }
}

item::sound_data item::gun_noise( bool const burst ) const
{
    if( !is_gun() ) {
        return sound_data{ 0, { "" } };
    }
    item const* const gunmod = active_gunmod();
    if( gunmod != nullptr ) {
        return gunmod->gun_noise( burst );
    }
    const islot_gun &gun = *type->gun;
    const auto &ammo_used = gun.ammo;

    // TODO: make this a property of the ammo type.
    static std::set<ammotype> const always_silent_ammotypes = {
        ammotype( "bolt" ),
        ammotype( "arrow" ),
        ammotype( "pebble" ),
        ammotype( "fishspear" ),
        ammotype( "dart" ),
    };
    if( always_silent_ammotypes.count( ammo_used ) > 0 ) {
        return sound_data{ 0, { "" } };
    }

    int noise = gun.loudness;
    if( has_curammo() ) {
        noise += get_curammo()->ammo->damage;
    }
    for( auto &elem : contents ) {
        if( elem.is_gunmod() ) {
            noise += elem.type->gunmod->loudness;
        }
    }

    const auto &ammo_effects = gun.ammo_effects;
    const auto &weapon_id = type->id;

    const char* gunsound = "";
    // TODO: most of this could be statically allocated.
    if( ammo_effects.count("LASER") || ammo_effects.count("PLASMA") ) {
        if (noise < 20) {
            gunsound = _("Fzzt!");
        } else if (noise < 40) {
            gunsound = _("Pew!");
        } else if (noise < 60) {
            gunsound = _("Tsewww!");
        } else {
            gunsound = _("Kra-kow!!");
        }
    } else if( ammo_effects.count("LIGHTNING") ) {
        if (noise < 20) {
            gunsound = _("Bzzt!");
        } else if (noise < 40) {
            gunsound = _("Bzap!");
        } else if (noise < 60) {
            gunsound = _("Bzaapp!");
        } else {
            gunsound = _("Kra-koom!!");
        }
    } else if( ammo_effects.count("WHIP") ) {
        noise = 20;
        gunsound = _("Crack!");
    } else {
        if (noise < 10) {
            if (burst) {
                gunsound = _("Brrrip!");
            } else {
                gunsound = _("plink!");
            }
        } else if (noise < 150) {
            if (burst) {
                gunsound = _("Brrrap!");
            } else {
                gunsound = _("bang!");
            }
        } else if (noise < 175) {
            if (burst) {
                gunsound = _("P-p-p-pow!");
            } else {
                gunsound = _("blam!");
            }
        } else {
            if (burst) {
                gunsound = _("Kaboom!!");
            } else {
                gunsound = _("kerblam!");
            }
        }
    }

    if( ammo_used == "40mm") {
        gunsound = _("Thunk!");
        noise = 8;
    } else if( weapon_id == "hk_g80") {
        gunsound = _("tz-CRACKck!");
        noise = 24;
    } else if( ammo_used == "gasoline" || ammo_used == "66mm" ||
               ammo_used == "84x246mm" || ammo_used == "m235" ) {
        gunsound = _("Fwoosh!");
        noise = 4;
    }
    return sound_data{ noise, { gunsound } };
}

// Little helper to clean up dispersion calculation methods.
static int rand_or_max( bool random, int max )
{
    return random ? rng(0, max) : max;
}

int player::skill_dispersion( item *weapon, bool random ) const
{
    const skill_id skill_used = weapon->gun_skill();
    const int weapon_skill_level = get_skill_level(skill_used);
    int dispersion = 0; // Measured in Minutes of Arc.
    // Up to 0.75 degrees for each skill point < 10.
    if (weapon_skill_level < 10) {
        dispersion += rand_or_max( random, 45 * (10 - weapon_skill_level) );
    }
    // Up to 0.25 deg per each skill point < 10.
    ///\EFFECT_GUN <10 randomly increased dispesion of gunfire
    if( get_skill_level( skill_gun ) < 10) {
        dispersion += rand_or_max( random, 15 * (10 - get_skill_level( skill_gun )) );
    }
    return dispersion;
}
// utility functions for projectile_attack
double player::get_weapon_dispersion(item *weapon, bool random) const
{
    if( weapon->is_gun() && weapon->is_in_auxiliary_mode() ) {
        const auto gunmod = weapon->active_gunmod();
        if( gunmod != nullptr ) {
            return get_weapon_dispersion( gunmod, random );
        }
    }

    double dispersion = 0.; // Measured in quarter-degrees.
    dispersion += skill_dispersion( weapon, random );

    dispersion += rand_or_max( random, ranged_dex_mod() );
    dispersion += rand_or_max( random, ranged_per_mod() );

    dispersion += rand_or_max( random, 3 * (encumb(bp_arm_l) + encumb(bp_arm_r)));
    dispersion += rand_or_max( random, 6 * encumb(bp_eyes));

    if( weapon->has_curammo() ) {
        dispersion += rand_or_max( random, weapon->get_curammo()->ammo->dispersion);
    }

    dispersion += rand_or_max( random, weapon->gun_dispersion(false) );
    if( random ) {
        int adj_recoil = recoil + driving_recoil;
        dispersion += rng( int(adj_recoil / 4), adj_recoil );
    }

    if (has_bionic("bio_targeting")) {
        dispersion *= 0.75;
    }
    if ((is_underwater() && !weapon->has_flag("UNDERWATER_GUN")) ||
        // Range is effectively four times longer when shooting unflagged guns underwater.
        (!is_underwater() && weapon->has_flag("UNDERWATER_GUN"))) {
        // Range is effectively four times longer when shooting flagged guns out of water.
        dispersion *= 4;
    }

    if (dispersion < 0) {
        return 0;
    }
    return dispersion;
}

int recoil_add(player &p, const item &gun)
{
    int ret = gun.gun_recoil();
    ///\EFFECT_STR reduces recoil when firing a ranged weapon
    ret -= rng(p.str_cur * 7, p.str_cur * 15);
    ///\EFFECT_GUN randomly decreases recoil with appropriate guns

    ///\EFFECT_PISTOL randomly decreases recoil with appropriate guns

    ///\EFFECT_RIFLE randomly decreases recoil with appropriate guns

    ///\EFFECT_SHOTGUN randomly decreases recoil with appropriate guns

    ///\EFFECT_SMG randomly decreases recoil with appropriate guns
    ret -= rng(0, p.get_skill_level(gun.gun_skill()) * 7);
    if (ret > 0) {
        return ret;
    }
    return 0;
}

void splatter( const std::vector<tripoint> &trajectory, int dam, const Creature *target )
{
    if( dam <= 0 ) {
        return;
    }

    if( !target->is_npc() && !target->is_player() ) {
        //Check if the creature isn't an NPC or the player (so the cast works)
        const monster *mon = dynamic_cast<const monster *>(target);
        if (mon->is_hallucination() || mon->get_material() != "flesh" ||
            mon->has_flag( MF_VERMIN)) {
            // If it is a hallucination, not made of flesh, or a vermin creature,
            // don't splatter the blood.
            return;
        }
    }
    field_id blood = fd_blood;
    if( target != NULL ) {
        blood = target->bloodType();
    }
    if (blood == fd_null) { //If there is no blood to splatter, return.
        return;
    }

    int distance = 1;
    if( dam > 50 ) {
        distance = 3;
    } else if( dam > 20 ) {
        distance = 2;
    }

    std::vector<tripoint> spurt = continue_line( trajectory, distance );

    for( auto &elem : spurt ) {
        g->m.adjust_field_strength( elem, blood, 1 );
        if( g->m.move_cost( elem ) == 0 ) {
            // Blood splatters stop at walls.
            break;
        }
    }
}

void drop_or_embed_projectile( const dealt_projectile_attack &attack )
{
    const auto &proj = attack.proj;
    const auto &drop_item = proj.get_drop();
    const auto &effects = proj.proj_effects;
    if( drop_item.is_null() ) {
        return;
    }

    const tripoint &pt = attack.end_point;

    if( effects.count( "SHATTER_SELF" ) ) {
        // Drop the contents, not the thrown item
        if( g->u.sees( pt ) ) {
            add_msg( _("The %s shatters!"), drop_item.tname().c_str() );
        }

        for( const item &i : drop_item.contents ) {
            g->m.add_item_or_charges( pt, i );
        }
        // TODO: Non-glass breaking
        // TODO: Wine glass breaking vs. entire sheet of glass breaking
        sounds::sound(pt, 16, _("glass breaking!"));
        return;
    }

    // Copy the item
    item dropped_item = drop_item;

    monster *mon = dynamic_cast<monster *>( attack.hit_critter );

    // We can only embed in monsters
    bool embed = mon != nullptr && !mon->is_dead_state();
    // And if we actually want to embed
    embed = embed && effects.count( "NO_EMBED" ) == 0;
    // Don't embed in small creatures
    if( embed ) {
        const m_size critter_size = mon->get_size();
        const int vol = dropped_item.volume( true, false );
        embed = embed && ( critter_size > MS_TINY || vol < 1 );
        embed = embed && ( critter_size > MS_SMALL || vol < 2 );
        // And if we deal enough damage
        // Item volume bumps up the required damage too
        embed = embed &&
                 ( attack.dealt_dam.type_damage( DT_CUT ) / 2 ) +
                   attack.dealt_dam.type_damage( DT_STAB ) >
                     attack.dealt_dam.type_damage( DT_BASH ) +
                     vol * 3 + rng( 0, 5 );
    }

    if( embed ) {
        mon->add_item( dropped_item );
        if( g->u.sees( *mon ) ) {
            add_msg( _("The %1$s embeds in %2$s!"),
                     dropped_item.tname().c_str(),
                     mon->disp_name().c_str() );
        }
    } else {
        bool do_drop = true;
        if( effects.count( "ACT_ON_RANGED_HIT" ) ) {
            // Don't drop if it exploded
            do_drop = !dropped_item.process( nullptr, attack.end_point, true );
        }

        if( do_drop ) {
            g->m.add_item_or_charges( attack.end_point, dropped_item );
        }

        if( effects.count( "HEAVY_HIT" ) ) {
            if( g->m.has_flag( "LIQUID", pt ) ) {
                sounds::sound( pt, 10, _("splash!") );
            } else {
                sounds::sound( pt, 8, _("thud.") );
            }
            const trap &tr = g->m.tr_at( pt );
            if( tr.triggered_by_item( dropped_item ) ) {
                tr.trigger( pt, nullptr );
            }
        }
    }
}<|MERGE_RESOLUTION|>--- conflicted
+++ resolved
@@ -394,13 +394,16 @@
     // This is expensive, let's cache. todo: figure out if we need weapon.range(&p);
     const int weaponrange = used_weapon->gun_range( this );
 
-    // If weapon dispersion exceeds skill dispersion you can't tell if you need to correct or if the gun messed
-    // up, so you can't learn. Higher perception allows you to learn more often with less accurate weapons
-    const int player_dispersion = skill_dispersion( used_weapon, false ) + ranged_skill_offset( skill_used );
-    const bool train_skill = used_weapon->gun_dispersion() < player_dispersion + 15 * rng( 0, get_per() );
+    const int player_dispersion = skill_dispersion( used_weapon, false ) +
+        ranged_skill_offset( skill_used );
+    // If weapon dispersion exceeds skill dispersion you can't tell
+    // if you need to correct or if the gun messed up, so you can't learn.
+    ///\EFFECT_PER allows you to learn more often with less accurate weapons.
+    const bool train_skill = used_weapon->gun_dispersion() <
+        player_dispersion + 15 * rng( 0, get_per() );
     if( train_skill ) {
         practice( skill_used, 8 + 2 * num_shots );
-    } else if( one_in(30) ) {
+    } else if( one_in( 30 ) ) {
         add_msg_if_player(m_info, _("You'll need a more accurate gun to keep improving your aim."));
     }
 
@@ -476,7 +479,7 @@
 
         auto dealt = projectile_attack( make_gun_projectile( *used_weapon ), targ, total_dispersion );
         double missed_by = dealt.missed_by;
-        if (missed_by <= .1) { // TODO: check head existence for headshot
+        if( missed_by <= .1 ) { // TODO: check head existence for headshot
             lifetime_stats()->headshots++;
         }
 
@@ -484,7 +487,6 @@
 
         sfx::generate_gun_sound( *this, *used_weapon );
 
-<<<<<<< HEAD
         eject_casing( *this, *used_weapon );
 
         if( used_weapon->has_flag( "BIO_WEAPON" ) ) {
@@ -510,32 +512,11 @@
             charge_power( -1 * bio_power_drain );
         }
 
-        int range_multiplier = std::min( range, 3 * ( skillLevel( skill_used ) + 1 ) );
-        int damage_factor = 21;
-        //debugmsg("Rangemult: %d, missed_by: %f, total_damage: %f", rangemult, missed_by, proj.impact.total_damage());
-
-
-
-        if (!train_skill) {
-            practice( skill_used, 0 ); // practice, but do not train
-        } else if (missed_by <= .1) {
-            practice( skill_used, damage_factor * range_multiplier );
-        } else if (missed_by <= .2) {
-            practice( skill_used, damage_factor * range_multiplier / 2 );
-        } else if (missed_by <= .4) {
-            practice( skill_used, damage_factor * range_multiplier / 3 );
-        } else if (missed_by <= .6) {
-            practice( skill_used, damage_factor * range_multiplier / 4 );
-        } else if (missed_by <= 1.0) {
-            practice( skill_used, damage_factor * range_multiplier / 5 );
-        }
-=======
-        // experience gain is limited by range and penalised proportional to inaccuracy
-        int exp = std::min(range, 3 * ( skillLevel( skill_used ) + 1 ) ) * 20;
+        // Experience gain is limited by range and penalised proportional to inaccuracy.
+        int exp = std::min( range, 3 * ( skillLevel( skill_used ) + 1 ) ) * 20;
         int penalty = sqrt( missed_by * 36 );
->>>>>>> 48ed095a
-
-        // even if we are not training we practice the skill to prevent rust
+
+        // Even if we are not training we practice the skill to prevent rust.
         practice( skill_used, train_skill ? exp / penalty : 0 );
     }
 
