#include "item.h"

#include "advanced_inv.h"
#include "player.h"
#include "output.h"
#include "skill.h"
#include "game.h"
#include "map.h"
#include "debug.h"
#include "cursesdef.h"
#include "text_snippets.h"
#include "material.h"
#include "item_factory.h"
#include "item_group.h"
#include "options.h"
#include "uistate.h"
#include "messages.h"
#include "artifact.h"
#include "itype.h"
#include "iuse_actor.h"
#include "compatibility.h"
#include "translations.h"
#include "crafting.h"
#include "recipe_dictionary.h"
#include "martialarts.h"
#include "npc.h"
#include "ui.h"
#include "vehicle.h"
#include "mtype.h"
#include "field.h"
#include "weather.h"
#include "morale.h"
#include "catacharset.h"
#include "cata_utility.h"
#include "input.h"

#include <cmath> // floor
#include <sstream>
#include <algorithm>
#include <unordered_set>
#include <set>
#include <array>
#include <tuple>
#include <iterator>

static const std::string GUN_MODE_VAR_NAME( "item::mode" );
static const std::string CHARGER_GUN_FLAG_NAME( "CHARGE" );
static const std::string CHARGER_GUN_AMMO_ID( "charge_shot" );

const skill_id skill_survival( "survival" );
const skill_id skill_melee( "melee" );
const skill_id skill_bashing( "bashing" );
const skill_id skill_cutting( "cutting" );
const skill_id skill_stabbing( "stabbing" );

const species_id FISH( "FISH" );
const species_id BIRD( "BIRD" );
const species_id INSECT( "INSECT" );
const species_id ROBOT( "ROBOT" );

const efftype_id effect_cig( "cig" );
const efftype_id effect_shakes( "shakes" );
const efftype_id effect_weed_high( "weed_high" );

enum item::LIQUID_FILL_ERROR : int {
    L_ERR_NONE, L_ERR_NO_MIX, L_ERR_NOT_CONTAINER, L_ERR_NOT_WATERTIGHT,
    L_ERR_NOT_SEALED, L_ERR_FULL
};

std::string const& rad_badge_color(int const rad)
{
    using pair_t = std::pair<int const, std::string const>;

    static std::array<pair_t, 6> const values = {{
        pair_t {  0, _("green") },
        pair_t { 30, _("blue")  },
        pair_t { 60, _("yellow")},
        pair_t {120, pgettext("color", "orange")},
        pair_t {240, _("red")   },
        pair_t {500, _("black") },
    }};

    for (auto const &i : values) {
        if (rad <= i.first) {
            return i.second;
        }
    }

    return values.back().second;
}

light_emission nolight = {0, 0, 0};

// Returns the default item type, used for the null item (default constructed),
// the returned pointer is always valid, it's never cleared by the @ref Item_factory.
static const itype *nullitem()
{
    static itype nullitem_m;
    return &nullitem_m;
}

item::item()
{
    type = nullitem();
}

item::item( const itype *type, int turn, int qty ) : type( type )
{
    bday = turn >= 0 ? turn : int( calendar::turn );
    corpse = type->id == "corpse" ? &mtype_id::NULL_ID.obj() : nullptr;
    name = type_name();

    if( qty >= 0 ) {
        charges = qty;
    } else {
        if( type->spawn && type->spawn->rand_charges.size() > 1 ) {
            const auto charge_roll = rng( 1, type->spawn->rand_charges.size() - 1 );
            charges = rng( type->spawn->rand_charges[charge_roll - 1], type->spawn->rand_charges[charge_roll] );
        } else {
            charges = type->charges_default();
        }
    }

    if( type->gun ) {
        for( const auto &mod : type->gun->built_in_mods ){
            emplace_back( mod, turn, qty ).item_tags.insert( "IRREMOVABLE" );
        }
        for( const auto &mod : type->gun->default_mods ) {
            emplace_back( mod, turn, qty );
        }

    } else if( type->magazine ) {
        if( type->magazine->count > 0 ) {
            emplace_back( default_ammo( type->magazine->type ), calendar::turn, type->magazine->count );
        }

    } else if( type->is_food() ) {
        active = goes_bad() && !rotten();

    } else if( type->is_tool() ) {
        if( ammo_remaining() && ammo_type() != "NULL" ) {
            set_curammo( default_ammo( ammo_type() ) );
        }
    }

    if( ( type->gun || type->is_tool() ) && !magazine_integral() ) {
        set_var( "magazine_converted", true );
    }

    if( type->variable_bigness ) {
        bigness = rng( type->variable_bigness->min_bigness, type->variable_bigness->max_bigness );
    }
    if( !type->snippet_category.empty() ) {
        note = SNIPPET.assign( type->snippet_category );
    }
}

item::item( const itype_id& id, int turn, int qty )
    : item( find_type( id ), turn, qty ) {}

item::item( const itype *type, int turn, default_charges_tag )
    : item( type, turn, type->charges_default() ) {}

item::item( const itype_id& id, int turn, default_charges_tag tag )
    : item( item::find_type( id ), turn, tag ) {}

item::item( const itype *type, int turn, solitary_tag )
    : item( type, turn, type->count_by_charges() ? 1 : -1 ) {}

item::item( const itype_id& id, int turn, solitary_tag tag )
    : item( item::find_type( id ), turn, tag ) {}

item item::make_corpse( const mtype_id& mt, int turn, const std::string &name )
{
    if( !mt.is_valid() ) {
        debugmsg( "tried to make a corpse with an invalid mtype id" );
    }

    item result( "corpse", turn >= 0 ? turn : int( calendar::turn ) );
    result.corpse = &mt.obj();

    result.active = result.corpse->has_flag( MF_REVIVES );
    if( result.active && one_in( 20 ) ) {
        result.item_tags.insert( "REVIVE_SPECIAL" );
    }

    // This is unconditional because the item constructor above sets result.name to
    // "human corpse".
    result.name = name;

    return result;
}

item::item(JsonObject &jo)
{
    deserialize(jo);
}

item& item::convert( const itype_id& new_type )
{
    type = find_type( new_type );
    return *this;
}

item& item::deactivate( const Character *ch, bool alert )
{
    if( !active ) {
        return *this; // no-op
    }

    const auto tool = dynamic_cast<const it_tool *>( type );
    if( tool && tool->revert_to != "null" ) {
        if( ch && alert && !tool->revert_msg.empty() ) {
            ch->add_msg_if_player( m_info, _( tool->revert_msg.c_str() ), tname().c_str() );
        }
        convert( tool->revert_to );
        active = false;

    }
    return *this;
}

item& item::ammo_set( const itype_id& ammo, long qty )
{
    // if zero or negative qty try and completely fill the item
    if( qty <= 0 ) {
        if( magazine_integral() || magazine_current() ) {
            qty = ammo_capacity();
        } else {
            qty = item( magazine_default() ).ammo_capacity();
        }
    }

    // check ammo is valid for the item
    const itype *atype = item_controller->find_template( ammo );
    if( qty <= 0 || !atype->ammo || atype->ammo->type != ammo_type() ) {
        debugmsg( "Tried to set invalid ammo of %s (%i) for %s", atype->nname( qty ).c_str(), qty, tname().c_str() );
        return *this;
    }

    if( is_magazine() ) {
        ammo_unset();
        emplace_back( ammo, calendar::turn, std::min( qty, ammo_capacity() ) );

    } else if( magazine_integral() ) {
        curammo = atype;
        charges = std::min( qty, ammo_capacity() );

    } else {
        if( !magazine_current() ) {
            emplace_back( magazine_default() );
        }
        magazine_current()->ammo_set( ammo, qty );
    }

    return *this;
}

item& item::ammo_unset()
{
    if( !is_tool() || !is_gun() || !is_magazine() ) {
        ; // do nothing

    } else if( is_magazine() ) {
        contents.clear();

    } else if( magazine_integral() ) {
        curammo = nullptr;
        charges = 0;

    } else if( magazine_current() ) {
        magazine_current()->ammo_unset();
    }

    return *this;
}

item item::split( long qty )
{
    if( !count_by_charges() || qty <= 0 || qty >= charges ) {
        return item();
    }
    item res = *this;
    res.charges = qty;
    charges -= qty;
    return res;
}

bool item::is_null() const
{
    static const std::string s_null("null"); // used alot, no need to repeat
    // Actually, type should never by null at all.
    return (type == nullptr || type == nullitem() || type->id == s_null);
}

bool item::covers( const body_part bp ) const
{
    if( bp >= num_bp ) {
        debugmsg( "bad body part %d to check in item::covers", static_cast<int>( bp ) );
        return false;
    }
    if( is_gun() ) {
        // Currently only used for guns with the should strap mod, other guns might
        // go on another bodypart.
        return bp == bp_torso;
    }
    return get_covered_body_parts().test(bp);
}

std::bitset<num_bp> item::get_covered_body_parts() const
{
    const auto armor = find_armor_data();
    if( armor == nullptr ) {
        return std::bitset<num_bp>();
    }
    auto res = armor->covers;

    switch (get_side()) {
        case LEFT:
            res.reset(bp_arm_r);
            res.reset(bp_hand_r);
            res.reset(bp_leg_r);
            res.reset(bp_foot_r);
            break;

        case RIGHT:
            res.reset(bp_arm_l);
            res.reset(bp_hand_l);
            res.reset(bp_leg_l);
            res.reset(bp_foot_l);
            break;
    }

    return res;
}

bool item::is_sided() const {
    auto t = find_armor_data();
    return t ? t->sided : false;
}

int item::get_side() const {
    return get_var("lateral", BOTH);
}

bool item::set_side (side s) {
    if (!is_sided()) return false;

    if (s == BOTH) {
        erase_var("lateral");
    } else {
        set_var("lateral", s);
    }

    return true;
}

item item::in_its_container()
{
    if( type->default_container != "null" ) {
        item ret( type->default_container, bday );
        if( made_of( LIQUID ) && ret.is_container() ) {
            // Note: we can't use any of the normal normal container functions as they check the
            // container being suitable (seals, watertight etc.)
            charges = liquid_charges( ret.type->container->contains );
        }
        ret.contents.push_back(*this);
        ret.invlet = invlet;
        return ret;
    } else {
        return *this;
    }
}

long item::liquid_charges( long units ) const
{
    if( is_ammo() ) {
        return type->ammo->def_charges * units;
    } else if( is_food() ) {
        return dynamic_cast<const it_comest *>( type )->def_charges * units;
    } else {
        return units;
    }
}

long item::liquid_units( long charges ) const
{
    if( is_ammo() ) {
        return charges / type->ammo->def_charges;
    } else if( is_food() ) {
        return charges / dynamic_cast<const it_comest *>( type )->def_charges;
    } else {
        return charges;
    }
}

bool item::stacks_with( const item &rhs ) const
{
    if( type != rhs.type ) {
        return false;
    }
    // This function is also used to test whether items counted by charges should be merged, for that
    // check the, the charges must be ignored. In all other cases (tools/guns), the charges are important.
    if( !count_by_charges() && charges != rhs.charges ) {
        return false;
    }
    if( damage != rhs.damage ) {
        return false;
    }
    if( burnt != rhs.burnt ) {
        return false;
    }
    if( active != rhs.active ) {
        return false;
    }
    if( item_tags != rhs.item_tags ) {
        return false;
    }
    if( techniques != rhs.techniques ) {
        return false;
    }
    if( item_vars != rhs.item_vars ) {
        return false;
    }
    if( goes_bad() ) {
        // If this goes bad, the other item should go bad, too. It only depends on the item type.
        if( bday != rhs.bday ) {
            return false;
        }
        // Because spoiling items are only processed every processing_speed()-th turn
        // the rotting value becomes slightly different for items that have
        // been created at the same time and place and with the same initial rot.
        if( std::abs( rot - rhs.rot ) > processing_speed() ) {
            return false;
        } else if( rotten() != rhs.rotten() ) {
            // just to be save that rotten and unrotten food is *never* stacked.
            return false;
        }
    }
    if( ( corpse == nullptr && rhs.corpse != nullptr ) ||
        ( corpse != nullptr && rhs.corpse == nullptr ) ) {
        return false;
    }
    if( corpse != nullptr && rhs.corpse != nullptr && corpse->id != rhs.corpse->id ) {
        return false;
    }
    if( is_var_veh_part() && bigness != rhs.bigness ) {
        return false;
    }
    if( contents.size() != rhs.contents.size() ) {
        return false;
    }
    for( size_t i = 0; i < contents.size(); i++ ) {
        if( contents[i].charges != rhs.contents[i].charges ) {
            // Don't stack *containers* with different sized contents.
            return false;
        }
        if( !contents[i].stacks_with( rhs.contents[i] ) ) {
            return false;
        }
    }
    return true;
}

bool item::merge_charges( const item &rhs )
{
    if( !count_by_charges() || !stacks_with( rhs ) ) {
        return false;
    }
    // We'll just hope that the item counter represents the same thing for both items
    if( item_counter > 0 || rhs.item_counter > 0 ) {
        item_counter = ( item_counter * charges + rhs.item_counter * rhs.charges ) / ( charges + rhs.charges );
    }
    charges += rhs.charges;
    return true;
}

void item::put_in(item payload)
{
    contents.push_back(payload);
}

void item::set_var( const std::string &name, const int value )
{
    std::ostringstream tmpstream;
    tmpstream.imbue( std::locale::classic() );
    tmpstream << value;
    item_vars[name] = tmpstream.str();
}

void item::set_var( const std::string &name, const long value )
{
    std::ostringstream tmpstream;
    tmpstream.imbue( std::locale::classic() );
    tmpstream << value;
    item_vars[name] = tmpstream.str();
}

void item::set_var( const std::string &name, const double value )
{
    item_vars[name] = string_format( "%f", value );
}

double item::get_var( const std::string &name, const double default_value ) const
{
    const auto it = item_vars.find( name );
    if( it == item_vars.end() ) {
        return default_value;
    }
    return atof( it->second.c_str() );
}

void item::set_var( const std::string &name, const std::string &value )
{
    item_vars[name] = value;
}

std::string item::get_var( const std::string &name, const std::string &default_value ) const
{
    const auto it = item_vars.find( name );
    if( it == item_vars.end() ) {
        return default_value;
    }
    return it->second;
}

std::string item::get_var( const std::string &name ) const
{
    return get_var( name, "" );
}

bool item::has_var( const std::string &name ) const
{
    return item_vars.count( name ) > 0;
}

void item::erase_var( const std::string &name )
{
    item_vars.erase( name );
}

void item::clear_vars()
{
    item_vars.clear();
}

const char ivaresc = 001;

bool itag2ivar( std::string &item_tag, std::map<std::string, std::string> &item_vars )
{
    size_t pos = item_tag.find('=');
    if(item_tag.at(0) == ivaresc && pos != std::string::npos && pos >= 2 ) {
        std::string var_name, val_decoded;
        int svarlen, svarsep;
        svarsep = item_tag.find('=');
        svarlen = item_tag.size();
        val_decoded = "";
        var_name = item_tag.substr(1, svarsep - 1); // will assume sanity here for now
        for(int s = svarsep + 1; s < svarlen; s++ ) { // cheap and temporary, afaik stringstream IFS = [\r\n\t ];
            if(item_tag[s] == ivaresc && s < svarlen - 2 ) {
                if ( item_tag[s + 1] == '0' && item_tag[s + 2] == 'A' ) {
                    s += 2;
                    val_decoded.append(1, '\n');
                } else if ( item_tag[s + 1] == '0' && item_tag[s + 2] == 'D' ) {
                    s += 2;
                    val_decoded.append(1, '\r');
                } else if ( item_tag[s + 1] == '0' && item_tag[s + 2] == '6' ) {
                    s += 2;
                    val_decoded.append(1, '\t');
                } else if ( item_tag[s + 1] == '2' && item_tag[s + 2] == '0' ) {
                    s += 2;
                    val_decoded.append(1, ' ');
                } else {
                    val_decoded.append(1, item_tag[s]); // hhrrrmmmmm should be passing \a?
                }
            } else {
                val_decoded.append(1, item_tag[s]);
            }
        }
        item_vars[var_name]=val_decoded;
        return true;
    } else {
        return false;
    }
}

std::string item::info( bool showtext ) const
{
    std::vector<iteminfo> dummy;
    return info( showtext, dummy );
}

std::string item::info( bool showtext, std::vector<iteminfo> &info ) const
{
    std::stringstream temp1, temp2;
    std::string space = "  ";
    const bool debug = g != nullptr && ( debug_mode ||
                                         g->u.has_artifact_with( AEP_SUPER_CLAIRVOYANCE ) );

    info.clear();

    auto insert_separation_line = [&]() {
        if( info.back().sName != "--" ) {
            info.push_back( iteminfo( "DESCRIPTION", "--" ) );
        }
    };

    if( !is_null() ) {
        info.push_back( iteminfo( "BASE", _( "Category: " ), "<header>" + get_category().name + "</header>",
                                  -999, true, "", false ) );
        const int price_preapoc = price( false );
        const int price_postapoc = price( true );
        info.push_back( iteminfo( "BASE", space + _( "Price: " ), "<num>",
                                  ( double )price_preapoc / 100, false, "$", true, true ) );
        if( price_preapoc != price_postapoc ) {
            info.push_back( iteminfo( "BASE", space + _( "Barter value: " ), "<num>",
                            ( double )price_postapoc / 100, false, "$", true, true ) );
        }

        info.push_back( iteminfo( "BASE", _( "<bold>Volume</bold>: " ), "", volume(), true, "", false,
                                  true ) );

        info.push_back( iteminfo( "BASE", space + _( "Weight: " ),
                                  string_format( "<num> %s", weight_units() ),
                                  convert_weight( weight() ), false, "", true, true ) );

        if( count_by_charges() && type->volume > 0 && type->stack_size > 1 ) {
            if( type->volume == 1 ) {
                //~ %1$d is stack size and guaranteed to be > 1
                info.emplace_back( "BASE", string_format( _( "Stacks in groups of <stat>%1$d</stat>" ), type->stack_size ) );
            } else {
                //~ %1$d is stack size and %2$d is base volume with both guaranteed to be > 1
                info.emplace_back( "BASE", string_format( _( "Stack of <stat>%1$d</stat> consumes <stat>%2$d</stat> volume" ),
                                   type->stack_size, type->volume ) );
            }
        }

        if( !type->rigid ) {
            info.emplace_back( "BASE", _( "<bold>Rigid</bold>: " ), _( "No (contents increase volume)" ) );
        }

        if( damage_bash() > 0 || damage_cut() > 0 ) {
            info.push_back( iteminfo( "BASE", _( "Bash: " ), "", damage_bash(), true, "", false ) );
            if( has_flag( "SPEAR" ) ) {
                info.push_back( iteminfo( "BASE", space + _( "Pierce: " ), "", damage_cut(), true, "", false ) );
            } else if( has_flag( "STAB" ) ) {
                info.push_back( iteminfo( "BASE", space + _( "Stab: " ), "", damage_cut(), true, "", false ) );
            } else {
                info.push_back( iteminfo( "BASE", space + _( "Cut: " ), "", damage_cut(), true, "", false ) );
            }
            info.push_back( iteminfo( "BASE", space + _( "To-hit bonus: " ),
                                      ( ( type->m_to_hit > 0 ) ? "+" : "" ),
                                      type->m_to_hit, true, "" ) );
            info.push_back( iteminfo( "BASE", _( "Moves per attack: " ), "",
                                      attack_time(), true, "", true, true ) );
        }

        insert_separation_line();

        // Display any minimal stat or skill requirements for the item
        std::vector<std::string> req;
        if( type->min_str > 0 ) {
            req.push_back( string_format( "%s %d", _( "strength" ), type->min_str ) );
        }
        if( type->min_dex > 0 ) {
            req.push_back( string_format( "%s %d", _( "dexterity" ), type->min_dex ) );
        }
        if( type->min_int > 0 ) {
            req.push_back( string_format( "%s %d", _( "intelligence" ), type->min_int ) );
        }
        if( type->min_per > 0 ) {
            req.push_back( string_format( "%s %d", _( "perception" ), type->min_per ) );
        }
        for( const auto &sk : type->min_skills ) {
            req.push_back( string_format( "%s %d", sk.first.obj().name().c_str(), sk.second ) );
        }
        if( !req.empty() ) {
            std::ostringstream tmp;
            std::copy( req.begin(), req.end() - 1, std::ostream_iterator<std::string>( tmp, ", " ) );
            tmp << req.back();
            info.emplace_back( "BASE", _("<bold>Minimum requirements:</bold>") );
            info.emplace_back( "BASE", tmp.str() );
            insert_separation_line();
        }

        if( made_of().size() > 0 ) {
            std::string material_list;
            bool made_of_something = false;
            for( auto next_material : made_of_types() ) {
                if( !next_material->is_null() ) {
                    if( made_of_something ) {
                        material_list.append( ", " );
                    }
                    material_list.append( "<stat>" + next_material->name() + "</stat>" );
                    made_of_something = true;
                }
            }
            if( made_of_something ) {
                info.push_back( iteminfo( "BASE", string_format( _( "Material: %s" ), material_list.c_str() ) ) );
            }
        }
        if( has_var( "contained_name" ) ) {
            info.push_back( iteminfo( "BASE", string_format( _( "Contains: %s" ),
                                      get_var( "contained_name" ).c_str() ) ) );
        }
        if( debug == true ) {
            if( g != NULL ) {
                info.push_back( iteminfo( "BASE", _( "age: " ), "",
                                          ( int( calendar::turn ) - bday ) / ( 10 * 60 ), true, "", true, true ) );
                int maxrot = 0;
                const item *food = NULL;
                if( goes_bad() ) {
                    food = this;
                    maxrot = dynamic_cast<const it_comest *>( type )->spoils;
                } else if( is_food_container() ) {
                    food = &contents[0];
                    if( food->goes_bad() ) {
                        maxrot = dynamic_cast<const it_comest *>( food->type )->spoils;
                    }
                }
                if( food != NULL && maxrot != 0 ) {
                    info.push_back( iteminfo( "BASE", _( "bday rot: " ), "",
                                              ( int( calendar::turn ) - food->bday ), true, "", true, true ) );
                    info.push_back( iteminfo( "BASE", _( "temp rot: " ), "",
                                              ( int )food->rot, true, "", true, true ) );
                    info.push_back( iteminfo( "BASE", space + _( "max rot: " ), "",
                                              ( int )maxrot, true, "", true, true ) );
                    info.push_back( iteminfo( "BASE", space + _( "fridge: " ), "",
                                              ( int )food->fridge, true, "", true, true ) );
                    info.push_back( iteminfo( "BASE", _( "last rot: " ), "",
                                              ( int )food->last_rot_check, true, "", true, true ) );
                }
            }
            info.push_back( iteminfo( "BASE", _( "burn: " ), "",  burnt, true, "", true, true ) );
        }
    }

    const item *food_item = nullptr;
    if( is_food() ) {
        food_item = this;
    } else if( is_food_container() ) {
        food_item = &contents.front();
    }
    if( food_item != nullptr ) {
        const auto food = dynamic_cast<const it_comest *>( food_item->type );

        if( g->u.nutrition_for( food ) != 0 || food->quench != 0 ) {
            info.push_back( iteminfo( "FOOD", _( "<bold>Nutrition</bold>: " ), "", g->u.nutrition_for( food ),
                                      true, "", false, true ) );
            info.push_back( iteminfo( "FOOD", space + _( "Quench: " ), "", food->quench ) );
        }

        if( food->fun != 0 ) {
            info.push_back( iteminfo( "FOOD", _( "Enjoyability: " ), "", food->fun ) );
        }

        info.push_back( iteminfo( "FOOD", _( "Portions: " ), "", abs( int( food_item->charges ) ) ) );
        if( food_item->corpse != NULL && ( debug == true || ( g != NULL &&
                                           ( g->u.has_bionic( "bio_scent_vision" ) || g->u.has_trait( "CARNIVORE" ) ||
                                             g->u.has_artifact_with( AEP_SUPER_CLAIRVOYANCE ) ) ) ) ) {
            info.push_back( iteminfo( "FOOD", _( "Smells like: " ) + food_item->corpse->nname() ) );
        }
    }

    if( is_magazine() && !has_flag( "NO_RELOAD" ) ) {
        info.emplace_back( "MAGAZINE", _( "Capacity: " ),
                           string_format( ngettext( "<num> round of %s", "<num> rounds of %s", ammo_capacity() ),
                                          ammo_name( ammo_type() ).c_str() ), ammo_capacity(), true );

        info.emplace_back( "MAGAZINE", _( "Reload time: " ), _( "<num> per round" ),
                           type->magazine->reload_time, true, "", true, true );

        insert_separation_line();
    }

    if( !is_gun() ) {
        if( ammo_data() ) {
            if( ammo_remaining() > 0 ) {
                info.emplace_back( "AMMO", _( "Ammunition: " ), ammo_data()->nname( ammo_remaining() ) );
            } else if( is_ammo() ) {
                info.emplace_back( "AMMO", _( "Type: " ), ammo_name( ammo_type() ) );
            }

            const auto& ammo = *ammo_data()->ammo;
            if( ammo.damage > 0 ) {
                info.emplace_back( "AMMO", _( "<bold>Damage</bold>: " ), "", ammo.damage, true, "", false, false );
                info.emplace_back( "AMMO", space + _( "Armor-pierce: " ), "", ammo.pierce, true, "", true, false );
                info.emplace_back( "AMMO", _( "Range: " ), "", ammo.range, true, "", false, false );
                info.emplace_back( "AMMO", space + _( "Dispersion: " ), "", ammo.dispersion, true, "", true, true );
                info.emplace_back( "AMMO", _( "Recoil: " ), "", ammo.recoil, true, "", true, true );
             }
        }

    } else {
        auto mod = gunmod_current();
        if( mod == nullptr ) {
            mod = this;
        } else {
            info.push_back( iteminfo( "DESCRIPTION",
                                      string_format( _( "Stats of the active <info>gunmod (%s)</info> are shown." ),
                                              mod->tname().c_str() ) ) );
        }
        islot_gun *gun = mod->type->gun.get();
        const auto curammo = mod->ammo_data();

        bool has_ammo = curammo && mod->ammo_remaining();

        int ammo_dam        = has_ammo ? curammo->ammo->damage     : 0;
        int ammo_range      = has_ammo ? curammo->ammo->range      : 0;
        int ammo_recoil     = has_ammo ? curammo->ammo->recoil     : 0;
        int ammo_pierce     = has_ammo ? curammo->ammo->pierce     : 0;
        int ammo_dispersion = has_ammo ? curammo->ammo->dispersion : 0;

        const auto skill = &mod->gun_skill().obj();

        info.push_back( iteminfo( "GUN", _( "Skill used: " ), "<info>" + skill->name() + "</info>" ) );

        if( mod->magazine_integral() ) {
            if( mod->ammo_capacity() ) {
                info.emplace_back( "GUN", _( "<bold>Capacity:</bold> " ),
                                   string_format( ngettext( "<num> round of %s", "<num> rounds of %s", mod->ammo_capacity() ),
                                                  ammo_name( mod->ammo_type() ).c_str() ), mod->ammo_capacity(), true );
            }
        } else {
            info.emplace_back( "GUN", _( "Type: " ), ammo_name( mod->ammo_type() ) );
            if( mod->magazine_current() ) {
                info.emplace_back( "GUN", _( "Magazine: " ), string_format( "<stat>%s</stat>", mod->magazine_current()->tname().c_str() ) );
            }
        }

        if( mod->ammo_data() ) {
            info.emplace_back( "AMMO", _( "Ammunition: " ), string_format( "<stat>%s</stat>", mod->ammo_data()->nname( mod->ammo_remaining() ).c_str() ) );
        }

        if( mod->get_gun_ups_drain() ) {
            info.emplace_back( "AMMO", string_format( ngettext( "Uses <stat>%i</stat> charge of UPS per shot",
                                                                "Uses <stat>%i</stat> charges of UPS per shot", mod->get_gun_ups_drain() ),
                                                      mod->get_gun_ups_drain() ) );
        }

        insert_separation_line();

        info.push_back( iteminfo( "GUN", _( "Damage: " ), "", mod->gun_damage( false ), true, "", false, false ) );

        if( has_ammo ) {
            temp1.str( "" );
            temp1 << ( ammo_dam >= 0 ? "+" : "" );
            // ammo_damage and sum_of_damage don't need to translate.
            info.push_back( iteminfo( "GUN", "ammo_damage", "",
                                      ammo_dam, true, temp1.str(), false, false, false ) );
            info.push_back( iteminfo( "GUN", "sum_of_damage", _( " = <num>" ),
                                      mod->gun_damage( true ), true, "", false, false, false ) );
        }

        info.push_back( iteminfo( "GUN", space + _( "Armor-pierce: " ), "",
                                  mod->gun_pierce( false ), true, "", !has_ammo, false ) );
        if( has_ammo ) {
            temp1.str( "" );
            temp1 << ( ammo_pierce >= 0 ? "+" : "" );
            // ammo_armor_pierce and sum_of_armor_pierce don't need to translate.
            info.push_back( iteminfo( "GUN", "ammo_armor_pierce", "",
                                      ammo_pierce, true, temp1.str(), false, false, false ) );
            info.push_back( iteminfo( "GUN", "sum_of_armor_pierce", _( " = <num>" ),
                                      mod->gun_pierce( true ), true, "", true, false, false ) );
        }

        info.push_back( iteminfo( "GUN", _( "Range: " ), "", mod->gun_range( false ), true, "", false,
                                  false ) );
        if( has_ammo ) {
            temp1.str( "" );
            temp1 << ( ammo_range >= 0 ? "+" : "" );
            // ammo_range and sum_of_range don't need to translate.
            info.push_back( iteminfo( "GUN", "ammo_range", "",
                                      ammo_range, true, temp1.str(), false, false, false ) );
            info.push_back( iteminfo( "GUN", "sum_of_range", _( " = <num>" ),
                                      mod->gun_range( true ), true, "", false, false, false ) );
        }

        info.push_back( iteminfo( "GUN", space + _( "Dispersion: " ), "",
                                  mod->gun_dispersion( false ), true, "", !has_ammo, true ) );
        if( has_ammo ) {
            temp1.str( "" );
            temp1 << ( ammo_range >= 0 ? "+" : "" );
            // ammo_dispersion and sum_of_dispersion don't need to translate.
            info.push_back( iteminfo( "GUN", "ammo_dispersion", "",
                                      ammo_dispersion, true, temp1.str(), false, true, false ) );
            info.push_back( iteminfo( "GUN", "sum_of_dispersion", _( " = <num>" ),
                                      mod->gun_dispersion( true ), true, "", true, true, false ) );
        }

        info.push_back( iteminfo( "GUN", _( "Sight dispersion: " ), "",
                                  mod->sight_dispersion( -1 ), true, "", false, true ) );

        info.push_back( iteminfo( "GUN", space + _( "Aim speed: " ), "",
                                  mod->aim_speed( -1 ), true, "", true, true ) );

        info.push_back( iteminfo( "GUN", _( "Recoil: " ), "", mod->gun_recoil( false ), true, "", false,
                                  true ) );
        if( has_ammo ) {
            temp1.str( "" );
            temp1 << ( ammo_recoil >= 0 ? "+" : "" );
            // ammo_recoil and sum_of_recoil don't need to translate.
            info.push_back( iteminfo( "GUN", "ammo_recoil", "",
                                      ammo_recoil, true, temp1.str(), false, true, false ) );
            info.push_back( iteminfo( "GUN", "sum_of_recoil", _( " = <num>" ),
                                      mod->gun_recoil( true ), true, "", false, true, false ) );
        }

        info.push_back( iteminfo( "GUN", space + _( "Reload time: " ),
                                  ( ( has_flag( "RELOAD_ONE" ) ) ? _( "<num> per round" ) : "" ),
                                  gun->reload_time, true, "", true, true ) );

        if( mod->burst_size() == 1 ) {
            if( skill->ident() == skill_id( "pistol" ) && has_flag( "RELOAD_ONE" ) ) {
                info.push_back( iteminfo( "GUN", _( "Fire mode: <info>Revolver</info>." ) ) );
            } else {
                info.push_back( iteminfo( "GUN", _( "Fire mode: <info>Semi-automatic</info>." ) ) );
            }
        } else {
            if( has_flag( "BURST_ONLY" ) ) {
                info.push_back( iteminfo( "GUN", _( "Fire mode: <info>Fully-automatic</info> (burst only)." ) ) );
            }
            info.push_back( iteminfo( "GUN", _( "Burst size: " ), "", mod->burst_size() ) );
        }

        if( !magazine_integral() ) {
            insert_separation_line();
            std::string mags = _( "<bold>Compatible magazines:</bold> " );
            const auto compat = magazine_compatible();
            for( auto iter = compat.cbegin(); iter != compat.cend(); ++iter ) {
                if( iter != compat.cbegin() ) {
                    mags += ", ";
                }
                mags += item_controller->find_template( *iter )->nname( 1 );
            }
            info.emplace_back( "DESCRIPTION", mags );
        }

        if( !gun->valid_mod_locations.empty() ) {
            insert_separation_line();

            temp1.str( "" );
            temp1 << _( "<bold>Mods:<bold> " );
            int iternum = 0;
            for( auto &elem : gun->valid_mod_locations ) {
                if( iternum != 0 ) {
                    temp1 << "; ";
                }
                const int free_slots = ( elem ).second - get_free_mod_locations( ( elem ).first );
                temp1 << "<bold>" << free_slots << "/" << ( elem ).second << "</bold> " << _( (
                            elem ).first.c_str() );
                bool first_mods = true;
                for( const auto mod : gunmods() ) {
                    if( mod->type->gunmod->location == ( elem ).first ) { // if mod for this location
                        if( first_mods ) {
                            temp1 << ": ";
                            first_mods = false;
                        } else {
                            temp1 << ", ";
                        }
                        temp1 << "<stat>" << mod->tname() << "</stat>";
                    }
                }
                iternum++;
            }
            temp1 << ".";
            info.push_back( iteminfo( "DESCRIPTION", temp1.str() ) );
        }
    }
    if( is_gunmod() ) {
        const auto mod = type->gunmod.get();

        if( is_auxiliary_gunmod() ) {
            info.push_back( iteminfo( "DESCRIPTION",
                                      _( "This mod <info>must be attached to a gun</info>, it can not be fired separately." ) ) );
        }
        if( has_flag( "REACH_ATTACK" ) ) {
            info.push_back( iteminfo( "DESCRIPTION",
                                      _( "When attached to a gun, <good>allows</good> making <info>reach melee attacks</info> with it." ) ) );
        }
        if( mod->dispersion != 0 ) {
            info.push_back( iteminfo( "GUNMOD", _( "Dispersion modifier: " ), "",
                                      mod->dispersion, true, ( ( mod->dispersion > 0 ) ? "+" : "" ), true, true ) );
        }
        if( mod->sight_dispersion != -1 ) {
            info.push_back( iteminfo( "GUNMOD", _( "Sight dispersion: " ), "",
                                      mod->sight_dispersion, true, "", true, true ) );
        }
        if( mod->aim_speed != -1 ) {
            info.push_back( iteminfo( "GUNMOD", _( "Aim speed: " ), "",
                                      mod->aim_speed, true, "", true, true ) );
        }
        if( mod->damage != 0 ) {
            info.push_back( iteminfo( "GUNMOD", _( "Damage: " ), "", mod->damage, true,
                                      ( ( mod->damage > 0 ) ? "+" : "" ) ) );
        }
        if( mod->pierce != 0 ) {
            info.push_back( iteminfo( "GUNMOD", _( "Armor-pierce: " ), "", mod->pierce, true,
                                      ( ( mod->pierce > 0 ) ? "+" : "" ) ) );
        }
        if( mod->recoil != 0 )
            info.push_back( iteminfo( "GUNMOD", _( "Recoil: " ), "", mod->recoil, true,
                                      ( ( mod->recoil > 0 ) ? "+" : "" ), true, true ) );
        if( mod->burst != 0 )
            info.push_back( iteminfo( "GUNMOD", _( "Burst: " ), "", mod->burst, true,
                                      ( mod->burst > 0 ? "+" : "" ) ) );

        if( mod->ammo_modifier != "NULL" ) {
            info.push_back( iteminfo( "GUNMOD",
                                      string_format( _( "Ammo: <stat>%s</stat>" ), ammo_name( mod->ammo_modifier ).c_str() ) ) );
        }

        temp1.str( "" );
        temp1 << _( "Used on: " );
        for( auto it = mod->usable.begin(); it != mod->usable.end(); ) {
            //~ a weapon type which a gunmod is compatible (eg. "pistol", "crossbow", "rifle")
            temp1 << string_format( "<info>%s</info>", _( it->c_str() ) );
            if( ++it != mod->usable.end() ) {
                temp1 << ", ";
            }
        }

        temp2.str( "" );
        temp2 << _( "Location: " );
        temp2 << _( mod->location.c_str() );

        info.push_back( iteminfo( "GUNMOD", temp1.str() ) );
        info.push_back( iteminfo( "GUNMOD", temp2.str() ) );

    }
    if( is_armor() ) {
        temp1.str( "" );
        temp1 << _( "Covers: " );
        if( covers( bp_head ) ) {
            temp1 << _( "The <info>head</info>. " );
        }
        if( covers( bp_eyes ) ) {
            temp1 << _( "The <info>eyes</info>. " );
        }
        if( covers( bp_mouth ) ) {
            temp1 << _( "The <info>mouth</info>. " );
        }
        if( covers( bp_torso ) ) {
            temp1 << _( "The <info>torso</info>. " );
        }

        if( is_sided() && ( covers( bp_arm_l ) || covers( bp_arm_r ) ) ) {
            temp1 << _( "Either <info>arm</info>. " );
        } else if( covers( bp_arm_l ) && covers( bp_arm_r ) ) {
            temp1 << _( "The <info>arms</info>. " );
        } else if( covers( bp_arm_l ) ) {
            temp1 << _( "The <info>left arm</info>. " );
        } else if( covers( bp_arm_r ) ) {
            temp1 << _( "The <info>right arm</info>. " );
        }

        if( is_sided() && ( covers( bp_hand_l ) || covers( bp_hand_r ) ) ) {
            temp1 << _( "Either <info>hand</info>. " );
        } else if( covers( bp_hand_l ) && covers( bp_hand_r ) ) {
            temp1 << _( "The <info>hands</info>. " );
        } else if( covers( bp_hand_l ) ) {
            temp1 << _( "The <info>left hand</info>. " );
        } else if( covers( bp_hand_r ) ) {
            temp1 << _( "The <info>right hand</info>. " );
        }

        if( is_sided() && ( covers( bp_leg_l ) || covers( bp_leg_r ) ) ) {
            temp1 << _( "Either <info>leg</info>. " );
        } else if( covers( bp_leg_l ) && covers( bp_leg_r ) ) {
            temp1 << _( "The <info>legs</info>. " );
        } else if( covers( bp_leg_l ) ) {
            temp1 << _( "The <info>left leg</info>. " );
        } else if( covers( bp_leg_r ) ) {
            temp1 << _( "The <info>right leg</info>. " );
        }

        if( is_sided() && ( covers( bp_foot_l ) || covers( bp_foot_r ) ) ) {
            temp1 << _( "Either <info>foot</info>. " );
        } else if( covers( bp_foot_l ) && covers( bp_foot_r ) ) {
            temp1 << _( "The <info>feet</info>. " );
        } else if( covers( bp_foot_l ) ) {
            temp1 << _( "The <info>left foot</info>. " );
        } else if( covers( bp_foot_r ) ) {
            temp1 << _( "The <info>right foot</info>. " );
        }

        info.push_back( iteminfo( "ARMOR", temp1.str() ) );

        temp1.str( "" );
        temp1 << _( "Layer: " );
        if( has_flag( "SKINTIGHT" ) ) {
            temp1 << _( "<stat>Close to skin</stat>. " );
        } else if( has_flag( "BELTED" ) ) {
            temp1 << _( "<stat>Strapped</stat>. " );
        } else if( has_flag( "OUTER" ) ) {
            temp1 << _( "<stat>Outer</stat>. " );
        } else if( has_flag( "WAIST" ) ) {
            temp1 << _( "<stat>Waist</stat>. " );
        } else {
            temp1 << _( "<stat>Normal</stat>. " );
        }

        info.push_back( iteminfo( "ARMOR", temp1.str() ) );

        info.push_back( iteminfo( "ARMOR", _( "Coverage: " ), "<num>%", get_coverage(), true, "", false ) );
        info.push_back( iteminfo( "ARMOR", space + _( "Warmth: " ), "", get_warmth() ) );

        insert_separation_line();

        if( has_flag( "FIT" ) ) {
            info.push_back( iteminfo( "ARMOR", _( "<bold>Encumbrance</bold>: " ),
                                      _( "<num> <info>(fits)</info>" ),
                                      get_encumber(), true, "", false, true ) );
        } else {
            info.push_back( iteminfo( "ARMOR", _( "<bold>Encumbrance</bold>: " ), "",
                                      get_encumber(), true, "", false, true ) );
        }

        info.push_back( iteminfo( "ARMOR", space + _( "Storage: " ), "", get_storage() ) );

        info.push_back( iteminfo( "ARMOR", _( "Protection: Bash: " ), "", bash_resist(), true, "",
                                  false ) );
        info.push_back( iteminfo( "ARMOR", space + _( "Cut: " ), "", cut_resist(), true, "", false ) );
        info.push_back( iteminfo( "ARMOR", space + _( "Acid: " ), "", acid_resist(), true, "", true ) );
        info.push_back( iteminfo( "ARMOR", space + _( "Fire: " ), "", fire_resist(), true, "", true ) );
        info.push_back( iteminfo( "ARMOR", _( "Environmental protection: " ), "", get_env_resist() ) );

    }
    if( is_book() ) {

        insert_separation_line();
        auto book = type->book.get();
        // Some things about a book you CAN tell by it's cover.
        if( !book->skill ) {
            info.push_back( iteminfo( "BOOK", _( "Just for fun." ) ) );
        }
        if( book->req == 0 ) {
            info.push_back( iteminfo( "BOOK", _( "It can be <info>understood by beginners</info>." ) ) );
        }
        if( g->u.has_identified( type->id ) ) {
            if( book->skill ) {
                if( g->u.get_skill_level( book->skill ).can_train() ) {
                    info.push_back( iteminfo( "BOOK", "",
                                              string_format( _( "Can bring your <info>%s skill to</info> <num>" ),
                                                      book->skill.obj().name().c_str() ), book->level ) );
                }

                if( book->req != 0 ) {
                    info.push_back( iteminfo( "BOOK", "",
                                              string_format( _( "<info>Requires %s level</info> <num> to understand." ),
                                                      book->skill.obj().name().c_str() ),
                                              book->req, true, "", true, true ) );
                }
            }

            info.push_back( iteminfo( "BOOK", "",
                                      _( "Requires <info>intelligence of</info> <num> to easily read." ),
                                      book->intel, true, "", true, true ) );
            if( book->fun != 0 ) {
                info.push_back( iteminfo( "BOOK", "",
                                          _( "Reading this book affects your morale by <num>" ),
                                          book->fun, true, ( book->fun > 0 ? "+" : "" ) ) );
            }
            info.push_back( iteminfo( "BOOK", "",
                                      ngettext( "A chapter of this book takes <num> <info>minute to read</info>.",
                                                "A chapter of this book takes <num> <info>minutes to read</info>.",
                                                book->time ),
                                      book->time, true, "", true, true ) );
            if( book->chapters > 0 ) {
                const int unread = get_remaining_chapters( g->u );
                info.push_back( iteminfo( "BOOK", "", ngettext( "This book has <num> <info>unread chapter</info>.",
                                          "This book has <num> <info>unread chapters</info>.",
                                          unread ),
                                          unread ) );
            }

            std::vector<std::string> recipe_list;
            for( auto const &elem : book->recipes ) {
                const bool knows_it = g->u.knows_recipe( elem.recipe );
                // If the player knows it, they recognize it even if it's not clearly stated.
                if( elem.is_hidden() && !knows_it ) {
                    continue;
                }
                if( knows_it ) {
                    // In case the recipe is known, but has a different name in the book, use the
                    // real name to avoid confusing the player.
                    const std::string name = item::nname( elem.recipe->result );
                    recipe_list.push_back( "<bold>" + name + "</bold>" );
                } else {
                    recipe_list.push_back( "<dark>" + elem.name + "</dark>" );
                }
            }
            if( !recipe_list.empty() ) {
                std::string recipes = "";
                size_t index = 1;
                for( auto iter = recipe_list.begin();
                     iter != recipe_list.end(); ++iter, ++index ) {
                    recipes += *iter;
                    if( index == recipe_list.size() - 1 ) {
                        recipes += _( " and " ); // Who gives a fuck about an oxford comma?
                    } else if( index != recipe_list.size() ) {
                        recipes += _( ", " );
                    }
                }
                std::string recipe_line = string_format(
                                              ngettext( "This book contains %1$d crafting recipe: %2$s",
                                                        "This book contains %1$d crafting recipes: %2$s", recipe_list.size() ),
                                              recipe_list.size(), recipes.c_str() );

                insert_separation_line();
                info.push_back( iteminfo( "DESCRIPTION", recipe_line ) );
            }
            if( recipe_list.size() != book->recipes.size() ) {
                info.push_back( iteminfo( "DESCRIPTION",
                                          _( "It might help you figuring out some <good>more recipes</good>." ) ) );
            }
        } else {
            info.push_back( iteminfo( "BOOK",
                                      _( "You need to <info>read this book to see its contents</info>." ) ) );
        }

    }
    if( is_container() ) {
        const auto &c = *type->container;

        info.push_back( iteminfo( "ARMOR", temp1.str() ) );

        temp1.str( "" );
        temp1 << _( "This container " );

        if( c.seals ) {
            temp1 << _( "can be <info>resealed</info>, " );
        }
        if( c.watertight ) {
            temp1 << _( "is <info>watertight</info>, " );
        }
        if( c.preserves ) {
            temp1 << _( "<good>preserves spoiling</good>, " );
        }

        temp1 << string_format( _( "can store <info>%.2f liters</info>." ), c.contains / 4.0 );

        info.push_back( iteminfo( "CONTAINER", temp1.str() ) );
    }
    if( is_tool() ) {
        const auto tool = dynamic_cast<const it_tool *>( type );

        if( ammo_capacity() != 0 ) {
            std::string temp_fmt;
            const std::string t_ammo_name = ammo_name( tool->ammo_id );

            info.push_back( iteminfo( "TOOL", string_format( _( "<bold>Charges</bold>: %d" ), ammo_remaining() ) ) );

            if( !magazine_integral() ) {
                insert_separation_line();
                temp_fmt += _( "<bold>Compatible magazines:</bold> " );
                const auto compat = magazine_compatible();
                for( auto iter = compat.cbegin(); iter != compat.cend(); ++iter ) {
                    if( iter != compat.cbegin() ) {
                        temp_fmt += ", ";
                    }
                    temp_fmt += item_controller->find_template( *iter )->nname( 1 );
                }
            } else if( has_flag( "DOUBLE_AMMO" ) ) {
                if( tool->ammo_id != "NULL" ) {
                    //~ "%s" is ammunition type. This types can't be plural.
                    temp_fmt = ngettext( "Maximum <num> charge (doubled) of %s.",
                                         "Maximum <num> charges (doubled) of %s.",
                                         ammo_capacity() );
                    temp_fmt = string_format( temp_fmt, t_ammo_name.c_str() );
                } else {
                    temp_fmt = ngettext( "Maximum <num> charge (doubled).",
                                         "Maximum <num> charges (doubled).",
                                         ammo_capacity() );
                }
            } else if( has_flag( "ATOMIC_AMMO" ) ) {
                if( tool->ammo_id != "NULL" ) {
                    //~ "%s" is ammunition type. This types can't be plural.
                    temp_fmt = ngettext( "Maximum <num> charge of %s.",
                                         "Maximum <num> charges of %s.",
                                         ammo_capacity() );
                    temp_fmt = string_format( temp_fmt, ammo_name( "plutonium" ).c_str() );
                } else {
                    temp_fmt = ngettext( "Maximum <num> charge.",
                                         "Maximum <num> charges.",
                                         ammo_capacity() );
                }
            } else {
                if( tool->ammo_id != "NULL" ) {
                    //~ "%s" is ammunition type. This types can't be plural.
                    temp_fmt = ngettext( "Maximum <num> charge of %s.",
                                         "Maximum <num> charges of %s.",
                                         ammo_capacity() );
                    temp_fmt = string_format( temp_fmt, t_ammo_name.c_str() );
                } else {
                    temp_fmt = ngettext( "Maximum <num> charge.",
                                         "Maximum <num> charges.",
                                         ammo_capacity() );
                }
            }
            info.push_back( iteminfo( "TOOL", "", temp_fmt, ammo_capacity() ) );
        }
    }

    if( !components.empty() ) {
        info.push_back( iteminfo( "DESCRIPTION", string_format( _( "Made from: %s" ),
                                  components_to_string().c_str() ) ) );
    } else {
        const recipe *dis_recipe = get_disassemble_recipe( type->id );
        if( dis_recipe != nullptr ) {
            std::ostringstream buffer;
            bool first_component = true;
            for( const auto &it : dis_recipe->requirements.get_components() ) {
                if( first_component ) {
                    first_component = false;
                } else {
                    buffer << _( ", " );
                }
                buffer << it.front().to_string();
            }
            insert_separation_line();
            info.push_back( iteminfo( "DESCRIPTION", _( "Disassembling this item might yield:" ) ) );
            info.push_back( iteminfo( "DESCRIPTION", buffer.str().c_str() ) );
        }
    }

    for( const auto &quality : type->qualities ) {
        const auto desc = string_format( _( "Has level <info>%1$d %2$s</info> quality." ),
                                         quality.second,
                                         quality::get_name( quality.first ).c_str() );
        info.push_back( iteminfo( "QUALITIES", "", desc ) );
    }
    bool intro = false; // Did we print the "Contains items with qualities" line
    for( const auto &content : contents ) {
        for( const auto quality : content.type->qualities ) {
            if( !intro ) {
                intro = true;
                info.push_back( iteminfo( "QUALITIES", "", _( "Contains items with qualities:" ) ) );
            }

            const auto desc = string_format( space + _( "Level %1$d %2$s quality." ),
                                             quality.second,
                                             quality::get_name( quality.first ).c_str() );
            info.push_back( iteminfo( "QUALITIES", "", desc ) );
        }
    }

    if( showtext && !is_null() ) {
        const std::map<std::string, std::string>::const_iterator idescription =
            item_vars.find( "description" );
        insert_separation_line();
        if( !type->snippet_category.empty() ) {
            // Just use the dynamic description
            info.push_back( iteminfo( "DESCRIPTION", SNIPPET.get( note ) ) );
        } else if( idescription != item_vars.end() ) {
            info.push_back( iteminfo( "DESCRIPTION", idescription->second ) );
        } else {
            info.push_back( iteminfo( "DESCRIPTION", type->description ) );
        }
        std::ostringstream tec_buffer;
        for( const auto &elem : type->techniques ) {
            const ma_technique &tec = elem.obj();
            if( tec.name.empty() ) {
                continue;
            }
            if( !tec_buffer.str().empty() ) {
                tec_buffer << _( ", " );
            }
            tec_buffer << "<stat>" << tec.name << "</stat>";
        }
        for( const auto &elem : techniques ) {
            const ma_technique &tec = elem.obj();
            if( tec.name.empty() ) {
                continue;
            }
            if( !tec_buffer.str().empty() ) {
                tec_buffer << _( ", " );
            }
            tec_buffer << "<stat>" << tec.name << "</stat>";
        }
        if( !tec_buffer.str().empty() ) {
            insert_separation_line();
            info.push_back( iteminfo( "DESCRIPTION", std::string( _( "Techniques: " ) ) + tec_buffer.str() ) );
        }

        if( !is_gunmod() && has_flag( "REACH_ATTACK" ) ) {
            insert_separation_line();
            if( has_flag( "REACH3" ) ) {
                info.push_back( iteminfo( "DESCRIPTION",
                                          _( "This item can be used to make <info>long reach attacks</info>." ) ) );
            } else {
                info.push_back( iteminfo( "DESCRIPTION",
                                          _( "This item can be used to make <info>reach attacks</info>." ) ) );
            }
        }

        //lets display which martial arts styles character can use with this weapon
        if( g->u.ma_styles.size() > 0 ) {
            std::vector<matype_id> valid_styles;
            std::ostringstream style_buffer;
            for( auto style : g->u.ma_styles ) {
                if( style.obj().has_weapon( type->id ) ) {
                    if( !style_buffer.str().empty() ) {
                        style_buffer << _( ", " );
                    }
                    style_buffer << style.obj().name;
                }
            }
            if( !style_buffer.str().empty() ) {
                insert_separation_line();
                info.push_back( iteminfo( "DESCRIPTION",
                                          std::string( _( "You know how to use this with these martial arts styles: " ) ) +
                                          style_buffer.str() ) );
            }
        }

        insert_separation_line();

        if( is_armor() ) {
            //See shorten version of this in armor_layers.cpp::clothing_flags_description
            if( has_flag( "FIT" ) ) {
                info.push_back( iteminfo( "DESCRIPTION",
                                          _( "* This piece of clothing <info>fits</info> you perfectly." ) ) );
            } else if( has_flag( "VARSIZE" ) ) {
                info.push_back( iteminfo( "DESCRIPTION",
                                          _( "* This piece of clothing <info>can be refitted</info>." ) ) );
            }
            if( is_sided() ) {
                info.push_back( iteminfo( "DESCRIPTION",
                                          _( "* This item can be worn on <info>either side</info> of the body." ) ) );
            }
            if( has_flag( "SKINTIGHT" ) ) {
                info.push_back( iteminfo( "DESCRIPTION",
                                          _( "* This piece of clothing <info>lies close</info> to the skin." ) ) );
            } else if( has_flag( "BELTED" ) ) {
                info.push_back( iteminfo( "DESCRIPTION",
                                          _( "* This gear is <info>strapped</info> onto you." ) ) );
            } else if( has_flag( "WAIST" ) ) {
                info.push_back( iteminfo( "DESCRIPTION",
                                          _( "* This gear is worn on or around your <info>waist</info>." ) ) );
            } else if( has_flag( "OUTER" ) ) {
                info.push_back( iteminfo( "DESCRIPTION",
                                          _( "* This gear is generally <info>worn over</info> clothing." ) ) );
            } else {
                info.push_back( iteminfo( "DESCRIPTION",
                                          _( "* This gear is generally worn as clothing." ) ) );
            }
            if( has_flag( "OVERSIZE" ) ) {
                info.push_back( iteminfo( "DESCRIPTION",
                                          _( "* This piece of clothing is large enough to accommodate <info>mutated anatomy</info>." ) ) );
            }
            if( has_flag( "BLOCK_WHILE_WORN" ) ) {
                info.push_back( iteminfo( "DESCRIPTION",
                                          _( "* This piece of clothing can be used to block attacks when worn." ) ) );
            }
            if( has_flag( "ALLOWS_NATURAL_ATTACKS" ) ) {
                info.push_back( iteminfo( "DESCRIPTION",
                                          _( "* This piece of clothing won't hinder special attacks that involve <info>mutated anatomy</info>." ) ) );
            }
            if( has_flag( "POCKETS" ) ) {
                info.push_back( iteminfo( "DESCRIPTION",
                                          _( "* This piece of clothing has <info>pockets</info> to warm your hands.  Put away your weapon to warm your hands in the pockets." ) ) );
            }
            if( has_flag( "HOOD" ) ) {
                info.push_back( iteminfo( "DESCRIPTION",
                                          _( "* This piece of clothing has a <info>hood</info> to keep your head warm.  Leave your head unencumbered to put on the hood." ) ) );
            }
            if( has_flag( "COLLAR" ) ) {
                info.push_back( iteminfo( "DESCRIPTION",
                                          _( "* This piece of clothing has a <info>wide collar</info> that can keep your mouth warm.  Leave your mouth unencumbered to raise the collar." ) ) );
            }
            if( has_flag( "RAINPROOF" ) ) {
                info.push_back( iteminfo( "DESCRIPTION",
                                          _( "* This piece of clothing is designed to keep you <info>dry</info> in the rain." ) ) );
            }
            if( has_flag( "SUN_GLASSES" ) ) {
                info.push_back( iteminfo( "DESCRIPTION",
                                          _( "* This piece of clothing keeps the <info>glare</info> out of your eyes." ) ) );
            }
            if( has_flag( "WATER_FRIENDLY" ) ) {
                info.push_back( iteminfo( "DESCRIPTION",
                                          _( "* This piece of clothing <good>performs well</good> even when <info>soaking wet</info>. This can feel good." ) ) );
            }
            if( has_flag( "WATERPROOF" ) ) {
                info.push_back( iteminfo( "DESCRIPTION",
                                          _( "* This piece of clothing <info>won't let water through</info>.  Unless you jump in the river or something like that." ) ) );
            }
            if( has_flag( "STURDY" ) ) {
                info.push_back( iteminfo( "DESCRIPTION",
                                          _( "* This piece of clothing is designed to <good>protect</good> you from harm and withstand <info>a lot of abuse</info>." ) ) );
            }
            if( has_flag( "FRAGILE" ) ) {
                info.push_back( iteminfo( "DESCRIPTION",
                                          _( "* This gear is <bad>fragile</bad> and <info>won't protect you for long</info>." ) ) );
            }
            if( has_flag( "DEAF" ) ) {
                info.push_back( iteminfo( "DESCRIPTION",
                                          _( "* This gear <bad>prevents</bad> you from <info>hearing any sounds</info>." ) ) );
            }
            if( has_flag( "PARTIAL_DEAF" ) ) {
                info.push_back( iteminfo( "DESCRIPTION",
                                          _( "* This gear <good>reduces</good> the volume of <info>sounds</info> to a safe level." ) ) );
            }
            if( has_flag( "BLIND" ) ) {
                info.push_back( iteminfo( "DESCRIPTION",
                                          _( "* This gear <bad>prevents</bad> you from <info>seeing</info> anything." ) ) );
            }
            if( has_flag( "SWIM_GOGGLES" ) ) {
                info.push_back( iteminfo( "DESCRIPTION",
                                          _( "* This piece of clothing allows you to <good>see much further</good> <info>under water</info>." ) ) );
            }
            if( item_tags.count( "wooled" ) ) {
                info.push_back( iteminfo( "DESCRIPTION",
                                          _( "* This piece of clothing has a wool lining sewn into it to <good>increase</good> its overall <info>warmth</info>." ) ) );
            }
            if( item_tags.count( "furred" ) ) {
                info.push_back( iteminfo( "DESCRIPTION",
                                          _( "* This piece of clothing has a fur lining sewn into it to <good>increase</good> its overall <info>warmth</info>." ) ) );
            }
            if( item_tags.count( "leather_padded" ) ) {
                info.push_back( iteminfo( "DESCRIPTION",
                                          _( "* This gear has certain parts padded with leather to <good>increase protection</good> with moderate <bad>increase to encumbrance</bad>." ) ) );
            }
            if( item_tags.count( "kevlar_padded" ) ) {
                info.push_back( iteminfo( "DESCRIPTION",
                                          _( "* This gear has Kevlar inserted into strategic locations to <good>increase protection</good> with some <bad>increase to encumbrance</bad>." ) ) );
            }
            if( has_flag( "FLOTATION" ) ) {
                info.push_back( iteminfo( "DESCRIPTION",
                                          _( "* This piece of clothing <neutral>prevents</neutral> you from <info>going underwater</info> (including voluntary diving)." ) ) );
            }
            if( has_flag( "RAD_PROOF" ) ) {
                info.push_back( iteminfo( "DESCRIPTION",
                                          _( "* This piece of clothing <good>completely protects</good> you from <info>radiation</info>." ) ) );
            } else if( has_flag( "RAD_RESIST" ) ) {
                info.push_back( iteminfo( "DESCRIPTION",
                                          _( "* This piece of clothing <neutral>partially protects</neutral> you from <info>radiation</info>." ) ) );
            } else if( is_power_armor() ) {
                info.push_back( iteminfo( "DESCRIPTION",
                                          _( "* This gear is a part of power armor." ) ) );
                if( covers( bp_head ) ) {
                    info.push_back( iteminfo( "DESCRIPTION",
                                              _( "* When worn with a power armor suit, it will <good>fully protect</good> you from <info>radiation</info>." ) ) );
                } else {
                    info.push_back( iteminfo( "DESCRIPTION",
                                              _( "* When worn with a power armor helmet, it will <good>fully protect</good> you from <info>radiation</info>." ) ) );
                }
            }
            if( has_flag( "ELECTRIC_IMMUNE" ) ) {
                info.push_back( iteminfo( "DESCRIPTION",
                                          _( "* This gear <good>completely protects</good> you from <info>electric discharges</info>." ) ) );
            }
            if( has_flag( "THERMOMETER" ) ) {
                info.push_back( iteminfo( "DESCRIPTION",
                                          _( "* This gear is equipped with an <info>accurate thermometer</info>." ) ) );
            }
            if( has_flag( "ALARMCLOCK" ) ) {
                info.push_back( iteminfo( "DESCRIPTION",
                                          _( "* This gear has an <info>alarm clock</info> feature." ) ) );
            }
            if( has_flag( "BOOTS" ) ) {
                info.push_back( iteminfo( "DESCRIPTION",
                                          _( "* You can <info>store knives</info> in this gear." ) ) );
            }
            if( has_flag( "FANCY" ) ) {
                info.push_back( iteminfo( "DESCRIPTION",
                                          _( "* This piece of clothing is <info>fancy</info>." ) ) );
            } else if( has_flag( "SUPER_FANCY" ) ) {
                info.push_back( iteminfo( "DESCRIPTION",
                                          _( "* This piece of clothing is <info>very fancy</info>." ) ) );
            }
            if( type->id == "rad_badge" ) {
                info.push_back( iteminfo( "DESCRIPTION",
                                          string_format( _( "* The film strip on the badge is %s." ),
                                                  rad_badge_color( irridation ).c_str() ) ) );
            }
        }

        if( is_tool() ) {
            if( has_flag( "DOUBLE_AMMO" ) ) {
                info.push_back( iteminfo( "DESCRIPTION",
                                          _( "* This tool has <good>double</good> the normal <info>maximum charges</info>." ) ) );
            }
            if( has_flag( "ATOMIC_AMMO" ) ) {
                info.push_back( iteminfo( "DESCRIPTION",
                                          _( "* This tool has been modified to run off <info>plutonium cells</info> instead of batteries." ) ) );
            }
            if( has_flag( "USE_UPS" ) ) {
                info.push_back( iteminfo( "DESCRIPTION",
                                          _( "* This tool has been modified to use a <info>universal power supply</info> and is <neutral>not compatible</neutral> with <info>standard batteries</info>." ) ) );
            } else if( has_flag( "RECHARGE" ) && has_flag( "NO_RELOAD" ) ) {
                info.push_back( iteminfo( "DESCRIPTION",
                                          _( "* This tool has a <info>rechargeable power cell</info> and is <neutral>not compatible</neutral> with <info>standard batteries</info>." ) ) );
            } else if( has_flag( "RECHARGE" ) ) {
                info.push_back( iteminfo( "DESCRIPTION",
                    _( "* This tool has a <info>rechargeable power cell</info> and can be recharged in any <neutral>UPS-compatible recharging station</neutral>. You could charge it with <info>standard batteries</info>, but unloading it is impossible." ) ) );
            }
            if( has_flag( "RADIO_ACTIVATION" ) ) {
                if( has_flag( "RADIO_MOD" ) ) {
                    info.push_back( iteminfo( "DESCRIPTION",
                                              _( "* This item has been modified to listen to <info>radio signals</info>.  It can still be activated manually." ) ) );
                } else {
                    info.push_back( iteminfo( "DESCRIPTION",
                                              _( "* This item can only be activated by a <info>radio signal</info>." ) ) );
                }

                if( has_flag( "RADIOSIGNAL_1" ) ) {
                    info.push_back( iteminfo( "DESCRIPTION",
                                              _( "* It will be activated by <color_c_red>\"Red\"</color> radio signal." ) ) );
                } else if( has_flag( "RADIOSIGNAL_2" ) ) {
                    info.push_back( iteminfo( "DESCRIPTION",
                                              _( "* It will be activated by <color_c_blue>\"Blue\"</color> radio signal." ) ) );
                } else if( has_flag( "RADIOSIGNAL_3" ) ) {
                    info.push_back( iteminfo( "DESCRIPTION",
                                              _( "* It will be activated by <color_c_green>\"Green\"</color> radio signal." ) ) );
                } else {
                    info.push_back( iteminfo( "DESCRIPTION",
                                              _( "* It is <bad>bugged</bad> and does not actually listen to <info>radio signals</info>." ) ) );
                }

                if( has_flag( "RADIO_INVOKE_PROC" ) ) {
                    info.push_back( iteminfo( "DESCRIPTION",
                                              _( "* Activating this item with a <info>radio signal</info> will <neutral>detonate</neutral> it immediately." ) ) );
                }
            }
        }
        
        if( is_gun() && has_flag( "FIRE_TWOHAND" ) ) {
            info.push_back( iteminfo( "DESCRIPTION",
                                      _( "* This weapon needs <info>two free hands</info> to fire." ) ) );
        }

        if( has_flag( "BELT_CLIP" ) ) {
            info.push_back( iteminfo( "DESCRIPTION",
                                      _( "* This item can be <neutral>clipped or hooked</neutral> on to a <info>belt loop</info> of the appropriate size." ) ) );
        }

        if( has_flag( "LEAK_DAM" ) && has_flag( "RADIOACTIVE" ) && damage > 0 ) {
            info.push_back( iteminfo( "DESCRIPTION",
                                      _( "* The casing of this item has <neutral>cracked</neutral>, revealing an <info>ominous green glow</info>." ) ) );
        }

        if( has_flag( "LEAK_ALWAYS" ) && has_flag( "RADIOACTIVE" ) ) {
            info.push_back( iteminfo( "DESCRIPTION",
                                      _( "* This object is <neutral>surrounded</neutral> by a <info>sickly green glow</info>." ) ) );
        }

        if( is_food() && has_flag( "CANNIBALISM" ) ) {
            if( !g->u.has_trait_flag( "CANNIBAL" ) ) {
                info.push_back( iteminfo( "DESCRIPTION",
                                          _( "* This food contains <bad>human flesh</bad>." ) ) );
            } else {
                info.push_back( iteminfo( "DESCRIPTION",
                                          _( "* This food contains <good>human flesh</good>." ) ) );
            }
        }

        ///\EFFECT_SURVIVAL >=3 allows detection of poisonous food
        if( is_food() && has_flag( "HIDDEN_POISON" ) && g->u.skillLevel( skill_survival ).level() >= 3 ) {
            info.push_back( iteminfo( "DESCRIPTION",
                                      _( "* On closer inspection, this appears to be <bad>poisonous</bad>." ) ) );
        }

        ///\EFFECT_SURVIVAL >=5 allows detection of hallucinogenic food
        if( is_food() && has_flag( "HIDDEN_HALLU" ) && g->u.skillLevel( skill_survival ).level() >= 5 ) {
            info.push_back( iteminfo( "DESCRIPTION",
                                      _( "* On closer inspection, this appears to be <neutral>hallucinogenic</neutral>." ) ) );
        }

        if( ( is_food() && has_flag( "BREW" ) ) || ( is_food_container() &&
                contents[0].has_flag( "BREW" ) ) ) {
            int btime = ( is_food_container() ) ? contents[0].brewing_time() : brewing_time();
            if( btime <= 28800 )
                info.push_back( iteminfo( "DESCRIPTION",
                                          string_format( ngettext( "* Once set in a vat, this will ferment in around %d hour.",
                                                  "* Once set in a vat, this will ferment in around %d hours.", btime / 100 ),
                                                  btime / 600 ) ) );
            else {
                btime = 0.5 + btime / 7200; //Round down to 12-hour intervals
                if( btime % 2 == 1 ) {
                    info.push_back( iteminfo( "DESCRIPTION",
                                              string_format( _( "* Once set in a vat, this will ferment in around %d and a half days." ),
                                                      btime / 2 ) ) );
                } else {
                    info.push_back( iteminfo( "DESCRIPTION",
                                              string_format( ngettext( "* Once set in a vat, this will ferment in around %d day.",
                                                      "* Once set in a vat, this will ferment in around %d days.", btime / 2 ),
                                                      btime / 2 ) ) );
                }
            }
        }

        ///\EFFECT_MELEE >2 allows seeing melee damage stats on weapons
        if( debug_mode || ( g->u.get_skill_level( skill_melee ) > 2 && ( damage_bash() > 0 ||
                            damage_cut() > 0 || type->m_to_hit > 0 ) ) ) {
            damage_instance non_crit;
            g->u.roll_all_damage( false, non_crit, true, *this );
            damage_instance crit;
            g->u.roll_all_damage( true, crit, true, *this );
            int attack_cost = g->u.attack_speed( *this, true );
            insert_separation_line();
            info.push_back( iteminfo( "DESCRIPTION", string_format( _( "Average melee damage:" ) ) ) );
            info.push_back( iteminfo( "DESCRIPTION",
                                      string_format( _( "Critical hit chance %d%% - %d%%" ),
                                              int( g->u.crit_chance( 0, 100, *this ) * 100 ),
                                              int( g->u.crit_chance( 100, 0, *this ) * 100 ) ) ) );
            info.push_back( iteminfo( "DESCRIPTION",
                                      string_format( _( "%d bashing (%d on a critical hit)" ),
                                              int( non_crit.type_damage( DT_BASH ) ),
                                              int( crit.type_damage( DT_BASH ) ) ) ) );
            if( non_crit.type_damage( DT_CUT ) > 0.0f || crit.type_damage( DT_CUT ) > 0.0f ) {
                info.push_back( iteminfo( "DESCRIPTION",
                                          string_format( _( "%d cutting (%d on a critical hit)" ),
                                                  int( non_crit.type_damage( DT_CUT ) ),
                                                  int( crit.type_damage( DT_CUT ) ) ) ) );
            }
            if( non_crit.type_damage( DT_STAB ) > 0.0f || crit.type_damage( DT_STAB ) > 0.0f ) {
                info.push_back( iteminfo( "DESCRIPTION",
                                          string_format( _( "%d piercing (%d on a critical hit)" ),
                                                  int( non_crit.type_damage( DT_STAB ) ),
                                                  int( crit.type_damage( DT_STAB ) ) ) ) );
            }
            info.push_back( iteminfo( "DESCRIPTION",
                                      string_format( _( "%d moves per attack" ), attack_cost ) ) );
        }

        for( auto &u : type->use_methods ) {
            const auto tt = dynamic_cast<const delayed_transform_iuse *>( u.get_actor_ptr() );
            if( tt == nullptr ) {
                continue;
            }
            const int time_to_do = tt->time_to_do( *this );
            if( time_to_do <= 0 ) {
                info.push_back( iteminfo( "DESCRIPTION", _( "It's done and <info>can be activated</info>." ) ) );
            } else {
                const auto time = calendar( time_to_do ).textify_period();
                info.push_back( iteminfo( "DESCRIPTION", string_format( _( "It will be done in %s." ),
                                          time.c_str() ) ) );
            }
        }

        if( ( is_food() && goes_bad() ) || ( is_food_container() && contents[0].goes_bad() ) ) {
            if( rotten() || ( is_food_container() && contents[0].rotten() ) ) {
                if( g->u.has_bionic( "bio_digestion" ) ) {
                    info.push_back( iteminfo( "DESCRIPTION",
                                              _( "This food has started to <neutral>rot</neutral>, but <info>your bionic digestion can tolerate it</info>." ) ) );
                } else if( g->u.has_trait( "SAPROVORE" ) ) {
                    info.push_back( iteminfo( "DESCRIPTION",
                                              _( "This food has started to <neutral>rot</neutral>, but <info>you can tolerate it</info>." ) ) );
                } else {
                    info.push_back( iteminfo( "DESCRIPTION",
                                              _( "This food has started to <bad>rot</bad>.  <info>Eating</info> it would be a <bad>very bad idea</bad>." ) ) );
                }
            } else {
                info.push_back( iteminfo( "DESCRIPTION",
                                          _( "This food is <neutral>perishable</neutral>, and will eventually rot." ) ) );
            }

        }
        std::map<std::string, std::string>::const_iterator item_note = item_vars.find( "item_note" );
        std::map<std::string, std::string>::const_iterator item_note_type =
            item_vars.find( "item_note_type" );

        if( item_note != item_vars.end() ) {
            insert_separation_line();
            std::string ntext = "";
            if( item_note_type != item_vars.end() ) {
                ntext += string_format( _( "%1$s on the %2$s is: " ),
                                        item_note_type->second.c_str(), tname().c_str() );
            } else {
                ntext += _( "Note: " );
            }
            info.push_back( iteminfo( "DESCRIPTION", ntext + item_note->second ) );
        }

        // describe contents
        if( !contents.empty() ) {
            if( is_gun() ) { //Mods description
                for( const auto mod : gunmods() ) {
                    temp1.str( "" );
                    if( mod->has_flag( "IRREMOVABLE" ) ) {
                        temp1 << _( "[Integrated]" );
                    }
                    temp1 << _( "Mod: " ) << "<bold>" << mod->tname() << "</bold> (" << _( mod->type->gunmod->location.c_str() ) <<
                          ")";
                    insert_separation_line();
                    info.push_back( iteminfo( "DESCRIPTION", temp1.str() ) );
                    info.push_back( iteminfo( "DESCRIPTION", mod->type->description ) );
                }
            } else {
                info.push_back( iteminfo( "DESCRIPTION", contents[0].type->description ) );
            }
        }

        // list recipes you could use it in
        itype_id tid;
        if( contents.empty() ) { // use this item
            tid = type->id;
        } else { // use the contained item
            tid = contents[0].type->id;
        }
        const std::vector<recipe *> &rec = recipe_dict.of_component( tid );
        if( !rec.empty() ) {
            temp1.str( "" );
            const inventory &inv = g->u.crafting_inventory();
            // only want known recipes
            std::vector<recipe *> known_recipes;
            for( recipe *r : rec ) {
                if( g->u.knows_recipe( r ) ) {
                    known_recipes.push_back( r );
                }
            }
            if( known_recipes.size() > 24 ) {
                insert_separation_line();
                info.push_back( iteminfo( "DESCRIPTION",
                                          _( "You know dozens of things you could craft with it." ) ) );
            } else if( known_recipes.size() > 12 ) {
                insert_separation_line();
                info.push_back( iteminfo( "DESCRIPTION", _( "You could use it to craft various other things." ) ) );
            } else {
                bool found_recipe = false;
                for( recipe *r : known_recipes ) {
                    if( found_recipe ) {
                        temp1 << _( ", " );
                    }
                    found_recipe = true;
                    // darken recipes you can't currently craft
                    bool can_make = r->can_make_with_inventory( inv );
                    if( !can_make ) {
                        temp1 << "<dark>";
                    }
                    temp1 << item::nname( r->result );
                    if( !can_make ) {
                        temp1 << "</dark>";
                    }
                }
                if( found_recipe ) {
                    insert_separation_line();
                    info.push_back( iteminfo( "DESCRIPTION", string_format( _( "You could use it to craft: %s" ),
                                              temp1.str().c_str() ) ) );
                }
            }
        }
    }

    if( !info.empty() && info.back().sName == "--" ) {
        info.pop_back();
    }

    temp1.str( "" );
    for( auto &elem : info ) {
        if( elem.sType == "DESCRIPTION" ) {
            temp1 << "\n";
        }

        if( elem.bDrawName ) {
            temp1 << elem.sName;
        }
        size_t pos = elem.sFmt.find( "<num>" );
        std::string sPost = "";
        if( pos != std::string::npos ) {
            temp1 << elem.sFmt.substr( 0, pos );
            sPost = elem.sFmt.substr( pos + 5 );
        } else {
            temp1 << elem.sFmt.c_str();
        }
        if( elem.sValue != "-999" ) {
            temp1 << elem.sPlus << "<neutral>" << elem.sValue << "</neutral>";
        }
        temp1 << sPost;
        temp1 << ( ( elem.bNewLine ) ? "\n" : "" );
    }

    return replace_colors( temp1.str() );
}

int item::get_free_mod_locations( const std::string &location ) const
{
    if( !is_gun() ) {
        return 0;
    }
    const islot_gun *gt = type->gun.get();
    std::map<std::string, int>::const_iterator loc =
        gt->valid_mod_locations.find( location );
    if( loc == gt->valid_mod_locations.end() ) {
        return 0;
    }
    int result = loc->second;
    for( const auto &elem : contents ) {
        const auto mod = elem.type->gunmod.get();
        if( mod != NULL && mod->location == location ) {
            result--;
        }
    }
    return result;
}

char item::symbol() const
{
    if( is_null() )
        return ' ';
    return type->sym;
}

nc_color item::color_in_inventory() const
{
    player* const u = &g->u; // TODO: make a reference, make a const reference
    nc_color ret = c_ltgray;

    if(has_flag("WET")) {
        ret = c_cyan;
    } else if(has_flag("LITCIG")) {
        ret = c_red;
    } else if ( has_flag("LEAK_DAM") && has_flag("RADIOACTIVE") && damage > 0 ) {
        ret = c_ltgreen;
    } else if (active && !is_food() && !is_food_container()) { // Active items show up as yellow
        ret = c_yellow;
    } else if (is_gun()) { // Guns are green if you are carrying ammo for them
        ammotype amtype = ammo_type();
        if (u->get_ammo(amtype).size() > 0)
            ret = c_green;
    } else if( is_food() || is_food_container() ) {
        const bool preserves = type->container && type->container->preserves;
        const item &to_color = is_food() ? *this : contents[0];
        // Default: permafood, drugs
        // Brown: rotten (for non-saprophages) or non-rotten (for saprophages)
        // Dark gray: inedible
        // Red: morale penalty
        // Yellow: will rot soon
        // Cyan: will rot eventually
        const auto rating = u->can_eat( to_color );
        // TODO: More colors
        switch( rating ) {
            case EDIBLE:
            case TOO_FULL:
                if( preserves ) {
                    // Nothing, canned food won't rot
                } else if( to_color.is_going_bad() ) {
                    ret = c_yellow;
                } else if( to_color.goes_bad() ) {
                    ret = c_cyan;
                }
                break;
            case INEDIBLE:
            case INEDIBLE_MUTATION:
                ret = c_dkgray;
                break;
            case ALLERGY:
            case ALLERGY_WEAK:
            case CANNIBALISM:
                ret = c_red;
                break;
            case ROTTEN:
                ret = c_brown;
                break;
            case NO_TOOL:
                break;
        }
    } else if (is_ammo()) { // Likewise, ammo is green if you have guns that use it
        ammotype amtype = ammo_type();
        if (u->weapon.is_gun() && u->weapon.ammo_type() == amtype) {
            ret = c_green;
        } else {
            if (u->has_gun_for_ammo(amtype)) {
                ret = c_green;
            }
        }
    } else if (is_book()) {
        if(u->has_identified( type->id )) {
            auto &tmp = *type->book;
            if( tmp.skill && // Book can improve skill: blue
                u->get_skill_level( tmp.skill ).can_train() &&
                u->get_skill_level( tmp.skill ) >= tmp.req &&
                u->get_skill_level( tmp.skill ) < tmp.level ) {
                ret = c_ltblue;
            } else if( !u->studied_all_recipes( *type ) ) { // Book can't improve skill right now, but has more recipes: yellow
                ret = c_yellow;
            } else if( tmp.skill && // Book can't improve skill right now, but maybe later: pink
                       u->get_skill_level( tmp.skill ).can_train() &&
                       u->get_skill_level( tmp.skill ) < tmp.level ) {
                ret = c_pink;
            } else if( !tmp.use_methods.empty() && // Book has function or can teach new martial art: blue
                // TODO: replace this terrible hack to rely on the item name matching the style name, it's terrible.
                       (!item_group::group_contains_item("ma_manuals", type->id) || !u->has_martialart(matype_id( "style_" + type->id.substr(7)))) ) {
                ret = c_ltblue;
            }
        } else {
            ret = c_red; // Book hasn't been identified yet: red
        }
    } else if (is_bionic()) {
        if (!u->has_bionic(type->id)) {
            ret = c_green; // installable bionics show as green
        }
    }
    return ret;
}

void item::on_wear( player &p )
{
    if (is_sided() && get_side() == BOTH) {
        // for sided items wear the item on the side which results in least encumbrance
        int lhs = 0, rhs = 0;

        set_side(LEFT);
        const auto left_enc = p.get_encumbrance( *this );
        for( size_t i = 0; i < num_bp; i++ ) {
            lhs += left_enc[i].encumbrance;
        }

        set_side(RIGHT);
        const auto right_enc = p.get_encumbrance( *this );
        for( size_t i = 0; i < num_bp; i++ ) {
            rhs += right_enc[i].encumbrance;
        }

        set_side(lhs <= rhs ? LEFT : RIGHT);
    }

    // TODO: artifacts currently only work with the player character
    if( &p == &g->u && type->artifact ) {
        g->add_artifact_messages( type->artifact->effects_worn );
    }
}

void item::on_takeoff (player &p)
{
    (void) p; // suppress unused variable warning

    if (is_sided()) {
        set_side(BOTH);
    }
}

void item::on_wield( player &p, int mv )
{
    // TODO: artifacts currently only work with the player character
    if( &p == &g->u && type->artifact ) {
        g->add_artifact_messages( type->artifact->effects_wielded );
    }

    if( has_flag("SLOW_WIELD") && !is_gunmod() ) {
        float d = 32.0; // arbitrary linear scaling factor
        if( is_gun() ) {
            d /= std::max( (float)p.skillLevel( gun_skill() ),  1.0f );
        } else if( is_weap() ) {
            d /= std::max( (float)p.skillLevel( weap_skill() ), 1.0f );
        }

        int penalty = get_var( "volume", type->volume ) * d;
        p.moves -= penalty;
        mv += penalty;
    }

    std::string msg;

    if( mv > 250 ) {
        msg = _( "It takes you a very long time to wield your %s." );
    } else if( mv > 100 ) {
        msg = _( "It takes you a long time to wield your %s." );
    } else if( mv > 50 ) {
        msg = _( "It takes you several seconds to wield your %s." );
    } else {
        msg = _( "You wield your %s." );
    }

    p.add_msg_if_player( msg.c_str(), tname().c_str() );
}

void item::on_pickup( Character &p  )
{
    // TODO: artifacts currently only work with the player character
    if( &p == &g->u && type->artifact ) {
        g->add_artifact_messages( type->artifact->effects_carried );
    }
}

std::string item::tname( unsigned int quantity, bool with_prefix ) const
{
    std::stringstream ret;

// MATERIALS-TODO: put this in json
    std::string damtext = "";
    if ((damage != 0 || ( OPTIONS["ITEM_HEALTH_BAR"] && is_armor() )) && !is_null() && with_prefix) {
        if( damage < 0 )  {
            if( damage < MIN_ITEM_DAMAGE ) {
                damtext = rm_prefix(_("<dam_adj>bugged "));
            } else if ( OPTIONS["ITEM_HEALTH_BAR"] ) {
                auto const &nc_text = get_item_hp_bar(damage);
                damtext = "<color_" + string_from_color(nc_text.second) + ">" + nc_text.first + " </color>";
            } else if (is_gun())  {
                damtext = rm_prefix(_("<dam_adj>accurized "));
            } else {
                damtext = rm_prefix(_("<dam_adj>reinforced "));
            }
        } else {
            if (type->id == "corpse") {
                if (damage == 1) damtext = rm_prefix(_("<dam_adj>bruised "));
                if (damage == 2) damtext = rm_prefix(_("<dam_adj>damaged "));
                if (damage == 3) damtext = rm_prefix(_("<dam_adj>mangled "));
                if (damage == 4) damtext = rm_prefix(_("<dam_adj>pulped "));

            } else if ( OPTIONS["ITEM_HEALTH_BAR"] ) {
                auto const &nc_text = get_item_hp_bar(damage);
                damtext = "<color_" + string_from_color(nc_text.second) + ">" + nc_text.first + " </color>";

            } else {
                damtext = rmp_format("%s ", get_base_material().dmg_adj(damage).c_str());
            }
        }
    }

    std::string vehtext = "";
    if( is_var_veh_part() ) {
        switch( type->variable_bigness->bigness_aspect ) {
            case BIGNESS_ENGINE_DISPLACEMENT:
                //~ liters, e.g. 3.21-Liter V8 engine
                vehtext = rmp_format( _( "<veh_adj>%4.2f-Liter " ), bigness / 100.0f );
                break;
            case BIGNESS_WHEEL_DIAMETER:
                //~ inches, e.g. 20" wheel
                vehtext = rmp_format( _( "<veh_adj>%d\" " ), bigness );
                break;
        }
    }

    std::string burntext = "";
    if (with_prefix && !made_of(LIQUID)) {
        if (volume() >= 4 && burnt >= volume() * 2) {
            burntext = rm_prefix(_("<burnt_adj>badly burnt "));
        } else if (burnt > 0) {
            burntext = rm_prefix(_("<burnt_adj>burnt "));
        }
    }

    const std::map<std::string, std::string>::const_iterator iname = item_vars.find("name");
    std::string maintext = "";
    if (corpse != NULL && typeId() == "corpse" ) {
        if (name != "") {
            maintext = rmp_format(ngettext("<item_name>%s corpse of %s",
                                           "<item_name>%s corpses of %s",
                                           quantity), corpse->nname().c_str(), name.c_str());
        } else {
            maintext = rmp_format(ngettext("<item_name>%s corpse",
                                           "<item_name>%s corpses",
                                           quantity), corpse->nname().c_str());
        }
    } else if (typeId() == "blood") {
        if (corpse == NULL || corpse->id == NULL_ID )
            maintext = rm_prefix(ngettext("<item_name>human blood",
                                          "<item_name>human blood",
                                          quantity));
        else
            maintext = rmp_format(ngettext("<item_name>%s blood",
                                           "<item_name>%s blood",
                                           quantity), corpse->nname().c_str());
    }
    else if (iname != item_vars.end()) {
        maintext = iname->second;
    }
    else if (is_gun() && !contents.empty() ) {
        ret.str("");
        ret << label(quantity);
        for( const auto mod : gunmods() ) {
            if( !type->gun->built_in_mods.count( mod->typeId() ) ) {
                ret << "+";
            }
        }
        maintext = ret.str();
    } else if( is_armor() && item_tags.count("wooled") + item_tags.count("furred") +
        item_tags.count("leather_padded") + item_tags.count("kevlar_padded") > 0 ) {
        ret.str("");
        ret << label(quantity);
        ret << "+";
        maintext = ret.str();
    } else if( is_magazine() ) {
        maintext = label( quantity );
    } else if (contents.size() == 1) {
        if(contents[0].made_of(LIQUID)) {
            maintext = rmp_format(_("<item_name>%s of %s"), label(quantity).c_str(), contents[0].tname( quantity, with_prefix ).c_str());
        } else if (contents[0].is_food()) {
            maintext = contents[0].charges > 1 ? rmp_format(_("<item_name>%s of %s"), label(quantity).c_str(),
                                                            contents[0].tname(contents[0].charges, with_prefix).c_str()) :
                                                 rmp_format(_("<item_name>%s of %s"), label(quantity).c_str(),
                                                            contents[0].tname( quantity, with_prefix ).c_str());
        } else {
            maintext = rmp_format(_("<item_name>%s with %s"), label(quantity).c_str(), contents[0].tname( quantity, with_prefix ).c_str());
        }
    }
    else if (!contents.empty()) {
        maintext = rmp_format(_("<item_name>%s, full"), label(quantity).c_str());
    } else {
        maintext = label(quantity);
    }

    const it_comest* food_type = NULL;
    std::string tagtext = "";
    std::string modtext = "";
    ret.str("");
    if (is_food())
    {
        food_type = dynamic_cast<const it_comest*>(type);

        if (food_type->spoils != 0)
        {
            if(rotten()) {
                ret << _(" (rotten)");
            } else if ( is_going_bad()) {
                ret << _(" (old)");
            } else if ( rot < 100 ) {
                ret << _(" (fresh)");
            }
        }
        if (has_flag("HOT")) {
            ret << _(" (hot)");
            }
        if (has_flag("COLD")) {
            ret << _(" (cold)");
            }
    }

    if (has_flag("FIT")) {
        ret << _(" (fits)");
    }

    if (is_tool() && has_flag("USE_UPS")){
        ret << _(" (UPS)");
    }
    if (is_tool() && has_flag("RADIO_MOD")){
        ret << _(" (radio:");
        if( has_flag( "RADIOSIGNAL_1" ) ) {
            ret << _("R)");
        } else if( has_flag( "RADIOSIGNAL_2" ) ) {
            ret << _("B)");
        } else if( has_flag( "RADIOSIGNAL_3" ) ) {
            ret << _("G)");
        } else {
            ret << _("Bug");
        }
    }

    if (has_flag("ATOMIC_AMMO")) {
        modtext += _( "atomic " );
    }

    if( gunmod_find( "barrel_small" ) ) {
        modtext += _( "sawn-off ");
    }

    if(has_flag("WET"))
       ret << _(" (wet)");

    if(has_flag("LITCIG"))
        ret << _(" (lit)");

    if( already_used_by_player( g->u ) ) {
        ret << _( " (used)" );
    }

    if( active && !is_food() && !is_corpse() && ( type->id.length() < 3 || type->id.compare( type->id.length() - 3, 3, "_on" ) != 0 ) ) {
        // Usually the items whose ids end in "_on" have the "active" or "on" string already contained
        // in their name, also food is active while it rots.
        ret << _( " (active)" );
    }

    tagtext = ret.str();

    ret.str("");

    //~ This is a string to construct the item name as it is displayed. This format string has been added for maximum flexibility. The strings are: %1$s: Damage text (eg. "bruised"). %2$s: burn adjectives (eg. "burnt"). %3$s: tool modifier text (eg. "atomic"). %4$s: vehicle part text (eg. "3.8-Liter"). $5$s: main item text (eg. "apple"). %6s: tags (eg. "(wet) (fits)").
    ret << string_format(_("%1$s%2$s%3$s%4$s%5$s%6$s"), damtext.c_str(), burntext.c_str(),
                        modtext.c_str(), vehtext.c_str(), maintext.c_str(), tagtext.c_str());

    static const std::string const_str_item_note("item_note");
    if( item_vars.find(const_str_item_note) != item_vars.end() ) {
        //~ %s is an item name. This style is used to denote items with notes.
        return string_format(_("*%s*"), ret.str().c_str());
    } else {
        return ret.str();
    }
}

std::string item::display_name(unsigned int quantity) const
{
    std::string name = tname(quantity);
    std::string side = "";
    std::string qty  = "";

    switch (get_side()) {
        case LEFT:
            side = string_format(" (%s)", _("left"));
            break;
        case RIGHT:
            side = string_format(" (%s)", _("right"));
            break;
    }

    if( is_container() && contents.size() == 1 && contents[0].charges > 0 ) {
        // a container which is not empty
        qty = string_format(" (%i)", contents[0].charges);
    } else if( is_book() && get_chapters() > 0 ) {
        // a book which has remaining unread chapters
        qty = string_format(" (%i)", get_remaining_chapters(g->u));
    } else if( ammo_capacity() > 0 ) {
        // anything that can be reloaded including tools, guns and auxiliary gunmods
        qty = string_format(" (%i)", ammo_remaining());
    } else if( is_ammo_container() && !contents.empty() ) {
        qty = string_format( " (%i)", contents[0].charges );
    } else if( count_by_charges() ) {
        qty = string_format(" (%i)", charges);
    }

    return string_format("%s%s%s", name.c_str(), side.c_str(), qty.c_str());
}

nc_color item::color() const
{
    if( is_null() )
        return c_black;
    if( is_corpse() ) {
        return corpse->color;
    }
    return type->color;
}

int item::price( bool practical ) const
{
    int res = 0;

    visit_items_const( [&res,&practical]( const item *e ) {
        int child = practical ? e->type->price_post : e->type->price;

        if( e->rotten() ) {
            child /= 10; // @todo better price here calculation?
        }
        if( e->damage > 0 ) {
            // maximal damage is 4, maximal reduction is 40% of the value.
            child -= child * static_cast<double>( e->damage ) / 10;
        }

        if( e->count_by_charges() || e->made_of( LIQUID ) ) {
            // price from json data is for default-sized stack similar to volume calculation
            child *= e->charges / static_cast<double>( e->type->stack_size );

        } else if( e->magazine_integral() && e->ammo_remaining() && e->ammo_data() ) {
            // items with integral magazines may contain ammunition which can affect the price
            child += item( e->ammo_data(), calendar::turn, e->charges ).price( practical );

        } else if( e->is_tool() && e->ammo_type() == "NULL" && e->type->maximum_charges() > 0 ) {
            // if tool has no ammo (eg. spray can) reduce price proportional to remaining charges
            child *= e->ammo_remaining() / double( std::max( e->type->charges_default(), 1 ) );
        }

        res += child;
        return VisitResponse::NEXT;
    } );

    return res;
}

// MATERIALS-TODO: add a density field to materials.json
int item::weight() const
{
    if( is_null() ) {
        return 0;
    }

    int ret = get_var( "weight", type->weight );
    if( has_flag( "REDUCED_WEIGHT" ) ) {
        ret *= 0.75;
    }

    if( count_by_charges() ) {
        ret *= charges;

    } else if( is_corpse() ) {
        switch( corpse->size ) {
            case MS_TINY:   ret =   1000;  break;
            case MS_SMALL:  ret =  40750;  break;
            case MS_MEDIUM: ret =  81500;  break;
            case MS_LARGE:  ret = 120000;  break;
            case MS_HUGE:   ret = 200000;  break;
        }
        if( made_of( "veggy" ) ) {
            ret /= 3;
        }
        if( corpse->in_species( FISH ) || corpse->in_species( BIRD ) || corpse->in_species( INSECT ) || made_of( "bone" ) ) {
            ret /= 8;
        } else if ( made_of( "iron" ) || made_of( "steel" ) || made_of( "stone" ) ) {
            ret *= 7;
        }

    } else if( magazine_integral() && !is_magazine() ) {
        if ( ammo_type() == "plutonium" ) {
            ret += ammo_remaining() * find_type( default_ammo( ammo_type() ) )->weight / PLUTONIUM_CHARGES;
        } else if( ammo_data() ) {
            ret += ammo_remaining() * ammo_data()->weight;
        }
    }

    // if this is an ammo belt add the weight of any implicitly contained linkages
    if( is_magazine() && type->magazine->linkage != "NULL" ) {
        item links( type->magazine->linkage, calendar::turn );
        links.charges = ammo_remaining();
        ret += links.weight();
    }

    // reduce weight for sawn-off weepons capped to the apportioned weight of the barrel
    if( gunmod_find( "barrel_small" ) ) {
        float b = type->gun->barrel_length;
        ret -= std::min( b * 250, b / type->volume * type->weight );
    }

    // tool mods also add about a pound of weight
    if( has_flag("ATOMIC_AMMO") ) {
        ret += 250;
    }

    for( auto &elem : contents ) {
        ret += elem.weight();
    }

    return ret;
}

int item::precise_unit_volume() const
{
    if( count_by_charges() || made_of( LIQUID ) ) {
        return get_var( "volume", type->volume ) * 1000 / type->stack_size;
    }
    return volume() * 1000;
}

int item::volume( bool integral ) const
{
    if( is_null() ) {
        return 0;
    }

    if( is_corpse() ) {
        switch( corpse->size ) {
            case MS_TINY:    return    3;
            case MS_SMALL:   return  120;
            case MS_MEDIUM:  return  250;
            case MS_LARGE:   return  370;
            case MS_HUGE:    return 3500;
        }
        debugmsg( "unknown monster size for corpse" );
        return 0;
    }

    int ret = get_var( "volume", integral ? type->integral_volume : type->volume );

    // For items counted per charge the above volume is per stack so adjust dependent upon charges
    if( count_by_charges() || made_of( LIQUID ) ) {
        ret = ceil( ret * double( charges ) / type->stack_size );
    }

    // Non-rigid items add the volume of the content
    if( !type->rigid ) {
        for( auto &elem : contents ) {
            ret += elem.volume();
        }
    }

    // Some magazines sit (partly) flush with the item so add less extra volume
    if( magazine_current() != nullptr ) {
        ret += std::max( magazine_current()->volume() - type->magazine_well, 0 );
    }

    if (is_gun()) {
        for( const auto elem : gunmods() ) {
            ret += elem->volume( true );
        }

        // @todo implement stock_length property for guns
        if (has_flag("COLLAPSIBLE_STOCK")) {
            // consider only the base size of the gun (without mods)
            int tmpvol = get_var( "volume", type->volume - type->gun->barrel_length );
            if     ( tmpvol <=  3 ) ; // intentional NOP
            else if( tmpvol <=  5 ) ret -= 2;
            else if( tmpvol <=  6 ) ret -= 3;
            else if( tmpvol <=  8 ) ret -= 4;
            else if( tmpvol <= 11 ) ret -= 5;
            else if( tmpvol <= 16 ) ret -= 6;
            else                    ret -= 7;
        }

        if( gunmod_find( "barrel_small" ) ) {
            ret -= type->gun->barrel_length;
        }
    }

    // Battery mods also add volume
    if( has_flag("ATOMIC_AMMO") ) {
        ret += 1;
    }

    if( has_flag("DOUBLE_AMMO") ) {
        // Batteries have volume 1 per 100 charges
        // TODO: De-hardcode this
        ret += type->maximum_charges() / 100;
    }

    return ret;
}

int item::attack_time() const
{
    int ret = 65 + 4 * volume() + weight() / 60;
    return ret;
}

int item::damage_bash() const
{
    int total = type->melee_dam;
    if( is_null() ) {
        return 0;
    }
    total -= total * (damage * 0.1);
    if(has_flag("REDUCED_BASHING")) {
        total *= 0.5;
    }
    if (total > 0) {
        return total;
    } else {
        return 0;
    }
}

int item::damage_cut() const
{
    int total = type->melee_cut;
    if (is_gun()) {
        static const std::string FLAG_BAYONET( "BAYONET" );
        for( auto &elem : contents ) {
            if( elem.has_flag( FLAG_BAYONET ) ) {
                return elem.type->melee_cut;
            }
        }
    }

    if( is_null() ) {
        return 0;
    }

    total -= total * (damage * 0.1);
    if (total > 0) {
        return total;
    } else {
        return 0;
    }
}

int item::damage_by_type( damage_type dt ) const
{
    switch( dt ) {
        case DT_BASH:
            return damage_bash();
        case DT_CUT:
            return ( has_flag( "SPEAR" ) || has_flag( "STAB" ) ) ? 0 : damage_cut();
        case DT_STAB:
            return ( has_flag( "SPEAR" ) || has_flag( "STAB" ) ) ? damage_cut() : 0;
        default:
            break;
    }

    return 0;
}

int item::reach_range() const
{
    if( !has_flag( "REACH_ATTACK" ) ) {
        return 1;
    }
    
    return has_flag( "REACH3" ) ? 3 : 2;
}



void item::unset_flags()
{
    item_tags.clear();
}

bool item::has_flag( const std::string &f ) const
{
    bool ret = false;
    // TODO: this might need checking against the firing code, that code should use the
    // auxiliary gun mod item directly (and call has_flag on it, *not* on the gun),
    // e.g. for the NEVER_JAMS flag, that should not be inherited to the gun mod
    if (is_gun()) {
        if (is_in_auxiliary_mode()) {
            item const* gunmod = gunmod_current();
            if( gunmod != NULL )
                ret = gunmod->has_flag(f);
            if (ret) return ret;
        } else {
            for( auto &elem : contents ) {
                // Don't report flags from active gunmods for the gun.
                if( elem.has_flag( f ) && !( elem.is_auxiliary_gunmod() || elem.is_magazine() ) ) {
                    ret = true;
                    return ret;
                }
            }
        }
    }
    // other item type flags
    ret = type->item_tags.count(f);
    if (ret) {
        return ret;
    }

    // now check for item specific flags
    ret = item_tags.count(f);
    return ret;
}

bool item::has_any_flag( const std::vector<std::string>& flags ) const
{
    for( auto &flag : flags ) {
        if( has_flag( flag ) ) {
            return true;
        }
    }

    return false;
}

bool item::has_property( const std::string& prop ) const {
   return type->properties.find(prop) != type->properties.end();
}

std::string item::get_property_string( const std::string &prop, const std::string& def ) const
{
    const auto it = type->properties.find(prop);
    return it != type->properties.end() ? it->second : def;
}

long item::get_property_long( const std::string& prop, long def ) const
{
    const auto it = type->properties.find( prop );
    if  (it != type->properties.end() ) {
        char *e = nullptr;
        long  r = std::strtol( it->second.c_str(), &e, 10 );
        if( it->second.size() && *e == '\0' ) {
            return r;
        }
        debugmsg("invalid property '%s' for item '%s'", prop.c_str(), tname().c_str());
    }
    return def;
}

int item::get_quality( const std::string &quality_id ) const
{
    int return_quality = INT_MIN;
    for( const auto &quality : type->qualities ) {
        if( quality.first == quality_id ) {
            return_quality = quality.second;
        }
    }
    for( auto &itm : contents ) {
        return_quality = std::max( return_quality, itm.get_quality( quality_id ) );
    }

    return return_quality;
}

bool item::has_quality( std::string quality_id ) const
{
    return has_quality( quality_id, 1 );
}

bool item::has_quality( std::string quality_id, int quality_value ) const
{
    if( get_quality( quality_id ) >= quality_value ) {
        return true;
    }
    return false;
}

bool item::has_technique( const matec_id & tech ) const
{
    return type->techniques.count( tech ) > 0 || techniques.count( tech ) > 0;
}

void item::add_technique( const matec_id & tech )
{
    techniques.insert( tech );
}

std::set<matec_id> item::get_techniques() const
{
    std::set<matec_id> result = type->techniques;
    result.insert( techniques.begin(), techniques.end() );
    return result;
}

bool item::is_going_bad() const
{
    const it_comest *comest = dynamic_cast<const it_comest *>(type);
    if( comest != nullptr && comest->spoils > 0) {
        return ((float)rot / (float)comest->spoils) > 0.9;
    }
    return false;
}

bool item::rotten() const
{
    const it_comest *comest = dynamic_cast<const it_comest *>( type );
    if( comest != nullptr && comest->spoils > 0 ) {
        return rot > comest->spoils;
    }
    return false;
}

bool item::has_rotten_away() const
{
    const it_comest *comest = dynamic_cast<const it_comest *>( type );
    if( comest != nullptr && comest->spoils > 0 ) {
        // Twice the regular shelf life and it's gone.
        return rot > comest->spoils * 2;
    }
    return false;
}

float item::get_relative_rot()
{
    const it_comest *comest = dynamic_cast<const it_comest *>( type );
    if( comest != nullptr && comest->spoils > 0 ) {
        return static_cast<float>( rot ) / comest->spoils;
    }
    return 0;
}

void item::set_relative_rot( float rel_rot )
{
    const it_comest *comest = dynamic_cast<const it_comest *>( type );
    if( comest != nullptr && comest->spoils > 0 ) {
        rot = rel_rot * comest->spoils;
        // calc_rot uses last_rot_check (when it's not 0) instead of bday.
        // this makes sure the rotting starts from now, not from bday.
        last_rot_check = calendar::turn;
        fridge = 0;
        active = !rotten();
    }
}

void item::calc_rot(const tripoint &location)
{
    const int now = calendar::turn;
    if ( last_rot_check + 10 < now ) {
        const int since = ( last_rot_check == 0 ? bday : last_rot_check );
        const int until = ( fridge > 0 ? fridge : now );
        if ( since < until ) {
            // rot (outside of fridge) from bday/last_rot_check until fridge/now
            int old = rot;
            rot += get_rot_since( since, until, location );
            add_msg( m_debug, "r: %s %d,%d %d->%d", type->id.c_str(), since, until, old, rot );
        }
        last_rot_check = now;

        if (fridge > 0) {
            // Flat 20%, rot from time of putting it into fridge up to now
            rot += (now - fridge) * 0.2;
            fridge = 0;
        }
        // item stays active to let the item counter work
        if( item_counter == 0 && rotten() ) {
            active = false;
        }
    }
}

bool item::is_auxiliary_gunmod() const
{
    return type->gunmod && type->gun;
}

int item::get_storage() const
{
    auto t = find_armor_data();
    if( t == nullptr )
        return 0;

    // it_armor::storage is unsigned char
    return static_cast<int> (static_cast<unsigned int>( t->storage ) );
}

int item::get_env_resist() const
{
    const auto t = find_armor_data();
    if( t == nullptr ) {
        return 0;
    }
    // it_armor::env_resist is unsigned char
    return static_cast<int>( static_cast<unsigned int>( t->env_resist ) );
}

bool item::is_power_armor() const
{
    const auto t = find_armor_data();
    if( t == nullptr ) {
        return false;
    }
    return t->power_armor;
}

int item::get_encumber() const
{
    const auto t = find_armor_data();
    if( t == nullptr ) {
        // handle wearable guns (eg. shoulder strap) as special case
        return is_gun() ? volume() / 3 : 0;
    }
    // it_armor::encumber is signed char
    int encumber = static_cast<int>( t->encumber );

    // Non-rigid items add additional encumbrance proportional to their volume
    if( !type->rigid ) {
        for( const auto &e : contents ) {
            encumber += e.volume();
        }
    }

    // Fit checked before changes, fitting shouldn't reduce penalties from patching.
    if( item::item_tags.count("FIT") ) {
        encumber = std::max( encumber / 2, encumber - 10 );
    }

    const int thickness = get_thickness();
    const int coverage = get_coverage();
    if( item::item_tags.count("wooled") ) {
        encumber += 1 + 3 * coverage / 100;
    }
    if( item::item_tags.count("furred") ){
        encumber += 1 + 4 * coverage / 100;
    }

    if( item::item_tags.count("leather_padded") ) {
        encumber += thickness * coverage / 100 + 5;
    }
    if( item::item_tags.count("kevlar_padded") ) {
        encumber += thickness * coverage / 100 + 5;
    }

    return encumber;
}

int item::get_layer() const
{
    if( has_flag("SKINTIGHT") ) {
        return UNDERWEAR;
    } else if( has_flag("WAIST") ) {
        return WAIST_LAYER;
    } else if( has_flag("OUTER") ) {
        return OUTER_LAYER;
    } else if( has_flag("BELTED") ) {
        return BELTED_LAYER;
    }
    return REGULAR_LAYER;
}

int item::get_coverage() const
{
    const auto t = find_armor_data();
    if( t == nullptr ) {
        return 0;
    }
    // it_armor::coverage is unsigned char
    return static_cast<int>( static_cast<unsigned int>( t->coverage ) );
}

int item::get_thickness() const
{
    const auto t = find_armor_data();
    if( t == nullptr ) {
        return 0;
    }
    // it_armor::thickness is unsigned char
    return static_cast<int>( static_cast<unsigned int>( t->thickness) );
}

int item::get_warmth() const
{
    int fur_lined = 0;
    int wool_lined = 0;
    const auto t = find_armor_data();
    if( t == nullptr ){
        return 0;
    }
    // it_armor::warmth is signed char
    int result = static_cast<int>( t->warmth );

    if( item::item_tags.count("furred") > 0 ) {
        fur_lined = 35 * get_coverage() / 100;
    }

    if( item::item_tags.count("wooled") > 0 ) {
        wool_lined = 20 * get_coverage() / 100;
    }

    return result + fur_lined + wool_lined;
}


int item::brewing_time() const
{
    float season_mult = ( (float)ACTIVE_WORLD_OPTIONS["SEASON_LENGTH"] ) / 14;
    unsigned int b_time = dynamic_cast<const it_comest*>(type)->brewtime;
    int ret = b_time * season_mult;
    return ret;
}

bool item::can_revive() const
{
    if( is_corpse() && corpse->has_flag( MF_REVIVES ) && damage < CORPSE_PULP_THRESHOLD ) {
        return true;
    }
    return false;
}

bool item::ready_to_revive( const tripoint &pos ) const
{
    if(can_revive() == false) {
        return false;
    }
    int age_in_hours = (int(calendar::turn) - bday) / HOURS( 1 );
    age_in_hours -= int((float)burnt / volume() * 24);
    if( damage > 0 ) {
        age_in_hours /= (damage + 1);
    }
    int rez_factor = 48 - age_in_hours;
    if( age_in_hours > 6 && (rez_factor <= 0 || one_in(rez_factor)) ) {
        // If we're a special revival zombie, wait to get up until the player is nearby.
        const bool isReviveSpecial = has_flag("REVIVE_SPECIAL");
        if( isReviveSpecial ) {
            const int distance = rl_dist( pos, g->u.pos() );
            if (distance > 3) {
                return false;
            }
            if (!one_in(distance + 1)) {
                return false;
            }
        }

        return true;
    }
    return false;
}

bool item::goes_bad() const
{
    if (!is_food()) {
        return false;
    }
    const auto food = dynamic_cast<const it_comest*>(type);
    return (food->spoils != 0);
}

bool item::count_by_charges() const
{
    return type->count_by_charges();
}

bool item::craft_has_charges()
{
    if (count_by_charges()) {
        return true;
    } else if (ammo_type() == "NULL") {
        return true;
    }

    return false;
}

int item::bash_resist( bool to_self ) const
{
    float resist = 0;
    float l_padding = 0;
    float k_padding = 0;
    int eff_thickness = 1;
    // With the multiplying and dividing in previous code, the following
    // is a coefficient equivalent to the bonuses and maluses hardcoded in
    // previous versions. Adjust to make you happier/sadder.
    float adjustment = 1.5;

    static constexpr float max_value = 10.0f;
    static constexpr float stepness = -0.8f;
    static constexpr float center_of_S = 2.0f;

    if( is_null() ) {
        return resist;
    }
    if( item_tags.count("leather_padded") > 0 ){
        l_padding = max_value / ( 1 + exp( stepness * ( get_thickness() - center_of_S )));
    }
    if( item_tags.count("kevlar_padded") > 0 ){
        k_padding = max_value / ( 1 + exp( stepness * ( get_thickness() - center_of_S )));
    }
    std::vector<material_type*> mat_types = made_of_types();
    // Armor gets an additional multiplier.
    if( is_armor() ) {
        // base resistance
        // Don't give reinforced items +armor, just more resistance to ripping
        const int eff_damage = to_self ? std::min( damage, 0 ) : std::max( damage, 0 );
        eff_thickness = std::max( 1, get_thickness() - eff_damage );
    }

    for (auto mat : mat_types) {
        resist += mat->bash_resist();
    }
    // Average based on number of materials.
    resist /= mat_types.size();

    return lround((resist * eff_thickness * adjustment) + l_padding + k_padding);
}

int item::cut_resist( bool to_self ) const
{
    float resist = 0;
    float l_padding = 0;
    float k_padding = 0;
    int eff_thickness = 1;
    // With the multiplying and dividing in previous code, the following
    // is a coefficient equivalent to the bonuses and maluses hardcoded in
    // previous versions. Adjust to make you happier/sadder.
    float adjustment = 1.5;

    if( is_null() ) {
        return resist;
    }
    if( item_tags.count("leather_padded") > 0 ){
        static constexpr float max_value = 10.0f;
        static constexpr float stepness = -0.8f;
        static constexpr float center_of_S = 2.0f;
        l_padding = max_value / ( 1 + exp( stepness * ( get_thickness() - center_of_S )));
    }
    if( item_tags.count("kevlar_padded") > 0 ){
        static constexpr float max_value = 15.0f;
        static constexpr float stepness = -0.5f;
        static constexpr float center_of_S = 2.0f;
        k_padding = max_value / ( 1 + exp( stepness * ( get_thickness() - center_of_S )));
    }
    std::vector<material_type*> mat_types = made_of_types();
    // Armor gets an additional multiplier.
    if( is_armor() ) {
        // base resistance
        // Don't give reinforced items +armor, just more resistance to ripping
        const int eff_damage = to_self ? std::min( damage, 0 ) : std::max( damage, 0 );
        eff_thickness = std::max( 1, get_thickness() - eff_damage );
    }

    for( auto mat : mat_types ) {
        resist += mat->cut_resist();
    }
    // Average based on number of materials.
    resist /= mat_types.size();

    return lround((resist * eff_thickness * adjustment) + l_padding + k_padding);
}

int item::stab_resist(bool to_self) const
{
    // Better than hardcoding it in multiple places
    return (int)(0.8f * cut_resist( to_self ));
}

int item::acid_resist( bool to_self ) const
{
    if( to_self ) {
        // Currently no items are damaged by acid
        return INT_MAX;
    }

    float resist = 0.0;
    if( is_null() ) {
        return 0.0;
    }

    std::vector<material_type*> mat_types = made_of_types();
    // Not sure why cut and bash get an armor thickness bonus but acid doesn't,
    // but such is the way of the code.

    for( auto mat : mat_types ) {
        resist += mat->acid_resist();
    }
    // Average based on number of materials.
    resist /= mat_types.size();
    const int env = get_env_resist();
    if( !to_self && env < 10 ) {
        // Low env protection means it doesn't prevent acid seeping in.
        resist *= env / 10.0f;
    }

    return lround(resist);
}

int item::fire_resist( bool to_self ) const
{
    float resist = 0.0;
    if( is_null() ) {
        return 0.0;
    }

    std::vector<material_type*> mat_types = made_of_types();

    for( auto mat : mat_types ) {
        resist += mat->fire_resist();
    }
    // Average based on number of materials.
    resist /= mat_types.size();
    const int env = get_env_resist();
    if( !to_self && env < 10 ) {
        // Iron resists immersion in magma, iron-clad knight won't.
        resist *= env / 10.0f;
    }

    return lround(resist);
}

int item::chip_resistance( bool worst ) const
{
    if( damage > MAX_ITEM_DAMAGE ) {
        return 0;
    }

    int res = worst ? INT_MAX : INT_MIN;
    for( const auto &mat : made_of_types() ) {
        const int val = mat->chip_resist();
        res = worst ? std::min( res, val ) : std::max( res, val );
    }

    if( res == INT_MAX || res == INT_MIN ) {
        return 2;
    }

    if( res <= 0 ) {
        return 0;
    }

    return res;
}

int item::damage_resist( damage_type dt, bool to_self ) const
{
    switch( dt ) {
        case DT_NULL:
        case NUM_DT:
            return 0;
        case DT_TRUE:
        case DT_BIOLOGICAL:
        case DT_ELECTRIC:
        case DT_COLD:
            // Currently hardcoded:
            // Items can never be damaged by those types
            // But they provide 0 protection from them
            return to_self ? INT_MAX : 0;
        case DT_BASH:
            return bash_resist( to_self );
        case DT_CUT:
            return cut_resist ( to_self );
        case DT_ACID:
            return acid_resist( to_self );
        case DT_STAB:
            return stab_resist( to_self );
        case DT_HEAT:
            return fire_resist( to_self );
        default:
            debugmsg( "Invalid damage type: %d", dt );
    }

    return 0;
}

bool item::is_two_handed( const player &u ) const
{
    if( has_flag("ALWAYS_TWOHAND") ) {
        return true;
    }
    ///\EFFECT_STR determines which weapons can be wielded with one hand
    return ((weight() / 113) > u.str_cur * 4);
}

const std::vector<std::string> &item::made_of() const
{
    const static std::vector<std::string> null_material = {"null"};
    if( is_null() ) {
        // pass, we're not made of anything at the moment.
        return null_material;
    } else if( is_corpse() ) {
        return corpse->mat;
    }
    return type->materials;
}

std::vector<material_type*> item::made_of_types() const
{
    std::vector<std::string> materials_composed_of = made_of();
    std::vector<material_type*> material_types_composed_of;
    material_type *next_material;

    for (auto mat_id : materials_composed_of) {
        next_material = material_type::find_material(mat_id);
        material_types_composed_of.push_back(next_material);
    }
    return material_types_composed_of;
}

bool item::made_of_any( const std::vector<std::string> &mat_idents ) const
{
    for( auto candidate_material : mat_idents ) {
        for( auto target_material : made_of() ) {
            if( candidate_material == target_material ) {
                return true;
            }
        }
    }
    return false;
}

bool item::only_made_of( const std::vector<std::string> &mat_idents ) const
{
    for( auto target_material : made_of() ) {
        bool found = false;
        for( auto candidate_material : mat_idents ) {
            if( candidate_material == target_material ) {
                found = true;
                break;
            }
        }
        if( !found ) {
            return false;
        }
    }
    return true;
}

bool item::made_of( const std::string &mat_ident ) const
{
    if( is_null() ) {
        return false;
    }

    const auto &materials = made_of();
    return std::find( materials.begin(), materials.end(), mat_ident ) != materials.end();
}

bool item::made_of(phase_id phase) const
{
    if (is_null()) {
        return false;
    }
    return (type->phase == phase);
}


bool item::conductive() const
{
    if (is_null()) {
        return false;
    }

    // If any material does not resist electricity we are conductive.
    for (auto mat : made_of_types()) {
        if (!mat->is_null() && mat->elec_resist() <= 0) {
            return true;
        }
    }
    return false;
}

bool item::destroyed_at_zero_charges() const
{
    return (is_ammo() || is_food());
}

bool item::is_var_veh_part() const
{
    return type->variable_bigness.get() != nullptr;
}

bool item::is_gun() const
{
    return type->gun.get() != nullptr;
}

bool item::is_firearm() const
{
    static const std::string primitive_flag( "PRIMITIVE_RANGED_WEAPON" );
    return is_gun() && !has_flag( primitive_flag );
}

bool item::is_silent() const
{
    return gun_noise().volume < 5;
}

bool item::is_gunmod() const
{
    return type->gunmod.get() != nullptr;
}

bool item::is_bionic() const
{
    return type->bionic.get() != nullptr;
}

bool item::is_magazine() const
{
    return type->magazine.get() != nullptr;
}

bool item::is_ammo() const
{
    return type->ammo.get() != nullptr;
}

bool item::is_food(player const*u) const
{
    if (!u)
        return is_food();

    if( is_null() )
        return false;

    if (type->is_food())
        return true;

    if( u->has_active_bionic( "bio_batteries" ) && is_ammo() && ammo_type() == "battery" ) {
        return true;
    }

    if( ( u->has_active_bionic( "bio_reactor" ) || u->has_active_bionic( "bio_advreactor" ) ) && is_ammo() && ( ammo_type() == "reactor_slurry" || ammo_type() == "plutonium" ) ) {
        return true;
    }
    if (u->has_active_bionic("bio_furnace") && flammable() && typeId() != "corpse")
        return true;
    return false;
}

bool item::is_food_container(player const*u) const
{
    return (contents.size() >= 1 && contents[0].is_food(u));
}

bool item::is_food() const
{
    if( is_null() )
        return false;

    if (type->is_food())
        return true;
    return false;
}

bool item::is_food_container() const
{
    return (contents.size() >= 1 && contents[0].is_food());
}

bool item::is_corpse() const
{
    return typeId() == "corpse" && corpse != nullptr;
}

const mtype *item::get_mtype() const
{
    return corpse;
}

void item::set_mtype( const mtype * const m )
{
    // This is potentially dangerous, e.g. for corpse items, which *must* have a valid mtype pointer.
    if( m == nullptr ) {
        debugmsg( "setting item::corpse of %s to NULL", tname().c_str() );
        return;
    }
    corpse = m;
}

bool item::is_ammo_container() const
{
    return !is_magazine() && !contents.empty() && contents[0].is_ammo();
}

bool item::is_weap() const
{
    if( is_null() )
        return false;

    if (is_gun() || is_food() || is_ammo() || is_food_container() || is_armor() ||
            is_book() || is_tool() || is_bionic() || is_gunmod())
        return false;
    return (type->melee_dam > 7 || type->melee_cut > 5);
}

bool item::is_bashing_weapon() const
{
    if( is_null() )
        return false;

    return (type->melee_dam >= 8);
}

bool item::is_cutting_weapon() const
{
    if( is_null() )
        return false;

    return (type->melee_cut >= 8 && !has_flag("SPEAR"));
}

const islot_armor *item::find_armor_data() const
{
    if( type->armor ) {
        return type->armor.get();
    }
    // Currently the only way to make a non-armor item into armor is to install a gun mod.
    // The gunmods are stored in the items contents, as are the contents of a container, and the
    // tools in a tool belt (a container actually), or the ammo in a quiver (container again).
    for( const auto mod : gunmods() ) {
        if( mod->type->armor ) {
            return mod->type->armor.get();
        }
    }
    return nullptr;
}

bool item::is_armor() const
{
    return find_armor_data() != nullptr || has_flag( "IS_ARMOR" );
}

bool item::is_book() const
{
    return type->book.get() != nullptr;
}

bool item::is_container() const
{
    return type->container.get() != nullptr;
}

bool item::is_watertight_container() const
{
    return type->container && type->container->watertight && type->container->seals;
}

bool item::is_sealable_container() const
{
    return type->container && type->container->seals;
}

bool item::is_container_empty() const
{
    return contents.empty();
}

bool item::is_container_full() const
{
    if( is_container_empty() ) {
        return false;
    }
    return get_remaining_capacity_for_liquid( contents[0] ) == 0;
}

bool item::is_salvageable() const
{
    if( is_null() ) {
        return false;
    }
    return !has_flag("NO_SALVAGE");
}

bool item::is_disassemblable() const
{
    if( is_null() ) {
        return false;
    }
    return get_disassemble_recipe(typeId()) != NULL;
}

bool item::is_funnel_container(int &bigger_than) const
{
    if ( ! is_watertight_container() ) {
        return false;
    }
    // todo; consider linking funnel to item or -making- it an active item
    if ( type->container->contains <= bigger_than ) {
        return false; // skip contents check, performance
    }
    if (
        contents.empty() ||
        contents[0].typeId() == "water" ||
        contents[0].typeId() == "water_acid" ||
        contents[0].typeId() == "water_acid_weak") {
        bigger_than = type->container->contains;
        return true;
    }
    return false;
}

bool item::is_emissive() const
{
    return light.luminance > 0 || type->light_emission > 0;
}

bool item::is_tool() const
{
    if( is_null() )
        return false;

    return type->is_tool();
}

bool item::is_tool_reversible() const
{
    const it_tool *source = dynamic_cast<const it_tool *>( type );
    if( source != nullptr && source->revert_to != "null" ) {
        item revert( source->revert_to, 0 );
        npc n;
        revert.type->invoke( &n, &revert, tripoint(-999, -999, -999) );
        const it_tool *target = dynamic_cast<const it_tool *>( revert.type );
        if ( target != nullptr ) {
            return ( source->id == target->id );
        }
    }
    return false;
}

bool item::is_software() const
{
    return type->software.get() != nullptr;
}

bool item::is_artifact() const
{
    return type->artifact.get() != nullptr;
}

int item::get_chapters() const
{
    if( !type->book ) {
        return 0;
    }
    return type->book->chapters;
}

int item::get_remaining_chapters( const player &u ) const
{
    const auto var = string_format( "remaining-chapters-%d", u.getID() );
    return get_var( var, get_chapters() );
}

void item::mark_chapter_as_read( const player &u )
{
    const int remain = std::max( 0, get_remaining_chapters( u ) - 1 );
    const auto var = string_format( "remaining-chapters-%d", u.getID() );
    set_var( var, remain );
}

const material_type &item::get_random_material() const
{
    if( type->materials.empty() ) {
        return *material_type::find_material( "null" );
    }
    return *material_type::find_material( random_entry( type->materials ) );
}

const material_type &item::get_base_material() const
{
    if( type->materials.empty() ) {
        return *material_type::find_material( "null" );
    }
    return *material_type::find_material( type->materials.front() );
}

bool item::operator<(const item& other) const
{
    const item_category &cat_a = get_category();
    const item_category &cat_b = other.get_category();
    if(cat_a != cat_b) {
        return cat_a < cat_b;
    } else {
        const item *me = is_container() && !contents.empty() ? &contents[0] : this;
        const item *rhs = other.is_container() && !other.contents.empty() ? &other.contents[0] : &other;

        if (me->type->id == rhs->type->id) {
            return me->charges < rhs->charges;
        } else {
            std::string n1 = me->type->nname(1);
            std::string n2 = rhs->type->nname(1);
            return std::lexicographical_compare( n1.begin(), n1.end(),
                                                 n2.begin(), n2.end(), sort_case_insensitive_less() );
        }
    }
}

item* item::gunmod_current()
{
    return const_cast<item*>( const_cast<const item*>( this )->gunmod_current() );
}

item const* item::gunmod_current() const
{
    if( is_in_auxiliary_mode() ) {
        const auto mods = gunmods();
        auto it = std::find_if( mods.begin(), mods.end(), []( const item *e ) {
            return e->is_in_auxiliary_mode();
        } );
        return it != mods.end() ? *it : nullptr;
    }
    return nullptr;
}

bool item::is_in_auxiliary_mode() const
{
    return get_gun_mode() == "MODE_AUX";
}

void item::set_auxiliary_mode()
{
    set_gun_mode( "MODE_AUX" );
}

std::string item::get_gun_mode() const
{
    // has_flag() calls get_gun_mode(), so this:
    const std::string default_mode = type->item_tags.count( "BURST_ONLY" ) ? "MODE_BURST" : "NULL";
    return get_var( GUN_MODE_VAR_NAME, default_mode );
}

void item::set_gun_mode( const std::string &mode )
{
    // a gun mode only makes sense on things that can fire, all other items are ignored!
    if( !is_gun() ) {
        return;
    }
    if( mode.empty() || mode == "NULL" ) {
        erase_var( GUN_MODE_VAR_NAME );
    } else {
        set_var( GUN_MODE_VAR_NAME, mode );
    }
}

void item::next_mode()
{
    auto mode = get_gun_mode();
    if( mode == "NULL" && has_flag("MODE_BURST") ) {
        set_gun_mode("MODE_BURST");
    } else if( mode == "NULL" || mode == "MODE_BURST" ) {
        // mode is MODE_BURST, or item has no MODE_BURST flag and mode is NULL
        // Enable the first mod with an AUX firing mode.
        for( auto &elem : contents ) {
            if( elem.is_auxiliary_gunmod() ) {
                set_auxiliary_mode();
                elem.set_auxiliary_mode();
                return;
            }
        }
        if( has_flag( "REACH_ATTACK" ) ) {
            set_gun_mode( "MODE_REACH" );
        } else {
            set_gun_mode( "NULL" );
        }
    } else if( is_in_auxiliary_mode() ) {
        size_t i = 0;
        // Advance to next aux mode, or if there isn't one, normal mode
        for( ; i < contents.size(); i++ ) {
            if( contents[i].is_gunmod() && contents[i].is_in_auxiliary_mode() ) {
                contents[i].set_gun_mode( "NULL" );
                break;
            }
        }
        for( i++; i < contents.size(); i++ ) {
            if( contents[i].is_auxiliary_gunmod() ) {
                contents[i].set_auxiliary_mode();
                break;
            }
        }
        if( i == contents.size() ) {
            if( has_flag( "REACH_ATTACK" ) ) {
                set_gun_mode( "MODE_REACH" );
            } else {
                set_gun_mode( "NULL" );
            }
        }
    } else if( mode == "MODE_REACH" ) {
        set_gun_mode( "NULL" );
    }
    // ensure MODE_BURST for BURST_ONLY weapons
    mode = get_gun_mode();
    if( mode == "NULL" && has_flag( "BURST_ONLY" ) ) {
        set_gun_mode( "MODE_BURST" );
    }
}

skill_id item::gun_skill() const
{
    if( !is_gun() ) {
        return NULL_ID;
    }
    return type->gun->skill_used;
}

std::string item::gun_type() const
{
    static skill_id skill_archery( "archery" );

    if( !is_gun() ) {
        return std::string();
    }
    if( gun_skill() == skill_archery ) {
        if( ammo_type() == "bolt" || typeId() == "bullet_crossbow" ) {
            return "crossbow";
        } else{
            return "bow";
        }
    }
    return gun_skill().c_str();
}

skill_id item::weap_skill() const
{
    if( !is_weap() && !is_tool() ) {
        return NULL_ID;
    }

    if (type->melee_dam >= type->melee_cut) return skill_bashing;
    if( has_flag("STAB") || has_flag( "SPEAR" ) ) return skill_stabbing;
    return skill_cutting;
}

int item::gun_dispersion( bool with_ammo ) const
{
    if( !is_gun() ) {
        return 0;
    }
    int dispersion_sum = type->gun->dispersion;
    for( const auto mod : gunmods() ) {
        dispersion_sum += mod->type->gunmod->dispersion;
    }
    dispersion_sum += damage * 60;
    dispersion_sum = std::max(dispersion_sum, 0);
    if( with_ammo && ammo_data() ) {
        dispersion_sum += ammo_data()->ammo->dispersion;
    }
    dispersion_sum = std::max(dispersion_sum, 0);
    return dispersion_sum;
}

// Sight dispersion and aim speed pick the best sight bonus to use.
// The best one is the fastest one whose dispersion is under the threshold.
// If you provide a threshold of -1, it just gives lowest dispersion.
int item::sight_dispersion( int aim_threshold ) const
{
    if (!is_gun()) {
        return 0;
    }
    const auto gun = type->gun.get();
    int best_dispersion = gun->sight_dispersion;
    int best_aim_speed = INT_MAX;
    if( gun->sight_dispersion < aim_threshold || aim_threshold == -1 ) {
        best_aim_speed = gun->aim_speed;
    }
    for( const auto e : gunmods() ) {
        const auto mod = e->type->gunmod.get();
        if( mod->sight_dispersion != -1 && mod->aim_speed != -1 &&
            ( ( aim_threshold == -1 && mod->sight_dispersion < best_dispersion ) ||
              ( mod->sight_dispersion < aim_threshold && mod->aim_speed < best_aim_speed ) ) ) {
            best_aim_speed = mod->aim_speed;
            best_dispersion = mod->sight_dispersion;
        }
    }
    return best_dispersion;
}

// This method should never be called if the threshold exceeds the accuracy of the available sights.
int item::aim_speed( int aim_threshold ) const
{
    if (!is_gun()) {
        return 0;
    }
    const auto gun = type->gun.get();
    int best_dispersion = gun->sight_dispersion;
    int best_aim_speed = INT_MAX;
    if( gun->sight_dispersion <= aim_threshold || aim_threshold == -1 ) {
        best_aim_speed = gun->aim_speed;
    }
    for( const auto e : gunmods() ) {
        const auto mod = e->type->gunmod.get();
        if( mod->sight_dispersion != -1 && mod->aim_speed != -1 &&
            ((aim_threshold == -1 && mod->sight_dispersion < best_dispersion ) ||
             (mod->sight_dispersion <= aim_threshold &&
              mod->aim_speed < best_aim_speed)) ) {
            best_aim_speed = mod->aim_speed;
            best_dispersion = mod->sight_dispersion;
        }
    }
    return best_aim_speed;
}

int item::gun_damage( bool with_ammo ) const
{
    if( !is_gun() ) {
        return 0;
    }
    int ret = type->gun->damage;
    if( with_ammo && ammo_data() ) {
        ret += ammo_data()->ammo->damage;
    }
    for( const auto mod : gunmods() ) {
        ret += mod->type->gunmod->damage;
    }
    ret -= damage * 2;
    return ret;
}

int item::gun_pierce( bool with_ammo ) const
{
    if( !is_gun() ) {
        return 0;
    }
    int ret = type->gun->pierce;
    if( with_ammo && ammo_data() ) {
        ret += ammo_data()->ammo->pierce;
    }
    for( const auto mod : gunmods() ) {
        ret += mod->type->gunmod->pierce;
    }
    // TODO: item::damage is not used here, but it is in item::gun_damage?
    return ret;
}

int item::burst_size() const
{
    if( !is_gun() ) {
        return 0;
    }
    // No burst fire for gunmods right now.
    if( is_in_auxiliary_mode() ) {
        return 1;
    }
    int ret = type->gun->burst;
    for( const auto mod : gunmods() ) {
        ret += mod->type->gunmod->burst;
    }
    return std::max( 1, ret );
}

int item::gun_recoil( bool with_ammo ) const
{
    if( !is_gun() ) {
        return 0;
    }
    int ret = type->gun->recoil;
    if( with_ammo && ammo_data() ) {
        ret += ammo_data()->ammo->recoil;
    }
    for( const auto mod : gunmods() ) {
        ret += mod->type->gunmod->recoil;
    }
    ret += 15 * damage;
    return ret;
}

int item::gun_range( bool with_ammo ) const
{
    if( !is_gun() ) {
        return 0;
    }
    int ret = type->gun->range;
    for( const auto mod : gunmods() ) {
        ret += mod->type->gunmod->range;
    }
    if( with_ammo ) {
        if( is_charger_gun() ) {
            ret += 5 + charges * 5;
        } else if( ammo_data() ) {
            ret += ammo_data()->ammo->range;
        }
    }
    return std::max( 0, ret );
}

int item::gun_range( const player *p ) const
{
    int ret = gun_range( true );
    if( p == nullptr ) {
        return ret;
    }
    if( !p->can_use( *this, false ) ) {
        return 0;
    }

    // Reduce bow range until player has twice minimm required strength
    if( has_flag( "STR_DRAW" ) ) {
        ret -= std::max( 0, type->min_str * 2 - p->get_str() );
    }

    return std::max( 0, ret );
}

long item::ammo_remaining() const
{
    const item *mag = magazine_current();
    if( mag ) {
        return mag->ammo_remaining();
    }

    if( is_tool() || is_gun() ) {
        // includes auxiliary gunmods
        return charges;
    }

    if( is_magazine() ) {
        long res = 0;
        for( const auto& e : contents ) {
            res += e.charges;
        }
        return res;
    }

    return 0;
}

long item::ammo_capacity() const
{
    long res = 0;

    const item *mag = magazine_current();
    if( mag ) {
        return mag->ammo_capacity();
    }

    if( is_tool() ) {
        res = type->maximum_charges();

        if( has_flag("DOUBLE_AMMO") ) {
            res *= 2;
        }
        if( has_flag("ATOMIC_AMMO") ) {
            res *= 100;
        }
    }

    if( is_gun() ) {
        res = type->gun->clip;
    }

    if( is_magazine() ) {
        res = type->magazine->capacity;
    }

    return res;
}

long item::ammo_required() const
{
    if( is_tool() ) {
        return std::max( type->charges_to_use(), 0 );
    }

    if( is_gun() ) {
        if( ammo_type() == "NULL" ) {
            return 0;
        } else if( has_flag( "FIRE_100" ) ) {
            return 100;
        } else if( has_flag( "FIRE_50" ) ) {
            return 50;
        } else if( has_flag( "FIRE_20" ) ) {
            return 20;
        } else {
            return 1;
        }
    }

    return 0;
}

bool item::ammo_consume( int qty, const tripoint& pos ) {
    if( qty < 0 ) {
        debugmsg( "Cannot consume negative quantity of ammo for %s", tname().c_str() );
        return false;
    }

    item *mag = magazine_current();
    if( mag ) {
        auto res = mag->ammo_consume( qty, pos );
        if( res && ammo_remaining() == 0 ) {
            if( mag->has_flag( "MAG_DESTROY" ) ) {
                contents.erase( std::remove_if( contents.begin(), contents.end(), [&mag]( const item& e ) {
                    return mag == &e;
                } ) );
            } else if ( mag->has_flag( "MAG_EJECT" ) ) {
                g->m.add_item( pos, *mag );
                contents.erase( std::remove_if( contents.begin(), contents.end(), [&mag]( const item& e ) {
                    return mag == &e;
                } ) );
            }
        }
        return res;
    }

    if( qty > ammo_remaining() ) {
        return false;
    }

    if( is_magazine() ) {
        while( contents.size() ) {
            auto& e = *contents.rbegin();
            if( qty >= e.charges ) {
                qty -= e.charges;
                contents.pop_back();
            } else {
                e.charges -= qty;
                break;
            }
        }
        return true;
    }

    if( is_tool() || is_gun() ) {
        charges -= qty;
        if( charges == 0 ) {
            curammo = nullptr;
        }
        return true;
    }

    return false;
}

const itype * item::ammo_data() const
{
    const item *mag = magazine_current();
    if( mag ) {
        return mag->ammo_data();
    }

    if( is_ammo() ) {
        return type;
    }

    if( is_magazine() ) {
        return !contents.empty() ? contents[0].ammo_data() : nullptr;
    }

    return curammo;
}

itype_id item::ammo_current() const
{
    const auto ammo = ammo_data();
    return ammo ? ammo->id : "null";
}

ammotype item::ammo_type( bool conversion ) const
{
    if( conversion ) {
        if( has_flag( "ATOMIC_AMMO" ) ) {
            return "plutonium";
        }
        for( const auto mod : gunmods() ) {
            if( !mod->is_auxiliary_gunmod() && mod->ammo_type() != "NULL" ) {
                return mod->ammo_type();
            }
        }
    }

    if( is_gun() ) {
        return type->gun->ammo;
    } else if( is_tool() ) {
        return dynamic_cast<const it_tool*>( type )->ammo_id;
    } else if( is_magazine() ) {
        return type->magazine->type;
    } else if( is_ammo() ) {
        return type->ammo->type;
    } else if( is_gunmod() ) {
        return type->gunmod->ammo_modifier;
    }
    return "NULL";
}

std::set<std::string> item::ammo_effects( bool with_ammo ) const
{
    if( !is_gun() ) {
        return std::set<std::string>();
    }

    std::set<std::string> res = type->gun->ammo_effects;
    if( with_ammo && ammo_data() ) {
        res.insert( ammo_data()->ammo->ammo_effects.begin(), ammo_data()->ammo->ammo_effects.end() );
    }
    return res;
}

itype_id item::ammo_casing() const
{
    if( !is_gun() || !ammo_data() ) {
        return "null";
    }
    return ammo_data()->ammo->casing;
}

bool item::magazine_integral() const
{
    // finds first ammo type which specifies at least one magazine
    const auto& mags = type->magazines;
    return std::none_of( mags.begin(), mags.end(), []( const std::pair<ammotype, const std::set<itype_id>>& e ) {
        return e.second.size();
    } );
}

itype_id item::magazine_default( bool conversion ) const
{
    auto mag = type->magazine_default.find( ammo_type( conversion ) );
    return mag != type->magazine_default.end() ? mag->second : "null";
}

std::set<itype_id> item::magazine_compatible( bool conversion ) const
{
    auto mags = type->magazines.find( ammo_type( conversion ) );
    return mags != type->magazines.end() ? mags->second : std::set<itype_id>();
}

item * item::magazine_current()
{
    auto iter = std::find_if( contents.begin(), contents.end(), []( const item& it ) {
        return it.is_magazine();
    });
    return iter != contents.end() ? &*iter : nullptr;
}

const item * item::magazine_current() const
{
    return const_cast<item *>(this)->magazine_current();
}

std::vector<item *> item::gunmods()
{
    std::vector<item *> res;
    if( is_gun() ) {
        res.reserve( contents.size() );
        for( auto& e : contents ) {
            if( e.is_gunmod() ) {
                res.push_back( &e );
            }
        }
    }
    return res;
}

std::vector<const item *> item::gunmods() const
{
    std::vector<const item *> res;
    if( is_gun() ) {
        res.reserve( contents.size() );
        for( auto& e : contents ) {
            if( e.is_gunmod() ) {
                res.push_back( &e );
            }
        }
    }
    return res;
}

item * item::gunmod_find( const itype_id& mod )
{
    auto mods = gunmods();
    auto it = std::find_if( mods.begin(), mods.end(), [&mod]( item *e ) {
        return e->typeId() == mod;
    } );
    return it != mods.end() ? *it : nullptr;
}

const item * item::gunmod_find( const itype_id& mod ) const
{
    return const_cast<item *>( this )->gunmod_find( mod );
}

bool item::gunmod_compatible( const item& mod, bool alert, bool effects ) const
{
    if( !mod.is_gunmod() ) {
        debugmsg( "Tried checking compatibility of non-gunmod" );
        return false;
    }

    std::string msg;

    if( !is_gun() ) {
        msg = string_format( _( "That %s is not a weapon." ), tname().c_str() );

    } else if( is_gunmod() ) {
        msg = string_format( _( "That %s is a gunmod, it can not be modded." ), tname().c_str() );

    } else if( gunmod_find( mod.typeId() ) ) {
        msg = string_format( _( "Your %1$s already has a %2$s." ), tname().c_str(), mod.tname( 1 ).c_str() );

    } else if( !type->gun->valid_mod_locations.count( mod.type->gunmod->location ) ) {
        msg = string_format( _( "Your %s doesn't have a slot for this mod." ), tname().c_str() );

    } else if( get_free_mod_locations( mod.type->gunmod->location ) <= 0 ) {
        msg = string_format( _( "Your %1$s doesn't have enough room for another %2$s mod." ), tname().c_str(), _( mod.type->gunmod->location.c_str() ) );

    } else if( effects && ( ammo_remaining() > 0 || magazine_current() ) ) {
        msg = string_format( _( "Unload your %s before trying to modify it." ), tname().c_str() );

    } else if( !mod.type->gunmod->usable.count( gun_type() ) ) {
        msg = string_format( _( "That %s cannot be attached to a %s" ), mod.tname().c_str(), _( gun_type().c_str() ) );

    } else if( typeId() == "hand_crossbow" && !!mod.type->gunmod->usable.count( "pistol" ) ) {
        msg = string_format( _("Your %s isn't big enough to use that mod.'"), tname().c_str() );

    } else if ( !mod.type->gunmod->acceptable_ammo.empty() && !mod.type->gunmod->acceptable_ammo.count( ammo_type( false ) ) ) {
        msg = string_format( _( "That %1$s cannot be used on a %2$s." ), mod.tname( 1 ).c_str(), ammo_name( ammo_type( false ) ).c_str() );

    } else if( mod.typeId() == "waterproof_gunmod" && has_flag( "WATERPROOF_GUN" ) ) {
        msg = string_format( _( "Your %s is already waterproof." ), tname().c_str() );

    } else if( mod.typeId() == "tuned_mechanism" && has_flag( "NEVER_JAMS" ) ) {
        msg = string_format( _( "This %s is eminently reliable. You can't improve upon it this way." ), tname().c_str() );

    } else if( mod.typeId() == "brass_catcher" && has_flag( "RELOAD_EJECT" ) ) {
        msg = string_format( _( "You cannot attach a brass catcher to your %s." ), tname().c_str() );

    } else {
        return true;
    }

    if( alert ) {
        add_msg( m_info, msg.c_str() );
    }
    return false;
}

const use_function *item::get_use( const std::string &use_name ) const
{
    if( type != nullptr && type->get_use( use_name ) != nullptr ) {
        return type->get_use( use_name );
    }

    for( const auto &elem : contents ) {
        const auto fun = elem.get_use( use_name );
        if( fun != nullptr ) {
            return fun;
        }
    }

    return nullptr;
}

item *item::get_usable_item( const std::string &use_name )
{
    if( type != nullptr && type->get_use( use_name ) != nullptr ) {
        return this;
    }

    for( auto &elem : contents ) {
        const auto fun = elem.get_use( use_name );
        if( fun != nullptr ) {
            return &elem;
        }
    }

    return nullptr;
}

bool item::can_reload( const itype_id& ammo ) const {
    if( !is_reloadable() ) {
        return false;

    } else if( magazine_integral() ) {
        if( !ammo.empty() ) {
            if( ammo_data() ) {
                if( ammo_data()->id != ammo ) {
                    return false;
                }
            } else {
                auto at = item_controller->find_template( ammo );
                if( !at->ammo || ammo_type() != at->ammo->type ) {
                    return false;
                }
            }
        }
        return ammo_remaining() < ammo_capacity();

    } else {
        return ammo.empty() ? true : magazine_compatible().count( ammo );
    }
}

item::reload_option item::pick_reload_ammo( player &u ) const
{
    std::vector<reload_option> ammo_list;

    auto opts = gunmods();
    opts.push_back( this );

    if( magazine_current() ) {
        opts.push_back( magazine_current() );
    }

    for( const auto e : opts ) {
        for( item_location& ammo : u.find_ammo( *e ) ) {
            if( e->can_reload( ammo->is_ammo_container() ? ammo->contents[0].typeId() : ammo->typeId() ) ||
                e->has_flag( "RELOAD_AND_SHOOT" ) ) {

                reload_option sel;
                sel.target = e;
                sel.ammo = std::move( ammo );
                sel.qty = std::max( !e->has_flag( "RELOAD_ONE" ) ? e->ammo_capacity() - e->ammo_remaining() : 1, 1L );
                sel.moves = sel.ammo.obtain_cost( u, sel.qty ) + u.item_reload_cost( *e, *sel.ammo, sel.qty );
                ammo_list.push_back( std::move( sel ) );
            }
        }
    }

    if( ammo_list.empty() ) {
        u.add_msg_if_player( m_info, _( "Out of %s!" ), is_gun() ? _("ammo") : ammo_name( ammo_type() ).c_str() );
        return reload_option();
    }

    // sort in order of move cost (ascending), then remaining ammo (descending) with empty magazines always last
    std::stable_sort( ammo_list.begin(), ammo_list.end(), []( const reload_option& lhs, const reload_option& rhs ) {
        return lhs.ammo->ammo_remaining() > rhs.ammo->ammo_remaining();
    } );
    std::stable_sort( ammo_list.begin(), ammo_list.end(), []( const reload_option& lhs, const reload_option& rhs ) {
        return lhs.moves < rhs.moves;
    } );
    std::stable_sort( ammo_list.begin(), ammo_list.end(), []( const reload_option& lhs, const reload_option& rhs ) {
        return ( lhs.ammo->ammo_remaining() != 0 ) > ( rhs.ammo->ammo_remaining() != 0 );
    } );

    if( ammo_list.size() == 1 ) {
        // Suppress display of reload prompt when...
        if( !is_gun() ) {
            return std::move( ammo_list[ 0 ]); // reloading tools

        } else if( magazine_integral() && ammo_remaining() > 0 ) {
            return std::move( ammo_list[ 0 ] ); // adding to partially filled integral magazines

        } else if( has_flag( "RELOAD_AND_SHOOT" ) && u.has_item( *ammo_list[ 0 ].ammo ) ) {
            return std::move( ammo_list[ 0 ] ); // using bows etc and ammo is already in player possession
        }
    }

    uimenu menu;
    menu.text = string_format( _("Reload %s" ), tname().c_str() );
    menu.return_invalid = true;

    // Construct item names
    std::vector<std::string> names;
    std::transform( ammo_list.begin(), ammo_list.end(), std::back_inserter( names ), [&u]( const reload_option& e ) {
        if( e.ammo->is_magazine() && e.ammo->ammo_data() ) {
            //~ magazine with ammo (count)
            return string_format( _( "%s with %s (%d)" ), e.ammo->type_name().c_str(),
                                  e.ammo->ammo_data()->nname( e.ammo->ammo_remaining() ).c_str(), e.ammo->ammo_remaining() );

        } else if( e.ammo->is_ammo_container() && u.is_worn( *e.ammo ) ) {
            // worn ammo containers should be named by their contents with their location also updated below
            return e.ammo->contents[ 0 ].display_name();

        } else {
            return e.ammo->display_name();
        }
    } );

    // Get location descriptions
    std::vector<std::string> where;
    std::transform( ammo_list.begin(), ammo_list.end(), std::back_inserter( where ), [&u]( const reload_option& e ) {
        if( e.ammo->is_ammo_container() && u.is_worn( *e.ammo ) ) {
            return e.ammo->type_name();
        }
        return e.ammo.describe( &g->u );
    } );

    // Pads elements to match longest member and return length
    auto pad = []( std::vector<std::string>& vec, int n, int t ) -> int {
        for( const auto& e : vec ) {
            n = std::max( n, utf8_width( e, true ) + t );
        };
        for( auto& e : vec ) {
            e += std::string( n - utf8_width( e, true ), ' ' );
        }
        return n;
    };

    // Pad the first column including 4 trailing spaces
    int w = pad( names, utf8_width( menu.text, true ), 6 );
    menu.text.insert( 0, 2, ' ' ); // add space for UI hotkeys
    menu.text += std::string( w + 2 - utf8_width( menu.text, true ), ' ' );
    menu.w_width += w + 2;

    // Pad the location similarly (excludes leading "| " and trailing " ")
    w = pad( where, utf8_width( _( "| Location " ) ) - 3, 6 );
    menu.text += _("| Location " );
    menu.text += std::string( w + 3 - utf8_width( _( "| Location " ) ), ' ' );
    menu.w_width += w + 3;

    menu.text += _( "| Moves   " );
    menu.w_width += 10;

    // We only show ammo statistics for guns and magazines
    if( is_gun() || is_magazine() ) {
        menu.text += _( "| Damage  | Pierce  " );
        menu.w_width += 20;
    }

    menu.w_width += 6; // include space for borders

    // center dialog
    menu.w_x = std::max( ( TERMX / 2 ) - int( menu.w_width / 2 ) , 0 );
    menu.w_y = std::max( ( TERMY / 2 ) - int( (ammo_list.size() + 3 ) / 2 ) , 0 );

    itype_id last = uistate.lastreload[ ammo_type() ];

    for( auto i = 0; i != (int) ammo_list.size(); ++i ) {
        const item& ammo = ammo_list[ i ].ammo->is_ammo_container() ? ammo_list[ i ].ammo->contents[ 0 ] : *ammo_list[ i ].ammo;

        std::string row = string_format( "%s| %s | %-7d ", names[ i ].c_str(), where[ i ].c_str(), ammo_list[ i ].moves );

        if( is_gun() || is_magazine() ) {
            const itype *curammo = ammo.ammo_data(); // nullptr for empty magazines
            if( curammo ) {
                row += string_format( "| %-7d | %-7d", curammo->ammo->damage, curammo->ammo->pierce );
            } else {
                row += "|         |         ";
            }
        }

        char hotkey = -1;
        if( u.has_item( ammo ) ) {
            // if ammo in player possession and either it or any container has a valid invlet use this
            if( ammo.invlet ) {
                hotkey = ammo.invlet;
            } else {
                for( const auto obj : u.parents( ammo ) ) {
                    if( obj->invlet ) {
                        hotkey = obj->invlet;
                        break;
                    }
                }
            }
        }
        if( hotkey == -1 && last == ammo.typeId() ) {
            // if this is the first occurrence of the most recently used type of ammo and the hotkey
            // was not already set above then set it to the keypress that opened this prompt
            hotkey = inp_mngr.get_previously_pressed_key();
            last = std::string();
        }

        menu.addentry( i, true, hotkey, row );
    }

    menu.query();
    if( menu.ret < 0 || menu.ret >= ( int ) ammo_list.size() ) {
        u.add_msg_if_player( m_info, _( "Never mind." ) );
        return reload_option();
    }

    const item_location& sel = ammo_list[ menu.ret ].ammo;
    uistate.lastreload[ ammo_type() ] = sel->is_ammo_container() ? sel->contents[ 0 ].typeId() : sel->typeId();
    return std::move( ammo_list[ menu.ret ] );
}

// Helper to handle ejecting casings from guns that require them to be manually extracted.
static void eject_casings( player &p, item& target )
{
    int qty = target.get_var( "CASINGS", 0 );
    if( !target.has_flag( "RELOAD_EJECT" ) || target.ammo_casing() == "null" || qty <= 0 ) {
        return;
    }

    g->m.add_item_or_charges( p.pos(), item( target.ammo_casing(), calendar::turn, qty ) );
    target.erase_var( "CASINGS" );
}

bool item::reload( player &u, item_location loc, long qty )
{
    if( qty <= 0 ) {
        debugmsg( "Tried to reload zero or less charges" );
        return false;
    }
    item *ammo = loc.get_item();
    if( ammo == nullptr || ammo->is_null() ) {
        debugmsg( "Tried to reload using non-existent ammo" );
        return false;
    }

    item *container = nullptr;
    if ( ammo->is_ammo_container() ) {
        container = ammo;
        ammo = &ammo->contents[0];
    }

    // Chance to fail pulling an arrow at lower levels
    if( container && container->type->can_use( "QUIVER" ) ) {
        int archery = u.skillLevel( skill_id( "archery" ) );
        ///\EFFECT_ARCHERY increases reliability of pulling arrows from a quiver
        if( archery <= 2 && one_in( 10 ) ) {
            u.moves -= 30;
            u.add_msg_if_player( _( "You try to pull a %1$s from your %2$s, but fail!" ),
                                ammo->tname().c_str(), container->type_name().c_str() );
            return false;
        }
        u.add_msg_if_player( _( "You pull a %1$s from your %2$s and nock it." ),
                             ammo->tname().c_str(), container->type_name().c_str() );
    }

    // First determine what we are trying to reload
    item *obj = this;
    item *target = nullptr;

    // for holsters and ammo pouches try to reload any contained item
    if( type->can_use( "holster" ) && !contents.empty() ) {
        // @todo add moves penalty
        obj = &contents[ 0 ];
    }

    if( obj->is_gun() ) {
        // Firstly try reloading active gunmod, then gun itself, any other auxiliary gunmods and finally currently loaded magazine
        std::vector<item *> opts = { obj->gunmod_current(), obj };
        std::transform( obj->contents.begin(), obj->contents.end(), std::back_inserter( opts ), []( item& mod ) {
            return mod.is_auxiliary_gunmod() ? &mod : nullptr;
        });
        opts.push_back( obj->magazine_current() );

        for( auto e : opts ) {
            if( e != nullptr ) {
                if( e->magazine_integral() ) {
                    if( e->ammo_type() == ammo->ammo_type() &&
                        (!e->ammo_remaining() || e->ammo_current() == ammo->typeId()) &&
                        e->ammo_remaining() < e->ammo_capacity() ) {

                        qty = std::min( qty, e->has_flag( "RELOAD_ONE" ) ? 1 : e->ammo_capacity() - e->ammo_remaining() );
                        target = e;
                        break;
                    }
                } else if( e->magazine_compatible().count( ammo->typeId() ) ) {
                    target = e;
                    break;
                }
            }
        }
    } else if( obj->is_tool() || obj->is_magazine() ) {
        qty = std::min( qty, obj->ammo_capacity() - obj->ammo_remaining() );
        if( obj->ammo_type() == ammo->ammo_type() && qty > 0 ) {
            target = obj;
        }
    }

    // If we found a suitable target, try and reload it
    if ( target ) {

        eject_casings( u, *target );

        if( target->is_magazine() ) {
            qty = std::min( qty, ammo->charges );
            target->contents.emplace_back( *ammo );
            target->contents.back().charges = qty;
            ammo->charges -= qty;

        } else if ( !target->magazine_integral() ) {
            // if we already have a magazine loaded prompt to eject it
            if( target->magazine_current() ) {
                std::string prompt = string_format( _( "Eject %s from %s?" ), ammo->tname().c_str(), target->tname().c_str() );
                if( !u.dispose_item( *target->magazine_current(), prompt ) ) {
                    return false;
                }
            }

            target->contents.emplace_back( *ammo );
            loc.remove_item();

        } else {
            target->set_curammo( *ammo );

            if( ammo_type() == "plutonium" ) {
                // always consume at least one cell but never more than actually available
                auto cells = std::min( qty / PLUTONIUM_CHARGES + ( qty % PLUTONIUM_CHARGES != 0 ), ammo->charges );
                ammo->charges -= cells;
                // any excess is wasted rather than overfilling the target
                target->charges += std::min( cells * PLUTONIUM_CHARGES, qty );
            } else {
                qty = std::min( qty, ammo->charges );
                ammo->charges   -= qty;
                target->charges += qty;
            }
        }

        if( ammo->charges == 0 ) {
            if( container != nullptr ) {
                container->contents.erase(container->contents.begin());
                u.inv.restack(&u); // emptied containers do not stack with non-empty ones
            } else {
                loc.remove_item();
            }
        }
        return true;
    }
    return false;
}

bool item::burn(int amount)
{
    if( amount < 0 ) {
        return false;
    }

    if( !count_by_charges() ) {
        burnt += amount;
        return burnt >= volume() * 3;
    }

    amount *= rng( type->stack_size / 2, type->stack_size );
    if( charges <= amount ) {
        return true;
    }

    charges -= amount;
    return false;
}

bool item::flammable() const
{
    int flammability = 0;
    for( auto mat : made_of_types() ) {
        flammability += mat->fire_resist();
    }

    if( flammability == 0 ) {
        return true;
    }

    if( made_of("nomex") ) {
        return false;
    }

    if( made_of("paper") || made_of("powder") || made_of("plastic") ) {
        return true;
    }

    int vol = volume();
    if( ( made_of( "wood" ) || made_of( "veggy" ) ) && ( burnt < 1 || vol <= 10 ) ) {
        return true;
    }

    if( ( made_of("cotton") || made_of("wool") ) && ( burnt / ( vol + 1 ) <= 1 ) ) {
        return true;
    }

    return false;
}

std::ostream & operator<<(std::ostream & out, const item * it)
{
    out << "item(";
    if(!it)
    {
        out << "NULL)";
        return out;
    }
    out << it->tname() << ")";
    return out;
}

std::ostream & operator<<(std::ostream & out, const item & it)
{
    out << (&it);
    return out;
}


itype_id item::typeId() const
{
    if (!type) {
        return "null";
    }
    return type->id;
}

bool item::getlight(float & luminance, int & width, int & direction ) const
{
    luminance = 0;
    width = 0;
    direction = 0;
    if ( light.luminance > 0 ) {
        luminance = (float)light.luminance;
        if ( light.width > 0 ) { // width > 0 is a light arc
            width = light.width;
            direction = light.direction;
        }
        return true;
    } else {
        const int lumint = getlight_emit();
        if ( lumint > 0 ) {
            luminance = (float)lumint;
            return true;
        }
    }
    return false;
}

int item::getlight_emit() const
{
    float lumint = type->light_emission;

    if ( lumint == 0 ) {
        return 0;
    }
    if ( has_flag("CHARGEDIM") && is_tool() && !has_flag("USE_UPS")) {
        const auto tool = dynamic_cast<const it_tool *>(type);
        int maxcharge = tool->max_charges;
        // Falloff starts at 1/5 total charge and scales linearly from there to 0.
        if( maxcharge > 0 && charges < maxcharge / 5 ) {
            lumint *= (float)charges * 5.0 / (float)maxcharge;
        }
    }
    return lumint;
}

long item::get_remaining_capacity_for_liquid(const item &liquid) const
{
    if ( has_valid_capacity_for_liquid( liquid ) != L_ERR_NONE) {
        return 0;
    }

    if (liquid.is_ammo() && (is_tool() || is_gun())) {
        // for filling up chainsaws, jackhammers and flamethrowers
        long max = 0;
        if (is_tool()) {
            const auto tool = dynamic_cast<const it_tool *>(type);
            max = tool->max_charges;
        } else {
            max = type->gun->clip;
        }
        return max - charges;
    }

    const auto total_capacity = liquid.liquid_charges( type->container->contains );

    long remaining_capacity = total_capacity;
    if (!contents.empty()) {
        remaining_capacity -= contents[0].charges;
    }
    return remaining_capacity;
}

item::LIQUID_FILL_ERROR item::has_valid_capacity_for_liquid(const item &liquid) const
{
    if (liquid.is_ammo() && (is_tool() || is_gun())) {
        // for filling up chainsaws, jackhammers and flamethrowers
        ammotype ammo = "NULL";
        int max = 0;

        if (is_tool()) {
            const auto tool = dynamic_cast<const it_tool *>(type);
            ammo = tool->ammo_id;
            max = tool->max_charges;
        } else {
            ammo = type->gun->ammo;
            max = type->gun->clip;
        }

        ammotype liquid_type = liquid.ammo_type();

        if (ammo != liquid_type) {
            return L_ERR_NOT_CONTAINER;
        }

        if (max <= 0 || charges >= max) {
            return L_ERR_FULL;
        }

        if( charges > 0 && ammo_current() != liquid.type->id ) {
            return L_ERR_NO_MIX;
        }
    }

    if (!is_container()) {
        return L_ERR_NOT_CONTAINER;
    }

    if (contents.empty()) {
        if ( !type->container->watertight ) {
            return L_ERR_NOT_WATERTIGHT;
        } else if( !type->container->seals) {
            return L_ERR_NOT_SEALED;
        }
    } else { // Not empty
        if ( contents[0].type->id != liquid.type->id ) {
            return L_ERR_NO_MIX;
        }
    }

    if (!contents.empty()) {
        const auto total_capacity = liquid.liquid_charges( type->container->contains);
        if( (total_capacity - contents[0].charges) <= 0) {
            return L_ERR_FULL;
        }
    }
    return L_ERR_NONE;
}

int item::amount_of(const itype_id &it, bool used_as_tool) const
{
    int count = 0;
    // Check that type matches, and (if not used as tool), it
    // is not a pseudo item.
    if (type->id == it && (used_as_tool || !has_flag("PSEUDO"))) {
        if (contents.empty()) {
            // Only use empty container
            count++;
        }
    }
    for( auto &elem : contents ) {
        count += elem.amount_of( it, used_as_tool );
    }
    return count;
}

bool item::use_amount(const itype_id &it, long &quantity, std::list<item> &used)
{
    // First, check contents
    for( auto a = contents.begin(); a != contents.end() && quantity > 0; ) {
        if (a->use_amount(it, quantity, used)) {
            a = contents.erase(a);
        } else {
            ++a;
        }
    }
    // Now check the item itself
    if (type->id == it && quantity > 0 && contents.empty()) {
        used.push_back(*this);
        quantity--;
        return true;
    } else {
        return false;
    }
}

bool item::fill_with( item &liquid, std::string &err )
{
    LIQUID_FILL_ERROR lferr = has_valid_capacity_for_liquid( liquid );
    switch ( lferr ) {
        case L_ERR_NONE :
            break;
        case L_ERR_NO_MIX:
            err = string_format( _( "You can't mix loads in your %s." ), tname().c_str() );
            return false;
        case L_ERR_NOT_CONTAINER:
            err = string_format( _( "That %1$s won't hold %2$s." ), tname().c_str(), liquid.tname().c_str());
            return false;
        case L_ERR_NOT_WATERTIGHT:
            err = string_format( _( "That %s isn't water-tight." ), tname().c_str());
            return false;
        case L_ERR_NOT_SEALED:
            err = string_format( _( "You can't seal that %s!" ), tname().c_str());
            return false;
        case L_ERR_FULL:
            err = string_format( _( "Your %1$s can't hold any more %2$s." ), tname().c_str(), liquid.tname().c_str());
            return false;
        default:
            err = string_format( _( "Unimplemented liquid fill error '%s'." ),lferr);
            return false;
    }

    const long remaining_capacity = get_remaining_capacity_for_liquid( liquid );
    const long amount = std::min( remaining_capacity, liquid.charges );

    if( !is_container_empty() ) {
        contents[0].charges += amount;
    } else {
        item liquid_copy = liquid;
        liquid_copy.charges = amount;
        put_in( liquid_copy );
    }
    liquid.charges -= amount;

    return true;
}

long item::charges_of(const itype_id &it) const
{
    long count = 0;

    if (((type->id == it) || (is_tool() && (dynamic_cast<const it_tool *>(type))->subtype == it)) && contents.empty()) {
        // If we're specifically looking for a container, only say we have it if it's empty.
        if (charges < 0) {
            count++;
        } else {
            count += charges;
        }
    } else {
        for( const auto &elem : contents ) {
            count += elem.charges_of( it );
        }
    }
    return count;
}

bool item::use_charges(const itype_id &it, long &quantity, std::list<item> &used)
{
    // First, check contents
    for( auto a = contents.begin(); a != contents.end() && quantity > 0; ) {
        if (a->use_charges(it, quantity, used)) {
            a = contents.erase(a);
        } else {
            ++a;
        }
    }
    // Now check the item itself
    if( !((type->id == it) || (is_tool() && (dynamic_cast<const it_tool *>(type))->subtype == it)) ||
        quantity <= 0 || !contents.empty() ) {
        return false;
    }
    if (charges <= quantity) {
        used.push_back(*this);
        if (charges < 0) {
            quantity--;
        } else {
            quantity -= charges;
        }
        charges = 0;
        return destroyed_at_zero_charges();
    }
    used.push_back(*this);
    used.back().charges = quantity;
    charges -= quantity;
    quantity = 0;
    return false;
}

void item::set_snippet( const std::string &snippet_id )
{
    if( is_null() ) {
        return;
    }
    if( type->snippet_category.empty() ) {
        debugmsg("can not set description for item %s without snippet category", type->id.c_str() );
        return;
    }
    const int hash = SNIPPET.get_snippet_by_id( snippet_id );
    if( SNIPPET.get( hash ).empty() ) {
        debugmsg("snippet id %s is not contained in snippet category %s", snippet_id.c_str(), type->snippet_category.c_str() );
        return;
    }
    note = hash;
}

const item_category &item::get_category() const
{
    if(is_container() && !contents.empty()) {
        return contents[0].get_category();
    }
    if(type != 0) {
        if(type->category == 0) {
            // Category not set? Set it now.
            itype *t = const_cast<itype *>(type);
            t->category = item_controller->get_category(item_controller->calc_category(t));
        }
        return *type->category;
    }
    // null-item -> null-category
    static item_category null_category;
    return null_category;
}

bool item_matches_locator(const item &it, const itype_id &id, int)
{
    return it.typeId() == id;
}

bool item_matches_locator(const item &, int locator_pos, int item_pos)
{
    return item_pos == locator_pos;
}

bool item_matches_locator(const item &it, const item *other, int)
{
    return &it == other;
}

iteminfo::iteminfo(std::string Type, std::string Name, std::string Fmt,
                   double Value, bool _is_int, std::string Plus,
                   bool NewLine, bool LowerIsBetter, bool DrawName)
{
    sType = Type;
    sName = replace_colors(Name);
    sFmt = replace_colors(Fmt);
    is_int = _is_int;
    dValue = Value;
    std::stringstream convert;
    if (_is_int) {
        int dIn0i = int(Value);
        convert << dIn0i;
    } else {
        convert.precision(2);
        convert << std::fixed << Value;
    }
    sValue = convert.str();
    sPlus = Plus;
    bNewLine = NewLine;
    bLowerIsBetter = LowerIsBetter;
    bDrawName = DrawName;
}

void item::detonate( const tripoint &p ) const
{
    if( type == nullptr || type->explosion.power < 0 ) {
        return;
    }

<<<<<<< HEAD
    g->explosion( p, type->explosion.power, type->explosion.distance_factor,
                     type->explosion.shrapnel, type->explosion.fire );
=======
    g->explosion( p, type->explosion_on_fire_data.power, type->explosion_on_fire_data.distance_factor,
                     type->explosion_on_fire_data.fire, type->explosion_on_fire_data.shrapnel );
>>>>>>> 02abc247
}

bool item_ptr_compare_by_charges( const item *left, const item *right)
{
    if(left->contents.empty()) {
        return false;
    } else if( right->contents.empty()) {
        return true;
    } else {
        return right->contents[0].charges < left->contents[0].charges;
    }
}

bool item_compare_by_charges( const item& left, const item& right)
{
    return item_ptr_compare_by_charges( &left, &right);
}

//return value is number of arrows/bolts quivered
int item::quiver_store_arrow( item &arrow)
{
    if( arrow.charges <= 0 ) {
        return 0;
    }

    //item is valid quiver to store items in if it satisfies these conditions:
    // a) is a quiver
    // b) has some arrow already, but same type is ok
    // c) quiver isn't full

    if( !type->can_use( "QUIVER")) {
        return 0;
    }

    if( !contents.empty() && contents[0].type->id != arrow.type->id) {
        return 0;
    }

    long max_arrows = (long)max_charges_from_flag( "QUIVER");
    if( !contents.empty() && contents[0].charges >= max_arrows) {
        return 0;
    }

    // check ends, now store.
    if( contents.empty()) {
        item quivered_arrow( arrow);
        quivered_arrow.charges = std::min( max_arrows, arrow.charges);
        put_in( quivered_arrow);
        arrow.charges -= quivered_arrow.charges;
        return quivered_arrow.charges;
    } else {
        int quivered = std::min( max_arrows - contents[0].charges, arrow.charges);
        contents[0].charges += quivered;
        arrow.charges -= quivered;
        return quivered;
    }
}

//used to implement charges for items that aren't tools (e.g. quivers)
//flagName arg is the flag's name before the underscore and integer on the end
//e.g. for "QUIVER_20" flag, flagName = "QUIVER"
int item::max_charges_from_flag(std::string flagName)
{
    item* it = this;
    int maxCharges = 0;

    //loop through item's flags, looking for flag that matches flagName
    for( auto flag : it->type->item_tags ) {

        if(flag.substr(0, flagName.size()) == flagName ) {
            //get the substring of the flag starting w/ digit after underscore
            std::stringstream ss(flag.substr(flagName.size() + 1, flag.size()));

            //attempt to store that stringstream into maxCharges and error if there's a problem
            if(!(ss >> maxCharges)) {
                debugmsg("Error parsing %s_n tag (item::max_charges_from_flag)"), flagName.c_str();
                maxCharges = -1;
            }
            break;
        }
    }

    return maxCharges;
}

static const std::string USED_BY_IDS( "USED_BY_IDS" );
bool item::already_used_by_player(const player &p) const
{
    const auto it = item_vars.find( USED_BY_IDS );
    if( it == item_vars.end() ) {
        return false;
    }
    // USED_BY_IDS always starts *and* ends with a ';', the search string
    // ';<id>;' matches at most one part of USED_BY_IDS, and only when exactly that
    // id has been added.
    const std::string needle = string_format( ";%d;", p.getID() );
    return it->second.find( needle ) != std::string::npos;
}

void item::mark_as_used_by_player(const player &p)
{
    std::string &used_by_ids = item_vars[ USED_BY_IDS ];
    if( used_by_ids.empty() ) {
        // *always* start with a ';'
        used_by_ids = ";";
    }
    // and always end with a ';'
    used_by_ids += string_format( "%d;", p.getID() );
}

bool item::can_holster ( const item& obj, bool ignore ) const {
    if( !type->can_use("holster") ) {
        return false; // item is not a holster
    }

    auto ptr = dynamic_cast<const holster_actor *>(type->get_use("holster")->get_actor_ptr());
    if( !ptr->can_holster(obj) ) {
        return false; // item is not a suitable holster for obj
    }

    if( !ignore && (int) contents.size() >= ptr->multi ) {
        return false; // item is already full
    }

    return true;
}

void item::unset_curammo()
{
    curammo = nullptr;
}

void item::set_curammo( const itype_id &type )
{
    if( type == "null" ) {
        unset_curammo();
        return;
    }
    const auto at = item_controller->find_template( type );
    if( !at->ammo ) {
        // Much code expects curammo to be a valid ammo, or null, make sure this assumption
        // is correct
        debugmsg( "Tried to set non-ammo type %s as curammo of %s", type.c_str(), tname().c_str() );
        return;
    }
    curammo = at;
}

void item::set_curammo( const item &ammo )
{
    if( ammo.is_null() ) {
        unset_curammo();
        return;
    }
    const auto at = ammo.type;
    if( !at->ammo ) {
        debugmsg( "Tried to set non-ammo type %s as curammo of %s", ammo.type->id.c_str(),
                  tname().c_str() );
        return;
    }
    curammo = at;
}

std::string item::components_to_string() const
{
    typedef std::map<std::string, int> t_count_map;
    t_count_map counts;
    for( const auto &elem : components ) {
        const std::string name = elem.display_name();
        counts[name]++;
    }
    std::ostringstream buffer;
    for(t_count_map::const_iterator a = counts.begin(); a != counts.end(); ++a) {
        if (a != counts.begin()) {
            buffer << _(", ");
        }
        if (a->second != 1) {
            buffer << string_format(_("%d x %s"), a->second, a->first.c_str());
        } else {
            buffer << a->first;
        }
    }
    return buffer.str();
}

bool item::needs_processing() const
{
    return active || has_flag("RADIO_ACTIVATION") ||
           ( is_container() && !contents.empty() && contents[0].needs_processing() ) ||
           is_artifact();
}

int item::processing_speed() const
{
    if( is_food() && !( item_tags.count("HOT") || item_tags.count("COLD") ) ) {
        // Hot and cold food need turn-by-turn updates.
        // If they ever become a performance problem, update process_food to handle them occasionally.
        return 600;
    }
    if( is_corpse() ) {
        return 100;
    }
    // Unless otherwise indicated, update every turn.
    return 1;
}

bool item::process_food( player * /*carrier*/, const tripoint &pos )
{
    calc_rot( g->m.getabs( pos ) );
    if( item_tags.count( "HOT" ) > 0 ) {
        item_counter--;
        if( item_counter == 0 ) {
            item_tags.erase( "HOT" );
        }
    } else if( item_tags.count( "COLD" ) > 0 ) {
        item_counter--;
        if( item_counter == 0 ) {
            item_tags.erase( "COLD" );
        }
    }
    return false;
}

bool item::process_artifact( player *carrier, const tripoint & /*pos*/ )
{
    if( !is_artifact() ) {
        return false;
    }
    // Artifacts are currently only useful for the player character, the messages
    // don't consider npcs. Also they are not processed when laying on the ground.
    // TODO: change game::process_artifact to work with npcs,
    // TODO: consider moving game::process_artifact here.
    if( carrier == &g->u ) {
        g->process_artifact( this, carrier );
    }
    // Artifacts are never consumed
    return false;
}

bool item::process_corpse( player *carrier, const tripoint &pos )
{
    // some corpses rez over time
    if( corpse == nullptr ) {
        return false;
    }
    if( !ready_to_revive( pos ) ) {
        return false;
    }

    active = false;
    if( rng( 0, volume() ) > burnt && g->revive_corpse( pos, *this ) ) {
        if( carrier == nullptr ) {
            if( g->u.sees( pos ) ) {
                if( corpse->in_species( ROBOT ) ) {
                    add_msg( m_warning, _( "A nearby robot has repaired itself and stands up!" ) );
                } else {
                    add_msg( m_warning, _( "A nearby corpse rises and moves towards you!" ) );
                }
            }
        } else {
            //~ %s is corpse name
            carrier->add_memorial_log( pgettext( "memorial_male", "Had a %s revive while carrying it." ),
                                       pgettext( "memorial_female", "Had a %s revive while carrying it." ),
                                       tname().c_str() );
            if( corpse->in_species( ROBOT ) ) {
                carrier->add_msg_if_player( m_warning, _( "Oh dear god, a robot you're carrying has started moving!" ) );
            } else {
                carrier->add_msg_if_player( m_warning, _( "Oh dear god, a corpse you're carrying has started moving!" ) );
            }
        }
        // Destroy this corpse item
        return true;
    }

    return false;
}

bool item::process_litcig( player *carrier, const tripoint &pos )
{
    field_id smoke_type;
    if( has_flag( "TOBACCO" ) ) {
        smoke_type = fd_cigsmoke;
    } else {
        smoke_type = fd_weedsmoke;
    }
    // if carried by someone:
    if( carrier != nullptr ) {
        // only puff every other turn
        if( item_counter % 2 == 0 ) {
            int duration = 10;
            if( carrier->has_trait( "TOLERANCE" ) ) {
                duration = 5;
            } else if( carrier->has_trait( "LIGHTWEIGHT" ) ) {
                duration = 20;
            }
            carrier->add_msg_if_player( m_neutral, _( "You take a puff of your %s." ), tname().c_str() );
            if( has_flag( "TOBACCO" ) ) {
                carrier->add_effect( effect_cig, duration );
            } else {
                carrier->add_effect( effect_weed_high, duration / 2 );
            }
            g->m.add_field( tripoint( pos.x + rng( -1, 1 ), pos.y + rng( -1, 1 ), pos.z ), smoke_type, 2, 0 );
            carrier->moves -= 15;
        }

        if( ( carrier->has_effect( effect_shakes ) && one_in( 10 ) ) ||
            ( carrier->has_trait( "JITTERY" ) && one_in( 200 ) ) ) {
            carrier->add_msg_if_player( m_bad, _( "Your shaking hand causes you to drop your %s." ),
                                        tname().c_str() );
            g->m.add_item_or_charges( tripoint( pos.x + rng( -1, 1 ), pos.y + rng( -1, 1 ), pos.z ), *this, 2 );
            return true; // removes the item that has just been added to the map
        }
    } else {
        // If not carried by someone, but laying on the ground:
        // release some smoke every five ticks
        if( item_counter % 5 == 0 ) {
            g->m.add_field( tripoint( pos.x + rng( -2, 2 ), pos.y + rng( -2, 2 ), pos.z ), smoke_type, 1, 0 );
            // lit cigarette can start fires
            if( g->m.flammable_items_at( pos ) ||
                g->m.has_flag( "FLAMMABLE", pos ) ||
                g->m.has_flag( "FLAMMABLE_ASH", pos ) ) {
                g->m.add_field( pos, fd_fire, 1, 0 );
            }
        }
    }

    item_counter--;
    // cig dies out
    if( item_counter == 0 ) {
        if( carrier != nullptr ) {
            carrier->add_msg_if_player( m_neutral, _( "You finish your %s." ), tname().c_str() );
        }
        if( type->id == "cig_lit" ) {
            convert( "cig_butt" );
        } else if( type->id == "cigar_lit" ) {
            convert( "cigar_butt" );
        } else { // joint
            convert( "joint_roach" );
            if( carrier != nullptr ) {
                carrier->add_effect( effect_weed_high, 10 ); // one last puff
                g->m.add_field( tripoint( pos.x + rng( -1, 1 ), pos.y + rng( -1, 1 ), pos.z ), fd_weedsmoke, 2, 0 );
                weed_msg( carrier );
            }
        }
        active = false;
    }
    // Item remains
    return false;
}

bool item::process_cable( player *p, const tripoint &pos )
{
    if( get_var( "state" ) != "pay_out_cable" ) {
        return false;
    }

    int source_x = get_var( "source_x", 0 );
    int source_y = get_var( "source_y", 0 );
    int source_z = get_var( "source_z", 0 );
    tripoint source( source_x, source_y, source_z );

    tripoint relpos = g->m.getlocal( source );
    auto veh = g->m.veh_at( relpos );
    if( veh == nullptr || source_z != g->get_levz() ) {
        if( p != nullptr && p->has_item( *this ) ) {
            p->add_msg_if_player(m_bad, _("You notice the cable has come loose!"));
        }
        reset_cable(p);
        return false;
    }

    tripoint abspos = g->m.getabs( pos );

    int distance = rl_dist( abspos, source );
    int max_charges = type->maximum_charges();
    charges = max_charges - distance;

    if( charges < 1 ) {
        if( p != nullptr && p->has_item( *this ) ) {
            p->add_msg_if_player(m_bad, _("The over-extended cable breaks loose!"));
        }
        reset_cable(p);
    }

    return false;
}

void item::reset_cable( player* p )
{
    int max_charges = type->maximum_charges();

    set_var( "state", "attach_first" );
    active = false;
    charges = max_charges;

    if ( p != nullptr ) {
        p->add_msg_if_player(m_info, _("You reel in the cable."));
        p->moves -= charges * 10;
    }
}

bool item::process_wet( player * /*carrier*/, const tripoint & /*pos*/ )
{
    item_counter--;
    if( item_counter == 0 ) {
        const it_tool *tool = dynamic_cast<const it_tool *>( type );
        if( tool != nullptr && tool->revert_to != "null" ) {
            convert( tool->revert_to );
        }
        item_tags.erase( "WET" );
        active = false;
    }
    // Always return true so our caller will bail out instead of processing us as a tool.
    return true;
}

bool item::process_tool( player *carrier, const tripoint &pos )
{
    const auto tmp = dynamic_cast<const it_tool *>( type );
    long charges_used = 0;
    // Some tools (bombs) use charges as a countdown timer.
    if( tmp->turns_per_charge > 0 && int( calendar::turn ) % tmp->turns_per_charge == 0 ) {
        charges_used = 1;
    }
    if( charges_used > 0 ) {
        // UPS charges can only be taken from a player, it does not work
        // when the item is on the ground.
        if( carrier != nullptr && has_flag( "USE_UPS" ) ) {
            //With the new UPS system, we'll want to use any charges built up in the tool before pulling from the UPS
            if( charges > charges_used ) {
                charges -= charges_used;
                charges_used = 0;
            } else if( carrier->use_charges_if_avail( "UPS", charges_used ) ) {
                charges_used = 0;
            }
        } else if( charges > 0 ) {
            charges -= charges_used;
            charges_used = 0;
        }
    }
    // charges_used is 0 when the tool did not require charges at
    // this turn or the required charges have been consumed.
    // Otherwise the required charges are not available, shut the tool down.
    if( charges_used == 0 ) {
        // TODO: iuse functions should expect a nullptr as player, but many of them
        // don't and therefore will fail.
        tmp->tick( carrier != nullptr ? carrier : &g->u, this, pos );
        if( charges == -1 ) {
            // Signal that the item has destroyed itself.
            return true;
        }
    } else {
        if( carrier != nullptr && has_flag( "USE_UPS" ) && charges < charges_used ) {
            carrier->add_msg_if_player( m_info, _( "You need an UPS to run %s!" ), tname().c_str() );
        }
        // TODO: iuse functions should expect a nullptr as player, but many of them
        // don't and therefor will fail.
        tmp->invoke( carrier != nullptr ? carrier : &g->u, this, pos );
        if( tmp->revert_to == "null" ) {
            return true; // reverts to nothing -> destroy the item
        }
        deactivate( carrier );
    }
    // Keep the item
    return false;
}

bool item::is_charger_gun() const
{
    return has_flag( CHARGER_GUN_FLAG_NAME );
}

bool item::deactivate_charger_gun()
{
    if( !is_charger_gun() ) {
        return false;
    }
    charges = 0;
    active = false;
    return true;
}

bool item::activate_charger_gun( player &u )
{
    if( !is_charger_gun() ) {
        return false;
    }
    if( u.has_charges( "UPS", 1 ) ) {
        u.add_msg_if_player( m_info, _( "Your %s starts charging." ), tname().c_str() );
        charges = 0;
        poison = 0;
        set_curammo( CHARGER_GUN_AMMO_ID );
        active = true;
    } else {
        u.add_msg_if_player( m_info, _( "You need a powered UPS." ) );
    }
    return true;
}

bool item::update_charger_gun_ammo()
{
    if( !is_charger_gun() ) {
        return false;
    }
    if( ammo_current() != CHARGER_GUN_AMMO_ID ) {
        set_curammo( CHARGER_GUN_AMMO_ID );
    }
    const auto tmpammo = ammo_data()->ammo.get();

    long charges = ammo_remaining();
    tmpammo->damage = charges * charges;
    tmpammo->pierce = ( charges >= 4 ? ( charges - 3 ) * 2.5 : 0 );
    if( charges <= 4 ) {
        tmpammo->dispersion = 210 - charges * 30;
    } else {
        tmpammo->dispersion = charges * ( charges - 4 );
        tmpammo->dispersion = 15 * charges * ( charges - 4 );
    }
    tmpammo->recoil = tmpammo->dispersion * .8;
    tmpammo->ammo_effects.clear();
    if( charges == 8 ) {
        tmpammo->ammo_effects.insert( "EXPLOSIVE_BIG" );
    } else if( charges >= 7 ) {
        tmpammo->ammo_effects.insert( "EXPLOSIVE" );
    } else if( charges >= 6 ) {
        tmpammo->ammo_effects.insert( "EXPLOSIVE_SMALL" );
    }
    if( charges >= 5 ) {
        tmpammo->ammo_effects.insert( "FLAME" );
    } else if( charges >= 4 ) {
        tmpammo->ammo_effects.insert( "INCENDIARY" );
    }
    return true;
}

bool item::process_charger_gun( player *carrier, const tripoint &pos )
{
    if( carrier == nullptr || this != &carrier->weapon ) {
        // Either on the ground or in the inventory of the player, in both cases:
        // stop charging.
        deactivate_charger_gun();
        return false;
    }
    if( charges == 8 ) { // Maintaining charge takes less power.
        if( carrier->use_charges_if_avail( "UPS", 4 ) ) {
            poison++;
        } else {
            poison--;
        }
        if( poison >= 3  &&  one_in( 20 ) ) {   // 3 turns leeway, then it may discharge.
            //~ %s is weapon name
            carrier->add_memorial_log( pgettext( "memorial_male", "Accidental discharge of %s." ),
                                       pgettext( "memorial_female", "Accidental discharge of %s." ),
                                       tname().c_str() );
            carrier->add_msg_player_or_npc( m_bad, _( "Your %s discharges!" ), _( "<npcname>'s %s discharges!" ), tname().c_str() );
            tripoint target( pos.x + rng( -12, 12 ), pos.y + rng( -12, 12 ), pos.z );
            carrier->fire_gun( target );
        } else {
            carrier->add_msg_player_or_npc( m_warning, _( "Your %s beeps alarmingly." ), _( "<npcname>'s %s beeps alarmingly." ), tname().c_str() );
        }
    } else { // We're chargin it up!
        if( carrier->use_charges_if_avail( "UPS", 1 + charges ) ) {
            poison++;
        } else {
            poison--;
        }
        if( poison >= charges ) {
            charges++;
            poison = 0;
        }
    }
    if( poison < 0 ) {
        carrier->add_msg_if_player( m_neutral, _( "Your %s spins down." ), tname().c_str() );
        charges--;
        poison = charges - 1;
    }
    if( charges <= 0 ) {
        active = false;
    }
    return false;
}

bool item::process( player *carrier, const tripoint &pos, bool activate )
{
    const bool preserves = type->container && type->container->preserves;
    for( auto it = contents.begin(); it != contents.end(); ) {
        if( preserves ) {
            // Simulate that the item has already "rotten" up to last_rot_check, but as item::rot
            // is not changed, the item is still fresh.
            it->last_rot_check = calendar::turn;
        }
        if( it->process( carrier, pos, activate ) ) {
            it = contents.erase( it );
        } else {
            ++it;
        }
    }
    if( activate ) {
        return type->invoke( carrier != nullptr ? carrier : &g->u, this, pos );
    }
    // How this works: it checks what kind of processing has to be done
    // (e.g. for food, for drying towels, lit cigars), and if that matches,
    // call the processing function. If that function returns true, the item
    // has been destroyed by the processing, so no further processing has to be
    // done.
    // Otherwise processing continues. This allows items that are processed as
    // food and as litcig and as ...

    // Remaining stuff is only done for active items.
    if( !active ) {
        return false;
    }
    if( is_food() &&  process_food( carrier, pos ) ) {
        return true;
    }
    if( is_corpse() && process_corpse( carrier, pos ) ) {
        return true;
    }
    if( has_flag( "WET" ) && process_wet( carrier, pos ) ) {
        // Drying items are never destroyed, but we want to exit so they don't get processed as tools.
        return false;
    }
    if( has_flag( "LITCIG" ) && process_litcig( carrier, pos ) ) {
        return true;
    }
    if( has_flag( "CABLE_SPOOL" ) ) {
        // DO NOT process this as a tool! It really isn't!
        return process_cable(carrier, pos);
    }
    if( is_tool() && process_tool( carrier, pos ) ) {
        return true;
    }
    if( is_charger_gun() && process_charger_gun( carrier, pos ) ) {
        return true;
    }
    return false;
}

bool item::reduce_charges( long quantity )
{
    if( !count_by_charges() ) {
        debugmsg( "Tried to remove %s by charges, but item is not counted by charges", tname().c_str() );
        return false;
    }
    if( quantity > charges ) {
        debugmsg( "Charges: Tried to remove charges that do not exist, removing maximum available charges instead" );
    }
    if( charges <= quantity ) {
        return true;
    }
    charges -= quantity;
    return false;
}

bool item::has_effect_when_wielded( art_effect_passive effect ) const
{
    if( !type->artifact ) {
        return false;
    }
    auto &ew = type->artifact->effects_wielded;
    if( std::find( ew.begin(), ew.end(), effect ) != ew.end() ) {
        return true;
    }
    return false;
}

bool item::has_effect_when_worn( art_effect_passive effect ) const
{
    if( !type->artifact ) {
        return false;
    }
    auto &ew = type->artifact->effects_worn;
    if( std::find( ew.begin(), ew.end(), effect ) != ew.end() ) {
        return true;
    }
    return false;
}

bool item::has_effect_when_carried( art_effect_passive effect ) const
{
    if( !type->artifact ) {
        return false;
    }
    auto &ec = type->artifact->effects_carried;
    if( std::find( ec.begin(), ec.end(), effect ) != ec.end() ) {
        return true;
    }
    for( auto &i : contents ) {
        if( i.has_effect_when_carried( effect ) ) {
            return true;
        }
    }
    return false;
}

bool item::is_seed() const
{
    return type->seed.get() != nullptr;
}

int item::get_plant_epoch() const
{
    if( !type->seed ) {
        return 0;
    }
    // 91 days is the approximate length of a real world season
    // Growing times have been based around 91 rather than the default of 14 to give
    // more accuracy for longer season lengths
    // Note that it is converted based on the season_length option!
    // Also note that seed->grow is the time it takes from seeding to harvest, this is
    // divied by 3 to get the time it takes from one plant state to the next.
    return DAYS( type->seed->grow * calendar::season_length() / ( 91 * 3 ) );
}

std::string item::get_plant_name() const
{
    if( !type->seed ) {
        return std::string{};
    }
    return type->seed->plant_name;
}

bool item::is_dangerous() const
{
    // Note: doesn't handle the pipebomb or radio bombs
    // Consider flagging dangerous items with an explicit flag instead
    static const std::string explosion_string( "explosion" );
    if( type->can_use( explosion_string ) ) {
        return true;
    }

    return std::any_of( contents.begin(), contents.end(), []( const item &it ) {
        return it.is_dangerous();
    } );
}

bool item::is_reloadable() const
{
    if( !is_gun() && !is_tool() && !is_magazine() ) {
        return false;

    } else if( has_flag( "NO_RELOAD") || has_flag( "RELOAD_AND_SHOOT" ) ) {
        return false;

    } else if( ammo_type() == "NULL" ) {
        return false;
    }

    return true;
}

std::string item::type_name( unsigned int quantity ) const
{
    const auto iter = item_vars.find( "name" );
    if( corpse != nullptr && typeId() == "corpse" ) {
        if( name.empty() ) {
            return rmp_format( ngettext( "<item_name>%s corpse",
                                         "<item_name>%s corpses", quantity ),
                               corpse->nname().c_str() );
        } else {
            return rmp_format( ngettext( "<item_name>%s corpse of %s",
                                         "<item_name>%s corpses of %s", quantity ),
                               corpse->nname().c_str(), name.c_str() );
        }
    } else if( typeId() == "blood" ) {
        if( corpse == nullptr || corpse->id == NULL_ID ) {
            return rm_prefix( ngettext( "<item_name>human blood",
                                        "<item_name>human blood", quantity ) );
        } else {
            return rmp_format( ngettext( "<item_name>%s blood",
                                         "<item_name>%s blood",  quantity ),
                               corpse->nname().c_str() );
        }
    } else if( iter != item_vars.end() ) {
        return iter->second;
    } else {
        return type->nname( quantity );
    }
}

std::string item::nname( const itype_id &id, unsigned int quantity )
{
    const auto t = find_type( id );
    return t->nname( quantity );
}

bool item::count_by_charges( const itype_id &id )
{
    const auto t = find_type( id );
    return t->count_by_charges();
}

bool item::type_is_defined( const itype_id &id )
{
    return item_controller->has_template( id );
}

itype *item::find_type( const itype_id &type )
{
    return item_controller->find_template( type );
}

int item::get_gun_ups_drain() const
{
    int draincount = 0;
    if( type->gun ){
        draincount += type->gun->ups_charges;
        for( const auto mod : gunmods() ) {
            draincount += mod->type->gunmod->ups_charges;
        }
    }
    return draincount;
}

bool item::has_label() const
{
    return has_var( "item_label" );
}

std::string item::label( unsigned int quantity ) const
{
    if ( has_label() ) {
        return get_var( "item_label" );
    }

    return type_name( quantity );
}

item_category::item_category() : id(), name(), sort_rank( 0 )
{
}

item_category::item_category( const std::string &id_, const std::string &name_,
                              int sort_rank_ )
    : id( id_ ), name( name_ ), sort_rank( sort_rank_ )
{
}

bool item_category::operator<( const item_category &rhs ) const
{
    if( sort_rank != rhs.sort_rank ) {
        return sort_rank < rhs.sort_rank;
    }
    if( name != rhs.name ) {
        return name < rhs.name;
    }
    return id < rhs.id;
}

bool item_category::operator==( const item_category &rhs ) const
{
    return sort_rank == rhs.sort_rank && name == rhs.name && id == rhs.id;
}

bool item_category::operator!=( const item_category &rhs ) const
{
    return !( *this == rhs );
}<|MERGE_RESOLUTION|>--- conflicted
+++ resolved
@@ -5013,13 +5013,7 @@
         return;
     }
 
-<<<<<<< HEAD
-    g->explosion( p, type->explosion.power, type->explosion.distance_factor,
-                     type->explosion.shrapnel, type->explosion.fire );
-=======
-    g->explosion( p, type->explosion_on_fire_data.power, type->explosion_on_fire_data.distance_factor,
-                     type->explosion_on_fire_data.fire, type->explosion_on_fire_data.shrapnel );
->>>>>>> 02abc247
+    g->explosion( p, type->explosion );
 }
 
 bool item_ptr_compare_by_charges( const item *left, const item *right)
