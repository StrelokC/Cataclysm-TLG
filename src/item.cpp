#include "item.h"

#include "flag.h"
#include "string_formatter.h"
#include "advanced_inv.h"
#include "player.h"
#include "enums.h"
#include "item_category.h"
#include "damage.h"
#include "dispersion.h"
#include "output.h"
#include "skill.h"
#include "vitamin.h"
#include "bionics.h"
#include "bodypart.h"
#include "game.h"
#include "gun_mode.h"
#include "map.h"
#include "debug.h"
#include "cursesdef.h"
#include "text_snippets.h"
#include "vpart_position.h"
#include "material.h"
#include "item_factory.h"
#include "projectile.h"
#include "effect.h" // for weed_msg
#include "item_group.h"
#include "options.h"
#include "messages.h"
#include "artifact.h"
#include "itype.h"
#include "ammo.h"
#include "iuse_actor.h"
#include "compatibility.h"
#include "translations.h"
#include "crafting.h"
#include "recipe_dictionary.h"
#include "requirements.h"
#include "martialarts.h"
#include "npc.h"
#include "ui.h"
#include "vehicle.h"
#include "mtype.h"
#include "ranged.h"
#include "field.h"
#include "fire.h"
#include "weather.h"
#include "catacharset.h"
#include "cata_utility.h"
#include "input.h"
#include "fault.h"
#include "vehicle_selector.h"
#include "units.h"
#include "ret_val.h"
#include "iteminfo_query.h"
<<<<<<< HEAD
#include "game_constants.h"
=======
#include "iexamine.h"
>>>>>>> 08781294

#include <cmath> // floor
#include <sstream>
#include <algorithm>
#include <unordered_set>
#include <set>
#include <array>
#include <tuple>
#include <iterator>
#include <cassert>

static const std::string GUN_MODE_VAR_NAME( "item::mode" );

const skill_id skill_survival( "survival" );
const skill_id skill_melee( "melee" );
const skill_id skill_bashing( "bashing" );
const skill_id skill_cutting( "cutting" );
const skill_id skill_stabbing( "stabbing" );
const skill_id skill_unarmed( "unarmed" );
const skill_id skill_cooking( "cooking" );

const quality_id quality_jack( "JACK" );
const quality_id quality_lift( "LIFT" );

const species_id FISH( "FISH" );
const species_id BIRD( "BIRD" );
const species_id INSECT( "INSECT" );
const species_id ROBOT( "ROBOT" );

const efftype_id effect_cig( "cig" );
const efftype_id effect_shakes( "shakes" );
const efftype_id effect_sleep( "sleep" );
const efftype_id effect_weed_high( "weed_high" );

const material_id mat_leather( "leather" );
const material_id mat_kevlar( "kevlar" );

std::string const& rad_badge_color(int const rad)
{
    using pair_t = std::pair<int const, std::string const>;

    static std::array<pair_t, 6> const values = {{
        pair_t {  0, _("green") },
        pair_t { 30, _("blue")  },
        pair_t { 60, _("yellow")},
        pair_t {120, pgettext("color", "orange")},
        pair_t {240, _("red")   },
        pair_t {500, _("black") },
    }};

    for (auto const &i : values) {
        if (rad <= i.first) {
            return i.second;
        }
    }

    return values.back().second;
}

light_emission nolight = {0, 0, 0};

// Returns the default item type, used for the null item (default constructed),
// the returned pointer is always valid, it's never cleared by the @ref Item_factory.
static const itype *nullitem()
{
    static itype nullitem_m;
    return &nullitem_m;
}

item &null_item_reference()
{
    static item result{};
    // reset it, in case a previous caller has changed it
    result = item();
    return result;
}

const long item::INFINITE_CHARGES = std::numeric_limits<long>::max();

item::item() : bday( calendar::time_of_cataclysm )
{
    type = nullitem();
}

item::item( const itype *type, time_point turn, long qty ) : type( type ), bday( turn )
{
    corpse = typeId() == "corpse" ? &mtype_id::NULL_ID().obj() : nullptr;
    item_counter = type->countdown_interval;

    if( qty >= 0 ) {
        charges = qty;
    } else {
        if( type->tool && type->tool->rand_charges.size() > 1 ) {
            const auto charge_roll = rng( 1, type->tool->rand_charges.size() - 1 );
            charges = rng( type->tool->rand_charges[charge_roll - 1], type->tool->rand_charges[charge_roll] );
        } else {
            charges = type->charges_default();
        }
    }

    if( type->gun ) {
        for( const auto &mod : type->gun->built_in_mods ){
            emplace_back( mod, turn, qty ).item_tags.insert( "IRREMOVABLE" );
        }
        for( const auto &mod : type->gun->default_mods ) {
            emplace_back( mod, turn, qty );
        }

    } else if( type->magazine ) {
        if( type->magazine->count > 0 ) {
            emplace_back( type->magazine->default_ammo, calendar::turn, type->magazine->count );
        }

    } else if( type->comestible ) {
        active = true;

    } else if( type->tool ) {
        if( ammo_remaining() && ammo_type() ) {
            ammo_set( ammo_type()->default_ammotype(), ammo_remaining() );
        }
    }

    if( ( type->gun || type->tool ) && !magazine_integral() ) {
        set_var( "magazine_converted", true );
    }

    if( !type->snippet_category.empty() ) {
        note = SNIPPET.assign( type->snippet_category );
    }
}

item::item( const itype_id& id, time_point turn, long qty )
    : item( find_type( id ), turn, qty ) {}

item::item( const itype *type, time_point turn, default_charges_tag )
    : item( type, turn, type->charges_default() ) {}

item::item( const itype_id& id, time_point turn, default_charges_tag tag )
    : item( find_type( id ), turn, tag ) {}

item::item( const itype *type, time_point turn, solitary_tag )
    : item( type, turn, type->count_by_charges() ? 1 : -1 ) {}

item::item( const itype_id& id, time_point turn, solitary_tag tag )
    : item( find_type( id ), turn, tag ) {}

item item::make_corpse( const mtype_id& mt, time_point turn, const std::string &name )
{
    if( !mt.is_valid() ) {
        debugmsg( "tried to make a corpse with an invalid mtype id" );
    }

    item result( "corpse", turn );
    result.corpse = &mt.obj();

    result.active = result.corpse->has_flag( MF_REVIVES );
    if( result.active && one_in( 20 ) ) {
        result.item_tags.insert( "REVIVE_SPECIAL" );
    }

    // This is unconditional because the item constructor above sets result.name to
    // "human corpse".
    result.corpse_name = name;

    return result;
}

item& item::convert( const itype_id& new_type )
{
    type = find_type( new_type );
    return *this;
}

item& item::deactivate( const Character *ch, bool alert )
{
    if( !active ) {
        return *this; // no-op
    }

    if( is_tool() && type->tool->revert_to != "null" ) {
        if( ch && alert && !type->tool->revert_msg.empty() ) {
            ch->add_msg_if_player( m_info, _( type->tool->revert_msg.c_str() ), tname().c_str() );
        }
        convert( type->tool->revert_to );
        active = false;

    }
    return *this;
}

item& item::activate()
{
    if( active ) {
        return *this; // no-op
    }

    if( type->countdown_interval > 0 ) {
        item_counter = type->countdown_interval;
    }

    active = true;

    return *this;
}


item& item::ammo_set( const itype_id& ammo, long qty )
{
    if( qty < 0 ) {
        // completely fill an integral or existing magazine
        if( magazine_integral() || magazine_current() ) {
            qty = ammo_capacity();

        // else try to add a magazine using default ammo count property if set
        } else if( magazine_default() != "null" ) {
            item mag( magazine_default() );
            if( mag.type->magazine->count > 0 ) {
                qty = mag.type->magazine->count;
            } else {
                qty = item( magazine_default() ).ammo_capacity();
            }
        }
    }

    if( qty <= 0 ) {
        ammo_unset();
        return *this;
    }

    // handle reloadable tools and guns with no specific ammo type as special case
    if( ammo == "null" && !ammo_type() ) {
        if( ( is_tool() || is_gun() ) && magazine_integral() ) {
            curammo = nullptr;
            charges = std::min( qty, ammo_capacity() );
        }
        return *this;
    }

    // check ammo is valid for the item
    const itype *atype = item_controller->find_template( ammo );
    if( !atype->ammo || !atype->ammo->type.count( ammo_type() ) ) {
        debugmsg( "Tried to set invalid ammo of %s for %s", atype->nname( qty ).c_str(), tname().c_str() );
        return *this;
    }

    if( is_magazine() ) {
        ammo_unset();
        emplace_back( ammo, calendar::turn, std::min( qty, ammo_capacity() ) );
        if( has_flag( "NO_UNLOAD" ) ) {
            contents.back().item_tags.insert( "NO_DROP" );
            contents.back().item_tags.insert( "IRREMOVABLE" );
        }

    } else if( magazine_integral() ) {
        curammo = atype;
        charges = std::min( qty, ammo_capacity() );

    } else {
        if( !magazine_current() ) {
            const itype *mag = find_type( magazine_default() );
            if( !mag->magazine ) {
                debugmsg( "Tried to set ammo of %s without suitable magazine for %s",
                          atype->nname( qty ).c_str(), tname().c_str() );
                return *this;
            }

            // if default magazine too small fetch instead closest available match
            if( mag->magazine->capacity < qty ) {
                // as above call to magazine_default successful can infer minimum one option exists
                auto iter = type->magazines.find( ammo_type() );
                std::vector<itype_id> opts( iter->second.begin(), iter->second.end() );
                std::sort( opts.begin(), opts.end(), []( const itype_id &lhs, const itype_id &rhs ) {
                    return find_type( lhs )->magazine->capacity < find_type( rhs )->magazine->capacity;
                } );
                mag = find_type( opts.back() );
                for( const auto &e : opts ) {
                    if( find_type( e )->magazine->capacity >= qty ) {
                        mag = find_type( e );
                        break;
                    }
                }
            }
            emplace_back( mag );
        }
        magazine_current()->ammo_set( ammo, qty );
    }

    return *this;
}

item& item::ammo_unset()
{
    if( !is_tool() && !is_gun() && !is_magazine() ) {
        ; // do nothing

    } else if( is_magazine() ) {
        contents.clear();

    } else if( magazine_integral() ) {
        curammo = nullptr;
        charges = 0;

    } else if( magazine_current() ) {
        magazine_current()->ammo_unset();
    }

    return *this;
}

int item::damage() const
{
    int ret = fast_floor( damage_ );
    if (ret == 0 && damage_ > 0) {
        ++ret;
    }
    return ret;
}

item& item::set_damage( double qty )
{
    damage_ = std::max( std::min( qty, double( max_damage() ) ), double( min_damage() ) );
    return *this;
}

item item::split( long qty )
{
    if( !count_by_charges() || qty <= 0 || qty >= charges ) {
        return item();
    }
    item res = *this;
    res.charges = qty;
    charges -= qty;
    return res;
}

bool item::is_null() const
{
    static const std::string s_null("null"); // used a lot, no need to repeat
    // Actually, type should never by null at all.
    return (type == nullptr || type == nullitem() || typeId() == s_null);
}

bool item::is_unarmed_weapon() const
{
    return has_flag( "UNARMED_WEAPON" ) || is_null();
}

bool item::covers( const body_part bp ) const
{
    return get_covered_body_parts().test( bp );
}

body_part_set item::get_covered_body_parts() const
{
    return get_covered_body_parts( get_side() );
}

body_part_set item::get_covered_body_parts( const side s ) const
{
    body_part_set res;

    if( is_gun() ) {
        // Currently only used for guns with the should strap mod, other guns might
        // go on another bodypart.
        res.set( bp_torso );
    }

    const auto armor = find_armor_data();
    if( armor == nullptr ) {
        return res;
    }

    res |= armor->covers;

    if( !armor->sided ) {
        return res; // Just ignore the side.
    }

    switch( s ) {
        case side::BOTH:
            break;

        case side::LEFT:
            res.reset(bp_arm_r);
            res.reset(bp_hand_r);
            res.reset(bp_leg_r);
            res.reset(bp_foot_r);
            break;

        case side::RIGHT:
            res.reset(bp_arm_l);
            res.reset(bp_hand_l);
            res.reset(bp_leg_l);
            res.reset(bp_foot_l);
            break;
    }

    return res;
}

bool item::is_sided() const {
    auto t = find_armor_data();
    return t ? t->sided : false;
}

side item::get_side() const {
    // MSVC complains if directly cast double to enum
    return static_cast<side>( static_cast<int>( get_var( "lateral", static_cast<int>( side::BOTH ) ) ) );
}

bool item::set_side (side s) {
    if( !is_sided() ) {
        return false;
    }

    if( s == side::BOTH ) {
        erase_var("lateral");
    } else {
        set_var("lateral", static_cast<int>( s ) );
    }

    return true;
}

bool item::swap_side()
{
    return set_side( opposite_side( get_side() ) );
}

bool item::is_worn_only_with( const item &it ) const
{
    return is_power_armor() && it.is_power_armor() && it.covers( bp_torso );
}

item item::in_its_container() const
{
    return in_container( type->default_container );
}

item item::in_container( const itype_id &cont ) const
{
    if( cont != "null" ) {
        item ret( cont, birthday() );
        ret.contents.push_back( *this );
        if( made_of( LIQUID ) && ret.is_container() ) {
            // Note: we can't use any of the normal container functions as they check the
            // container being suitable (seals, watertight etc.)
            ret.contents.back().charges = charges_per_volume( ret.get_container_capacity() );
        }

        ret.invlet = invlet;
        return ret;
    } else {
        return *this;
    }
}

long item::charges_per_volume( const units::volume &vol ) const
{
    if( type->volume == 0 ) {
        return INFINITE_CHARGES; // TODO: items should not have 0 volume at all!
    }
    return count_by_charges() ? vol / type->volume : vol / volume();
}

bool item::stacks_with( const item &rhs ) const
{
    if( type != rhs.type ) {
        return false;
    }
    if ( ammo_type() == "money" && charges != 0 && rhs.charges != 0) {
        // Dealing with nonempty cash cards
        return true;
    }
    // This function is also used to test whether items counted by charges should be merged, for that
    // check the, the charges must be ignored. In all other cases (tools/guns), the charges are important.
    if( !count_by_charges() && charges != rhs.charges ) {
        return false;
    }
    if( damage_ != rhs.damage_ ) {
        return false;
    }
    if( burnt != rhs.burnt ) {
        return false;
    }
    if( active != rhs.active ) {
        return false;
    }
    if( item_tags != rhs.item_tags ) {
        return false;
    }
    if( faults != rhs.faults ) {
        return false;
    }
    if( techniques != rhs.techniques ) {
        return false;
    }
    if( item_vars != rhs.item_vars ) {
        return false;
    }
    if( goes_bad() ) {
        // If this goes bad, the other item should go bad, too. It only depends on the item type.
        if( bday != rhs.bday ) {
            return false;
        }
        // Because spoiling items are only processed every processing_speed()-th turn
        // the rotting value becomes slightly different for items that have
        // been created at the same time and place and with the same initial rot.
        if( std::abs( to_turns<int>( rot - rhs.rot ) ) > processing_speed() ) {
            return false;
        } else if( rotten() != rhs.rotten() ) {
            // just to be save that rotten and unrotten food is *never* stacked.
            return false;
        }
    }
    if( ( corpse == nullptr && rhs.corpse != nullptr ) ||
        ( corpse != nullptr && rhs.corpse == nullptr ) ) {
        return false;
    }
    if( corpse != nullptr && rhs.corpse != nullptr && corpse->id != rhs.corpse->id ) {
        return false;
    }
    if( contents.size() != rhs.contents.size() ) {
        return false;
    }
    return std::equal( contents.begin(), contents.end(), rhs.contents.begin(), []( const item& a, const item& b ) {
        return a.charges == b.charges && a.stacks_with( b );
    } );
}

bool item::merge_charges( const item &rhs )
{
    if( !count_by_charges() || !stacks_with( rhs ) ) {
        return false;
    }
    // Prevent overflow when either item has "near infinite" charges.
    if( charges >= INFINITE_CHARGES / 2 || rhs.charges >= INFINITE_CHARGES / 2 ) {
        charges = INFINITE_CHARGES;
        return true;
    }
    // We'll just hope that the item counter represents the same thing for both items
    if( item_counter > 0 || rhs.item_counter > 0 ) {
        item_counter = ( static_cast<double>( item_counter ) * charges + static_cast<double>( rhs.item_counter ) * rhs.charges ) / ( charges + rhs.charges );
    }
    charges += rhs.charges;
    return true;
}

void item::put_in(item payload)
{
    contents.push_back(payload);
}

void item::set_var( const std::string &name, const int value )
{
    std::ostringstream tmpstream;
    tmpstream.imbue( std::locale::classic() );
    tmpstream << value;
    item_vars[name] = tmpstream.str();
}

void item::set_var( const std::string &name, const long value )
{
    std::ostringstream tmpstream;
    tmpstream.imbue( std::locale::classic() );
    tmpstream << value;
    item_vars[name] = tmpstream.str();
}

void item::set_var( const std::string &name, const double value )
{
    item_vars[name] = string_format( "%f", value );
}

double item::get_var( const std::string &name, const double default_value ) const
{
    const auto it = item_vars.find( name );
    if( it == item_vars.end() ) {
        return default_value;
    }
    return atof( it->second.c_str() );
}

void item::set_var( const std::string &name, const std::string &value )
{
    item_vars[name] = value;
}

std::string item::get_var( const std::string &name, const std::string &default_value ) const
{
    const auto it = item_vars.find( name );
    if( it == item_vars.end() ) {
        return default_value;
    }
    return it->second;
}

std::string item::get_var( const std::string &name ) const
{
    return get_var( name, "" );
}

bool item::has_var( const std::string &name ) const
{
    return item_vars.count( name ) > 0;
}

void item::erase_var( const std::string &name )
{
    item_vars.erase( name );
}

void item::clear_vars()
{
    item_vars.clear();
}

const char ivaresc = 001;

bool itag2ivar( std::string &item_tag, std::map<std::string, std::string> &item_vars )
{
    size_t pos = item_tag.find('=');
    if(item_tag.at(0) == ivaresc && pos != std::string::npos && pos >= 2 ) {
        std::string var_name;
        std::string val_decoded;
        int svarlen = 0;
        int svarsep = 0;
        svarsep = item_tag.find('=');
        svarlen = item_tag.size();
        val_decoded.clear();
        var_name = item_tag.substr(1, svarsep - 1); // will assume sanity here for now
        for(int s = svarsep + 1; s < svarlen; s++ ) { // cheap and temporary, AFAIK stringstream IFS = [\r\n\t ];
            if(item_tag[s] == ivaresc && s < svarlen - 2 ) {
                if ( item_tag[s + 1] == '0' && item_tag[s + 2] == 'A' ) {
                    s += 2;
                    val_decoded.append(1, '\n');
                } else if ( item_tag[s + 1] == '0' && item_tag[s + 2] == 'D' ) {
                    s += 2;
                    val_decoded.append(1, '\r');
                } else if ( item_tag[s + 1] == '0' && item_tag[s + 2] == '6' ) {
                    s += 2;
                    val_decoded.append(1, '\t');
                } else if ( item_tag[s + 1] == '2' && item_tag[s + 2] == '0' ) {
                    s += 2;
                    val_decoded.append(1, ' ');
                } else {
                    val_decoded.append(1, item_tag[s]); // hhrrrmmmmm should be passing \a?
                }
            } else {
                val_decoded.append(1, item_tag[s]);
            }
        }
        item_vars[var_name]=val_decoded;
        return true;
    } else {
        return false;
    }
}

// @todo Get rid of, handle multiple types gracefully
static int get_ranged_pierce( const common_ranged_data &ranged )
{
    if( ranged.damage.empty() ) {
        return 0;
    }
    return ranged.damage.damage_units.front().res_pen;
}

std::string item::info( bool showtext ) const
{
    std::vector<iteminfo> dummy;
    return info( showtext, dummy );
}

std::string item::info( bool showtext, std::vector<iteminfo> &iteminfo ) const {
    return info( showtext, iteminfo, 1 );
}

std::string item::info(bool showtext, std::vector<iteminfo> &iteminfo, int batch) const {
	return info( iteminfo, showtext ? &iteminfo_query::all : &iteminfo_query::notext, batch);
}

std::string item::info(std::vector<iteminfo> &info, const iteminfo_query *parts, int batch) const
{
    std::stringstream temp1;
    std::stringstream temp2;
    std::string space = "  ";
    const bool debug = g != nullptr && debug_mode;

	if (parts == nullptr)
		parts = &iteminfo_query::all;

    info.clear();

    auto insert_separation_line = [&]() {
        if( info.empty() || info.back().sName != "--" ) {
            info.push_back( iteminfo( "DESCRIPTION", "--" ) );
        }
    };

    if( !is_null() ) {
        if (parts->test(iteminfo_parts::BASE_CATEGORY) )
            info.push_back( iteminfo( "BASE", _( "Category: " ), "<header>" + get_category().name() + "</header>",
                                      -999, true, "", false ) );
        const int price_preapoc = price( false ) * batch;
        const int price_postapoc = price( true ) * batch;
        if (parts->test(iteminfo_parts::BASE_PRICE) )
            info.push_back( iteminfo( "BASE", space + _( "Price: " ), "<num>",
                                      ( double )price_preapoc / 100, false, "$", true, true ) );
        if( price_preapoc != price_postapoc && parts->test(iteminfo_parts::BASE_BARTER) ) {
            info.push_back( iteminfo( "BASE", space + _( "Barter value: " ), "<num>",
                            ( double )price_postapoc / 100, false, "$", true, true ) );
        }

        int converted_volume_scale = 0;
        const double converted_volume = round_up( convert_volume( volume().value(),
                                                                  &converted_volume_scale ) * batch, 2 );
        if (parts->test(iteminfo_parts::BASE_VOLUME) )
            info.push_back( iteminfo( "BASE", _( "<bold>Volume</bold>: " ),
                                      string_format( "<num> %s", volume_units_abbr() ),
                                      converted_volume, converted_volume_scale == 0,
                                      "", false, true ) );
        if (parts->test(iteminfo_parts::BASE_WEIGHT) )
            info.push_back( iteminfo( "BASE", space + _( "Weight: " ),
                                      string_format( "<num> %s", weight_units() ),
                                      convert_weight( weight() ) * batch, false, "", true, true ) );

        if( !type->rigid && parts->test(iteminfo_parts::BASE_RIGIDITY) ) {
            info.emplace_back( "BASE", _( "<bold>Rigid</bold>: " ), _( "No (contents increase volume)" ) );
        }

        int dmg_bash = damage_melee( DT_BASH );
        int dmg_cut  = damage_melee( DT_CUT );
        int dmg_stab = damage_melee( DT_STAB );
        if (parts->test(iteminfo_parts::BASE_DAMAGE) ) {
            if (dmg_bash) {
                info.emplace_back("BASE", _("Bash: "), "", dmg_bash, true, "", false);
            }
            if (dmg_cut) {
                info.emplace_back("BASE", (dmg_bash ? space : std::string()) + _("Cut: "),
                    "", dmg_cut, true, "", false);
            }
            if (dmg_stab) {
                info.emplace_back("BASE", ((dmg_bash || dmg_cut) ? space : std::string()) + _("Pierce: "),
                    "", dmg_stab, true, "", false);
            }
        }

        if( dmg_bash || dmg_cut || dmg_stab ) {
            if (parts->test(iteminfo_parts::BASE_TOHIT) )
                info.push_back( iteminfo( "BASE", space + _( "To-hit bonus: " ),
                                          ( ( type->m_to_hit > 0 ) ? "+" : "" ),
                                          type->m_to_hit, true, "" ) );

            if (parts->test(iteminfo_parts::BASE_MOVES) )
                info.push_back( iteminfo( "BASE", _( "Moves per attack: " ), "",
                                          attack_time(), true, "", true, true ) );
        }

        insert_separation_line();

        if (parts->test(iteminfo_parts::BASE_REQUIREMENTS) ) {
            // Display any minimal stat or skill requirements for the item
            std::vector<std::string> req;
            if (type->min_str > 0) {
                req.push_back(string_format("%s %d", _("strength"), type->min_str) );
            }
            if (type->min_dex > 0) {
                req.push_back(string_format("%s %d", _("dexterity"), type->min_dex) );
            }
            if (type->min_int > 0) {
                req.push_back(string_format("%s %d", _("intelligence"), type->min_int) );
            }
            if (type->min_per > 0) {
                req.push_back(string_format("%s %d", _("perception"), type->min_per) );
            }
            for (const auto &sk : type->min_skills) {
                req.push_back(string_format("%s %d", skill_id(sk.first)->name().c_str(), sk.second));
            }
            if (!req.empty()) {
                info.emplace_back("BASE", _("<bold>Minimum requirements:</bold>"));
                info.emplace_back("BASE", enumerate_as_string(req));
                insert_separation_line();
            }
        }

        const std::vector<const material_type*> mat_types = made_of_types();
        if( !mat_types.empty() && parts->test(iteminfo_parts::BASE_MATERIAL)) {
            const std::string material_list = enumerate_as_string( mat_types.begin(), mat_types.end(),
            []( const material_type *material ) {
                return string_format( "<stat>%s</stat>", _( material->name().c_str() ) );
            }, false );
            info.push_back( iteminfo( "BASE", string_format( _( "Material: %s" ), material_list.c_str() ) ) );
        }
        if( has_var( "contained_name" ) && parts->test(iteminfo_parts::BASE_CONTENTS)) {
            info.push_back( iteminfo( "BASE", string_format( _( "Contains: %s" ),
                                      get_var( "contained_name" ).c_str() ) ) );
        }
        if( count_by_charges() && !is_food() && parts->test(iteminfo_parts::BASE_AMOUNT)) {
            info.push_back( iteminfo( "BASE", _( "Amount: " ), "<num>", charges * batch, true, "", true, false, true ) );
        }
        if( debug == true && parts->test(iteminfo_parts::BASE_DEBUG)) {
            if( g != NULL ) {
                info.push_back( iteminfo( "BASE", _( "age: " ), "",
                                          to_hours<int>( age() ), true, "", true, true ) );

                const item *food = is_food_container() ? &contents.front() : this;
                if( food && food->goes_bad() ) {
                    info.push_back( iteminfo( "BASE", _( "bday rot: " ), "",
                                              to_turns<int>( food->age() ), true, "", true, true ) );
                    info.push_back( iteminfo( "BASE", _( "temp rot: " ), "",
                                              to_turns<int>( food->rot ), true, "", true, true ) );
                    info.push_back( iteminfo( "BASE", space + _( "max rot: " ), "",
                                              to_turns<int>( food->type->comestible->spoils ), true, "", true, true ) );
                    info.push_back( iteminfo( "BASE", space + _( "fridge: " ), "",
                                              to_turn<int>( food->fridge ), true, "", true, true ) );
                    info.push_back( iteminfo( "BASE", space + _( "freezer: " ), "",
                                              to_turn<int>( food->freezer ), true, "", true, true ) );
                    info.push_back( iteminfo( "BASE", _( "last rot: " ), "",
                                              to_turn<int>( food->last_rot_check ), true, "", true, true ) );
                }
                if( food->item_tags.count( "HOT" ) ) {
                    info.push_back( iteminfo( "BASE", _( "HOT: " ), "",
                                                food->item_counter, true, "", true, true ) );
                }
                if( food->item_tags.count( "COLD" ) ) {
                    info.push_back( iteminfo( "BASE", _( "COLD: " ), "",
                                                food->item_counter, true, "", true, true ) );
                }
                if( food->item_tags.count( "FROZEN" ) ) {
                    info.push_back( iteminfo( "BASE", _( "FROZEN: " ), "",
                                                food->item_counter, true, "", true, true ) );
                }                      
                    
            }
            info.push_back( iteminfo( "BASE", _( "burn: " ), "",  burnt, true, "", true, true ) );
        }
    }

    const item *food_item = nullptr;
    if( is_food() ) {
        food_item = this;
    } else if( is_food_container() ) {
        food_item = &contents.front();
    }
    if( food_item != nullptr) {
        if( g->u.nutrition_for( *food_item ) != 0 || food_item->type->comestible->quench != 0 ) {
            if (parts->test(iteminfo_parts::FOOD_NUTRITION))
                info.push_back( iteminfo( "FOOD", _( "<bold>Nutrition</bold>: " ), "", g->u.nutrition_for( *food_item ),
                                          true, "", false, true ) );
            if (parts->test(iteminfo_parts::FOOD_QUENCH))
                info.push_back( iteminfo( "FOOD", space + _( "Quench: " ), "", food_item->type->comestible->quench ) );
        }

        if( food_item->type->comestible->fun != 0 && parts->test(iteminfo_parts::FOOD_JOY)) {
            info.push_back( iteminfo( "FOOD", _( "Enjoyability: " ), "", g->u.fun_for( *food_item ).first ) );
        }

        if (parts->test(iteminfo_parts::FOOD_PORTIONS))
            info.push_back( iteminfo( "FOOD", _( "Portions: " ), "", abs( int( food_item->charges ) * batch ) ) );
        if( food_item->corpse != NULL && ( debug == true || ( g != NULL &&
                                           ( g->u.has_bionic( bionic_id( "bio_scent_vision" ) ) || g->u.has_trait( trait_id( "CARNIVORE" ) ) ||
                                             g->u.has_artifact_with( AEP_SUPER_CLAIRVOYANCE ) ) ) ) 
                                      && parts->test(iteminfo_parts::FOOD_SMELL) ) {
            info.push_back( iteminfo( "FOOD", _( "Smells like: " ) + food_item->corpse->nname() ) );
        }

        const auto vits = g->u.vitamins_from( *food_item );
        const std::string required_vits = enumerate_as_string( vits.begin(), vits.end(), []( const std::pair<vitamin_id, int> &v ) {
            return ( g->u.vitamin_rate( v.first ) > 0_turns && v.second != 0 ) // only display vitamins that we actually require
                ? string_format( "%s (%i%%)", v.first.obj().name().c_str(), int( v.second * g->u.vitamin_rate( v.first ) / 1_days * 100 ) )
                : std::string();
        } );
        if( !required_vits.empty() && parts->test(iteminfo_parts::FOOD_VITAMINS) ) {
            info.emplace_back( "FOOD", _( "Vitamins (RDA): " ), required_vits.c_str() );
        }

        if( food_item->has_flag( "CANNIBALISM" ) && parts->test(iteminfo_parts::FOOD_CANNIBALISM) ) {
            if( !g->u.has_trait_flag( "CANNIBAL" ) ) {
                info.emplace_back( "DESCRIPTION", _( "* This food contains <bad>human flesh</bad>." ) );
            } else {
                info.emplace_back( "DESCRIPTION", _( "* This food contains <good>human flesh</good>." ) );
            }
        }

        if( food_item->is_tainted() && parts->test(iteminfo_parts::FOOD_CANNIBALISM)) {
            info.emplace_back( "DESCRIPTION", _( "* This food is <bad>tainted</bad> and will poison you." ) );
        }

        ///\EFFECT_SURVIVAL >=3 allows detection of poisonous food
        if( food_item->has_flag( "HIDDEN_POISON" ) && g->u.get_skill_level( skill_survival ) >= 3 && parts->test(iteminfo_parts::FOOD_POISON)) {
            info.emplace_back( "DESCRIPTION", _( "* On closer inspection, this appears to be <bad>poisonous</bad>." ) );
        }

        ///\EFFECT_SURVIVAL >=5 allows detection of hallucinogenic food
        if( food_item->has_flag( "HIDDEN_HALLU" ) && g->u.get_skill_level( skill_survival ) >= 5 && parts->test(iteminfo_parts::FOOD_HALLUCINOGENIC)) {
            info.emplace_back( "DESCRIPTION", _( "* On closer inspection, this appears to be <neutral>hallucinogenic</neutral>." ) );
        }

        if( food_item->goes_bad() && parts->test(iteminfo_parts::FOOD_ROT) ) {
            const std::string rot_time = to_string_clipped( food_item->type->comestible->spoils );
            info.emplace_back( "DESCRIPTION",
                               string_format( _( "* This food is <neutral>perishable</neutral>, and takes <info>%s</info> to rot from full freshness, at room temperature." ),
                                              rot_time.c_str() ) );

            // Good cooks and survivalists can estimate food's age on fresh-to-rotten scale
            const double rot_progress = food_item->get_relative_rot();
            if( !food_item->rotten() && ( g->u.get_skill_level( skill_cooking ) >= 3 || g->u.get_skill_level( skill_survival ) >= 4 ) ) {
                if( food_item->is_fresh() ) {
                    info.emplace_back( "DESCRIPTION", _( "* This food looks as <good>fresh</good> as it can be." ) );
                } else if( rot_progress >= 0.1 && rot_progress < 0.3 ) {
                    info.emplace_back( "DESCRIPTION", _( "* This food looks <good>still quite fresh</good>. "
                                                         "It's far from becoming old." ) );
                } else if( rot_progress >= 0.3 && rot_progress < 0.5 ) {
                    info.emplace_back( "DESCRIPTION", _( "* This food looks like it is reaching its <neutral>midlife</neutral>. "
                                                         "It has some time ahead before spoiling." ) );
                } else if( rot_progress >= 0.5 && rot_progress < 0.7 ) {
                    info.emplace_back( "DESCRIPTION", _( "* This food looks like it has <neutral>passed its midlife</neutral>. "
                                                         "Edible, but will go old sooner rather then later." ) );
                } else if( rot_progress >= 0.7 && rot_progress <= 0.9 ) {
                    info.emplace_back( "DESCRIPTION", _( "* This food looks like it <bad>will be old soon</bad>. "
                                                         "It's now or never, if you plan to use it." ) );
                } else if( food_item->is_going_bad() ) {
                    info.emplace_back( "DESCRIPTION", _( "* This food looks <bad>old</bad>. "
                                                         "It's on a brink of becoming inedible." ) );
                }
            }
            if( food_item->has_flag( "NO_FREEZE" ) && !food_item->rotten() ) {
                info.emplace_back( "DESCRIPTION", _( "* Quality of this food suffers when it's <neutral>frozen.</neutral>." ) );
            }
            if( food_item->has_flag( "MUSHY" ) && !food_item->rotten() ) {
                info.emplace_back( "DESCRIPTION", _( "* It was frozen once and bacame <bad>mushy and tasteless</bad>." ) );
            }
            if( food_item->has_flag( "NO_PARASITES" ) && g->u.get_skill_level( skill_cooking ) >= 3 ) {
                info.emplace_back( "DESCRIPTION", _( "* It seems that deep freezing <good>killed all parasites</good>." ) );
            }
            if( food_item->rotten() ) {
                if( g->u.has_bionic( bionic_id( "bio_digestion" ) ) ) {
                    info.push_back( iteminfo( "DESCRIPTION",
                                              _( "This food has started to <neutral>rot</neutral>, but <info>your bionic digestion can tolerate it</info>." ) ) );
                } else if( g->u.has_trait( trait_id( "SAPROVORE" ) ) ) {
                    info.push_back( iteminfo( "DESCRIPTION",
                                              _( "This food has started to <neutral>rot</neutral>, but <info>you can tolerate it</info>." ) ) );
                } else {
                    info.push_back( iteminfo( "DESCRIPTION",
                                              _( "This food has started to <bad>rot</bad>.  <info>Eating</info> it would be a <bad>very bad idea</bad>." ) ) );
                }
            }
        }
    }

    if( is_magazine() && !has_flag( "NO_RELOAD" ) ) {

        if( parts->test(iteminfo_parts::MAGAZINE_CAPACITY) )
            info.emplace_back( "MAGAZINE", _( "Capacity: " ),
                               string_format( ngettext( "<num> round of %s", "<num> rounds of %s", ammo_capacity() ),
                                              ammo_type()->name().c_str() ), ammo_capacity(), true );

        if (parts->test(iteminfo_parts::MAGAZINE_RELOAD))
            info.emplace_back( "MAGAZINE", _( "Reload time: " ), _( "<num> per round" ),
                               type->magazine->reload_time, true, "", true, true );

        insert_separation_line();
    }

    if( !is_gun() ) {
        if( ammo_data() && parts->test(iteminfo_parts::AMMO_REMAINING_OR_TYPES)) {
            if( ammo_remaining() > 0) {
                info.emplace_back( "AMMO", _( "Ammunition: " ), ammo_data()->nname( ammo_remaining() ) );
            } else if( is_ammo() ) {
                info.emplace_back( "AMMO", _( "Types: " ),
                                   enumerate_as_string( type->ammo->type.begin(), type->ammo->type.end(),
                                                        []( const ammotype &e ) { return e->name(); }, false ) );
            }

            const auto& ammo = *ammo_data()->ammo;
            if( !ammo.damage.empty() ) {
                if (parts->test(iteminfo_parts::AMMO_DAMAGE_VALUE))
                    info.emplace_back( "AMMO", _( "<bold>Damage</bold>: " ), "", ammo.damage.total_damage(), true, "", false, false );
                if (parts->test(iteminfo_parts::AMMO_DAMAGE_AP))
                    info.emplace_back( "AMMO", space + _( "Armor-pierce: " ), "", get_ranged_pierce( ammo ), true, "", true, false );
                if (parts->test(iteminfo_parts::AMMO_DAMAGE_RANGE))
                    info.emplace_back( "AMMO", _( "Range: " ), "", ammo.range, true, "", false, false );
                if (parts->test(iteminfo_parts::AMMO_DAMAGE_DISPERSION))
                    info.emplace_back( "AMMO", space + _( "Dispersion: " ), "", ammo.dispersion, true, "", true, true );
                if (parts->test(iteminfo_parts::AMMO_DAMAGE_RECOIL))
                    info.emplace_back( "AMMO", _( "Recoil: " ), "", ammo.recoil, true, "", true, true );
             }

            std::vector<std::string> fx;
            if( ammo.ammo_effects.count( "RECYCLED" ) && parts->test(iteminfo_parts::AMMO_FX_RECYCLED) ) {
                fx.emplace_back( _( "This ammo has been <bad>hand-loaded</bad>" ) );
            }
            if( ammo.ammo_effects.count( "NEVER_MISFIRES" ) && parts->test(iteminfo_parts::AMMO_FX_CANTMISSFIRE) ) {
                fx.emplace_back( _( "This ammo <good>never misfires</good>" ) );
            }
            if( ammo.ammo_effects.count( "INCENDIARY" ) && parts->test(iteminfo_parts::AMMO_FX_INDENDIARY) ) {
                fx.emplace_back( _( "This ammo <neutral>starts fires</neutral>" ) );
            }
            if( !fx.empty() ) {
                insert_separation_line();
                for( const auto& e : fx ) {
                    info.emplace_back( "AMMO", e );
                }
            }
        }

    } else {
        const item *mod = this;
        const auto aux = gun_current_mode();
        // if we have an active auxiliary gunmod display stats for this instead
        if( aux && aux->is_gunmod() && aux->is_gun() && parts->test(iteminfo_parts::DESCRIPTION_AUX_GUNMOD_HEADER)) {
            mod = &*aux;
            info.emplace_back( "DESCRIPTION", string_format( _( "Stats of the active <info>gunmod (%s)</info> are shown." ),
                                                             mod->tname().c_str() ) );
        }

        // many statistics are dependent upon loaded ammo
        // if item is unloaded (or is RELOAD_AND_SHOOT) shows approximate stats using default ammo
        item *aprox = nullptr;
        item tmp;
        if( mod->ammo_required() && !mod->ammo_remaining() ) {
            tmp = *mod;
            tmp.ammo_set( tmp.ammo_default() );
            aprox = &tmp;
        }

        const islot_gun &gun = *mod->type->gun;
        const auto curammo = mod->ammo_data();

        bool has_ammo = curammo && mod->ammo_remaining();

        damage_instance ammo_dam = has_ammo ? curammo->ammo->damage : damage_instance();
        // @todo This doesn't cover multiple damage types
        int ammo_pierce     = has_ammo ? get_ranged_pierce( *curammo->ammo ) : 0;
        int ammo_range      = has_ammo ? curammo->ammo->range      : 0;
        int ammo_dispersion = has_ammo ? curammo->ammo->dispersion : 0;

        const Skill &skill = *mod->gun_skill();

        if (parts->test(iteminfo_parts::GUN_USEDSKILL))
            info.push_back( iteminfo( "GUN", _( "Skill used: " ), "<info>" + skill.name() + "</info>" ) );

        if( mod->magazine_integral() || mod->magazine_current() ) {
            if( mod->magazine_current() && parts->test(iteminfo_parts::GUN_MAGAZINE)) {
                info.emplace_back( "GUN", _( "Magazine: " ), string_format( "<stat>%s</stat>", mod->magazine_current()->tname().c_str() ) );
            }
            if( mod->ammo_capacity() && parts->test(iteminfo_parts::GUN_CAPACITY)) {
                info.emplace_back( "GUN", _( "<bold>Capacity:</bold> " ),
                                   string_format( ngettext( "<num> round of %s", "<num> rounds of %s", mod->ammo_capacity() ),
                                                  mod->ammo_type()->name().c_str() ), mod->ammo_capacity(), true );
            }
        } else if( parts->test( iteminfo_parts::GUN_TYPE ) ) {
            info.emplace_back( "GUN", _( "Type: " ), mod->ammo_type()->name() );
        }

        if( mod->ammo_data() && parts->test(iteminfo_parts::AMMO_REMAINING)) {
            info.emplace_back( "AMMO", _( "Ammunition: " ), string_format( "<stat>%s</stat>", mod->ammo_data()->nname( mod->ammo_remaining() ).c_str() ) );
        }

        if( mod->get_gun_ups_drain() && parts->test(iteminfo_parts::AMMO_UPSCOST)) {
            info.emplace_back( "AMMO", string_format( ngettext( "Uses <stat>%i</stat> charge of UPS per shot",
                                                                "Uses <stat>%i</stat> charges of UPS per shot", mod->get_gun_ups_drain() ),
                                                      mod->get_gun_ups_drain() ) );
        }

        insert_separation_line();

        int max_gun_range = mod->gun_range( &g->u );
        if( max_gun_range > 0 && parts->test(iteminfo_parts::GUN_MAX_RANGE)) {
            info.emplace_back( "GUN", space + _( "Maximum range: " ), "<num>", max_gun_range );
        }

        if (parts->test(iteminfo_parts::GUN_AIMING_STATS)) {
            info.emplace_back("GUN", _("Base aim speed: "), "<num>", g->u.aim_per_move(*mod, MAX_RECOIL), true, "", true, true);
            for (const aim_type& type : g->u.get_aim_types(*mod)) {
                // Nameless aim levels don't get an entry.
                if (type.name.empty()) {
                    continue;
                }
                info.emplace_back("GUN", _(type.name.c_str()));
                int max_dispersion = g->u.get_weapon_dispersion(*mod).max();
                int range = range_with_even_chance_of_good_hit(max_dispersion + type.threshold);
                info.emplace_back("GUN", _("Even chance of good hit at range: "),
                    _("<num>"), range);
                int aim_mv = g->u.gun_engagement_moves(*mod, type.threshold);
                info.emplace_back("GUN", _("Time to reach aim level: "), _("<num> seconds"),
                    TICKS_TO_SECONDS(aim_mv), false, "", true, true);
            }
        }

        if (parts->test(iteminfo_parts::GUN_DAMAGE))
            info.push_back( iteminfo( "GUN", _( "Damage: " ), "", mod->gun_damage( false ).total_damage(), true, "", false, false ) );

        if( has_ammo) {
            temp1.str( "" );
            temp1 << ( ammo_dam.total_damage() >= 0 ? "+" : "" );
            // ammo_damage and sum_of_damage don't need to translate.

            if (parts->test(iteminfo_parts::GUN_DAMAGE_LOADEDAMMO))
                info.push_back( iteminfo( "GUN", "ammo_damage", "",
                                          ammo_dam.total_damage(), true, temp1.str(), false, false, false ) );
            if (parts->test(iteminfo_parts::GUN_DAMAGE_TOTAL))
                info.push_back( iteminfo( "GUN", "sum_of_damage", _( " = <num>" ),
                                          mod->gun_damage( true ).total_damage(), true, "", false, false, false ) );
        }
        
        if (parts->test(iteminfo_parts::GUN_ARMORPIERCE))
            info.push_back( iteminfo( "GUN", space + _( "Armor-pierce: " ), "",
                                      get_ranged_pierce( gun ), true, "", !has_ammo, false ) );
        if( has_ammo ) {
            temp1.str( "" );
            temp1 << ( ammo_pierce >= 0 ? "+" : "" );
            // ammo_armor_pierce and sum_of_armor_pierce don't need to translate.
            if (parts->test(iteminfo_parts::GUN_ARMORPIERCE_LOADEDAMMO))
                info.push_back( iteminfo( "GUN", "ammo_armor_pierce", "",
                                          ammo_pierce, true, temp1.str(), false, false, false ) );
            if (parts->test(iteminfo_parts::GUN_ARMORPIERCE_TOTAL))
                info.push_back( iteminfo( "GUN", "sum_of_armor_pierce", _( " = <num>" ),
                                          get_ranged_pierce( gun ) + ammo_pierce, true, "", true, false, false ) );
        }

        
        if (parts->test(iteminfo_parts::GUN_DISPERSION))
            info.push_back( iteminfo( "GUN", _( "Dispersion: " ), "",
                                      mod->gun_dispersion( false, false ), true, "", !has_ammo, true ) );
        if( has_ammo ) {
            temp1.str( "" );
            temp1 << ( ammo_range >= 0 ? "+" : "" );
            // ammo_dispersion and sum_of_dispersion don't need to translate.
            if (parts->test(iteminfo_parts::GUN_DISPERSION_LOADEDAMMO))
                info.push_back( iteminfo( "GUN", "ammo_dispersion", "",
                                          ammo_dispersion, true, temp1.str(), false, true, false ) );
            if (parts->test(iteminfo_parts::GUN_DISPERSION_TOTAL))
                info.push_back( iteminfo( "GUN", "sum_of_dispersion", _( " = <num>" ),
                                          mod->gun_dispersion( true, false ), true, "", true, true, false ) );
        }

        // if effective sight dispersion differs from actual sight dispersion display both
        int act_disp = mod->sight_dispersion();
        int eff_disp = g->u.effective_dispersion( act_disp );
        int adj_disp = eff_disp - act_disp;

        if (parts->test(iteminfo_parts::GUN_DISPERSION_SIGHT)) {
            switch ( sgn(adj_disp) ) {
            case -1:
                info.emplace_back("GUN", _("Sight dispersion: "),
                                  string_format("%i-%i = <num>", act_disp, -adj_disp), eff_disp, true, "", true, true);
                break;
            case 1:
                info.emplace_back("GUN", _("Sight dispersion: "),
                                  string_format("%i+%i = <num>", act_disp, adj_disp), eff_disp, true, "", true, true);
                break;
            case 0:
                info.emplace_back("GUN", _("Sight dispersion: "), "", eff_disp, true, "", true, true);
                break;
            }
        }

        bool bipod = mod->has_flag( "BIPOD" );
        if( aprox ) {
            if( aprox->gun_recoil( g->u ) ) {
                if (parts->test(iteminfo_parts::GUN_RECOIL))
                    info.emplace_back( "GUN", _( "Approximate recoil: " ), "",
                                       aprox->gun_recoil( g->u ), true, "", !bipod, true );
                if( bipod && parts->test(iteminfo_parts::GUN_RECOIL_BIPOD)) {
                    info.emplace_back( "GUN", "bipod_recoil", _( " (with bipod <num>)" ),
                                       aprox->gun_recoil( g->u, true ), true, "", true, true, false );
                }
            }
        } else {
            if( mod->gun_recoil( g->u ) ) {
                if (parts->test(iteminfo_parts::GUN_RECOIL))
                    info.emplace_back( "GUN", _( "Effective recoil: " ), "",
                                       mod->gun_recoil( g->u ), true, "", !bipod, true );
                if( bipod && parts->test(iteminfo_parts::GUN_RECOIL_BIPOD)) {
                    info.emplace_back( "GUN", "bipod_recoil", _( " (with bipod <num>)" ),
                                       mod->gun_recoil( g->u, true ), true, "", true, true, false );
                }
            }
        }

        auto fire_modes = mod->gun_all_modes();
        if( std::any_of( fire_modes.begin(), fire_modes.end(),
            []( const std::pair<gun_mode_id, gun_mode>& e ) {
                return e.second.qty > 1 && !e.second.melee();
        } ) ) {
            info.emplace_back( "GUN", _( "Recommended strength (burst): "), "",
                               ceil( mod->type->weight / 333.0_gram ), true, "", true, true );
        }
        
        if (parts->test(iteminfo_parts::GUN_RELOAD_TIME))
            info.emplace_back( "GUN", _( "Reload time: " ),
                               has_flag( "RELOAD_ONE" ) ? _( "<num> seconds per round" ) : _( "<num> seconds" ),
                               int( gun.reload_time / 16.67 ), true, "", true, true );

        if (parts->test(iteminfo_parts::GUN_FIRE_MODES)) {
			std::vector<std::string> fm;
			for (const auto &e : fire_modes) {
				if (e.second.target == this && !e.second.melee()) {
					fm.emplace_back( string_format( "%s (%i)", e.second.name(), e.second.qty ) );
				}
			}
			if (!fm.empty()) {
				insert_separation_line();
				info.emplace_back( "GUN", _( "<bold>Fire modes:</bold> " ) + enumerate_as_string( fm ) );
			}
        }

        if( !magazine_integral() && parts->test(iteminfo_parts::GUN_ALLOWED_MAGAZINES)) {
            insert_separation_line();
            const auto compat = magazine_compatible();
            info.emplace_back( "DESCRIPTION", _( "<bold>Compatible magazines:</bold> " ) +
                enumerate_as_string( compat.begin(), compat.end(), []( const itype_id &id ) {
                    return item_controller->find_template( id )->nname( 1 );
            } ) );
        }

        if( !gun.valid_mod_locations.empty() && parts->test(iteminfo_parts::DESCRIPTION_GUN_MODS)) {
            insert_separation_line();

            temp1.str( "" );
            temp1 << _( "<bold>Mods:</bold> " );
            int iternum = 0;
            for( auto &elem : gun.valid_mod_locations ) {
                if( iternum != 0 ) {
                    temp1 << "; ";
                }
                const int free_slots = ( elem ).second - get_free_mod_locations( ( elem ).first );
                temp1 << "<bold>" << free_slots << "/" << ( elem ).second << "</bold> " << elem.first.name();
                bool first_mods = true;
                for( const auto mod : gunmods() ) {
                    if( mod->type->gunmod->location == ( elem ).first ) { // if mod for this location
                        if( first_mods ) {
                            temp1 << ": ";
                            first_mods = false;
                        } else {
                            temp1 << ", ";
                        }
                        temp1 << "<stat>" << mod->tname() << "</stat>";
                    }
                }
                iternum++;
            }
            temp1 << ".";
            info.push_back( iteminfo( "DESCRIPTION", temp1.str() ) );
        }

        if( mod->casings_count() && parts->test(iteminfo_parts::DESCRIPTION_GUN_CASINGS)) {
            insert_separation_line();
            std::string tmp = ngettext( "Contains <stat>%i</stat> casing",
                                        "Contains <stat>%i</stat> casings", mod->casings_count() );
            info.emplace_back( "DESCRIPTION", string_format( tmp, mod->casings_count() ) );
        }

    }
    if( is_gunmod() ) {
        const auto &mod = *type->gunmod;

        if( is_gun() && parts->test(iteminfo_parts::DESCRIPTION_GUNMOD)) {
            info.push_back( iteminfo( "DESCRIPTION",
                                      _( "This mod <info>must be attached to a gun</info>, it can not be fired separately." ) ) );
        }
        if( has_flag( "REACH_ATTACK" ) && parts->test(iteminfo_parts::DESCRIPTION_GUNMOD_REACH)) {
            info.push_back( iteminfo( "DESCRIPTION",
                                      _( "When attached to a gun, <good>allows</good> making <info>reach melee attacks</info> with it." ) ) );
        }
        if( mod.dispersion != 0 && parts->test(iteminfo_parts::GUNMOD_DISPERSION)) {
            info.push_back( iteminfo( "GUNMOD", _( "Dispersion modifier: " ), "",
                                      mod.dispersion, true, ( ( mod.dispersion > 0 ) ? "+" : "" ), true, true ) );
        }
        if( mod.sight_dispersion != -1 && parts->test(iteminfo_parts::GUNMOD_DISPERSION_SIGHT)) {
            info.push_back( iteminfo( "GUNMOD", _( "Sight dispersion: " ), "",
                                      mod.sight_dispersion, true, "", true, true ) );
        }
        if( mod.aim_speed >= 0 && parts->test(iteminfo_parts::GUNMOD_AIMSPEED)) {
            info.push_back( iteminfo( "GUNMOD", _( "Aim speed: " ), "",
                                      mod.aim_speed, true, "", true, true ) );
        }
        int total_damage = static_cast<int>( mod.damage.total_damage() );
        if( total_damage != 0 && parts->test(iteminfo_parts::GUNMOD_DAMAGE)) {
            info.push_back( iteminfo( "GUNMOD", _( "Damage: " ), "", total_damage, true,
                                      ( ( total_damage > 0 ) ? "+" : "" ) ) );
        }
        int pierce = get_ranged_pierce( mod );
        if( get_ranged_pierce( mod ) != 0 && parts->test(iteminfo_parts::GUNMOD_ARMORPIERCE)) {
            info.push_back( iteminfo( "GUNMOD", _( "Armor-pierce: " ), "", pierce, true,
                                      ( ( pierce > 0 ) ? "+" : "" ) ) );
        }
        if( mod.handling != 0 && parts->test(iteminfo_parts::GUNMOD_HANDLING)) {
            info.emplace_back( "GUNMOD", _( "Handling modifier: " ), mod.handling > 0 ? "+" : "", mod.handling, true );
        }
        if( type->mod->ammo_modifier && parts->test(iteminfo_parts::GUNMOD_AMMO)) {
            info.push_back( iteminfo( "GUNMOD",
                                      string_format( _( "Ammo: <stat>%s</stat>" ), type->mod->ammo_modifier->name().c_str() ) ) );
        }

        temp1.str( "" );
        temp1 << _( "Used on: " ) << enumerate_as_string( mod.usable.begin(), mod.usable.end(), []( const gun_type_type &used_on ) {
            return string_format( "<info>%s</info>", used_on.name().c_str() );
        } );

        temp2.str( "" );
        temp2 << _( "Location: " );
        temp2 << mod.location.name();

        if (parts->test(iteminfo_parts::GUNMOD_USEDON))
            info.push_back( iteminfo( "GUNMOD", temp1.str() ) );
        if (parts->test(iteminfo_parts::GUNMOD_LOCATION))
            info.push_back( iteminfo( "GUNMOD", temp2.str() ) );

    }
    if( is_armor() ) {

        if (parts->test(iteminfo_parts::ARMOR_BODYPARTS)) {
            temp1.str( "" );
            temp1 << _( "Covers: " );
            if( covers( bp_head ) ) {
                temp1 << _( "The <info>head</info>. " );
            }
            if( covers( bp_eyes ) ) {
                temp1 << _( "The <info>eyes</info>. " );
            }
            if( covers( bp_mouth ) ) {
                temp1 << _( "The <info>mouth</info>. " );
            }
            if( covers( bp_torso ) ) {
                temp1 << _( "The <info>torso</info>. " );
            }

            if( is_sided() && ( covers( bp_arm_l ) || covers( bp_arm_r ) ) ) {
                temp1 << _( "Either <info>arm</info>. " );
            } else if( covers( bp_arm_l ) && covers( bp_arm_r ) ) {
                temp1 << _( "The <info>arms</info>. " );
            } else if( covers( bp_arm_l ) ) {
                temp1 << _( "The <info>left arm</info>. " );
            } else if( covers( bp_arm_r ) ) {
                temp1 << _( "The <info>right arm</info>. " );
            }

            if( is_sided() && ( covers( bp_hand_l ) || covers( bp_hand_r ) ) ) {
                temp1 << _( "Either <info>hand</info>. " );
            } else if( covers( bp_hand_l ) && covers( bp_hand_r ) ) {
                temp1 << _( "The <info>hands</info>. " );
            } else if( covers( bp_hand_l ) ) {
                temp1 << _( "The <info>left hand</info>. " );
            } else if( covers( bp_hand_r ) ) {
                temp1 << _( "The <info>right hand</info>. " );
            }

            if( is_sided() && ( covers( bp_leg_l ) || covers( bp_leg_r ) ) ) {
                temp1 << _( "Either <info>leg</info>. " );
            } else if( covers( bp_leg_l ) && covers( bp_leg_r ) ) {
                temp1 << _( "The <info>legs</info>. " );
            } else if( covers( bp_leg_l ) ) {
                temp1 << _( "The <info>left leg</info>. " );
            } else if( covers( bp_leg_r ) ) {
                temp1 << _( "The <info>right leg</info>. " );
            }

            if( is_sided() && ( covers( bp_foot_l ) || covers( bp_foot_r ) ) ) {
                temp1 << _( "Either <info>foot</info>. " );
            } else if( covers( bp_foot_l ) && covers( bp_foot_r ) ) {
                temp1 << _( "The <info>feet</info>. " );
            } else if( covers( bp_foot_l ) ) {
                temp1 << _( "The <info>left foot</info>. " );
            } else if( covers( bp_foot_r ) ) {
                temp1 << _( "The <info>right foot</info>. " );
            }

            info.push_back(iteminfo("ARMOR", temp1.str()));
        }

        if (parts->test(iteminfo_parts::ARMOR_LAYER)) {
            temp1.str( "" );
            temp1 << _( "Layer: " );
            if( has_flag( "SKINTIGHT" ) ) {
                temp1 << _( "<stat>Close to skin</stat>. " );
            } else if( has_flag( "BELTED" ) ) {
                temp1 << _( "<stat>Strapped</stat>. " );
            } else if( has_flag( "OUTER" ) ) {
                temp1 << _( "<stat>Outer</stat>. " );
            } else if( has_flag( "WAIST" ) ) {
                temp1 << _( "<stat>Waist</stat>. " );
            } else {
                temp1 << _( "<stat>Normal</stat>. " );
            }

            info.push_back( iteminfo( "ARMOR", temp1.str() ) );
        }

        if (parts->test(iteminfo_parts::ARMOR_COVERAGE))
            info.push_back( iteminfo( "ARMOR", _( "Coverage: " ), "<num>%", get_coverage(), true, "", false ) );
        if (parts->test(iteminfo_parts::ARMOR_WARMTH))
            info.push_back( iteminfo( "ARMOR", space + _( "Warmth: " ), "", get_warmth() ) );

        insert_separation_line();

        if (parts->test(iteminfo_parts::ARMOR_ENCUMBRANCE)) {
            if (has_flag("FIT")) {
                info.push_back(iteminfo("ARMOR", _("<bold>Encumbrance</bold>: "),
                    _("<num> <info>(fits)</info>"),
                    get_encumber(), true, "", false, true));
            }
            else {
                info.push_back(iteminfo("ARMOR", _("<bold>Encumbrance</bold>: "), "",
                    get_encumber(), true, "", false, true));
            }
        }

        int converted_storage_scale = 0;
        const double converted_storage = round_up( convert_volume( get_storage().value(),
                                                                   &converted_storage_scale ), 2 );
        if (parts->test(iteminfo_parts::ARMOR_STORAGE))
            info.push_back( iteminfo( "ARMOR", space + _( "Storage: " ),
                                      string_format( "<num> %s", volume_units_abbr() ),
                                      converted_storage, converted_storage_scale == 0 ) );

        if (parts->test(iteminfo_parts::ARMOR_PROTECTION)) {
            info.push_back( iteminfo( "ARMOR", _( "Protection: Bash: " ), "", bash_resist(), true, "",
                                      false ) );
            info.push_back( iteminfo( "ARMOR", space + _( "Cut: " ), "", cut_resist(), true, "", false ) );
            info.push_back( iteminfo( "ARMOR", space + _( "Acid: " ), "", acid_resist(), true, "", true ) );
            info.push_back( iteminfo( "ARMOR", space + _( "Fire: " ), "", fire_resist(), true, "", true ) );
            info.push_back( iteminfo( "ARMOR", _( "Environmental protection: " ), "", get_env_resist() ) );
        }

    }
    if( is_book() ) {
        insert_separation_line();
        const auto &book = *type->book;
        // Some things about a book you CAN tell by it's cover.
        if( !book.skill && !type->can_use( "MA_MANUAL" ) && parts->test(iteminfo_parts::BOOK_SUMMARY)) {
            info.push_back( iteminfo( "BOOK", _( "Just for fun." ) ) );
        }
        if( type->can_use( "MA_MANUAL" ) && parts->test(iteminfo_parts::BOOK_SUMMARY)) {
            info.push_back( iteminfo( "BOOK", _( "Some sort of <info>martial arts training manual</info>." ) ) );
        }
        if( book.req == 0 && parts->test(iteminfo_parts::BOOK_REQUIREMENTS_BEGINNER)) {
            info.push_back( iteminfo( "BOOK", _( "It can be <info>understood by beginners</info>." ) ) );
        }
        if( g->u.has_identified( typeId() ) ) {
            if( book.skill ) {
                if( g->u.get_skill_level_object( book.skill ).can_train() && parts->test(iteminfo_parts::BOOK_SKILLRANGE_MAX) ) {
                    info.push_back( iteminfo( "BOOK", "",
                                              string_format( _( "Can bring your <info>%s skill to</info> <num>" ),
                                                      book.skill.obj().name().c_str() ), book.level ) );
                }

                if( book.req != 0 && parts->test(iteminfo_parts::BOOK_SKILLRANGE_MIN)) {
                    info.push_back( iteminfo( "BOOK", "",
                                              string_format( _( "<info>Requires %s level</info> <num> to understand." ),
                                                      book.skill.obj().name().c_str() ),
                                              book.req, true, "", true, true ) );
                }
            }

            if( book.intel != 0 && parts->test(iteminfo_parts::BOOK_REQUIREMENTS_INT)) {
                info.push_back( iteminfo( "BOOK", "",
                                          _( "Requires <info>intelligence of</info> <num> to easily read." ),
                                          book.intel, true, "", true, true ) );
            }
            if( g->u.book_fun_for( *this ) != 0 && parts->test(iteminfo_parts::BOOK_MORALECHANGE)) {
                info.push_back( iteminfo( "BOOK", "",
                                          _( "Reading this book affects your morale by <num>" ),
                                          g->u.book_fun_for( *this ), true, ( g->u.book_fun_for( *this ) > 0 ? "+" : "" ) ) );
            }
            if (parts->test(iteminfo_parts::BOOK_TIMEPERCHAPTER))
                info.push_back( iteminfo( "BOOK", "",
                                          ngettext( "A chapter of this book takes <num> <info>minute to read</info>.",
                                                    "A chapter of this book takes <num> <info>minutes to read</info>.",
                                                    book.time ),
                                          book.time, true, "", true, true ) );

            if( book.chapters > 0 && parts->test(iteminfo_parts::BOOK_NUMUNREADCHAPTERS)) {
                const int unread = get_remaining_chapters( g->u );
                info.push_back( iteminfo( "BOOK", "", ngettext( "This book has <num> <info>unread chapter</info>.",
                                          "This book has <num> <info>unread chapters</info>.",
                                          unread ),
                                          unread ) );
            }

            std::vector<std::string> recipe_list;
            for (auto const &elem : book.recipes) {
                const bool knows_it = g->u.knows_recipe(elem.recipe);
                // If the player knows it, they recognize it even if it's not clearly stated.
                if (elem.is_hidden() && !knows_it) {
                    continue;
                }
                if (knows_it) {
                    // In case the recipe is known, but has a different name in the book, use the
                    // real name to avoid confusing the player.
                    const std::string name = elem.recipe->result_name();
                    recipe_list.push_back("<bold>" + name + "</bold>");
                }
                else {
                    recipe_list.push_back("<dark>" + elem.name + "</dark>");
                }
            }

            if( !recipe_list.empty() && parts->test(iteminfo_parts::DESCRIPTION_BOOK_RECIPES)) {
                std::string recipe_line = string_format(
                                                ngettext( "This book contains %1$d crafting recipe: %2$s",
                                                        "This book contains %1$d crafting recipes: %2$s", recipe_list.size() ),
                                                recipe_list.size(), enumerate_as_string( recipe_list ).c_str() );

                insert_separation_line();
                info.push_back( iteminfo( "DESCRIPTION", recipe_line ) );
            }
            
            if (recipe_list.size() != book.recipes.size() && parts->test(iteminfo_parts::DESCRIPTION_BOOK_ADDITIONAL_RECIPES)) {
                info.push_back(iteminfo("DESCRIPTION",
                    _("It might help you figuring out some <good>more recipes</good>.")));
            }
            
        } else {
            if (parts->test(iteminfo_parts::BOOK_UNREAD))
                info.push_back( iteminfo( "BOOK",
                                          _( "You need to <info>read this book to see its contents</info>." ) ) );
        }

    }
    if( is_container() && parts->test(iteminfo_parts::CONTAINER_DETAILS)) {
        const auto &c = *type->container;

        temp1.str( "" );
        temp1 << _( "This container " );

        if( c.seals ) {
            temp1 << _( "can be <info>resealed</info>, " );
        }
        if( c.watertight ) {
            temp1 << _( "is <info>watertight</info>, " );
        }
        if( c.preserves ) {
            temp1 << _( "<good>preserves spoiling</good>, " );
        }

        temp1 << string_format( _( "can store <info>%s %s</info>." ),
                                format_volume( c.contains ).c_str(),
                                volume_units_long() );

        info.push_back( iteminfo( "CONTAINER", temp1.str() ) );
    }

    if( is_tool() ) {
        if( ammo_capacity() != 0 && parts->test(iteminfo_parts::TOOL_CHARGES)) {
            info.emplace_back( "TOOL", string_format( _( "<bold>Charges</bold>: %d" ), ammo_remaining() ) );
        }

        if( !magazine_integral() ) {
            if( magazine_current() && parts->test(iteminfo_parts::TOOL_MAGAZINE_CURRENT)) {
                info.emplace_back( "TOOL", _( "Magazine: " ), string_format( "<stat>%s</stat>", magazine_current()->tname().c_str() ) );
            }

            if (parts->test(iteminfo_parts::TOOL_MAGAZINE_COMPATIBLE)) {
                insert_separation_line();
                const auto compat = magazine_compatible();
                info.emplace_back( "TOOL", _( "<bold>Compatible magazines:</bold> " ),
                                   enumerate_as_string( compat.begin(), compat.end(), []( const itype_id &id ) {
                                        return item_controller->find_template( id )->nname( 1 );
                                   } ) );
                }
        } else if( ammo_capacity() != 0 && parts->test(iteminfo_parts::TOOL_CAPACITY)) {
            std::string tmp;
            if( ammo_type() ) {
                //~ "%s" is ammunition type. This types can't be plural.
                tmp = ngettext( "Maximum <num> charge of %s.", "Maximum <num> charges of %s.", ammo_capacity() );
                tmp = string_format( tmp, ammo_type()->name().c_str() );
            } else {
                tmp = ngettext( "Maximum <num> charge.", "Maximum <num> charges.", ammo_capacity() );
            }
            info.emplace_back( "TOOL", "", tmp, ammo_capacity() );
        }
    }

    if( !components.empty() && parts->test(iteminfo_parts::DESCRIPTION_COMPONENTS_MADEFROM)) {
        info.push_back( iteminfo( "DESCRIPTION", string_format( _( "Made from: %s" ),
                                  _( components_to_string().c_str() ) ) ) );
    } else {
        const auto &dis = recipe_dictionary::get_uncraft( typeId() );
        const auto &req = dis.disassembly_requirements();
        if( !req.is_empty() && parts->test(iteminfo_parts::DESCRIPTION_COMPONENTS_DISASSEMBLE)) {
            const auto components = req.get_components();
            const std::string components_list = enumerate_as_string( components.begin(), components.end(),
            []( const std::vector<item_comp> &comps ) {
                return comps.front().to_string();
            } );

            insert_separation_line();
            info.push_back( iteminfo( "DESCRIPTION",
                string_format( _( "Disassembling this item takes %s and might yield: %s." ),
                               to_string_approx( time_duration::from_turns( dis.time / 100 ) ), components_list.c_str() ) ) );
        }
    }

    auto name_quality = [&info]( const std::pair<quality_id,int>& q ) {
        std::string str;
        if( q.first == quality_jack || q.first == quality_lift ) {
            str = string_format( _( "Has level <info>%1$d %2$s</info> quality and is rated at <info>%3$d</info> %4$s" ),
                                 q.second, q.first.obj().name.c_str(), (int)convert_weight( q.second * TOOL_LIFT_FACTOR ),
                                 weight_units() );
        } else {
            str = string_format( _( "Has level <info>%1$d %2$s</info> quality." ),
                                 q.second, q.first.obj().name.c_str() );
        }
        info.emplace_back( "QUALITIES", "", str );
    };

    if (parts->test(iteminfo_parts::QUALITIES)) {
        for (const auto& q : type->qualities) {
            name_quality(q);
        }
    }

    if (parts->test(iteminfo_parts::QUALITIES_CONTAINED) &&
        std::any_of(contents.begin(), contents.end(), [](const item& e) { return !e.type->qualities.empty(); })) {

        info.emplace_back("QUALITIES", "", _("Contains items with qualities:"));

        for (const auto& e : contents) {
            for (const auto& q : e.type->qualities) {
                name_quality(q);
            }
        }
    }

    if(!is_null() ) {
        if (parts->test(iteminfo_parts::DESCRIPTION)) {
            insert_separation_line();
            const std::map<std::string, std::string>::const_iterator idescription =
                item_vars.find("description");
            if (!type->snippet_category.empty()) {
                // Just use the dynamic description
                info.push_back(iteminfo("DESCRIPTION", SNIPPET.get(note)));
            }
            else if (idescription != item_vars.end()) {
                info.push_back(iteminfo("DESCRIPTION", idescription->second));
            }
            else {
                info.push_back(iteminfo("DESCRIPTION", _(type->description.c_str())));
            }
        }
        auto all_techniques = type->techniques;
        all_techniques.insert( techniques.begin(), techniques.end() );
        if( !all_techniques.empty() && parts->test(iteminfo_parts::DESCRIPTION_TECHNIQUES)) {
            insert_separation_line();
            info.push_back( iteminfo( "DESCRIPTION", _( "<bold>Techniques when wielded</bold>: " ) +
            enumerate_as_string( all_techniques.begin(), all_techniques.end(), []( const matec_id &tid ) {
                return string_format( "<stat>%s:</stat> <info>%s</info>", _( tid.obj().name.c_str() ), _( tid.obj().description.c_str() ) );
            } ) ) );
        }

        if( !is_gunmod() && has_flag( "REACH_ATTACK" ) && parts->test(iteminfo_parts::DESCRIPTION_GUNMOD_ADDREACHATTACK)) {
            insert_separation_line();
            if( has_flag( "REACH3" ) ) {
                info.push_back( iteminfo( "DESCRIPTION",
                                          _( "* This item can be used to make <stat>long reach attacks</stat>." ) ) );
            } else {
                info.push_back( iteminfo( "DESCRIPTION",
                                          _( "* This item can be used to make <stat>reach attacks</stat>." ) ) );
            }
        }

        ///\EFFECT_MELEE >2 allows seeing melee damage stats on weapons
        if( debug_mode || ( g->u.get_skill_level( skill_melee ) > 2 && ( damage_melee( DT_BASH ) > 0 ||
                            damage_melee( DT_CUT ) > 0 || damage_melee( DT_STAB ) > 0 || type->m_to_hit > 0 ) ) ) {
            damage_instance non_crit;
            g->u.roll_all_damage( false, non_crit, true, *this );
            damage_instance crit;
            g->u.roll_all_damage( true, crit, true, *this );
            int attack_cost = g->u.attack_speed( *this );
            insert_separation_line();
            if (parts->test(iteminfo_parts::DESCRIPTION_MELEEDMG))
                info.push_back( iteminfo( "DESCRIPTION", string_format( _( "<bold>Average melee damage:</bold>" ) ) ) );
            if (parts->test(iteminfo_parts::DESCRIPTION_MELEEDMG_CRIT))                
                info.push_back( iteminfo( "DESCRIPTION",
                                          string_format( _( "Critical hit chance %d%% - %d%%" ),
                                                  int( g->u.crit_chance( 0, 100, *this ) * 100 ),
                                                  int( g->u.crit_chance( 100, 0, *this ) * 100 ) ) ) );
            if (parts->test(iteminfo_parts::DESCRIPTION_MELEEDMG_BASH))
                info.push_back( iteminfo( "DESCRIPTION",
                                          string_format( _( "%d bashing (%d on a critical hit)" ),
                                                  int( non_crit.type_damage( DT_BASH ) ),
                                                  int( crit.type_damage( DT_BASH ) ) ) ) );
            if( (non_crit.type_damage( DT_CUT ) > 0.0f || crit.type_damage( DT_CUT ) > 0.0f )
                && parts->test(iteminfo_parts::DESCRIPTION_MELEEDMG_CUT)) {
                info.push_back( iteminfo( "DESCRIPTION",
                                          string_format( _( "%d cutting (%d on a critical hit)" ),
                                                  int( non_crit.type_damage( DT_CUT ) ),
                                                  int( crit.type_damage( DT_CUT ) ) ) ) );
            }
            if( (non_crit.type_damage( DT_STAB ) > 0.0f || crit.type_damage( DT_STAB ) > 0.0f )
                && parts->test(iteminfo_parts::DESCRIPTION_MELEEDMG_PIERCE)) {
                info.push_back( iteminfo( "DESCRIPTION",
                                          string_format( _( "%d piercing (%d on a critical hit)" ),
                                                  int( non_crit.type_damage( DT_STAB ) ),
                                                  int( crit.type_damage( DT_STAB ) ) ) ) );
            }
            if (parts->test(iteminfo_parts::DESCRIPTION_MELEEDMG_MOVES))
                info.push_back( iteminfo( "DESCRIPTION",
                                          string_format( _( "%d moves per attack" ), attack_cost ) ) );
        }

        //lets display which martial arts styles character can use with this weapon
        if (parts->test(iteminfo_parts::DESCRIPTION_APPLICABLEMARTIALARTS)) {
            const auto &styles = g->u.ma_styles;
            const std::string valid_styles = enumerate_as_string(styles.begin(), styles.end(),
                [this](const matype_id &mid) {
                return mid.obj().has_weapon(typeId()) ? _( mid.obj().name.c_str() ) : std::string();
            });
            if (!valid_styles.empty()) {
                insert_separation_line();
                info.push_back(iteminfo("DESCRIPTION",
                    std::string(_("You know how to use this with these martial arts styles: ")) +
                    valid_styles));
            }

            for (const auto &method : type->use_methods) {
                insert_separation_line();
                method.second.dump_info(*this, info);
            }
        }

        if (parts->test(iteminfo_parts::DESCRIPTION_REPAIREDWITH)) {
            insert_separation_line();

            const auto &rep = repaired_with();

            if( !rep.empty() ) {
                info.emplace_back( "DESCRIPTION", _( "<bold>Repaired with</bold>: " ) +
                                   enumerate_as_string( rep.begin(), rep.end(), []( const itype_id &e ) {
                                       return item::find_type( e )->nname( 1 ); } ) );
                insert_separation_line();

            } else {
                info.emplace_back( "DESCRIPTION", _( "* This item is <bad>not repairable</bad>." ) );
            }
        }
        
        if (parts->test(iteminfo_parts::DESCRIPTION_CONDUCTIVITY)) {
            if( !conductive () ) {
                info.push_back( iteminfo( "BASE", string_format( _( "* This item <good>does not conduct</good> electricity." ) ) ) );
            } else if( has_flag( "CONDUCTIVE" ) ) {
                info.push_back( iteminfo( "BASE", string_format( _( "* This item effectively <bad>conducts</bad> electricity, as it has no guard." ) ) ) );
            } else {
                info.push_back( iteminfo( "BASE", string_format( _( "* This item <bad>conducts</bad> electricity." ) ) ) );
            }
        }

        bool anyFlags = ( *parts & iteminfo_query::anyflags ).any();
        if (anyFlags)
            insert_separation_line();

        if (parts->test(iteminfo_parts::DESCRIPTION_FLAGS)) {
            // concatenate base and acquired flags...
            std::vector<std::string> flags;
            std::set_union( type->item_tags.begin(), type->item_tags.end(),
                            item_tags.begin(), item_tags.end(),
                            std::back_inserter( flags ) );

            // ...and display those which have an info description
            for( const auto &e : flags ) {
                auto &f = json_flag::get( e );
                if( !f.info().empty() ) {
                    info.emplace_back( "DESCRIPTION", string_format( "* %s", _( f.info().c_str() ) ) );
                }
            }
}


        if( is_armor() ) {
            if( has_flag( "HELMET_COMPAT" ) && parts->test(iteminfo_parts::DESCRIPTION_FLAGS_HELMETCOMPAT)) {
                info.push_back( iteminfo( "DESCRIPTION",
                                          _( "* This item can be <info>worn with a helmet</info>." ) ) );
            }

            if( has_flag( "FIT" ) && parts->test(iteminfo_parts::DESCRIPTION_FLAGS_FITS)) {
                info.push_back( iteminfo( "DESCRIPTION",
                                          _( "* This piece of clothing <info>fits</info> you perfectly." ) ) );
            } else if( has_flag( "VARSIZE" ) && parts->test(iteminfo_parts::DESCRIPTION_FLAGS_VARSIZE)) {
                info.push_back( iteminfo( "DESCRIPTION",
                                          _( "* This piece of clothing <info>can be refitted</info>." ) ) );
            }
            if( is_sided() && parts->test(iteminfo_parts::DESCRIPTION_FLAGS_SIDED)) {
                info.push_back( iteminfo( "DESCRIPTION",
                                          _( "* This item can be worn on <info>either side</info> of the body." ) ) );
            }
            if( is_power_armor() && parts->test(iteminfo_parts::DESCRIPTION_FLAGS_POWERARMOR)) {
                info.push_back( iteminfo( "DESCRIPTION",
                                          _( "* This gear is a part of power armor." ) ) );
                if (parts->test(iteminfo_parts::DESCRIPTION_FLAGS_POWERARMOR_RADIATIONHINT)) {
                    if( covers( bp_head ) ) {
                        info.push_back( iteminfo( "DESCRIPTION",
                                                  _( "* When worn with a power armor suit, it will <good>fully protect</good> you from <info>radiation</info>." ) ) );
                    } else {
                        info.push_back( iteminfo( "DESCRIPTION",
                                                  _( "* When worn with a power armor helmet, it will <good>fully protect</good> you from <info>radiation</info>." ) ) );
                    }
                }
            }
            if( typeId() == "rad_badge" && parts->test(iteminfo_parts::DESCRIPTION_IRRIDATION)) {
                info.push_back( iteminfo( "DESCRIPTION",
                                          string_format( _( "* The film strip on the badge is %s." ),
                                                  rad_badge_color( irridation ).c_str() ) ) );
            }
        }

        if( is_tool() ) {
            if( has_flag( "USE_UPS" ) && parts->test(iteminfo_parts::DESCRIPTION_RECHARGE_UPSMODDED)) {
                info.push_back( iteminfo( "DESCRIPTION",
                                          _( "* This tool has been modified to use a <info>universal power supply</info> and is <neutral>not compatible</neutral> with <info>standard batteries</info>." ) ) );
            } else if( has_flag( "RECHARGE" ) && has_flag( "NO_RELOAD" ) && parts->test(iteminfo_parts::DESCRIPTION_RECHARGE_NORELOAD)) {
                info.push_back( iteminfo( "DESCRIPTION",
                                          _( "* This tool has a <info>rechargeable power cell</info> and is <neutral>not compatible</neutral> with <info>standard batteries</info>." ) ) );
            } else if( has_flag( "RECHARGE" ) && parts->test(iteminfo_parts::DESCRIPTION_RECHARGE_UPSCAPABLE)) {
                info.push_back( iteminfo( "DESCRIPTION",
                    _( "* This tool has a <info>rechargeable power cell</info> and can be recharged in any <neutral>UPS-compatible recharging station</neutral>. You could charge it with <info>standard batteries</info>, but unloading it is impossible." ) ) );
            }
        }

        if( has_flag( "RADIO_ACTIVATION" ) && parts->test(iteminfo_parts::DESCRIPTION_RADIO_ACTIVATION)) {
            if( has_flag( "RADIO_MOD" ) ) {
                info.emplace_back( "DESCRIPTION", _( "* This item has been modified to listen to <info>radio signals</info>.  It can still be activated manually." ) );
            } else {
                info.emplace_back( "DESCRIPTION", _( "* This item can only be activated by a <info>radio signal</info>." ) );
            }

            std::string signame;
            if( has_flag( "RADIOSIGNAL_1" ) ) {
                signame = "<color_c_red>red</color> radio signal.";
            } else if( has_flag( "RADIOSIGNAL_2" ) ) {
                signame = "<color_c_blue>blue</color> radio signal.";
            } else if( has_flag( "RADIOSIGNAL_3" ) ) {
                signame = "<color_c_green>green</color> radio signal.";
            }
            if (parts->test(iteminfo_parts::DESCRIPTION_RADIO_ACTIVATION_CHANNEL))
                info.emplace_back( "DESCRIPTION", string_format( _( "* It will be activated by the %s." ), signame.c_str() ) );

            if( has_flag( "RADIO_INVOKE_PROC" ) && parts->test(iteminfo_parts::DESCRIPTION_RADIO_ACTIVATION_PROC)) {
                info.emplace_back( "DESCRIPTION",_( "* Activating this item with a <info>radio signal</info> will <neutral>detonate</neutral> it immediately." ) );
            }
        }

        // @todo: Unhide when enforcing limits
        if( is_bionic() && g->u.has_trait( trait_id( "DEBUG_CBM_SLOTS" ) ) 
            && parts->test(iteminfo_parts::DESCRIPTION_CBM_SLOTS)) {
            info.push_back( iteminfo( "DESCRIPTION", list_occupied_bps( type->bionic->id,
                _( "This bionic is installed in the following body part(s):" ) ) ) );
        }

        if( is_gun() && has_flag( "FIRE_TWOHAND" ) && parts->test(iteminfo_parts::DESCRIPTION_TWOHANDED)) {
            info.push_back( iteminfo( "DESCRIPTION",
                                      _( "* This weapon needs <info>two free hands</info> to fire." ) ) );
        }

        if( is_gunmod() && has_flag( "DISABLE_SIGHTS" ) && parts->test(iteminfo_parts::DESCRIPTION_GUNMOD_DISABLESSIGHTS)) {
            info.push_back( iteminfo( "DESCRIPTION",
                                      _( "* This mod <bad>obscures sights</bad> of the base weapon." ) ) );
        }

        if( has_flag( "LEAK_DAM" ) && has_flag( "RADIOACTIVE" ) && damage() > 0 
            && parts->test(iteminfo_parts::DESCRIPTION_RADIOACTIVITY_DAMAGED)) {
            info.push_back( iteminfo( "DESCRIPTION",
                                      _( "* The casing of this item has <neutral>cracked</neutral>, revealing an <info>ominous green glow</info>." ) ) );
        }

        if( has_flag( "LEAK_ALWAYS" ) && has_flag( "RADIOACTIVE" ) && parts->test(iteminfo_parts::DESCRIPTION_RADIOACTIVITY_ALWAYS)) {
            info.push_back( iteminfo( "DESCRIPTION",
                                      _( "* This object is <neutral>surrounded</neutral> by a <info>sickly green glow</info>." ) ) );
        }

        if( is_brewable() || ( !contents.empty() && contents.front().is_brewable() ) ) {
            const item &brewed = !is_brewable() ? contents.front() : *this;
            if (parts->test(iteminfo_parts::DESCRIPTION_BREWABLE_DURATION)) {
                const time_duration btime = brewed.brewing_time();
                if( btime <= 2_days ) {
                    info.push_back( iteminfo( "DESCRIPTION",
                                              string_format( ngettext( "* Once set in a vat, this will ferment in around %d hour.",
                                                      "* Once set in a vat, this will ferment in around %d hours.", to_hours<int>( btime ) ),
                                                      to_hours<int>( btime ) ) ) );
                } else {
                    info.push_back( iteminfo( "DESCRIPTION",
                                              string_format( ngettext( "* Once set in a vat, this will ferment in around %d day.",
                                                      "* Once set in a vat, this will ferment in around %d days.", to_days<int>( btime ) ),
                                                      to_days<int>( btime ) ) ) );
                }
            }

            if (parts->test(iteminfo_parts::DESCRIPTION_BREWABLE_PRODUCTS)) {
                for( const auto &res : brewed.brewing_results() ) {
                    info.push_back( iteminfo( "DESCRIPTION",
                                              string_format( _( "* Fermenting this will produce <neutral>%s</neutral>." ),
                                                             nname( res, brewed.charges ).c_str() ) ) );
                }
            }
        }

        if (parts->test(iteminfo_parts::DESCRIPTION_FAULTS)) {
            for( const auto &e : faults ) {
                //~ %1$s is the name of a fault and %2$s is the description of the fault
                info.emplace_back( "DESCRIPTION", string_format( _( "* <bad>Faulty %1$s</bad>.  %2$s" ),
                                   e.obj().name().c_str(), e.obj().description().c_str() ) );
            }
        }

        // does the item fit in any holsters?
        auto holsters = Item_factory::find( [this]( const itype &e ) {
            if( !e.can_use( "holster" ) ) {
                return false;
            }
            auto ptr = dynamic_cast<const holster_actor *>( e.get_use( "holster" )->get_actor_ptr() );
            return ptr->can_holster( *this );
        } );

        if( !holsters.empty() && parts->test(iteminfo_parts::DESCRIPTION_HOLSTERS)) {
            insert_separation_line();
            info.emplace_back( "DESCRIPTION", _( "<bold>Can be stored in:</bold> " ) +
                               enumerate_as_string( holsters.begin(), holsters.end(),
                                                    []( const itype *e ) { return e->nname( 1 ); } ) );
        }

        
        if (parts->test(iteminfo_parts::DESCRIPTION_ACTIVATABLE_TRANSFORMATION)) {
            for( auto &u : type->use_methods ) {
                const auto tt = dynamic_cast<const delayed_transform_iuse *>( u.second.get_actor_ptr() );
                if( tt == nullptr ) {
                    continue;
                }
                const int time_to_do = tt->time_to_do( *this );
                if( time_to_do <= 0 ) {
                    info.push_back( iteminfo( "DESCRIPTION", _( "It's done and <info>can be activated</info>." ) ) );
                } else {
                    const auto time = to_string_clipped( time_duration::from_turns( time_to_do ) );
                    info.push_back( iteminfo( "DESCRIPTION", string_format( _( "It will be done in %s." ),
                                              time.c_str() ) ) );
                }
            }
        }

        std::map<std::string, std::string>::const_iterator item_note = item_vars.find( "item_note" );
        std::map<std::string, std::string>::const_iterator item_note_type =
            item_vars.find( "item_note_type" );

        if( item_note != item_vars.end() && parts->test(iteminfo_parts::DESCRIPTION_NOTES)) {
            insert_separation_line();
            std::string ntext = "";
            if( item_note_type != item_vars.end() ) {
                ntext += string_format( _( "%1$s on the %2$s is: " ),
                                        item_note_type->second.c_str(), tname().c_str() );
            } else {
                ntext += _( "Note: " );
            }
            info.push_back( iteminfo( "DESCRIPTION", ntext + item_note->second ) );
        }

        // describe contents
        if( !contents.empty() && parts->test(iteminfo_parts::DESCRIPTION_CONTENTS)) {
            for( const auto mod : is_gun() ? gunmods() : toolmods() ) {
                if( mod->type->gunmod ) {
                    temp1.str( "" );
                    if( mod->is_irremovable() ) {
                        temp1 << _( "Integrated mod: " );
                    } else {
                        temp1 << _( "Mod: " );
                    }
                    temp1 << "<bold>" << mod->tname() << "</bold> (" << mod->type->gunmod->location.name() << ")";
                }
                insert_separation_line();
                info.emplace_back( "DESCRIPTION", temp1.str() );
                info.emplace_back( "DESCRIPTION", _( mod->type->description.c_str() ) );
            }
            if( !contents.front().type->mod ) {
                insert_separation_line();
                info.emplace_back( "DESCPIPTION", _( "<bold>Content of this item</bold>:" ) );
                info.emplace_back( "DESCRIPTION", _( contents.front().type->description.c_str() ) );
            }
        }

        // list recipes you could use it in
        itype_id tid;
        if( contents.empty() ) { // use this item
            tid = typeId();
        } else { // use the contained item
            tid = contents.front().typeId();
        }
        const auto &known_recipes = g->u.get_learned_recipes().of_component( tid );
        if( !known_recipes.empty() && parts->test(iteminfo_parts::DESCRIPTION_APPLICABLE_RECIPES)) {
            temp1.str( "" );
            const inventory &inv = g->u.crafting_inventory();

            if( known_recipes.size() > 24 ) {
                insert_separation_line();
                info.push_back( iteminfo( "DESCRIPTION",
                                          _( "You know dozens of things you could craft with it." ) ) );
            } else if( known_recipes.size() > 12 ) {
                insert_separation_line();
                info.push_back( iteminfo( "DESCRIPTION", _( "You could use it to craft various other things." ) ) );
            } else {
                const std::string recipes = enumerate_as_string( known_recipes.begin(), known_recipes.end(),
                [ &inv ]( const recipe *r ) {
                    if( r->requirements().can_make_with_inventory( inv ) ) {
                        return r->result_name();
                    } else {
                        return string_format( "<dark>%s</dark>", r->result_name() );
                    }
                } );
                if( !recipes.empty() ) {
                    insert_separation_line();
                    info.push_back( iteminfo( "DESCRIPTION", string_format( _( "You could use it to craft: %s" ),
                                              recipes.c_str() ) ) );
                }
            }
        }
    }

    if( !info.empty() && info.back().sName == "--" ) {
        info.pop_back();
    }

    temp1.str( "" );
    for( auto &elem : info ) {
        if( elem.sType == "DESCRIPTION" ) {
            temp1 << "\n";
        }

        if( elem.bDrawName ) {
            temp1 << elem.sName;
        }
        size_t pos = elem.sFmt.find( "<num>" );
        std::string sPost = "";
        if( pos != std::string::npos ) {
            temp1 << elem.sFmt.substr( 0, pos );
            sPost = elem.sFmt.substr( pos + 5 );
        } else {
            temp1 << elem.sFmt.c_str();
        }
        if( elem.sValue != "-999" ) {
            temp1 << elem.sPlus << "<neutral>" << elem.sValue << "</neutral>";
        }
        temp1 << sPost;
        temp1 << ( ( elem.bNewLine ) ? "\n" : "" );
    }

    return replace_colors( temp1.str() );
}

int item::get_free_mod_locations( const gunmod_location &location ) const
{
    if( !is_gun() ) {
        return 0;
    }
    const islot_gun &gt = *type->gun;
    const auto loc = gt.valid_mod_locations.find( location );
    if( loc == gt.valid_mod_locations.end() ) {
        return 0;
    }
    int result = loc->second;
    for( const auto &elem : contents ) {
        const auto &mod = elem.type->gunmod;
        if( mod && mod->location == location ) {
            result--;
        }
    }
    return result;
}

int item::engine_displacement() const
{
    return type->engine ? type->engine->displacement : 0;
}

const std::string &item::symbol() const
{
    return type->sym;
}

nc_color item::color_in_inventory() const
{
    player &u = g->u; // TODO: make a const reference
    nc_color ret = c_light_gray;

    if(has_flag("WET")) {
        ret = c_cyan;
    } else if(has_flag("LITCIG")) {
        ret = c_red;
    } else if( is_filthy() ) {
        ret = c_brown;
    } else if ( has_flag("LEAK_DAM") && has_flag("RADIOACTIVE") && damage() > 0 ) {
        ret = c_light_green;
    } else if (active && !is_food() && !is_food_container()) { // Active items show up as yellow
        ret = c_yellow;
    } else if( is_food() || is_food_container() ) {
        const bool preserves = type->container && type->container->preserves;
        const item &to_color = is_food() ? *this : contents.front();
        // Default: permafood, drugs
        // Brown: rotten (for non-saprophages) or non-rotten (for saprophages)
        // Dark gray: inedible
        // Red: morale penalty
        // Yellow: will rot soon
        // Cyan: will rot eventually
        const auto rating = u.will_eat( to_color );
        // TODO: More colors
        switch( rating.value() ) {
            case EDIBLE:
            case TOO_FULL:
                if( preserves ) {
                    // Nothing, canned food won't rot
                } else if( to_color.is_going_bad() ) {
                    ret = c_yellow;
                } else if( to_color.goes_bad() ) {
                    ret = c_cyan;
                }
                break;
            case INEDIBLE:
            case INEDIBLE_MUTATION:
                ret = c_dark_gray;
                break;
            case ALLERGY:
            case ALLERGY_WEAK:
            case CANNIBALISM:
                ret = c_red;
                break;
            case ROTTEN:
                ret = c_brown;
                break;
            case NAUSEA:
                ret = c_pink;
                break;
            case NO_TOOL:
                break;
        }
    } else if( is_gun() ) {
        // Guns are green if you are carrying ammo for them
        // ltred if you have ammo but no mags
        // Gun with integrated mag counts as both
        ammotype amtype = ammo_type();
        // get_ammo finds uncontained ammo, find_ammo finds ammo in magazines
        bool has_ammo = !u.get_ammo( amtype ).empty() || !u.find_ammo( *this, false, -1 ).empty();
        bool has_mag = magazine_integral() || !u.find_ammo( *this, true, -1 ).empty();
        if( has_ammo && has_mag ) {
            ret = c_green;
        } else if( has_ammo || has_mag ) {
            ret = c_light_red;
        }
    } else if( is_ammo() ) {
        // Likewise, ammo is green if you have guns that use it
        // ltred if you have the gun but no mags
        // Gun with integrated mag counts as both
        bool has_gun = u.has_item_with( [this]( const item &i ) {
            return i.is_gun() && type->ammo->type.count( i.ammo_type() );
        } );
        bool has_mag = u.has_item_with( [this]( const item &i ) {
            return ( i.is_gun() && i.magazine_integral() && type->ammo->type.count( i.ammo_type() ) ) ||
                ( i.is_magazine() && type->ammo->type.count( i.ammo_type() ) );
        } );
        if( has_gun && has_mag ) {
            ret = c_green;
        } else if( has_gun || has_mag ) {
            ret = c_light_red;
        }
    } else if( is_magazine() ) {
        // Magazines are green if you have guns and ammo for them
        // ltred if you have one but not the other
        ammotype amtype = ammo_type();
        bool has_gun = u.has_item_with( [this]( const item & it ) {
            return it.is_gun() && it.magazine_compatible().count( typeId() ) > 0;
        } );
        bool has_ammo = !u.find_ammo( *this, false, -1 ).empty();
        if( has_gun && has_ammo ) {
            ret = c_green;
        } else if( has_gun || has_ammo ) {
            ret = c_light_red;
        }
    } else if (is_book()) {
        if(u.has_identified( typeId() )) {
            auto &tmp = *type->book;
            if( tmp.skill && // Book can improve skill: blue
                u.get_skill_level_object( tmp.skill ).can_train() &&
                u.get_skill_level( tmp.skill ) >= tmp.req &&
                u.get_skill_level( tmp.skill ) < tmp.level ) {
                ret = c_light_blue;
            } else if( tmp.skill && // Book can't improve skill right now, but maybe later: pink
                       u.get_skill_level_object( tmp.skill ).can_train() &&
                       u.get_skill_level( tmp.skill ) < tmp.level ) {
                ret = c_pink;
            } else if( !u.studied_all_recipes( *type ) ) { // Book can't improve skill anymore, but has more recipes: yellow
                ret = c_yellow;
            }
        } else {
            ret = c_red; // Book hasn't been identified yet: red
        }
    } else if (is_bionic()) {
        if( !u.has_bionic( type->bionic->id ) ) {
            ret = u.bionic_installation_issues( type->bionic->id ).empty() ? c_green : c_red;
        }
    }
    return ret;
}

void item::on_wear( Character &p )
{
    if( is_sided() && get_side() == side::BOTH ) {
        // for sided items wear the item on the side which results in least encumbrance
        int lhs = 0;
        int rhs = 0;

        set_side( side::LEFT );
        const auto left_enc = p.get_encumbrance( *this );
        for( const body_part bp : all_body_parts ) {
            lhs += left_enc[bp].encumbrance;
        }

        set_side( side::RIGHT );
        const auto right_enc = p.get_encumbrance( *this );
        for( const body_part bp : all_body_parts ) {
            rhs += right_enc[bp].encumbrance;
        }

        set_side( lhs <= rhs ? side::LEFT : side::RIGHT );
    }

    // TODO: artifacts currently only work with the player character
    if( &p == &g->u && type->artifact ) {
        g->add_artifact_messages( type->artifact->effects_worn );
    }

    p.on_item_wear( *this );
}

void item::on_takeoff( Character &p )
{
    p.on_item_takeoff( *this );

    if (is_sided()) {
        set_side( side::BOTH );
    }
}

void item::on_wield( player &p, int mv )
{
    // TODO: artifacts currently only work with the player character
    if( &p == &g->u && type->artifact ) {
        g->add_artifact_messages( type->artifact->effects_wielded );
    }

    // weapons with bayonet/bipod or other generic "unhandiness"
    if( has_flag("SLOW_WIELD") && !is_gunmod() ) {
        float d = 32.0; // arbitrary linear scaling factor
        if( is_gun() ) {
            d /= std::max( p.get_skill_level( gun_skill() ), 1 );
        } else if( is_melee() ) {
            d /= std::max( p.get_skill_level( melee_skill() ), 1 );
        }

        int penalty = get_var( "volume", type->volume / units::legacy_volume_factor ) * d;
        p.moves -= penalty;
        mv += penalty;
    }

    // firearms with a folding stock or tool/melee without collapse/retract iuse
    if( has_flag( "NEEDS_UNFOLD" ) && !is_gunmod() ) {
        int penalty = 50; // 200-300 for guns, 50-150 for melee, 50 as fallback
        if( is_gun() ) {
            penalty = std::max( 0, 300 - p.get_skill_level( gun_skill() ) * 10 );
        } else if( is_melee() ) {
            penalty = std::max( 0, 150 - p.get_skill_level( melee_skill() ) * 10 );
        }

        p.moves -= penalty;
        mv += penalty;
    }

    std::string msg;

    if( mv > 500 ) {
        msg = _( "It takes you an extremely long time to wield your %s." );
    } else if( mv > 250 ) {
        msg = _( "It takes you a very long time to wield your %s." );
    } else if( mv > 100 ) {
        msg = _( "It takes you a long time to wield your %s." );
    } else if( mv > 50 ) {
        msg = _( "It takes you several seconds to wield your %s." );
    } else {
        msg = _( "You wield your %s." );
    }

    p.add_msg_if_player( msg.c_str(), tname().c_str() );
}

void item::on_pickup( Character &p )
{
    // Fake characters are used to determine pickup weight and volume
    if( p.is_fake() ) {
        return;
    }

    // TODO: artifacts currently only work with the player character
    if( &p == &g->u && type->artifact ) {
        g->add_artifact_messages( type->artifact->effects_carried );
    }

    if( is_bucket_nonempty() ) {
        for( const auto &it : contents ) {
            g->m.add_item_or_charges( p.pos(), it );
        }

        contents.clear();
    }
}

void item::on_contents_changed()
{
    if( is_non_resealable_container() ) {
        convert( type->container->unseals_into );
    }
}

void item::on_damage( double, damage_type )
{

}

std::string item::tname( unsigned int quantity, bool with_prefix ) const
{
    std::stringstream ret;

    // MATERIALS-TODO: put this in json
    std::string damtext;

    if( ( damage() != 0 || ( get_option<bool>( "ITEM_HEALTH_BAR" ) && is_armor() ) ) && !is_null() && with_prefix ) {
        if( damage() < 0 )  {
            if( get_option<bool>( "ITEM_HEALTH_BAR" ) ) {
                damtext = "<color_" + string_from_color( damage_color() ) + ">" + damage_symbol() + " </color>";
            } else if( is_gun() ) {
                damtext = pgettext( "damage adjective", "accurized " );
            } else {
                damtext = pgettext( "damage adjective", "reinforced " );
            }
        } else if( typeId() == "corpse" ) {
            if( damage() > 0 ) {
                switch( damage() ) {
                    case 1:
                        damtext = pgettext( "damage adjective", "bruised " );
                        break;
                    case 2:
                        damtext = pgettext( "damage adjective", "damaged " );
                        break;
                    case 3:
                        damtext = pgettext( "damage adjective", "mangled " );
                        break;
                    default:
                        damtext = pgettext( "damage adjective", "pulped " );
                        break;
                }
            }
        } else if( get_option<bool>( "ITEM_HEALTH_BAR" ) ) {
            damtext = "<color_" + string_from_color( damage_color() ) + ">" + damage_symbol() + " </color>";
        } else {
            damtext = string_format( "%s ", get_base_material().dmg_adj( damage() ).c_str() );
        }
    }
    if( !faults.empty() ) {
        damtext.insert( 0, _( "faulty " ) );
    }

    std::string vehtext = "";
    if( is_engine() && engine_displacement() > 0 ) {
        vehtext = string_format( pgettext( "vehicle adjective", "%2.1fL " ), engine_displacement() / 100.0f );

    } else if( is_wheel() && type->wheel->diameter > 0 ) {
        vehtext = string_format( pgettext( "vehicle adjective", "%d\" " ), type->wheel->diameter );
    }

    std::string burntext;
    if( with_prefix && !made_of( LIQUID ) ) {
        if( volume() >= 1000_ml && burnt * 125_ml >= volume() ) {
            burntext = pgettext( "burnt adjective", "badly burnt " );
        } else if( burnt > 0 ) {
            burntext = pgettext( "burnt adjective", "burnt " );
        }
    }

    std::string maintext;
    if( is_corpse() || typeId() == "blood" || item_vars.find( "name" ) != item_vars.end() ) {
        maintext = type_name( quantity );
    } else if( is_gun() || is_tool() || is_magazine() ) {
        ret.str("");
        ret << label( quantity );
        for( const auto mod : is_gun() ? gunmods() : toolmods() ) {
            if( !type->gun || !type->gun->built_in_mods.count( mod->typeId() ) ) {
                ret << "+";
            }
        }
        maintext = ret.str();
    } else if( is_armor() && item_tags.count( "wooled" ) + item_tags.count( "furred" ) +
               item_tags.count( "leather_padded" ) + item_tags.count( "kevlar_padded" ) > 0 ) {
        ret.str("");
        ret << label( quantity );
        ret << "+";
        maintext = ret.str();
    } else if( contents.size() == 1 ) {
        if( contents.front().made_of( LIQUID ) ) {
            maintext = string_format( pgettext( "item name", "%s of %s" ), label( quantity ).c_str(),
                                      contents.front().tname( quantity, with_prefix ).c_str() );
        } else if( contents.front().is_food() ) {
            const unsigned contents_count = contents.front().charges > 1 ? contents.front().charges : quantity;
            maintext = string_format( pgettext( "item name", "%s of %s" ), label( quantity ).c_str(),
                                      contents.front().tname( contents_count, with_prefix ).c_str() );
        } else {
            maintext = string_format( pgettext( "item name", "%s with %s" ), label( quantity ).c_str(),
                                      contents.front().tname( quantity, with_prefix ).c_str() );
        }
    } else if( !contents.empty() ) {
        maintext = string_format( pgettext( "item name", "%s, full" ), label( quantity ).c_str() );
    } else {
        maintext = label( quantity );
    }

    ret.str( "" );
    if( is_food() ) {
        if( rotten() ) {
            ret << _( " (rotten)" );
        } else if( is_going_bad() ) {
            ret << _( " (old)" );
        } else if( is_fresh() ) {
            ret << _( " (fresh)" );
        }

        if( has_flag( "HOT" ) ) {
            ret << _( " (hot)" );
        }
        if( has_flag( "COLD" ) ) {
            ret << _( " (cold)" );
        }
        if( has_flag( "FROZEN" ) ) {
            ret << _( " (frozen)" );
        }
    }

    if( has_flag( "FIT" ) ) {
        ret << _( " (fits)" );
    }

    if( is_filthy() ) {
        ret << _( " (filthy)" );
    }

    if( is_tool() && has_flag( "USE_UPS" ) ){
        ret << _( " (UPS)" );
    }
    if( has_flag( "RADIO_MOD" ) ) {
        ret << _( " (radio:" );
        if( has_flag( "RADIOSIGNAL_1" ) ) {
            ret << pgettext( "The radio mod is associated with the [R]ed button.", "R)" );
        } else if( has_flag( "RADIOSIGNAL_2" ) ) {
            ret << pgettext( "The radio mod is associated with the [B]lue button.", "B)" );
        } else if( has_flag( "RADIOSIGNAL_3" ) ) {
            ret << pgettext( "The radio mod is associated with the [G]reen button.", "G)" );
        } else {
            debugmsg( "Why is the radio neither red, blue, nor green?" );
            ret << "?)";
        }
    }

    if( has_flag( "WET" ) ) {
       ret << _( " (wet)" );
    }
    if( has_flag( "LITCIG" ) ) {
        ret << _( " (lit)" );
    }
    if( already_used_by_player( g->u ) ) {
        ret << _( " (used)" );
    }

    if( active && !is_food() && !is_corpse() && ( typeId().length() < 3 || typeId().compare( typeId().length() - 3, 3, "_on" ) != 0 ) ) {
        // Usually the items whose ids end in "_on" have the "active" or "on" string already contained
        // in their name, also food is active while it rots.
        ret << _( " (active)" );
    }

    const std::string tagtext = ret.str();

    std::string modtext;
    if( gunmod_find( "barrel_small" ) ) {
        modtext += _( "sawn-off " );
    }
    if( has_flag( "DIAMOND" ) ) {
        modtext += std::string( _( "diamond" ) ) + " ";
    }

    ret.str( "" );
    //~ This is a string to construct the item name as it is displayed. This format string has been added for maximum flexibility. The strings are: %1$s: Damage text (e.g. "bruised"). %2$s: burn adjectives (e.g. "burnt"). %3$s: tool modifier text (e.g. "atomic"). %4$s: vehicle part text (e.g. "3.8-Liter"). $5$s: main item text (e.g. "apple"). %6s: tags (e.g. "(wet) (fits)").
    ret << string_format( _( "%1$s%2$s%3$s%4$s%5$s%6$s" ), damtext.c_str(), burntext.c_str(),
                          modtext.c_str(), vehtext.c_str(), maintext.c_str(), tagtext.c_str() );

    if( item_vars.find( "item_note" ) != item_vars.end() ) {
        //~ %s is an item name. This style is used to denote items with notes.
        return string_format( _( "*%s*" ), ret.str().c_str() );
    } else {
        return ret.str();
    }
}

std::string item::display_money(unsigned int quantity, unsigned long amount) const {
	//~ This is a string to display the total amount of money in a stack of cash cards. The strings are: %s is the display name of cash cards. The following bracketed $%.2f is the amount of money on the stack of cards in dollars, to two decimal points. (e.g. "cash cards ($15.35)")
    return string_format( "%s %s", tname(quantity).c_str(), format_money(amount));
}

std::string item::display_name( unsigned int quantity ) const
{
    std::string name = tname( quantity );
    std::string sidetxt;
    std::string amt;

    switch( get_side() ) {
        case side::BOTH:
            break;
        case side::LEFT:
            sidetxt = string_format( " (%s)", _( "left" ) );
            break;
        case side::RIGHT:
            sidetxt = string_format( " (%s)", _( "right" ) );
            break;
    }
    int amount = 0;
    bool has_item = is_container() && contents.size() == 1;
    bool has_ammo = is_ammo_container() && !contents.empty();
    bool contains = has_item || has_ammo;
    bool show_amt = false;
    // We should handle infinite charges properly in all cases.
    if( contains ) {
        amount = contents.front().charges;
    } else if( is_book() && get_chapters() > 0 ) {
        // a book which has remaining unread chapters
        amount = get_remaining_chapters( g->u );
    } else if( ammo_capacity() > 0 ) {
        // anything that can be reloaded including tools, magazines, guns and auxiliary gunmods
        // but excluding bows etc., which have ammo, but can't be reloaded
        amount = ammo_remaining();
        show_amt = !has_flag( "RELOAD_AND_SHOOT" );
    } else if( count_by_charges() && !has_infinite_charges() ) {
        // A chargeable item
        amount = charges;
    }

    if( amount || show_amt ) {
        amt = string_format( " (%i)", amount );
    }

    return string_format( "%s%s%s", name.c_str(), sidetxt.c_str(), amt.c_str() );
}

nc_color item::color() const
{
    if( is_null() )
        return c_black;
    if( is_corpse() ) {
        return corpse->color;
    }
    return type->color;
}

int item::price( bool practical ) const
{
    int res = 0;

    visit_items( [&res, practical]( const item *e ) {
        if( e->rotten() ) {
            // @todo: Special case things that stay useful when rotten
            return VisitResponse::NEXT;
        }

        int child = practical ? e->type->price_post : e->type->price;
        if( e->damage() > 0 ) {
            // maximal damage is 4, maximal reduction is 40% of the value.
            child -= child * static_cast<double>( e->damage() ) / 10;
        }

        if( e->count_by_charges() || e->made_of( LIQUID ) ) {
            // price from json data is for default-sized stack
            child *= e->charges / static_cast<double>( e->type->stack_size );

        } else if( e->magazine_integral() && e->ammo_remaining() && e->ammo_data() ) {
            // items with integral magazines may contain ammunition which can affect the price
            child += item( e->ammo_data(), calendar::turn, e->charges ).price( practical );

        } else if( e->is_tool() && !e->ammo_type() && e->ammo_capacity() ) {
            // if tool has no ammo (e.g. spray can) reduce price proportional to remaining charges
            child *= e->ammo_remaining() / double( std::max( e->type->charges_default(), 1 ) );
        }

        res += child;
        return VisitResponse::NEXT;
    } );

    return res;
}

// MATERIALS-TODO: add a density field to materials.json
units::mass item::weight( bool include_contents ) const
{
    if( is_null() ) {
        return 0;
    }

    // Items that don't drop aren't really there, they're items just for ease of implementation
    if( has_flag( "NO_DROP" ) ) {
        return 0;
    }

    units::mass ret = units::from_gram( get_var( "weight", to_gram( type->weight ) ) );
    if( has_flag( "REDUCED_WEIGHT" ) ) {
        ret *= 0.75;
    }

    if( count_by_charges() ) {
        ret *= charges;

    } else if( is_corpse() ) {
        switch( corpse->size ) {
            case MS_TINY:   ret =   1000_gram;  break;
            case MS_SMALL:  ret =  40750_gram;  break;
            case MS_MEDIUM: ret =  81500_gram;  break;
            case MS_LARGE:  ret = 120000_gram;  break;
            case MS_HUGE:   ret = 200000_gram;  break;
        }
        if( made_of( material_id( "veggy" ) ) ) {
            ret /= 3;
        }
        if( corpse->in_species( FISH ) || corpse->in_species( BIRD ) || corpse->in_species( INSECT ) || made_of( material_id( "bone" ) ) ) {
            ret /= 8;
        } else if ( made_of( material_id( "iron" ) ) || made_of( material_id( "steel" ) ) || made_of( material_id( "stone" ) ) ) {
            ret *= 7;
        }

    } else if( magazine_integral() && !is_magazine() ) {
        if ( ammo_type() == ammotype( "plutonium" ) ) {
            ret += ammo_remaining() * find_type( ammo_type()->default_ammotype() )->weight / PLUTONIUM_CHARGES;
        } else if( ammo_data() ) {
            ret += ammo_remaining() * ammo_data()->weight;
        }
    }

    // if this is an ammo belt add the weight of any implicitly contained linkages
    if( is_magazine() && type->magazine->linkage != "NULL" ) {
        item links( type->magazine->linkage, calendar::turn );
        links.charges = ammo_remaining();
        ret += links.weight();
    }

    // reduce weight for sawn-off weapons capped to the apportioned weight of the barrel
    if( gunmod_find( "barrel_small" ) ) {
        const units::volume b = type->gun->barrel_length;
        const units::mass max_barrel_weight = units::from_gram( to_milliliter( b ) );
        const units::mass barrel_weight = units::from_gram( b.value() * type->weight.value() / type->volume.value() );
        ret -= std::min( max_barrel_weight, barrel_weight );
    }

    if( include_contents ) {
        for( auto &elem : contents ) {
            ret += elem.weight();
        }
    }

    return ret;
}

static units::volume corpse_volume( m_size corpse_size )
{
    switch( corpse_size ) {
        case MS_TINY:    return    750_ml;
        case MS_SMALL:   return  30000_ml;
        case MS_MEDIUM:  return  62500_ml;
        case MS_LARGE:   return  92500_ml;
        case MS_HUGE:    return 875000_ml;
    }
    debugmsg( "unknown monster size for corpse" );
    return 0;
}

units::volume item::base_volume() const
{
    if( is_null() ) {
        return 0;
    }

    if( is_corpse() ) {
        return corpse_volume( corpse->size );
    }

    return type->volume;
}

units::volume item::volume( bool integral ) const
{
    if( is_null() ) {
        return 0;
    }

    if( is_corpse() ) {
        return corpse_volume( corpse->size );
    }

    const int local_volume = get_var( "volume", -1 );
    units::volume ret;
    if( local_volume >= 0 ) {
        ret = local_volume * units::legacy_volume_factor;
    } else if( integral ) {
        ret = type->integral_volume;
    } else {
        ret = type->volume;
    }

    if( count_by_charges() || made_of( LIQUID ) ) {
        ret *= charges;
    }

    // Non-rigid items add the volume of the content
    if( !type->rigid ) {
        for( auto &elem : contents ) {
            ret += elem.volume();
        }
    }

    // Some magazines sit (partly) flush with the item so add less extra volume
    if( magazine_current() != nullptr ) {
        ret += std::max( magazine_current()->volume() - type->magazine_well, units::volume( 0 ) );
    }

    if (is_gun()) {
        for( const auto elem : gunmods() ) {
            ret += elem->volume( true );
        }

        // @todo: implement stock_length property for guns
        if (has_flag("COLLAPSIBLE_STOCK")) {
            // consider only the base size of the gun (without mods)
            int tmpvol = get_var( "volume", ( type->volume - type->gun->barrel_length ) / units::legacy_volume_factor );
            if     ( tmpvol <=  3 ) ; // intentional NOP
            else if( tmpvol <=  5 ) ret -=  250_ml;
            else if( tmpvol <=  6 ) ret -=  500_ml;
            else if( tmpvol <=  9 ) ret -=  750_ml;
            else if( tmpvol <= 12 ) ret -= 1000_ml;
            else if( tmpvol <= 15 ) ret -= 1250_ml;
            else                    ret -= 1500_ml;
        }

        if( gunmod_find( "barrel_small" ) ) {
            ret -= type->gun->barrel_length;
        }
    }

    return ret;
}

int item::lift_strength() const
{
    return std::max( weight() / 10000_gram, 1 );
}

int item::attack_time() const
{
    int ret = 65 + volume() / 62.5_ml + weight() / 60_gram;
    return ret;
}

int item::damage_melee( damage_type dt ) const
{
    assert( dt >= DT_NULL && dt < NUM_DT );
    if( is_null() ) {
        return 0;
    }

    // effectiveness is reduced by 10% per damage level
    int res = type->melee[ dt ];
    res -= res * damage() * 0.1;

    // apply type specific flags
    switch( dt ) {
        case DT_BASH:
            if( has_flag( "REDUCED_BASHING" ) ) {
                res *= 0.5;
            }
            break;

        case DT_CUT:
        case DT_STAB:
            if( has_flag( "DIAMOND" ) ) {
                res *= 1.3;
            }
            break;

        default:
            break;
    }

    // consider any melee gunmods
    if( is_gun() ) {
        std::vector<int> opts = { res };
        for( const auto &e : gun_all_modes() ) {
            if( e.second.target != this && e.second.melee() ) {
                opts.push_back( e.second.target->damage_melee( dt ) );
            }
        }
        return *std::max_element( opts.begin(), opts.end() );

    }

    return std::max( res, 0 );
}

damage_instance item::base_damage_melee() const
{
    // @todo: Caching
    damage_instance ret;
    for( size_t i = DT_NULL + 1; i < NUM_DT; i++ ) {
        damage_type dt = static_cast<damage_type>( i );
        int dam = damage_melee( dt );
        if( dam > 0 ) {
            ret.add_damage( dt, dam );
        }
    }

    return ret;
}

damage_instance item::base_damage_thrown() const
{
    // @todo: Create a separate cache for individual items (for modifiers like diamond etc.)
    return type->thrown_damage;
}

int item::reach_range( const player &p ) const
{
    int res = 1;

    if( has_flag( "REACH_ATTACK" ) ) {
        res = has_flag( "REACH3" ) ? 3 : 2;
    }

    // for guns consider any attached gunmods
    if( is_gun() && !is_gunmod() ) {
        for( const auto &m : gun_all_modes() ) {
            if( p.is_npc() && m.second.flags.count( "NPC_AVOID" ) ) {
                continue;
            }
            if( m.second.melee() ) {
                res = std::max( res, m.second.qty );
            }
        }
    }

    return res;
}



void item::unset_flags()
{
    item_tags.clear();
}

bool item::has_flag( const std::string &f ) const
{
    bool ret = false;

    if( json_flag::get( f ).inherit() ) {
        for( const auto e : is_gun() ? gunmods() : toolmods() ) {
            // gunmods fired separately do not contribute to base gun flags
            if( !e->is_gun() && e->has_flag( f ) ) {
                return true;
            }
        }
    }

    // other item type flags
    ret = type->item_tags.count(f);
    if (ret) {
        return ret;
    }

    // now check for item specific flags
    ret = item_tags.count(f);
    return ret;
}

bool item::has_any_flag( const std::vector<std::string>& flags ) const
{
    for( auto &flag : flags ) {
        if( has_flag( flag ) ) {
            return true;
        }
    }

    return false;
}

item& item::set_flag( const std::string &flag )
{
    item_tags.insert( flag );
    return *this;
}

item& item::unset_flag( const std::string &flag )
{
    item_tags.erase( flag );
    return *this;
}

bool item::has_property( const std::string& prop ) const {
   return type->properties.find(prop) != type->properties.end();
}

std::string item::get_property_string( const std::string &prop, const std::string& def ) const
{
    const auto it = type->properties.find(prop);
    return it != type->properties.end() ? it->second : def;
}

long item::get_property_long( const std::string& prop, long def ) const
{
    const auto it = type->properties.find( prop );
    if  (it != type->properties.end() ) {
        char *e = nullptr;
        long  r = std::strtol( it->second.c_str(), &e, 10 );
        if( it->second.size() && *e == '\0' ) {
            return r;
        }
        debugmsg("invalid property '%s' for item '%s'", prop.c_str(), tname().c_str());
    }
    return def;
}

int item::get_quality( const quality_id &id ) const
{
    int return_quality = INT_MIN;

    /**
     * EXCEPTION: Items with quality BOIL only count as such if they are empty,
     * excluding items of their ammo type if they are tools.
     */
    if ( id == quality_id( "BOIL" ) && !( contents.empty() ||
        ( is_tool() && std::all_of( contents.begin(), contents.end(),
        [this]( const item & itm ) {
            if ( !itm.is_ammo() ) {
                return false;
            }
            auto& ammo_types = itm.type->ammo->type;
            return ammo_types.find( ammo_type() ) != ammo_types.end();
        } ) ) ) )
    {
        return INT_MIN;
    }

    for( const auto &quality : type->qualities ) {
        if( quality.first == id ) {
            return_quality = quality.second;
        }
    }
    for( auto &itm : contents ) {
        return_quality = std::max( return_quality, itm.get_quality( id ) );
    }

    return return_quality;
}

bool item::has_technique( const matec_id & tech ) const
{
    return type->techniques.count( tech ) > 0 || techniques.count( tech ) > 0;
}

void item::add_technique( const matec_id & tech )
{
    techniques.insert( tech );
}

std::vector<item *> item::toolmods()
{
    std::vector<item *> res;
    if( is_tool() ) {
        res.reserve( contents.size() );
        for( auto& e : contents ) {
            if( e.is_toolmod() ) {
                res.push_back( &e );
            }
        }
    }
    return res;
}

std::vector<const item *> item::toolmods() const
{
    std::vector<const item *> res;
    if( is_tool() ) {
        res.reserve( contents.size() );
        for( auto& e : contents ) {
            if( e.is_toolmod() ) {
                res.push_back( &e );
            }
        }
    }
    return res;
}

std::set<matec_id> item::get_techniques() const
{
    std::set<matec_id> result = type->techniques;
    result.insert( techniques.begin(), techniques.end() );
    return result;
}

bool item::goes_bad() const
{
    return is_food() && type->comestible->spoils != 0;
}

double item::get_relative_rot() const
{
    return goes_bad() ? rot / type->comestible->spoils : 0;
}

void item::set_relative_rot( double val )
{
    if( goes_bad() ) {
        rot = type->comestible->spoils * val;
        // calc_rot uses last_rot_check (when it's not time_of_cataclysm) instead of bday.
        // this makes sure the rotting starts from now, not from bday.
        last_rot_check = calendar::turn;
        fridge = calendar::before_time_starts;
        freezer = calendar::before_time_starts;
        active = true;
    }
}

int item::spoilage_sort_order()
{
    item *subject;
    int bottom = std::numeric_limits<int>::max();

    if ( type->container && !contents.empty() ) {
        if ( type->container->preserves ) {
            return bottom - 3;
        }
        subject = &contents.front();
    } else {
        subject = this;
    }

    if ( subject->goes_bad() ) {
        return to_turns<int>( subject->type->comestible->spoils - subject->rot );
    }

    if ( subject->type->comestible ) {
        if ( subject->type->category->id() == "food" ) {
            return bottom - 3;
        } else if ( subject->type->category->id() == "drugs" ) {
            return bottom - 2;
        } else {
            return bottom - 1;
        }
    }
    return bottom;
}

void item::calc_rot(const tripoint &location)
{
    const time_point now = calendar::turn;
    if( now - last_rot_check > 10_turns ) {
        const time_point since = last_rot_check == calendar::time_of_cataclysm ? bday : last_rot_check;

        time_point until = fridge != calendar::before_time_starts ? fridge : now;
        until = freezer != calendar::before_time_starts ? freezer : now;

        // simulation of different age of food at calendar::time_of_cataclysm and good/bad storage
        // conditions by applying starting variation bonus/penalty of +/- 20% of base shelf-life
        // positive = food was produced some time before calendar::time_of_cataclysm and/or bad storage
        // negative = food was stored in good condiitons before calendar::time_of_cataclysm
        if( since == calendar::time_of_cataclysm && goes_bad() ) {
            time_duration spoil_variation = type->comestible->spoils * 0.2f;
            rot += rng( -spoil_variation, spoil_variation );
        }

        if ( since < until ) {
            // rot (outside of fridge/freezer) from bday/last_rot_check until fridge/freezer/now
            rot += get_rot_since( since, until, location );
        }
        last_rot_check = now;

        if( freezer != calendar::before_time_starts ) {
            // Frozen food do not rot, so no change to rot variable
            freezer = calendar::before_time_starts;
        }
        if( fridge != calendar::before_time_starts ) {
            rot += ( now - fridge ) / 1_hours * get_hourly_rotpoints_at_temp( FRIDGE_TEMPERATURE ) * 1_turns;
            fridge = calendar::before_time_starts;
        }
    }
}

units::volume item::get_storage() const
{
    auto t = find_armor_data();
    if( t == nullptr )
        return 0;

    return t->storage;
}

int item::get_env_resist() const
{
    const auto t = find_armor_data();
    if( t == nullptr ) {
        return 0;
    }
    // modify if item is a gas mask and has filter
    int resist_base = static_cast<int>( static_cast<unsigned int>( t->env_resist ) );
    int resist_filter = get_var( "overwrite_env_resist", 0 );
    int resist = std::max( resist_base, resist_filter );

    return lround( resist * get_relative_health() );
}

int item::get_env_resist_w_filter() const
{
    const auto t = find_armor_data();
    if( t == nullptr ) {
        return 0;
    }
    // it_armor::env_resist is unsigned char
    return static_cast<int>( static_cast<unsigned int>( t->env_resist_w_filter ) );
}

bool item::is_power_armor() const
{
    const auto t = find_armor_data();
    if( t == nullptr ) {
        return false;
    }
    return t->power_armor;
}

int item::get_encumber() const
{
    const auto t = find_armor_data();
    if( t == nullptr ) {
        // handle wearable guns (e.g. shoulder strap) as special case
        return is_gun() ? volume() / 750_ml : 0;
    }
    // it_armor::encumber is signed char
    int encumber = static_cast<int>( t->encumber );

    // Non-rigid items add additional encumbrance proportional to their volume
    if( !type->rigid ) {
        for( const auto &e : contents ) {
            encumber += e.volume() / 250_ml;
        }
    }

    // Fit checked before changes, fitting shouldn't reduce penalties from patching.
    if( item_tags.count("FIT") && has_flag( "VARSIZE" ) ) {
        encumber = std::max( encumber / 2, encumber - 10 );
    }

    const int thickness = get_thickness();
    const int coverage = get_coverage();
    if( item_tags.count("wooled") ) {
        encumber += 1 + 3 * coverage / 100;
    }
    if( item_tags.count("furred") ){
        encumber += 1 + 4 * coverage / 100;
    }

    if( item_tags.count( "leather_padded" ) ) {
        encumber += ceil( 2 * thickness * coverage / 100.0f );
    }
    if( item_tags.count( "kevlar_padded" ) ) {
        encumber += ceil( 2 * thickness * coverage / 100.0f );
    }

    return encumber;
}

int item::get_layer() const
{
    if( has_flag("SKINTIGHT") ) {
        return UNDERWEAR;
    } else if( has_flag("WAIST") ) {
        return WAIST_LAYER;
    } else if( has_flag("OUTER") ) {
        return OUTER_LAYER;
    } else if( has_flag("BELTED") ) {
        return BELTED_LAYER;
    }
    return REGULAR_LAYER;
}

int item::get_coverage() const
{
    const auto t = find_armor_data();
    if( t == nullptr ) {
        return 0;
    }
    // it_armor::coverage is unsigned char
    return static_cast<int>( static_cast<unsigned int>( t->coverage ) );
}

int item::get_thickness() const
{
    const auto t = find_armor_data();
    if( t == nullptr ) {
        return 0;
    }
    // it_armor::thickness is unsigned char
    return static_cast<int>( static_cast<unsigned int>( t->thickness) );
}

int item::get_warmth() const
{
    int fur_lined = 0;
    int wool_lined = 0;
    const auto t = find_armor_data();
    if( t == nullptr ){
        return 0;
    }
    // it_armor::warmth is signed char
    int result = static_cast<int>( t->warmth );

    if( item_tags.count("furred") > 0 ) {
        fur_lined = 35 * get_coverage() / 100;
    }

    if( item_tags.count("wooled") > 0 ) {
        wool_lined = 20 * get_coverage() / 100;
    }

    return result + fur_lined + wool_lined;
}


time_duration item::brewing_time() const
{
    return is_brewable() ? type->brewable->time * calendar::season_from_default_ratio() : 0_turns;
}

const std::vector<itype_id> &item::brewing_results() const
{
    static const std::vector<itype_id> nulresult{};
    return is_brewable() ? type->brewable->results : nulresult;
}

bool item::can_revive() const
{
    if( is_corpse() && corpse->has_flag( MF_REVIVES ) && damage() < max_damage() ) {
        return true;
    }
    return false;
}

bool item::ready_to_revive( const tripoint &pos ) const
{
    if( !can_revive() ) {
        return false;
    }
    int age_in_hours = to_hours<int>( age() );
    age_in_hours -= int((float)burnt / ( volume() / 250_ml ) );
    if( damage() > 0 ) {
        age_in_hours /= ( damage() + 1 );
    }
    int rez_factor = 48 - age_in_hours;
    if( age_in_hours > 6 && (rez_factor <= 0 || one_in(rez_factor)) ) {
        // If we're a special revival zombie, wait to get up until the player is nearby.
        const bool isReviveSpecial = has_flag("REVIVE_SPECIAL");
        if( isReviveSpecial ) {
            const int distance = rl_dist( pos, g->u.pos() );
            if (distance > 3) {
                return false;
            }
            if (!one_in(distance + 1)) {
                return false;
            }
        }

        return true;
    }
    return false;
}

bool item::count_by_charges() const
{
    return type->count_by_charges();
}

bool item::craft_has_charges()
{
    if (count_by_charges()) {
        return true;
    } else if( !ammo_type() ) {
        return true;
    }

    return false;
}

#ifdef _MSC_VER
// Deal with MSVC compiler bug (#17791, #17958)
#pragma optimize( "", off )
#endif

int item::bash_resist( bool to_self ) const
{
    if( is_null() ) {
        return 0;
    }

    const int base_thickness = get_thickness();
    float resist = 0;
    float padding = 0;
    int eff_thickness = 1;

    // Armor gets an additional multiplier.
    if( is_armor() ) {
        // base resistance
        // Don't give reinforced items +armor, just more resistance to ripping
        const int dmg = damage();
        const int eff_damage = to_self ? std::min( dmg , 0 ) : std::max( dmg, 0 );
        eff_thickness = std::max( 1, get_thickness() - eff_damage );
    }
    if( item_tags.count( "leather_padded" ) > 0 ) {
        padding += base_thickness;
    }
    if( item_tags.count("kevlar_padded") > 0 ) {
        padding += base_thickness;
    }

    const std::vector<const material_type*> mat_types = made_of_types();
    if( !mat_types.empty() ) {
        for (auto mat : mat_types) {
            resist += mat->bash_resist();
        }
        // Average based on number of materials.
        resist /= mat_types.size();
    }

    return lround( ( resist * eff_thickness ) + padding );
}

int item::cut_resist( bool to_self ) const
{
    if( is_null() ) {
        return 0;
    }

    const int base_thickness = get_thickness();
    float resist = 0;
    float padding = 0;
    int eff_thickness = 1;

    // Armor gets an additional multiplier.
    if( is_armor() ) {
        // base resistance
        // Don't give reinforced items +armor, just more resistance to ripping
        const int dmg = damage();
        const int eff_damage = to_self ? std::min(dmg, 0) : std::max(dmg, 0);
        eff_thickness = std::max( 1, base_thickness - eff_damage );
    }
    if( item_tags.count( "leather_padded" ) > 0 ) {
        padding += base_thickness;
    }
    if( item_tags.count("kevlar_padded") > 0 ) {
        padding += base_thickness * 2;
    }

    const std::vector<const material_type*> mat_types = made_of_types();
    if( !mat_types.empty() ) {
        for( auto mat : mat_types ) {
            resist += mat->cut_resist();
        }
        // Average based on number of materials.
        resist /= mat_types.size();
    }

    return lround( ( resist * eff_thickness ) + padding );
}

#ifdef _MSC_VER
#pragma optimize( "", on )
#endif

int item::stab_resist(bool to_self) const
{
    // Better than hardcoding it in multiple places
    return (int)(0.8f * cut_resist( to_self ));
}

int item::acid_resist( bool to_self ) const
{
    if( to_self ) {
        // Currently no items are damaged by acid
        return INT_MAX;
    }

    float resist = 0.0;
    if( is_null() ) {
        return 0.0;
    }

    const std::vector<const material_type*> mat_types = made_of_types();
    if( !mat_types.empty() ) {
        // Not sure why cut and bash get an armor thickness bonus but acid doesn't,
        // but such is the way of the code.

        for( auto mat : mat_types ) {
            resist += mat->acid_resist();
        }
        // Average based on number of materials.
        resist /= mat_types.size();
    }

    const int env = get_env_resist();
    if( env < 10 ) {
        // Low env protection means it doesn't prevent acid seeping in.
        resist *= env / 10.0f;
    }

    return lround(resist);
}

int item::fire_resist( bool to_self ) const
{
    if( to_self ) {
        // Fire damages items in a different way
        return INT_MAX;
    }

    float resist = 0.0;
    if( is_null() ) {
        return 0.0;
    }

    const std::vector<const material_type*> mat_types = made_of_types();
    if( !mat_types.empty() ) {
        for( auto mat : mat_types ) {
            resist += mat->fire_resist();
        }
        // Average based on number of materials.
        resist /= mat_types.size();
    }

    const int env = get_env_resist();
    if( env < 10 ) {
        // Iron resists immersion in magma, iron-clad knight won't.
        resist *= env / 10.0f;
    }

    return lround(resist);
}

int item::chip_resistance( bool worst ) const
{
    int res = worst ? INT_MAX : INT_MIN;
    for( const auto &mat : made_of_types() ) {
        const int val = mat->chip_resist();
        res = worst ? std::min( res, val ) : std::max( res, val );
    }

    if( res == INT_MAX || res == INT_MIN ) {
        return 2;
    }

    if( res <= 0 ) {
        return 0;
    }

    return res;
}

int item::min_damage() const
{
    return type->damage_min;
}

int item::max_damage() const
{
    return type->damage_max;
}

float item::get_relative_health() const
{
    return ( max_damage() + 1.0f - damage() ) / ( max_damage() + 1.0f );
}

bool item::mod_damage( double qty, damage_type dt )
{
    bool destroy = false;

    if( count_by_charges() ) {
        charges -= std::min( type->stack_size * qty, double( charges ) );
        destroy |= charges == 0;
    }

    if( qty > 0 ) {
        on_damage( qty, dt );
    }

    if( !count_by_charges() ) {
        destroy |= damage_ + qty > max_damage();

        damage_ = std::max( std::min( damage_ + qty, double( max_damage() ) ), double( min_damage() ) );
    }

    return destroy;
}

bool item::mod_damage( const double qty )
{
    return mod_damage( qty, DT_NULL );
}

bool item::inc_damage()
{
    return inc_damage( DT_NULL );
}

nc_color item::damage_color() const
{
    // @todo: unify with getDurabilityColor

    // reinforced, undamaged and nearly destroyed items are special case
    if( precise_damage() <= min_damage() ) {
        return c_green;
    }
    if( damage() <= 0 ) {
        return c_light_green;
    }
    if( damage() == max_damage() ) {
        return c_red;
    }

    // assign other colors proportionally
    auto q = precise_damage() / max_damage();
    if( q > 0.66 ) {
        return c_light_red;
    }
    if( q > 0.33 ) {
        return c_magenta;
    }
    return c_yellow;
}

std::string item::damage_symbol() const
{
    // reinforced, undamaged and nearly destroyed items are special case
    if( damage() < 0 ) {
        return _( R"(++)" );
    }
    if( damage() == 0 ) {
        return _( R"(||)" );
    }
    if( damage() == max_damage() ) {
        return _( R"(..)" );
    }

    // assign other symbols proportionally
    auto q = precise_damage() / max_damage();
    if( q > 0.66 ) {
        return _( R"(\.)" );
    }
    if( q > 0.33 ) {
        return _( R"(|.)" );
    }
    return _( R"(|\)" );
}

const std::set<itype_id>& item::repaired_with() const
{
    static std::set<itype_id> no_repair;
    return has_flag( "NO_REPAIR" )  ? no_repair : type->repair;
}

void item::mitigate_damage( damage_unit &du ) const
{
    const resistances res = resistances( *this );
    const float mitigation = res.get_effective_resist( du );
    du.amount -= mitigation;
    du.amount = std::max( 0.0f, du.amount );
}

int item::damage_resist( damage_type dt, bool to_self ) const
{
    switch( dt ) {
        case DT_NULL:
        case NUM_DT:
            return 0;
        case DT_TRUE:
        case DT_BIOLOGICAL:
        case DT_ELECTRIC:
        case DT_COLD:
            // Currently hardcoded:
            // Items can never be damaged by those types
            // But they provide 0 protection from them
            return to_self ? INT_MAX : 0;
        case DT_BASH:
            return bash_resist( to_self );
        case DT_CUT:
            return cut_resist ( to_self );
        case DT_ACID:
            return acid_resist( to_self );
        case DT_STAB:
            return stab_resist( to_self );
        case DT_HEAT:
            return fire_resist( to_self );
        default:
            debugmsg( "Invalid damage type: %d", dt );
    }

    return 0;
}

bool item::is_two_handed( const player &u ) const
{
    if( has_flag("ALWAYS_TWOHAND") ) {
        return true;
    }
    ///\EFFECT_STR determines which weapons can be wielded with one hand
    return ( ( weight() / 113_gram ) > u.str_cur * 4 );
}

const std::vector<material_id> &item::made_of() const
{
    if( is_corpse() ) {
        return corpse->mat;
    }
    return type->materials;
}

std::vector<const material_type*> item::made_of_types() const
{
    std::vector<const material_type*> material_types_composed_of;
    for (auto mat_id : made_of()) {
        material_types_composed_of.push_back( &mat_id.obj() );
    }
    return material_types_composed_of;
}

bool item::made_of_any( const std::set<material_id> &mat_idents ) const
{
    const auto mats = made_of();
    if( mats.empty() ) {
        return false;
    }

    return std::any_of( mats.begin(), mats.end(), [&mat_idents]( const material_id &e ) {
        return mat_idents.count( e );
    } );
}

bool item::only_made_of( const std::set<material_id> &mat_idents ) const
{
    const auto mats = made_of();
    if( mats.empty() ) {
        return false;
    }

    return std::all_of( mats.begin(), mats.end(), [&mat_idents]( const material_id &e ) {
        return mat_idents.count( e );
    } );
}

bool item::made_of( const material_id &mat_ident ) const
{
    const auto &materials = made_of();
    return std::find( materials.begin(), materials.end(), mat_ident ) != materials.end();
}

bool item::made_of(phase_id phase) const
{
    if (is_null()) {
        return false;
    }
    return (type->phase == phase);
}


bool item::conductive() const
{
    if( is_null() ) {
        return false;
    }

    if( has_flag( "CONDUCTIVE" ) ) {
        return true;
    }

    if( has_flag( "NONCONDUCTIVE" ) ) {
        return false;
    }

    // If any material has electricity resistance equal to or lower than flesh (1) we are conductive.
    const auto mats = made_of_types();
    return std::any_of( mats.begin(), mats.end(), []( const material_type *mt ) {
        return mt->elec_resist() <= 1;
    } );
}

bool item::destroyed_at_zero_charges() const
{
    return (is_ammo() || is_food());
}

bool item::is_gun() const
{
    return type->gun.has_value();
}

bool item::is_firearm() const
{
    static const std::string primitive_flag( "PRIMITIVE_RANGED_WEAPON" );
    return is_gun() && !has_flag( primitive_flag );
}

bool item::is_silent() const
{
    return gun_noise().volume < 5;
}

bool item::is_gunmod() const
{
    return type->gunmod.has_value();
}

bool item::is_bionic() const
{
    return type->bionic.has_value();
}

bool item::is_magazine() const
{
    return type->magazine.has_value();
}

bool item::is_ammo_belt() const
{
    return is_magazine() && has_flag( "MAG_BELT" );
}

bool item::is_bandolier() const
{
    return type->can_use( "bandolier" );
}

bool item::is_ammo() const
{
    return type->ammo.has_value();
}

bool item::is_comestible() const
{
    return type->comestible.has_value();
}

bool item::is_food() const
{
    return is_comestible() && ( type->comestible->comesttype == "FOOD" ||
                                type->comestible->comesttype == "DRINK" );
}

bool item::is_medication() const
{
    return is_comestible() && type->comestible->comesttype == "MED";
}

bool item::is_brewable() const
{
    return type->brewable.has_value();
}

bool item::is_food_container() const
{
    return !contents.empty() && contents.front().is_food();
}

bool item::is_corpse() const
{
    return typeId() == "corpse" && corpse != nullptr;
}

const mtype *item::get_mtype() const
{
    return corpse;
}

void item::set_mtype( const mtype * const m )
{
    // This is potentially dangerous, e.g. for corpse items, which *must* have a valid mtype pointer.
    if( m == nullptr ) {
        debugmsg( "setting item::corpse of %s to NULL", tname().c_str() );
        return;
    }
    corpse = m;
}

bool item::is_ammo_container() const
{
    return !is_magazine() && !contents.empty() && contents.front().is_ammo();
}

bool item::is_melee() const
{
    for( auto idx = DT_NULL + 1; idx != NUM_DT; ++idx ) {
        if( is_melee( static_cast<damage_type>( idx ) ) ) {
            return true;
        }
    }
    return false;
}

bool item::is_melee( damage_type dt ) const
{
    return damage_melee( dt ) > MELEE_STAT;
}

const islot_armor *item::find_armor_data() const
{
    if( type->armor ) {
        return &*type->armor;
    }
    // Currently the only way to make a non-armor item into armor is to install a gun mod.
    // The gunmods are stored in the items contents, as are the contents of a container, and the
    // tools in a tool belt (a container actually), or the ammo in a quiver (container again).
    for( const auto mod : gunmods() ) {
        if( mod->type->armor ) {
            return &*mod->type->armor;
        }
    }
    return nullptr;
}

bool item::is_armor() const
{
    return find_armor_data() != nullptr || has_flag( "IS_ARMOR" );
}

bool item::is_book() const
{
    return type->book.has_value();
}

bool item::is_container() const
{
    return type->container.has_value();
}

bool item::is_watertight_container() const
{
    return type->container && type->container->watertight && type->container->seals;
}

bool item::is_non_resealable_container() const
{
    return type->container && !type->container->seals && type->container->unseals_into != "null";
}

bool item::is_bucket() const
{
    // That "preserves" part is a hack:
    // Currently all non-empty cans are effectively sealed at all times
    // Making them buckets would cause weirdness
    return type->container &&
           type->container->watertight &&
           !type->container->seals &&
           type->container->unseals_into == "null";
}

bool item::is_bucket_nonempty() const
{
    return is_bucket() && !is_container_empty();
}

bool item::is_engine() const
{
    return type->engine.has_value();
}

bool item::is_wheel() const
{
    return type->wheel.has_value();
}

bool item::is_fuel() const
{
    return type->fuel.has_value();
}

bool item::is_toolmod() const
{
    return !is_gunmod() && type->mod;
}

bool item::is_faulty() const
{
    return is_engine() ? !faults.empty() : false;
}

bool item::is_irremovable() const
{
    return has_flag( "IRREMOVABLE" );
}

std::set<fault_id> item::faults_potential() const
{
    std::set<fault_id> res;
    if( type->engine ) {
        res.insert( type->engine->faults.begin(), type->engine->faults.end() );
    }
    return res;
}

int item::wheel_area() const
{
    return is_wheel() ? type->wheel->diameter * type->wheel->width : 0;
}

float item::fuel_energy() const
{
    return is_fuel() ? type->fuel->energy : 0.0f;
}

bool item::is_container_empty() const
{
    return contents.empty();
}

bool item::is_container_full( bool allow_bucket ) const
{
    if( is_container_empty() ) {
        return false;
    }
    return get_remaining_capacity_for_liquid( contents.front(), allow_bucket ) == 0;
}

bool item::can_reload_with( const itype_id& ammo ) const
{
    return is_reloadable_helper( ammo, false );
}

bool item::is_reloadable_with( const itype_id& ammo ) const
{
    return is_reloadable_helper( ammo, true );
}

bool item::is_reloadable_helper( const itype_id& ammo, bool now ) const
{
    if( !is_reloadable() ) {
        return false;
    } else if( is_watertight_container() ) {
        return ( now ? !is_container_full() : true ) &&
            ( ammo.empty() || is_container_empty() || contents.front().typeId() == ammo );
    } else if( magazine_integral() ) {
        if( !ammo.empty() ) {
            if( ammo_data() ) {
                if( ammo_current() != ammo ) {
                    return false;
                }
            } else {
                auto at = find_type( ammo );
                if( ( !at->ammo || !at->ammo->type.count( ammo_type() ) ) &&
                    !magazine_compatible().count( ammo ) ) {
                    return false;
                }
            }
        }
        return now ? ( ammo_remaining() < ammo_capacity() ) : true;
    } else {
        return ammo.empty() ? true : magazine_compatible().count( ammo );
    }
}

bool item::is_salvageable() const
{
    if( is_null() ) {
        return false;
    }
    return !has_flag("NO_SALVAGE");
}

bool item::is_funnel_container(units::volume &bigger_than) const
{
    if ( !is_bucket() && !is_watertight_container() ) {
        return false;
    }
    // @todo; consider linking funnel to item or -making- it an active item
    if ( get_container_capacity() <= bigger_than ) {
        return false; // skip contents check, performance
    }
    if (
        contents.empty() ||
        contents.front().typeId() == "water" ||
        contents.front().typeId() == "water_acid" ||
        contents.front().typeId() == "water_acid_weak") {
        bigger_than = get_container_capacity();
        return true;
    }
    return false;
}

bool item::is_emissive() const
{
    return light.luminance > 0 || type->light_emission > 0;
}

bool item::is_tool() const
{
    return type->tool.has_value();
}

bool item::is_tool_reversible() const
{
    if( is_tool() && type->tool->revert_to != "null" ) {
        item revert( type->tool->revert_to );
        npc n;
        revert.type->invoke( n, revert, tripoint(-999, -999, -999) );
        return revert.is_tool() && typeId() == revert.typeId();
    }
    return false;
}

bool item::is_artifact() const
{
    return type->artifact.has_value();
}

bool item::can_contain( const item &it ) const
{
    // @todo: Volume check
    return can_contain( *it.type );
}

bool item::can_contain( const itype &tp ) const
{
    if( !type->container ) {
        // @todo: Tools etc.
        return false;
    }

    if( tp.phase == LIQUID && !type->container->watertight ) {
        return false;
    }

    // @todo: Acid in waterskins
    return true;
}

const item &item::get_contained() const
{
    if( contents.empty() ) {
        return null_item_reference();
    }
    return contents.front();
}

bool item::spill_contents( Character &c )
{
    if( !is_container() || is_container_empty() ) {
        return true;
    }

    if( c.is_npc() ) {
        return spill_contents( c.pos() );
    }

    while( !contents.empty() ) {
        on_contents_changed();
        if( contents.front().made_of( LIQUID ) ) {
            if( !g->handle_liquid_from_container( *this, 1 ) ) {
                return false;
            }
        } else {
            c.i_add_or_drop( contents.front() );
            contents.erase( contents.begin() );
        }
    }

    return true;
}

bool item::spill_contents( const tripoint &pos )
{
    if( !is_container() || is_container_empty() ) {
        return true;
    }

    for( item &it : contents ) {
        g->m.add_item_or_charges( pos, it );
    }

    contents.clear();
    return true;
}

int item::get_chapters() const
{
    if( !type->book ) {
        return 0;
    }
    return type->book->chapters;
}

int item::get_remaining_chapters( const player &u ) const
{
    const auto var = string_format( "remaining-chapters-%d", u.getID() );
    return get_var( var, get_chapters() );
}

void item::mark_chapter_as_read( const player &u )
{
    const int remain = std::max( 0, get_remaining_chapters( u ) - 1 );
    const auto var = string_format( "remaining-chapters-%d", u.getID() );
    set_var( var, remain );
}

const material_type &item::get_random_material() const
{
    return random_entry( made_of(), material_id::NULL_ID() ).obj();
}

const material_type &item::get_base_material() const
{
    const auto mats = made_of();
    return mats.empty() ? material_id::NULL_ID().obj() : mats.front().obj();
}

bool item::operator<(const item& other) const
{
    const item_category &cat_a = get_category();
    const item_category &cat_b = other.get_category();
    if(cat_a != cat_b) {
        return cat_a < cat_b;
    } else {
        const item *me = is_container() && !contents.empty() ? &contents.front() : this;
        const item *rhs = other.is_container() && !other.contents.empty() ? &other.contents.front() : &other;

        if (me->typeId() == rhs->typeId()) {
            return me->charges < rhs->charges;
        } else {
            std::string n1 = me->type->nname(1);
            std::string n2 = rhs->type->nname(1);
            return std::lexicographical_compare( n1.begin(), n1.end(),
                                                 n2.begin(), n2.end(), sort_case_insensitive_less() );
        }
    }
}

skill_id item::gun_skill() const
{
    if( !is_gun() ) {
        return skill_id::NULL_ID();
    }
    return type->gun->skill_used;
}

gun_type_type item::gun_type() const
{
    static skill_id skill_archery( "archery" );

    if( !is_gun() ) {
        return gun_type_type( std::string() );
    }
    //@todo: move to JSON and remove extraction of this from "GUN" (via skill id)
    //and from "GUNMOD" (via "mod_targets") in lang/extract_json_strings.py
    if( gun_skill() == skill_archery ) {
        if( ammo_type() == ammotype( "bolt" ) || typeId() == "bullet_crossbow" ) {
            return gun_type_type( translate_marker_context( "gun_type_type", "crossbow" ) );
        } else{
            return gun_type_type( translate_marker_context( "gun_type_type", "bow" ) );
        }
    }
    return gun_type_type( gun_skill().str() );
}

skill_id item::melee_skill() const
{
    if( !is_melee() ) {
        return skill_id::NULL_ID();
    }

    if( has_flag( "UNARMED_WEAPON" ) ) {
        return skill_unarmed;
    }

    int hi = 0;
    skill_id res = skill_id::NULL_ID();

    for( auto idx = DT_NULL + 1; idx != NUM_DT; ++idx ) {
        auto val = damage_melee( static_cast<damage_type>( idx ) );
        auto sk  = skill_by_dt ( static_cast<damage_type>( idx ) );
        if( val > hi && sk ) {
            hi = val;
            res = sk;
        }
    }

    return res;
}

int item::gun_dispersion( bool with_ammo, bool with_scaling ) const
{
    if( !is_gun() ) {
        return 0;
    }
    int dispersion_sum = type->gun->dispersion;
    for( const auto mod : gunmods() ) {
        dispersion_sum += mod->type->gunmod->dispersion;
    }
    int dispPerDamage = get_option< int >( "DISPERSION_PER_GUN_DAMAGE" );
    dispersion_sum += damage() * dispPerDamage;
    dispersion_sum = std::max( dispersion_sum, 0 );
    if( with_ammo && ammo_data() ) {
        dispersion_sum += ammo_data()->ammo->dispersion;
    }
    if( !with_scaling ) {
        return dispersion_sum;
    }

    // Dividing dispersion by 15 temporarily as a gross adjustment,
    // will bake that adjustment into individual gun definitions in the future.
    // Absolute minimum gun dispersion is 1.
    double divider = get_option< float >( "GUN_DISPERSION_DIVIDER" );
    dispersion_sum = std::max( static_cast<int>( std::round( dispersion_sum / divider) ), 1 );

    return dispersion_sum;
}

int item::sight_dispersion() const
{
    if( !is_gun() ) {
        return 0;
    }

    int res = has_flag( "DISABLE_SIGHTS" ) ? 90 : type->gun->sight_dispersion;

    for( const auto e : gunmods() ) {
        const auto &mod = *e->type->gunmod;
        if( mod.sight_dispersion < 0 || mod.aim_speed < 0 ) {
            continue; // skip gunmods which don't provide a sight
        }
        res = std::min( res, mod.sight_dispersion );
    }

    return res;
}

damage_instance item::gun_damage( bool with_ammo ) const
{
    if( !is_gun() ) {
        return damage_instance();
    }
    damage_instance ret = type->gun->damage;
    if( with_ammo && ammo_data() ) {
        ret.add( ammo_data()->ammo->damage );
    }
    for( const auto mod : gunmods() ) {
        ret.add( mod->type->gunmod->damage );
    }
    int item_damage = damage();
    if( item_damage != 0 ) {
        // @todo This isn't a good solution for multi-damage guns/ammos
        for( damage_unit &du : ret ) {
            du.amount -= item_damage * 2;
        }
    }
    return ret;
}

int item::gun_recoil( const player &p, bool bipod ) const
{
    if( !is_gun() || ( ammo_required() && !ammo_remaining() ) ) {
        return 0;
    }

    ///\EFFECT_STR improves the handling of heavier weapons
    // we consider only base weight to avoid exploits
    double wt = std::min( type->weight, p.str_cur * 333_gram ) / 333.0_gram;

    double handling = type->gun->handling;
    for( const auto mod : gunmods() ) {
        if( bipod || !mod->has_flag( "BIPOD" ) ) {
            handling += mod->type->gunmod->handling;
        }
    }

    // rescale from JSON units which are intentionally specified as integral values
    handling /= 10;

    // algorithm is biased so heavier weapons benefit more from improved handling
    handling = pow( wt, 0.8 ) * pow( handling, 1.2 );

    int qty = type->gun->recoil;
    if( ammo_data() ) {
        qty += ammo_data()->ammo->recoil;
    }

    // handling could be either a bonus or penalty dependent upon installed mods
    if( handling > 1.0 ) {
        return qty / handling;
    } else {
        return qty * ( 1.0 + std::abs( handling ) );
    }
}

int item::gun_range( bool with_ammo ) const
{
    if( !is_gun() ) {
        return 0;
    }
    int ret = type->gun->range;
    for( const auto mod : gunmods() ) {
        ret += mod->type->gunmod->range;
    }
    if( with_ammo && ammo_data() ) {
        ret += ammo_data()->ammo->range;
    }
    return std::min( std::max( 0, ret ), RANGE_HARD_CAP );
}

int item::gun_range( const player *p ) const
{
    int ret = gun_range( true );
    if( p == nullptr ) {
        return ret;
    }
    if( !p->meets_requirements( *this ) ) {
        return 0;
    }

    // Reduce bow range until player has twice minimm required strength
    if( has_flag( "STR_DRAW" ) ) {
        ret += std::max( 0.0, ( p->get_str() - type->min_str ) * 0.5 );
    }

    return std::max( 0, ret );
}

long item::ammo_remaining() const
{
    const item *mag = magazine_current();
    if( mag ) {
        return mag->ammo_remaining();
    }

    if( is_tool() || is_gun() ) {
        // includes auxiliary gunmods
        return charges;
    }

    if( is_magazine() || is_bandolier() ) {
        long res = 0;
        for( const auto& e : contents ) {
            res += e.charges;
        }
        return res;
    }

    return 0;
}

long item::ammo_capacity() const
{
    long res = 0;

    const item *mag = magazine_current();
    if( mag ) {
        return mag->ammo_capacity();
    }

    if( is_tool() ) {
        res = type->tool->max_charges;
        for( const auto e : toolmods() ) {
            res *= e->type->mod->capacity_multiplier;
        }
    }

    if( is_gun() ) {
        res = type->gun->clip;
        for( const auto e : gunmods() ) {
            res *= e->type->mod->capacity_multiplier;
        }
    }

    if( is_magazine() ) {
        res = type->magazine->capacity;
    }

    if( is_bandolier() ) {
        return dynamic_cast<const bandolier_actor *>( type->get_use( "bandolier" )->get_actor_ptr() )->capacity;
    }

    return res;
}

long item::ammo_required() const
{
    if( is_tool() ) {
        return std::max( type->charges_to_use(), 0 );
    }

    if( is_gun() ) {
        if( !ammo_type() ) {
            return 0;
        } else if( has_flag( "FIRE_100" ) ) {
            return 100;
        } else if( has_flag( "FIRE_50" ) ) {
            return 50;
        } else if( has_flag( "FIRE_20" ) ) {
            return 20;
        } else {
            return 1;
        }
    }

    return 0;
}

bool item::ammo_sufficient( int qty ) const {
    return ammo_remaining() >= ammo_required() * qty;
}

long item::ammo_consume( long qty, const tripoint& pos ) {
    if( qty < 0 ) {
        debugmsg( "Cannot consume negative quantity of ammo for %s", tname().c_str() );
        return 0;
    }

    item *mag = magazine_current();
    if( mag ) {
        auto res = mag->ammo_consume( qty, pos );
        if( res && ammo_remaining() == 0 ) {
            if( mag->has_flag( "MAG_DESTROY" ) ) {
                contents.erase( std::remove_if( contents.begin(), contents.end(), [&mag]( const item& e ) {
                    return mag == &e;
                } ) );
            } else if ( mag->has_flag( "MAG_EJECT" ) ) {
                g->m.add_item( pos, *mag );
                contents.erase( std::remove_if( contents.begin(), contents.end(), [&mag]( const item& e ) {
                    return mag == &e;
                } ) );
            }
        }
        return res;
    }

    if( is_magazine() ) {
        auto need = qty;
        while( contents.size() ) {
            auto& e = *contents.rbegin();
            if( need >= e.charges ) {
                need -= e.charges;
                contents.pop_back();
            } else {
                e.charges -= need;
                need = 0;
                break;
            }
        }
        return qty - need;

    } else if( is_tool() || is_gun() ) {
        qty = std::min( qty, charges );
        charges -= qty;
        if( charges == 0 ) {
            curammo = nullptr;
        }
        return qty;
    }

    return 0;
}

const itype * item::ammo_data() const
{
    const item *mag = magazine_current();
    if( mag ) {
        return mag->ammo_data();
    }

    if( is_ammo() ) {
        return type;
    }

    if( is_magazine() ) {
        return !contents.empty() ? contents.front().ammo_data() : nullptr;
    }

    auto mods = is_gun() ? gunmods() : toolmods();
    for( const auto e : mods ) {
        if( e->type->mod->ammo_modifier &&
            item_controller->has_template( itype_id( e->type->mod->ammo_modifier.str() ) ) ) {
            return item_controller->find_template( itype_id( e->type->mod->ammo_modifier.str() ) );
        }
    }

    return curammo;
}

itype_id item::ammo_current() const
{
    const auto ammo = ammo_data();
    return ammo ? ammo->get_id() : "null";
}

ammotype item::ammo_type( bool conversion ) const
{
    if( conversion ) {
        auto mods = is_gun() ? gunmods() : toolmods();
        for( const auto e : mods ) {
            if( e->type->mod->ammo_modifier ) {
                return e->type->mod->ammo_modifier;
            }
        }
    }

    if( is_gun() ) {
        return type->gun->ammo;
    } else if( is_tool() ) {
        return type->tool->ammo_id;
    } else if( is_magazine() ) {
        return type->magazine->type;
    }
    return ammotype::NULL_ID();
}

itype_id item::ammo_default( bool conversion ) const
{
    auto res = ammo_type( conversion )->default_ammotype();
    return !res.empty() ? res : "NULL";
}

std::set<std::string> item::ammo_effects( bool with_ammo ) const
{
    if( !is_gun() ) {
        return std::set<std::string>();
    }

    std::set<std::string> res = type->gun->ammo_effects;
    if( with_ammo && ammo_data() ) {
        res.insert( ammo_data()->ammo->ammo_effects.begin(), ammo_data()->ammo->ammo_effects.end() );
    }

    for( const auto mod : gunmods() ) {
            res.insert( mod->type->gunmod->ammo_effects.begin(), mod->type->gunmod->ammo_effects.end() );
    }

    return res;
}

bool item::magazine_integral() const
{
    // If a mod sets a magazine type, we're not integral.
    for( const auto m : is_gun() ? gunmods() : toolmods() ) {
        if( !m->type->mod->magazine_adaptor.empty() ) {
            return false;
        }
    }

    // We have an integral magazine if we're a gun with an ammo capacity (clip) or we have no magazines.
    return ( is_gun() && type->gun->clip > 0 ) || type->magazines.empty();
}

itype_id item::magazine_default( bool conversion ) const
{
    auto mag = type->magazine_default.find( ammo_type( conversion ) );
    return mag != type->magazine_default.end() ? mag->second : "null";
}

std::set<itype_id> item::magazine_compatible( bool conversion ) const
{
    // mods that define magazine_adaptor may override the items usual magazines
    auto mods = is_gun() ? gunmods() : toolmods();
    for( const auto m : mods ) {
        if( !m->type->mod->magazine_adaptor.empty() ) {
            auto mags = m->type->mod->magazine_adaptor.find( ammo_type( conversion ) );
            return mags != m->type->mod->magazine_adaptor.end() ? mags->second : std::set<itype_id>();
        }
    }

    auto mags = type->magazines.find( ammo_type( conversion ) );
    return mags != type->magazines.end() ? mags->second : std::set<itype_id>();
}

item * item::magazine_current()
{
    auto iter = std::find_if( contents.begin(), contents.end(), []( const item& it ) {
        return it.is_magazine();
    });
    return iter != contents.end() ? &*iter : nullptr;
}

const item * item::magazine_current() const
{
    return const_cast<item *>(this)->magazine_current();
}

std::vector<item *> item::gunmods()
{
    std::vector<item *> res;
    if( is_gun() ) {
        res.reserve( contents.size() );
        for( auto& e : contents ) {
            if( e.is_gunmod() ) {
                res.push_back( &e );
            }
        }
    }
    return res;
}

std::vector<const item *> item::gunmods() const
{
    std::vector<const item *> res;
    if( is_gun() ) {
        res.reserve( contents.size() );
        for( auto& e : contents ) {
            if( e.is_gunmod() ) {
                res.push_back( &e );
            }
        }
    }
    return res;
}

item * item::gunmod_find( const itype_id& mod )
{
    auto mods = gunmods();
    auto it = std::find_if( mods.begin(), mods.end(), [&mod]( item *e ) {
        return e->typeId() == mod;
    } );
    return it != mods.end() ? *it : nullptr;
}

const item * item::gunmod_find( const itype_id& mod ) const
{
    return const_cast<item *>( this )->gunmod_find( mod );
}

ret_val<bool> item::is_gunmod_compatible( const item& mod ) const
{
    if( !mod.is_gunmod() ) {
        debugmsg( "Tried checking compatibility of non-gunmod" );
        return ret_val<bool>::make_failure();
    }
    static const gun_type_type pistol_gun_type( translate_marker_context( "gun_type_type", "pistol" ) );

    if( !is_gun() ) {
        return ret_val<bool>::make_failure( _( "isn't a weapon" ) );

    } else if( is_gunmod() ) {
        return ret_val<bool>::make_failure( _( "is a gunmod and cannot be modded" ) );

    } else if( gunmod_find( mod.typeId() ) ) {
        return ret_val<bool>::make_failure( _( "already has a %s" ), mod.tname( 1 ).c_str() );

    } else if( !type->gun->valid_mod_locations.count( mod.type->gunmod->location ) ) {
        return ret_val<bool>::make_failure( _( "doesn't have a slot for this mod" ) );

    } else if( get_free_mod_locations( mod.type->gunmod->location ) <= 0 ) {
        return ret_val<bool>::make_failure( _( "doesn't have enough room for another %s mod" ),
                                            mod.type->gunmod->location.name().c_str() );

    } else if( !mod.type->gunmod->usable.count( gun_type() ) ) {
        return ret_val<bool>::make_failure( _( "cannot have a %s" ), mod.tname().c_str() );

    } else if( typeId() == "hand_crossbow" && !mod.type->gunmod->usable.count( pistol_gun_type ) ) {
        return ret_val<bool>::make_failure( _("isn't big enough to use that mod") );

    } else if( mod.type->gunmod->location.str() == "underbarrel" && !mod.has_flag( "PUMP_RAIL_COMPATIBLE" ) && has_flag( "PUMP_ACTION" ) ) {
        return ret_val<bool>::make_failure( _("can only accept small mods on that slot") );

    } else if ( !mod.type->mod->acceptable_ammo.empty() && !mod.type->mod->acceptable_ammo.count( ammo_type( false ) ) ) {
        //~ %1$s - name of the gunmod, %2$s - name of the ammo
        return ret_val<bool>::make_failure( _( "%1$s cannot be used on %2$s" ), mod.tname( 1 ).c_str(),
                                            ammo_type( false )->name().c_str() );

    } else if( mod.typeId() == "waterproof_gunmod" && has_flag( "WATERPROOF_GUN" ) ) {
        return ret_val<bool>::make_failure( _( "is already waterproof" ) );

    } else if( mod.typeId() == "tuned_mechanism" && has_flag( "NEVER_JAMS" ) ) {
        return ret_val<bool>::make_failure( _( "is already eminently reliable" ) );

    } else if( mod.typeId() == "brass_catcher" && has_flag( "RELOAD_EJECT" ) ) {
        return ret_val<bool>::make_failure( _( "cannot have a brass catcher" ) );

    } else if( ( mod.type->mod->ammo_modifier || !mod.type->mod->magazine_adaptor.empty() )
               && ( ammo_remaining() > 0 || magazine_current() ) ) {
        return ret_val<bool>::make_failure( _( "must be unloaded before installing this mod" ) );
    }

    return ret_val<bool>::make_success();
}

std::map<gun_mode_id, gun_mode> item::gun_all_modes() const
{
    std::map<gun_mode_id, gun_mode> res;

    if( !is_gun() || is_gunmod() ) {
        return res;
    }

    auto opts = gunmods();
    opts.push_back( this );

    for( const auto e : opts ) {

        // handle base item plus any auxiliary gunmods
        if( e->is_gun() ) {
            for( auto m : e->type->gun->modes ) {
                // prefix attached gunmods, e.g. M203_DEFAULT to avoid index key collisions
                std::string prefix = e->is_gunmod() ? ( std::string( e->typeId() ) += "_" ) : "";
                std::transform( prefix.begin(), prefix.end(), prefix.begin(), (int(*)(int))std::toupper );

                auto qty = m.second.qty();
                if( m.first == gun_mode_id( "AUTO" ) && e == this && has_flag( "RAPIDFIRE" ) ) {
                    qty *= 1.5;
                }

                res.emplace( gun_mode_id( prefix + m.first.str() ), gun_mode( m.second.name(), const_cast<item *>( e ),
                                                                qty, m.second.flags() ) );
            };

        // non-auxiliary gunmods may provide additional modes for the base item
        } else if( e->is_gunmod() ) {
            for( auto m : e->type->gunmod->mode_modifier ) {
                res.emplace( m.first, gun_mode { m.second.name(), const_cast<item *>( e ),
                                                       m.second.qty(), m.second.flags() } );
            }
        }
    }

    return res;
}

gun_mode item::gun_get_mode( const gun_mode_id &mode ) const
{
    if( is_gun() ) {
        for( auto e : gun_all_modes() ) {
            if( e.first == mode ) {
                return e.second;
            }
        }
    }
    return gun_mode();
}

gun_mode item::gun_current_mode() const
{
    return gun_get_mode( gun_get_mode_id() );
}

gun_mode_id item::gun_get_mode_id() const
{
    if( !is_gun() || is_gunmod() ) {
        return gun_mode_id();
    }
    return gun_mode_id( get_var( GUN_MODE_VAR_NAME, "DEFAULT" ) );
}

bool item::gun_set_mode( const gun_mode_id &mode )
{
    if( !is_gun() || is_gunmod() || !gun_all_modes().count( mode ) ) {
        return false;
    }
    set_var( GUN_MODE_VAR_NAME, mode.str() );
    return true;
}

void item::gun_cycle_mode()
{
    if( !is_gun() || is_gunmod() ) {
        return;
    }

    auto cur = gun_get_mode_id();
    auto modes = gun_all_modes();

    for( auto iter = modes.begin(); iter != modes.end(); ++iter ) {
        if( iter->first == cur ) {
            if( std::next( iter ) == modes.end() ) {
                break;
            }
            gun_set_mode( std::next( iter )->first );
            return;
        }
    }
    gun_set_mode( modes.begin()->first );

    return;
}

const use_function *item::get_use( const std::string &use_name ) const
{
    if( type != nullptr && type->get_use( use_name ) != nullptr ) {
        return type->get_use( use_name );
    }

    for( const auto &elem : contents ) {
        const auto fun = elem.get_use( use_name );
        if( fun != nullptr ) {
            return fun;
        }
    }

    return nullptr;
}

item *item::get_usable_item( const std::string &use_name )
{
    if( type != nullptr && type->get_use( use_name ) != nullptr ) {
        return this;
    }

    for( auto &elem : contents ) {
        const auto fun = elem.get_use( use_name );
        if( fun != nullptr ) {
            return &elem;
        }
    }

    return nullptr;
}

int item::units_remaining( const Character& ch, int limit ) const
{
    if( count_by_charges() ) {
        return std::min( int( charges ), limit );
    }

    auto res = ammo_remaining();
    if( res < limit && has_flag( "USE_UPS" ) ) {
        res += ch.charges_of( "UPS", limit - res );
    }

    return std::min( int( res ), limit );
}

bool item::units_sufficient( const Character &ch, int qty ) const
{
    if( qty < 0 ) {
        qty = count_by_charges() ? 1 : ammo_required();
    }

    return units_remaining( ch, qty ) == qty;
}

item::reload_option::reload_option( const reload_option &rhs ) :
    who( rhs.who ), target( rhs.target ), ammo( rhs.ammo.clone() ),
    qty_( rhs.qty_ ), max_qty( rhs.max_qty ), parent( rhs.parent ) {}

item::reload_option &item::reload_option::operator=( const reload_option &rhs )
{
    who = rhs.who;
    target = rhs.target;
    ammo = rhs.ammo.clone();
    qty_ = rhs.qty_;
    max_qty = rhs.max_qty;
    parent = rhs.parent;

    return *this;
}

item::reload_option::reload_option( const player *who, const item *target, const item *parent,
                                    item_location&& ammo ) :
    who( who ), target( target ), ammo( std::move( ammo ) ), parent( parent )
{
    if( this->target->is_ammo_belt() && this->target->type->magazine->linkage != "NULL" ) {
        max_qty = this->who->charges_of( this->target->type->magazine->linkage );
    }
    qty( max_qty );
}

int item::reload_option::moves() const
{
    int mv = ammo.obtain_cost( *who, qty() ) + who->item_reload_cost( *target, *ammo, qty() );
    if( parent != target ) {
        if( parent->is_gun() ) {
            mv += parent->type->gun->reload_time;
        } else if( parent->is_tool() ) {
            mv += 100;
        }
    }
    return mv;
}

void item::reload_option::qty( long val )
{
    bool ammo_in_container = ammo->is_ammo_container();
    bool ammo_in_liquid_container = ammo->is_watertight_container();
    item &ammo_obj = ( ammo_in_container || ammo_in_liquid_container ) ?
        ammo->contents.front() : *ammo;

    if( ( ammo_in_container && !ammo_obj.is_ammo() ) ||
        ( ammo_in_liquid_container && !ammo_obj.made_of( LIQUID ) ) ) {
        debugmsg( "Invalid reload option: %s", ammo_obj.tname().c_str() );
        return;
    }

    // Checking ammo capacity implicitly limits guns with removable magazines to capacity 0.
    // This gets rounded up to 1 later.
    long remaining_capacity = target->is_watertight_container() ?
        target->get_remaining_capacity_for_liquid( ammo_obj, true ) :
        target->ammo_capacity() - target->ammo_remaining();
    if( target->has_flag( "RELOAD_ONE" ) && !ammo->has_flag( "SPEEDLOADER" ) ) {
        remaining_capacity = 1;
    }
    if( target->ammo_type() == ammotype( "plutonium" ) ) {
        remaining_capacity = remaining_capacity / PLUTONIUM_CHARGES +
            ( remaining_capacity % PLUTONIUM_CHARGES != 0 );
    }

    bool ammo_by_charges = ammo_obj.is_ammo() || ammo_in_liquid_container;
    long available_ammo = ammo_by_charges ? ammo_obj.charges : ammo_obj.ammo_remaining();
    // constrain by available ammo, target capacity and other external factors (max_qty)
    // @ref max_qty is currently set when reloading ammo belts and limits to available linkages
    qty_ = std::min( { val, available_ammo, remaining_capacity, max_qty } );

    // always expect to reload at least one charge
    qty_ = std::max( qty_, 1L );

}

int item::casings_count() const
{
    int res = 0;

    const_cast<item *>( this )->casings_handle( [&res]( item & ) {
        ++res;
        return false;
    } );

    return res;
}

void item::casings_handle( const std::function<bool(item &)> &func )
{
    if( !is_gun() ) {
        return;
    }

    for( auto it = contents.begin(); it != contents.end(); ) {
        if( it->has_flag( "CASING" ) ) {
            it->unset_flag( "CASING" );
            if( func( *it ) ) {
                it = contents.erase( it );
                continue;
            }
            // didn't handle the casing so reset the flag ready for next call
            it->set_flag( "CASING" );
        }
        ++it;
    }
}

bool item::reload( player &u, item_location loc, long qty )
{
    if( qty <= 0 ) {
        debugmsg( "Tried to reload zero or less charges" );
        return false;
    }
    item *ammo = loc.get_item();
    if( ammo == nullptr || ammo->is_null() ) {
        debugmsg( "Tried to reload using non-existent ammo" );
        return false;
    }

    item *container = nullptr;
    if ( ammo->is_ammo_container() || ammo->is_watertight_container() || ammo->is_non_resealable_container() ) {
        container = ammo;
        ammo = &ammo->contents.front();
    }

    if( !is_reloadable_with( ammo->typeId() ) ) {
        return false;
    }

    // limit quantity of ammo loaded to remaining capacity
    long limit = is_watertight_container()
        ? get_remaining_capacity_for_liquid( *ammo )
        : ammo_capacity() - ammo_remaining();

    if( ammo_type() == ammotype( "plutonium" ) ) {
        limit = limit / PLUTONIUM_CHARGES + ( limit % PLUTONIUM_CHARGES != 0 );
    }

    qty = std::min( qty, limit );

    casings_handle( [&u]( item &e ) {
        return u.i_add_or_drop( e );
    } );

    if( is_magazine() ) {
        qty = std::min( qty, ammo->charges );

        if( is_ammo_belt() && type->magazine->linkage != "NULL" ) {
            if( !u.use_charges_if_avail( type->magazine->linkage, qty ) ) {
                debugmsg( "insufficient linkages available when reloading ammo belt" );
            }
        }

        contents.emplace_back( *ammo );
        contents.back().charges = qty;
        ammo->charges -= qty;

    } else if ( is_watertight_container() ) {
        if( !ammo->made_of( LIQUID ) ) {
            debugmsg( "Tried to reload liquid container with non-liquid." );
            return false;
        }
        if ( container ){
            container->on_contents_changed();
        }
        fill_with( *ammo, qty );
    } else if ( !magazine_integral() ) {
        // if we already have a magazine loaded prompt to eject it
        if( magazine_current() ) {
            std::string prompt = string_format( _( "Eject %s from %s?" ),
                                                magazine_current()->tname().c_str(), tname().c_str() );

            // eject magazine to player inventory and try to dispose of it from there
            item &mag = u.i_add( *magazine_current() );
            if( !u.dispose_item( item_location( u, &mag ), prompt ) ) {
                u.remove_item( mag ); // user canceled so delete the clone
                return false;
            }
            remove_item( *magazine_current() );
        }

        contents.emplace_back( *ammo );
        loc.remove_item();
        return true;

    } else {
        if( ammo->has_flag( "SPEEDLOADER" ) ) {
            curammo = find_type( ammo->contents.front().typeId() );
            qty = std::min( qty, ammo->ammo_remaining() );
            ammo->ammo_consume( qty, { 0, 0, 0 } );
            charges += qty;
        } else if( ammo_type() == ammotype( "plutonium" ) ) {
            curammo = find_type( ammo->typeId() );
            ammo->charges -= qty;

            // any excess is wasted rather than overfilling the item
            charges += qty * PLUTONIUM_CHARGES;
            charges = std::min( charges, ammo_capacity() );
        } else {
            curammo = find_type( ammo->typeId() );
            qty = std::min( qty, ammo->charges );
            ammo->charges -= qty;
            charges += qty;
        }
    }

    if( ammo->charges == 0 && !ammo->has_flag( "SPEEDLOADER" ) ) {
        if( container != nullptr ) {
            container->contents.erase(container->contents.begin());
            u.inv.restack( u ); // emptied containers do not stack with non-empty ones
        } else {
            loc.remove_item();
        }
    }
    return true;
}

float item::simulate_burn( fire_data &frd ) const
{
    const auto &mats = made_of();
    float smoke_added = 0.0f;
    float time_added = 0.0f;
    float burn_added = 0.0f;
    const units::volume vol = base_volume();
    const int effective_intensity = frd.contained ? 3 : frd.fire_intensity;
    for( const auto &m : mats ) {
        const auto &bd = m.obj().burn_data( effective_intensity );
        if( bd.immune ) {
            // Made to protect from fire
            return false;
        }

        // If fire is contained, burn rate is independent of volume
        if( frd.contained || bd.volume_per_turn == 0_ml ) {
            time_added += bd.fuel;
            smoke_added += bd.smoke;
            burn_added += bd.burn;
        } else {
            double volume_burn_rate = to_liter( bd.volume_per_turn ) / to_liter( vol );
            time_added += bd.fuel * volume_burn_rate;
            smoke_added += bd.smoke * volume_burn_rate;
            burn_added += bd.burn * volume_burn_rate;
        }
    }

    // Liquids that don't burn well smother fire well instead
    if( made_of( LIQUID ) && time_added < 200 ) {
        time_added -= rng( 400.0 * to_liter( vol ), 1200.0 * to_liter( vol ) );
    } else if( mats.size() > 1 ) {
        // Average the materials
        time_added /= mats.size();
        smoke_added /= mats.size();
        burn_added /= mats.size();
    } else if( mats.empty() ) {
        // Non-liquid items with no specified materials will burn at moderate speed
        burn_added = 1;
    }

    frd.fuel_produced += time_added;
    frd.smoke_produced += smoke_added;
    return burn_added;
}

bool item::burn( fire_data &frd )
{
    float burn_added = simulate_burn( frd );

    if( burn_added <= 0 ) {
        return false;
    }

    if( count_by_charges() ) {
        burn_added *= rng( type->stack_size / 2, type->stack_size );
        charges -= roll_remainder( burn_added );
        if( charges <= 0 ) {
            return true;
        }
    }

    if( is_corpse() ) {
        const mtype *mt = get_mtype();
        if( active && mt != nullptr && burnt + burn_added > mt->hp &&
            !mt->burn_into.is_null() && mt->burn_into.is_valid() ) {
            corpse = &get_mtype()->burn_into.obj();
            // Delay rezing
            set_age( 0 );
            burnt = 0;
            return false;
        }

        if( burnt + burn_added > mt->hp ) {
            active = false;
        }
    }

    burnt += roll_remainder( burn_added );

    const int vol = base_volume() / units::legacy_volume_factor;
    return burnt >= vol * 3;
}

bool item::flammable( int threshold ) const
{
    const auto &mats = made_of_types();
    if( mats.empty() ) {
        // Don't know how to burn down something made of nothing.
        return false;
    }

    int flammability = 0;
    units::volume volume_per_turn = 0;
    for( const auto &m : mats ) {
        const auto &bd = m->burn_data( 1 );
        if( bd.immune ) {
            // Made to protect from fire
            return false;
        }

        flammability += bd.fuel;
        volume_per_turn += bd.volume_per_turn;
    }

    if( threshold == 0 || flammability <= 0 ) {
        return flammability > 0;
    }

    volume_per_turn /= mats.size();
    units::volume vol = base_volume();
    if( volume_per_turn > 0 && volume_per_turn < vol ) {
        flammability = flammability * volume_per_turn / vol;
    } else {
        // If it burns well, it provides a bonus here
        flammability *= vol / units::legacy_volume_factor;
    }

    return flammability > threshold;
}

itype_id item::typeId() const
{
    return type ? type->get_id() : "null";
}

bool item::getlight(float & luminance, int & width, int & direction ) const
{
    luminance = 0;
    width = 0;
    direction = 0;
    if ( light.luminance > 0 ) {
        luminance = (float)light.luminance;
        if ( light.width > 0 ) { // width > 0 is a light arc
            width = light.width;
            direction = light.direction;
        }
        return true;
    } else {
        const int lumint = getlight_emit();
        if ( lumint > 0 ) {
            luminance = (float)lumint;
            return true;
        }
    }
    return false;
}

int item::getlight_emit() const
{
    float lumint = type->light_emission;

    if ( lumint == 0 ) {
        return 0;
    }
    if ( has_flag("CHARGEDIM") && is_tool() && !has_flag("USE_UPS")) {
        // Falloff starts at 1/5 total charge and scales linearly from there to 0.
        if( ammo_capacity() && ammo_remaining() < ( ammo_capacity() / 5 ) ) {
            lumint *= ammo_remaining() * 5.0 / ammo_capacity();
        }
    }
    return lumint;
}

units::volume item::get_container_capacity() const
{
    if( !is_container() ) {
        return 0;
    }
    return type->container->contains;
}

long item::get_remaining_capacity_for_liquid( const item &liquid, bool allow_bucket, std::string *err ) const
{
    const auto error = [ &err ]( const std::string &message ) {
        if( err != nullptr ) {
            *err = message;
        }
        return 0;
    };

    long remaining_capacity = 0;

    // TODO(sm): is_reloadable_with and this function call each other and can recurse for
    // watertight containers.
    if( !is_container() && is_reloadable_with( liquid.typeId() ) ) {
        if( ammo_remaining() != 0 && ammo_current() != liquid.typeId() ) {
            return error( string_format( _( "You can't mix loads in your %s." ), tname().c_str() ) );
        }
        remaining_capacity = ammo_capacity() - ammo_remaining();
    } else if( is_container() ) {
        if( !type->container->watertight ) {
            return error( string_format( _( "That %s isn't water-tight." ), tname().c_str() ) );
        } else if( !type->container->seals && ( !allow_bucket || !is_bucket() ) ) {
            return error( string_format( is_bucket() ? _( "That %s must be on the ground or held to hold contents!" )
                                                     : _( "You can't seal that %s!" ), tname().c_str() ) );
        } else if( !contents.empty() && contents.front().typeId() != liquid.typeId() ) {
            return error( string_format( _( "You can't mix loads in your %s." ), tname().c_str() ) );
        }
        remaining_capacity = liquid.charges_per_volume( get_container_capacity() );
        if( !contents.empty() ) {
            remaining_capacity -= contents.front().charges;
        }
    } else {
        return error( string_format( _( "That %1$s won't hold %2$s." ), tname().c_str(), liquid.tname().c_str() ) );
    }

    if( remaining_capacity <= 0 ) {
        return error( string_format( _( "Your %1$s can't hold any more %2$s." ), tname().c_str(),
                                     liquid.tname().c_str() ) );
    }

    return remaining_capacity;
}

long item::get_remaining_capacity_for_liquid( const item &liquid, const Character &p, std::string *err ) const
{
    const bool allow_bucket = this == &p.weapon || !p.has_item( *this );
    long res = get_remaining_capacity_for_liquid( liquid, allow_bucket, err );

    if( res > 0 && !type->rigid && p.inv.has_item( *this ) ) {
        const units::volume volume_to_expand = std::max( p.volume_capacity() - p.volume_carried(), units::volume( 0 ) );

        res = std::min( liquid.charges_per_volume( volume_to_expand ), res );

        if( res == 0 && err != nullptr ) {
            *err = string_format( _( "That %s doesn't have room to expand." ), tname().c_str() );
        }
    }

    return res;
}

bool item::use_amount(const itype_id &it, long &quantity, std::list<item> &used)
{
    // Remember quantity so that we can unseal self
    long old_quantity = quantity;
    // First, check contents
    for( auto a = contents.begin(); a != contents.end() && quantity > 0; ) {
        if (a->use_amount(it, quantity, used)) {
            a = contents.erase(a);
        } else {
            ++a;
        }
    }

    if( quantity != old_quantity ) {
        on_contents_changed();
    }

    // Now check the item itself
    if( typeId() == it && quantity > 0 && allow_crafting_component() ) {
        used.push_back(*this);
        quantity--;
        return true;
    } else {
        return false;
    }
}

bool item::allow_crafting_component() const
{
    // vehicle batteries are implemented as magazines of charge
    if( is_magazine() && ammo_type() == ammotype( "battery" ) ) {
        return true;
    }

    // fixes #18886 - turret installation may require items with irremovable mods
    if( is_gun() ) {
        return std::all_of( contents.begin(), contents.end(), [&]( const item &e ) {
            return e.is_magazine() || ( e.is_gunmod() && e.is_irremovable() );
        } );
    }

    if( is_filthy() ) {
        return false;
    }
    return contents.empty();
}

void item::fill_with( item &liquid, long amount )
{
    amount = std::min( get_remaining_capacity_for_liquid( liquid, true ),
                       std::min( amount, liquid.charges ) );
    if( amount <= 0 ) {
        return;
    }

    if( !is_container() ) {
        if( !is_reloadable_with( liquid.typeId() ) ) {
            debugmsg( "Tried to fill %s which is not a container and can't be reloaded with %s.",
                      tname().c_str(), liquid.tname().c_str() );
            return;
        }
        ammo_set( liquid.typeId(), ammo_remaining() + amount );
    } else if( !is_container_empty() ) {
        contents.front().mod_charges( amount );
    } else {
        item liquid_copy( liquid );
        liquid_copy.charges = amount;
        put_in( liquid_copy );
    }

    liquid.mod_charges( -amount );
    on_contents_changed();
}

void item::set_countdown( int num_turns )
{
    if( num_turns < 0 ) {
        debugmsg( "Tried to set a negative countdown value %d.", num_turns );
        return;
    }
    if( ammo_type() ) {
        debugmsg( "Tried to set countdown on an item with ammo=%s.", ammo_type().c_str() );
        return;
    }
    charges = num_turns;
}

bool item::use_charges( const itype_id& what, long& qty, std::list<item>& used, const tripoint& pos )
{
    std::vector<item *> del;

    // Remember qty to unseal self
    long old_qty = qty;
    visit_items( [&what, &qty, &used, &pos, &del] ( item *e ) {
        if( qty == 0 ) {
             // found sufficient charges
            return VisitResponse::ABORT;
        }

        if( e->is_tool() ) {
            if( e->typeId() == what ) {
                int n = std::min( e->ammo_remaining(), qty );
                qty -= n;

                used.push_back( item( *e ).ammo_set( e->ammo_current(), n ) );
                e->ammo_consume( n, pos );
            }
            return VisitResponse::SKIP;

        } else if( e->count_by_charges() ) {
            if( e->typeId() == what ) {

                // if can supply excess charges split required off leaving remainder in-situ
                item obj = e->split( qty );
                if( !obj.is_null() ) {
                    used.push_back( obj );
                    qty = 0;
                    return VisitResponse::ABORT;
                }

                qty -= e->charges;
                used.push_back( *e );
                del.push_back( e );
            }
            // items counted by charges are not themselves expected to be containers
            return VisitResponse::SKIP;
        }

        // recurse through any nested containers
        return VisitResponse::NEXT;
    } );

    bool destroy = false;
    for( auto e : del ) {
        if( e == this ) {
            destroy = true; // cannot remove ourselves...
        } else {
            remove_item( *e );
        }
    }

    if( qty != old_qty || !del.empty() ) {
        on_contents_changed();
    }

    return destroy;
}

void item::set_snippet( const std::string &snippet_id )
{
    if( is_null() ) {
        return;
    }
    if( type->snippet_category.empty() ) {
        debugmsg("can not set description for item %s without snippet category", typeId().c_str() );
        return;
    }
    const int hash = SNIPPET.get_snippet_by_id( snippet_id );
    if( SNIPPET.get( hash ).empty() ) {
        debugmsg("snippet id %s is not contained in snippet category %s", snippet_id.c_str(), type->snippet_category.c_str() );
        return;
    }
    note = hash;
}

const item_category &item::get_category() const
{
    if(is_container() && !contents.empty()) {
        return contents.front().get_category();
    }

    static item_category null_category;
    return type->category ? *type->category : null_category;
}

iteminfo::iteminfo(std::string Type, std::string Name, std::string Fmt,
                   double Value, bool _is_int, std::string Plus,
                   bool NewLine, bool LowerIsBetter, bool DrawName)
{
    sType = Type;
    sName = replace_colors(Name);
    sFmt = replace_colors(Fmt);
    is_int = _is_int;
    dValue = Value;
    std::stringstream convert;
    if (_is_int) {
        int dIn0i = int(Value);
        convert << dIn0i;
    } else {
        convert.precision(2);
        convert << std::fixed << Value;
    }
    sValue = convert.str();
    sPlus = Plus;
    bNewLine = NewLine;
    bLowerIsBetter = LowerIsBetter;
    bDrawName = DrawName;
}

bool item::will_explode_in_fire() const
{
    if( type->explode_in_fire ) {
        return true;
    }

    if( type->ammo && ( type->ammo->special_cookoff || type->ammo->cookoff ) ) {
        return true;
    }

    // Most containers do nothing to protect the contents from fire
    if( !is_magazine() || !type->magazine->protects_contents ) {
        return std::any_of( contents.begin(), contents.end(), []( const item &it ) {
            return it.will_explode_in_fire();
        });
    }

    return false;
}

bool item::detonate( const tripoint &p, std::vector<item> &drops )
{
    if( type->explosion.power >= 0 ) {
        g->explosion( p, type->explosion );
        return true;
    } else if( type->ammo && ( type->ammo->special_cookoff || type->ammo->cookoff ) ) {
        long charges_remaining = charges;
        const long rounds_exploded = rng( 1, charges_remaining );
        // Yank the exploding item off the map for the duration of the explosion
        // so it doesn't blow itself up.
        item temp_item = *this;
        const islot_ammo &ammo_type = *type->ammo;

        if( ammo_type.special_cookoff ) {
            // If it has a special effect just trigger it.
            apply_ammo_effects( p, ammo_type.ammo_effects );
        } else if( ammo_type.cookoff ) {
            // Ammo that cooks off, but doesn't have a
            // large intrinsic effect blows up with shrapnel but no blast
           g->explosion( p, sqrtf( ammo_type.damage.total_damage() / 10.0f ) * 5, 0.0f,
                         false, rounds_exploded / 5.0f );
        }
        charges_remaining -= rounds_exploded;
        if( charges_remaining > 0 ) {
            temp_item.charges = charges_remaining;
            drops.push_back( temp_item );
        }

        return true;
    } else if( !contents.empty() && ( !type->magazine || !type->magazine->protects_contents ) ) {
        const auto new_end = std::remove_if( contents.begin(), contents.end(), [ &p, &drops ]( item &it ) {
            return it.detonate( p, drops );
        } );
        if( new_end != contents.end() ) {
            contents.erase( new_end, contents.end() );
            // If any of the contents explodes, so does the container
            return true;
        }
    }

    return false;
}

bool item_ptr_compare_by_charges( const item *left, const item *right)
{
    if(left->contents.empty()) {
        return false;
    } else if( right->contents.empty()) {
        return true;
    } else {
        return right->contents.front().charges < left->contents.front().charges;
    }
}

bool item_compare_by_charges( const item& left, const item& right)
{
    return item_ptr_compare_by_charges( &left, &right);
}

static const std::string USED_BY_IDS( "USED_BY_IDS" );
bool item::already_used_by_player(const player &p) const
{
    const auto it = item_vars.find( USED_BY_IDS );
    if( it == item_vars.end() ) {
        return false;
    }
    // USED_BY_IDS always starts *and* ends with a ';', the search string
    // ';<id>;' matches at most one part of USED_BY_IDS, and only when exactly that
    // id has been added.
    const std::string needle = string_format( ";%d;", p.getID() );
    return it->second.find( needle ) != std::string::npos;
}

void item::mark_as_used_by_player(const player &p)
{
    std::string &used_by_ids = item_vars[ USED_BY_IDS ];
    if( used_by_ids.empty() ) {
        // *always* start with a ';'
        used_by_ids = ";";
    }
    // and always end with a ';'
    used_by_ids += string_format( "%d;", p.getID() );
}

bool item::can_holster ( const item& obj, bool ignore ) const {
    if( !type->can_use("holster") ) {
        return false; // item is not a holster
    }

    auto ptr = dynamic_cast<const holster_actor *>(type->get_use("holster")->get_actor_ptr());
    if( !ptr->can_holster(obj) ) {
        return false; // item is not a suitable holster for obj
    }

    if( !ignore && (int) contents.size() >= ptr->multi ) {
        return false; // item is already full
    }

    return true;
}

std::string item::components_to_string() const
{
    typedef std::map<std::string, int> t_count_map;
    t_count_map counts;
    for( const auto &elem : components ) {
        const std::string name = elem.display_name();
        counts[name]++;
    }
    return enumerate_as_string( counts.begin(), counts.end(),
    []( const std::pair<std::string, int> &entry ) -> std::string {
        if( entry.second != 1 ) {
            return string_format( _( "%d x %s" ), entry.second, entry.first.c_str() );
        } else {
            return entry.first;
        }
    }, false );
}

bool item::needs_processing() const
{
    return active || has_flag("RADIO_ACTIVATION") ||
           ( is_container() && !contents.empty() && contents.front().needs_processing() ) ||
           is_artifact() || ( is_food() );
}

int item::processing_speed() const
{
    if( is_food() && !( item_tags.count( "HOT" ) || item_tags.count( "COLD" ) || item_tags.count( "FROZEN" ) ) ) {
        // Hot and cold food need turn-by-turn updates.
        // If they ever become a performance problem, update process_food to handle them occasionally.
        return 600;
    } else {
        return 100;
    }
    if( is_corpse() ) {
        return 100;
    }
    // Unless otherwise indicated, update every turn.
    return 1;
}

bool item::process_food( player * /*carrier*/, const tripoint &pos )
{
    calc_rot( g->m.getabs( pos ) );
    if( item_tags.count( "HOT" ) > 0 ) {
        if( item_counter == 0 ) {
            item_tags.erase( "HOT" );
        }
    } else if( item_tags.count( "COLD" ) > 0 ) {
        if( item_counter == 0 ) {
            item_tags.erase( "COLD" );
        }
    } else if( item_tags.count( "FROZEN" ) > 0 ) {
        if( item_counter == 0 ) {
            item_tags.erase( "FROZEN" );
            if( has_flag( "NO_FREEZE" ) && !rotten() ) {
                item_tags.insert( "MUSHY" );
            } else if( has_flag( "NO_FREEZE" ) && has_flag( "MUSHY" ) &&
                rot < type->comestible->spoils ) {
                rot = type->comestible->spoils;
            }
            if( has_flag( "EATEN_COLD" ) ) {
                item_tags.insert( "COLD" );
                item_counter = 600;
            }
        }
    }
    // deep freezing kills parasites but not instantly
    if( item_tags.count( "FROZEN" ) > 0 && item_counter > 500 && type->comestible->parasites > 0 ) {
        item_tags.insert( "NO_PARASITES" );
    }
    unsigned int diff_freeze = abs( g->get_temperature( pos ) - FREEZING_TEMPERATURE );
    diff_freeze = diff_freeze < 1 ? 1 : diff_freeze;
    diff_freeze = diff_freeze > 10 ? 10 : diff_freeze;

    unsigned int diff_cold = abs( g->get_temperature( pos ) - FRIDGE_TEMPERATURE );
    diff_cold = diff_cold < 1 ? 1 : diff_cold;
    diff_cold = diff_cold > 10 ? 10 : diff_cold;
    // environment temperature applies COLD/FROZEN flags to food
    if( g->get_temperature( pos ) <= FRIDGE_TEMPERATURE ) {
        g->m.apply_in_fridge( *this, g->get_temperature( pos ) );
    } else if ( item_tags.count( "FROZEN" ) > 0 && item_counter > diff_freeze ) {
        item_counter -= diff_freeze;
    } else if( item_tags.count( "COLD" ) > 0 && item_counter > diff_cold ) {
        item_counter -= diff_cold;
    }
    return false;
}

void item::process_artifact( player *carrier, const tripoint & /*pos*/ )
{
    if( !is_artifact() ) {
        return;
    }
    // Artifacts are currently only useful for the player character, the messages
    // don't consider npcs. Also they are not processed when laying on the ground.
    // TODO: change game::process_artifact to work with npcs,
    // TODO: consider moving game::process_artifact here.
    if( carrier == &g->u ) {
        g->process_artifact( *this, *carrier );
    }
}

bool item::process_corpse( player *carrier, const tripoint &pos )
{
    // some corpses rez over time
    if( corpse == nullptr ) {
        return false;
    }
    if( !ready_to_revive( pos ) ) {
        return false;
    }

    active = false;
    if( rng( 0, volume() / units::legacy_volume_factor ) > burnt && g->revive_corpse( pos, *this ) ) {
        if( carrier == nullptr ) {
            if( g->u.sees( pos ) ) {
                if( corpse->in_species( ROBOT ) ) {
                    add_msg( m_warning, _( "A nearby robot has repaired itself and stands up!" ) );
                } else {
                    add_msg( m_warning, _( "A nearby corpse rises and moves towards you!" ) );
                }
            }
        } else {
            //~ %s is corpse name
            carrier->add_memorial_log( pgettext( "memorial_male", "Had a %s revive while carrying it." ),
                                       pgettext( "memorial_female", "Had a %s revive while carrying it." ),
                                       tname().c_str() );
            if( corpse->in_species( ROBOT ) ) {
                carrier->add_msg_if_player( m_warning, _( "Oh dear god, a robot you're carrying has started moving!" ) );
            } else {
                carrier->add_msg_if_player( m_warning, _( "Oh dear god, a corpse you're carrying has started moving!" ) );
            }
        }
        // Destroy this corpse item
        return true;
    }

    return false;
}

bool item::process_fake_smoke( player * /*carrier*/, const tripoint &pos )
{
    if( g->m.furn( pos ) != furn_str_id( "f_smoking_rack_active" ) ) {
        item_counter = 0;
        return true; //destroy fake smoke
    }

    if( item_counter == 0 ) {
        iexamine::on_smoke_out( pos ); //activate effects when timers goes to zero
        return true; //destroy fake smoke when it 'burns out'
    }

    return false;
}

bool item::process_litcig( player *carrier, const tripoint &pos )
{
    field_id smoke_type;
    if( has_flag( "TOBACCO" ) ) {
        smoke_type = fd_cigsmoke;
    } else {
        smoke_type = fd_weedsmoke;
    }
    // if carried by someone:
    if( carrier != nullptr ) {
        // only puff every other turn
        if( item_counter % 2 == 0 ) {
            time_duration duration = 1_minutes;
            if( carrier->has_trait( trait_id( "TOLERANCE" ) ) ) {
                duration = 5_turns;
            } else if( carrier->has_trait( trait_id( "LIGHTWEIGHT" ) ) ) {
                duration = 2_minutes;
            }
            carrier->add_msg_if_player( m_neutral, _( "You take a puff of your %s." ), tname().c_str() );
            if( has_flag( "TOBACCO" ) ) {
                carrier->add_effect( effect_cig, duration );
            } else {
                carrier->add_effect( effect_weed_high, duration / 2 );
            }
            carrier->moves -= 15;
        }

        if( ( carrier->has_effect( effect_shakes ) && one_in( 10 ) ) ||
            ( carrier->has_trait( trait_id( "JITTERY" ) ) && one_in( 200 ) ) ) {
            carrier->add_msg_if_player( m_bad, _( "Your shaking hand causes you to drop your %s." ),
                                        tname().c_str() );
            g->m.add_item_or_charges( tripoint( pos.x + rng( -1, 1 ), pos.y + rng( -1, 1 ), pos.z ), *this );
            return true; // removes the item that has just been added to the map
        }

        if( carrier->has_effect( effect_sleep ) ) {
            carrier->add_msg_if_player( m_bad, _( "You fall asleep and drop your %s." ),
                                        tname().c_str() );
            g->m.add_item_or_charges( tripoint( pos.x + rng( -1, 1 ), pos.y + rng( -1, 1 ), pos.z ), *this );
            return true; // removes the item that has just been added to the map
        }
    } else {
        // If not carried by someone, but laying on the ground:
        // release some smoke every five ticks
        if( item_counter % 5 == 0 ) {
            g->m.add_field( tripoint( pos.x + rng( -2, 2 ), pos.y + rng( -2, 2 ), pos.z ), smoke_type, 1 );
            // lit cigarette can start fires
            if( g->m.flammable_items_at( pos ) ||
                g->m.has_flag( "FLAMMABLE", pos ) ||
                g->m.has_flag( "FLAMMABLE_ASH", pos ) ) {
                g->m.add_field( pos, fd_fire, 1 );
            }
        }
    }

    // cig dies out
    if( item_counter == 0 ) {
        if( carrier != nullptr ) {
            carrier->add_msg_if_player( m_neutral, _( "You finish your %s." ), tname().c_str() );
        }
        if( typeId() == "cig_lit" ) {
            convert( "cig_butt" );
        } else if( typeId() == "cigar_lit" ) {
            convert( "cigar_butt" );
        } else { // joint
            convert( "joint_roach" );
            if( carrier != nullptr ) {
                carrier->add_effect( effect_weed_high, 1_minutes ); // one last puff
                g->m.add_field( tripoint( pos.x + rng( -1, 1 ), pos.y + rng( -1, 1 ), pos.z ), fd_weedsmoke, 2 );
                weed_msg( *carrier );
            }
        }
        active = false;
    }
    // Item remains
    return false;
}

tripoint item::get_cable_target() const
{
    if( get_var( "state" ) != "pay_out_cable" ) {
        return tripoint_min;
    }

    int source_x = get_var( "source_x", 0 );
    int source_y = get_var( "source_y", 0 );
    int source_z = get_var( "source_z", 0 );
    tripoint source( source_x, source_y, source_z );

    tripoint relpos = g->m.getlocal( source );
    return relpos;
}

bool item::process_cable( player *p, const tripoint &pos )
{
    const tripoint &source = get_cable_target();
    if( source == tripoint_min ) {
        return false;
    }

    if( !g->m.veh_at( source ) || ( source.z != g->get_levz() && !g->m.has_zlevels() ) ) {
        if( p != nullptr && p->has_item( *this ) ) {
            p->add_msg_if_player(m_bad, _("You notice the cable has come loose!"));
        }
        reset_cable(p);
        return false;
    }

    int distance = rl_dist( pos, source );
    int max_charges = type->maximum_charges();
    charges = max_charges - distance;

    if( charges < 1 ) {
        if( p != nullptr && p->has_item( *this ) ) {
            p->add_msg_if_player(m_bad, _("The over-extended cable breaks loose!"));
        }
        reset_cable(p);
    }

    return false;
}

void item::reset_cable( player* p )
{
    int max_charges = type->maximum_charges();

    set_var( "state", "attach_first" );
    erase_var("source_x");
    erase_var("source_y");
    erase_var("source_z");
    active = false;
    charges = max_charges;

    if ( p != nullptr ) {
        p->add_msg_if_player(m_info, _("You reel in the cable."));
        p->moves -= charges * 10;
    }
}

bool item::process_wet( player * /*carrier*/, const tripoint & /*pos*/ )
{
    if( item_counter == 0 ) {
        if( is_tool() && type->tool->revert_to != "null" ) {
            convert( type->tool->revert_to );
        }
        item_tags.erase( "WET" );
        active = false;
    }
    // Always return true so our caller will bail out instead of processing us as a tool.
    return true;
}

bool item::process_tool( player *carrier, const tripoint &pos )
{
    if( type->tool->turns_per_charge > 0 && int( calendar::turn ) % type->tool->turns_per_charge == 0 ) {
        auto qty = std::max( ammo_required(), 1L );
        qty -= ammo_consume( qty, pos );

        // for items in player possession if insufficient charges within tool try UPS
        if( carrier && has_flag( "USE_UPS" ) ) {
            if( carrier->use_charges_if_avail( "UPS", qty ) ) {
                qty = 0;
            }
        }

        // if insufficient available charges shutdown the tool
        if( qty > 0 ) {
            if( carrier && has_flag( "USE_UPS" ) ) {
                carrier->add_msg_if_player( m_info, _( "You need an UPS to run the %s!" ), tname().c_str() );
            }

            auto revert = type->tool->revert_to; // invoking the object can convert the item to another type
            type->invoke( carrier != nullptr ? *carrier : g->u, *this, pos );
            if( revert == "null" ) {
                return true;
            } else {
                deactivate( carrier );
                return false;
            }
        }
    }

    type->tick( carrier != nullptr ? *carrier : g->u, *this, pos );
    return false;
}

bool item::process( player *carrier, const tripoint &pos, bool activate )
{
    const bool preserves = type->container && type->container->preserves;
    for( auto it = contents.begin(); it != contents.end(); ) {
        if( preserves ) {
            // Simulate that the item has already "rotten" up to last_rot_check, but as item::rot
            // is not changed, the item is still fresh.
            it->last_rot_check = calendar::turn;
        }
        if( it->process( carrier, pos, activate ) ) {
            it = contents.erase( it );
        } else {
            ++it;
        }
    }
    if( activate ) {
        return type->invoke( carrier != nullptr ? *carrier : g->u, *this, pos );
    }
    // How this works: it checks what kind of processing has to be done
    // (e.g. for food, for drying towels, lit cigars), and if that matches,
    // call the processing function. If that function returns true, the item
    // has been destroyed by the processing, so no further processing has to be
    // done.
    // Otherwise processing continues. This allows items that are processed as
    // food and as litcig and as ...

    // Remaining stuff is only done for active items.
    if( !active ) {
        return false;
    }

    if( item_counter > 0 ) {
        item_counter--;
    }

    if( item_counter == 0 && type->countdown_action ) {
        type->countdown_action.call( carrier ? *carrier : g->u, *this, false, pos );
        if( type->countdown_destroy ) {
            return true;
        }
    }

    for( const auto &e : type->emits ) {
        g->m.emit_field( pos, e );
    }

    if( has_flag( "FAKE_SMOKE" ) && process_fake_smoke( carrier, pos ) ) {
        return true;
    }
    if( is_food() &&  process_food( carrier, pos ) ) {
        return true;
    }
    if( is_corpse() && process_corpse( carrier, pos ) ) {
        return true;
    }
    if( has_flag( "WET" ) && process_wet( carrier, pos ) ) {
        // Drying items are never destroyed, but we want to exit so they don't get processed as tools.
        return false;
    }
    if( has_flag( "LITCIG" ) && process_litcig( carrier, pos ) ) {
        return true;
    }
    if( has_flag( "CABLE_SPOOL" ) ) {
        // DO NOT process this as a tool! It really isn't!
        return process_cable(carrier, pos);
    }
    if( is_tool() ) {
        return process_tool( carrier, pos );
    }
    return false;
}

void item::mod_charges( long mod )
{
    if( has_infinite_charges() ) {
        return;
    }

    if( !count_by_charges() ) {
        debugmsg( "Tried to remove %s by charges, but item is not counted by charges.", tname().c_str() );
    } else if( mod < 0 && charges + mod < 0 ) {
        debugmsg( "Tried to remove charges that do not exist, removing maximum available charges instead." );
        charges = 0;
    } else if( mod > 0 && charges >= INFINITE_CHARGES - mod ) {
        charges = INFINITE_CHARGES - 1; // Highly unlikely, but finite charges should not become infinite.
    } else {
        charges += mod;
    }
}

bool item::has_effect_when_wielded( art_effect_passive effect ) const
{
    if( !type->artifact ) {
        return false;
    }
    auto &ew = type->artifact->effects_wielded;
    if( std::find( ew.begin(), ew.end(), effect ) != ew.end() ) {
        return true;
    }
    return false;
}

bool item::has_effect_when_worn( art_effect_passive effect ) const
{
    if( !type->artifact ) {
        return false;
    }
    auto &ew = type->artifact->effects_worn;
    if( std::find( ew.begin(), ew.end(), effect ) != ew.end() ) {
        return true;
    }
    return false;
}

bool item::has_effect_when_carried( art_effect_passive effect ) const
{
    if( !type->artifact ) {
        return false;
    }
    auto &ec = type->artifact->effects_carried;
    if( std::find( ec.begin(), ec.end(), effect ) != ec.end() ) {
        return true;
    }
    for( auto &i : contents ) {
        if( i.has_effect_when_carried( effect ) ) {
            return true;
        }
    }
    return false;
}

bool item::is_seed() const
{
    return type->seed.has_value();
}

time_duration item::get_plant_epoch() const
{
    if( !type->seed ) {
        return 0;
    }
    // Growing times have been based around real world season length rather than
    // the default in-game season length to give
    // more accuracy for longer season lengths
    // Also note that seed->grow is the time it takes from seeding to harvest, this is
    // divided by 3 to get the time it takes from one plant state to the next.
    //@todo: move this into the islot_seed
    return type->seed->grow * calendar::season_ratio() / 3;
}

std::string item::get_plant_name() const
{
    if( !type->seed ) {
        return std::string{};
    }
    return type->seed->plant_name;
}

bool item::is_dangerous() const
{
    if( has_flag( "DANGEROUS" ) ) {
        return true;
    }

    // Note: Item should be dangerous regardless of what type of a container is it
    // Visitable interface would skip some options
    return std::any_of( contents.begin(), contents.end(), []( const item &it ) {
        return it.is_dangerous();
    } );
}

bool item::is_tainted() const
{
    return corpse && corpse->has_flag( MF_POISON );
}

bool item::is_soft() const
{
    const auto mats = made_of();
    return std::any_of( mats.begin(), mats.end(), []( const material_id &mid ) {
        return mid.obj().soft();
    } );
}

bool item::is_reloadable() const
{
    if( has_flag( "NO_RELOAD") && !has_flag( "VEHICLE" ) ) {
        return false; // turrets ignore NO_RELOAD flag

    } else if( is_bandolier() ) {
        return true;

    } else if( is_container() ) {
        return true;

    } else if( !is_gun() && !is_tool() && !is_magazine() ) {
        return false;

    } else if( !ammo_type() ) {
        return false;
    }

    return true;
}

std::string item::type_name( unsigned int quantity ) const
{
    const auto iter = item_vars.find( "name" );
    if( corpse != nullptr && typeId() == "corpse" ) {
        if( corpse_name.empty() ) {
            return string_format( npgettext( "item name", "%s corpse",
                                         "%s corpses", quantity ),
                               corpse->nname().c_str() );
        } else {
            return string_format( npgettext( "item name", "%s corpse of %s",
                                         "%s corpses of %s", quantity ),
                               corpse->nname().c_str(), corpse_name.c_str() );
        }
    } else if( typeId() == "blood" ) {
        if( corpse == nullptr || corpse->id.is_null() ) {
            return string_format( npgettext( "item name", "human blood",
                                             "human blood", quantity ) );
        } else {
            return string_format( npgettext( "item name", "%s blood",
                                         "%s blood",  quantity ),
                               corpse->nname().c_str() );
        }
    } else if( iter != item_vars.end() ) {
        return iter->second;
    } else {
        return type->nname( quantity );
    }
}

std::string item::nname( const itype_id &id, unsigned int quantity )
{
    const auto t = find_type( id );
    return t->nname( quantity );
}

bool item::count_by_charges( const itype_id &id )
{
    const auto t = find_type( id );
    return t->count_by_charges();
}

bool item::type_is_defined( const itype_id &id )
{
    return item_controller->has_template( id );
}

const itype * item::find_type( const itype_id& type )
{
    return item_controller->find_template( type );
}

int item::get_gun_ups_drain() const
{
    int draincount = 0;
    if( type->gun ){
        draincount += type->gun->ups_charges;
        for( const auto mod : gunmods() ) {
            draincount += mod->type->gunmod->ups_charges;
        }
    }
    return draincount;
}

bool item::has_label() const
{
    return has_var( "item_label" );
}

std::string item::label( unsigned int quantity ) const
{
    if ( has_label() ) {
        return get_var( "item_label" );
    }

    return type_name( quantity );
}

bool item::has_infinite_charges() const
{
    return charges == INFINITE_CHARGES;
}

skill_id item::contextualize_skill( const skill_id &id ) const
{
    if( id->is_contextual_skill() ) {
        static const skill_id weapon_skill( "weapon" );

        if( id == weapon_skill ) {
            if( is_gun() ) {
                return gun_skill();
            } else if( is_melee() ) {
                return melee_skill();
            }
        }
    }

    return id;
}

bool item::is_filthy() const
{
    return has_flag( "FILTHY" ) && ( get_option<bool>( "FILTHY_MORALE" ) || g->u.has_trait( trait_id( "SQUEAMISH" ) ) );
}

bool item::on_drop( const tripoint &pos )
{
    return type->drop_action && type->drop_action.call( g->u, *this, false, pos );
}

time_duration item::age() const
{
    return calendar::turn - birthday();
}

void item::set_age( const time_duration age )
{
    set_birthday( time_point( calendar::turn ) - age );
}

time_point item::birthday() const
{
    return bday;
}

void item::set_birthday( const time_point bday )
{
    this->bday = bday;
}<|MERGE_RESOLUTION|>--- conflicted
+++ resolved
@@ -53,11 +53,8 @@
 #include "units.h"
 #include "ret_val.h"
 #include "iteminfo_query.h"
-<<<<<<< HEAD
 #include "game_constants.h"
-=======
 #include "iexamine.h"
->>>>>>> 08781294
 
 #include <cmath> // floor
 #include <sstream>
