#include "activity_handlers.h"

#include <algorithm>
#include <climits>
#include <cmath>
#include <cstdlib>
#include <iterator>
#include <memory>
#include <optional>
#include <ostream>
#include <queue>
#include <set>
#include <stdexcept>
#include <string>
#include <type_traits>
#include <utility>

#include "action.h"
#include "activity_type.h"
#include "advanced_inv.h"
#include "avatar.h"
#include "avatar_action.h"
#include "bionics.h"
#include "bodypart.h"
#include "butchery_requirements.h"
#include "calendar.h"
#include "cata_utility.h"
#include "character.h"
#include "character_martial_arts.h"
#include "clzones.h"
#include "colony.h"
#include "color.h"
#include "construction.h"
#include "coordinates.h"
#include "creature.h"
#include "creature_tracker.h"
#include "damage.h"
#include "debug.h"
#include "effect_source.h"
#include "enums.h"
#include "event.h"
#include "event_bus.h"
#include "fault.h"
#include "field_type.h"
#include "flag.h"
#include "game.h"
#include "game_constants.h"
#include "game_inventory.h"
#include "handle_liquid.h"
#include "harvest.h"
#include "iexamine.h"
#include "inventory.h"
#include "item.h"
#include "item_factory.h"
#include "item_location.h"
#include "item_stack.h"
#include "itype.h"
#include "iuse.h"
#include "iuse_actor.h"
#include "line.h"
#include "magic.h"
#include "make_static.h"
#include "map.h"
#include "map_iterator.h"
#include "map_selector.h"
#include "mapdata.h"
#include "martialarts.h"
#include "memory_fast.h"
#include "messages.h"
#include "mongroup.h"
#include "monster.h"
#include "morale_types.h"
#include "mtype.h"
#include "npc.h"
#include "omdata.h"
#include "output.h"
#include "overmapbuffer.h"
#include "pimpl.h"
#include "player_activity.h"
#include "pocket_type.h"
#include "point.h"
#include "proficiency.h"
#include "ranged.h"
#include "recipe_dictionary.h"
#include "requirements.h"
#include "ret_val.h"
#include "rng.h"
#include "skill.h"
#include "sounds.h"
#include "string_formatter.h"
#include "text_snippets.h"
#include "translations.h"
#include "type_id.h"
#include "ui.h"
#include "units.h"
#include "value_ptr.h"
#include "veh_interact.h"
#include "vehicle.h"
#include "vpart_position.h"
#include "weather.h"

enum class creature_size : int;

#define dbg(x) DebugLog((x),D_GAME) << __FILE__ << ":" << __LINE__ << ": "

static const activity_id ACT_ADV_INVENTORY( "ACT_ADV_INVENTORY" );
static const activity_id ACT_ARMOR_LAYERS( "ACT_ARMOR_LAYERS" );
static const activity_id ACT_ATM( "ACT_ATM" );
static const activity_id ACT_BLEED( "ACT_BLEED" );
static const activity_id ACT_BUILD( "ACT_BUILD" );
static const activity_id ACT_BUTCHER( "ACT_BUTCHER" );
static const activity_id ACT_BUTCHER_FULL( "ACT_BUTCHER_FULL" );
static const activity_id ACT_CONSUME_DRINK_MENU( "ACT_CONSUME_DRINK_MENU" );
static const activity_id ACT_CONSUME_FOOD_MENU( "ACT_CONSUME_FOOD_MENU" );
static const activity_id ACT_CONSUME_MEDS_MENU( "ACT_CONSUME_MEDS_MENU" );
static const activity_id ACT_DISMEMBER( "ACT_DISMEMBER" );
static const activity_id ACT_DISSECT( "ACT_DISSECT" );
static const activity_id ACT_EAT_MENU( "ACT_EAT_MENU" );
static const activity_id ACT_FERTILIZE_PLOT( "ACT_FERTILIZE_PLOT" );
static const activity_id ACT_FETCH_REQUIRED( "ACT_FETCH_REQUIRED" );
static const activity_id ACT_FIELD_DRESS( "ACT_FIELD_DRESS" );
static const activity_id ACT_FILL_LIQUID( "ACT_FILL_LIQUID" );
static const activity_id ACT_FIND_MOUNT( "ACT_FIND_MOUNT" );
static const activity_id ACT_FISH( "ACT_FISH" );
static const activity_id ACT_GAME( "ACT_GAME" );
static const activity_id ACT_GENERIC_GAME( "ACT_GENERIC_GAME" );
static const activity_id ACT_HAND_CRANK( "ACT_HAND_CRANK" );
static const activity_id ACT_HEATING( "ACT_HEATING" );
static const activity_id ACT_JACKHAMMER( "ACT_JACKHAMMER" );
static const activity_id ACT_MEND_ITEM( "ACT_MEND_ITEM" );
static const activity_id ACT_MOVE_LOOT( "ACT_MOVE_LOOT" );
static const activity_id ACT_MULTIPLE_BUTCHER( "ACT_MULTIPLE_BUTCHER" );
static const activity_id ACT_MULTIPLE_CHOP_PLANKS( "ACT_MULTIPLE_CHOP_PLANKS" );
static const activity_id ACT_MULTIPLE_CHOP_TREES( "ACT_MULTIPLE_CHOP_TREES" );
static const activity_id ACT_MULTIPLE_CONSTRUCTION( "ACT_MULTIPLE_CONSTRUCTION" );
static const activity_id ACT_MULTIPLE_CRAFT( "ACT_MULTIPLE_CRAFT" );
static const activity_id ACT_MULTIPLE_DIS( "ACT_MULTIPLE_DIS" );
static const activity_id ACT_MULTIPLE_FARM( "ACT_MULTIPLE_FARM" );
static const activity_id ACT_MULTIPLE_FISH( "ACT_MULTIPLE_FISH" );
static const activity_id ACT_MULTIPLE_MINE( "ACT_MULTIPLE_MINE" );
static const activity_id ACT_MULTIPLE_MOP( "ACT_MULTIPLE_MOP" );
static const activity_id ACT_MULTIPLE_READ( "ACT_MULTIPLE_READ" );
static const activity_id ACT_MUTANT_TREE_COMMUNION( "ACT_MUTANT_TREE_COMMUNION" );
static const activity_id ACT_OPERATION( "ACT_OPERATION" );
static const activity_id ACT_PICKAXE( "ACT_PICKAXE" );
static const activity_id ACT_PLANT_SEED( "ACT_PLANT_SEED" );
static const activity_id ACT_PULL_CREATURE( "ACT_PULL_CREATURE" );
static const activity_id ACT_PULP( "ACT_PULP" );
static const activity_id ACT_QUARTER( "ACT_QUARTER" );
static const activity_id ACT_REPAIR_ITEM( "ACT_REPAIR_ITEM" );
static const activity_id ACT_ROBOT_CONTROL( "ACT_ROBOT_CONTROL" );
static const activity_id ACT_SKIN( "ACT_SKIN" );
static const activity_id ACT_SOCIALIZE( "ACT_SOCIALIZE" );
static const activity_id ACT_SPELLCASTING( "ACT_SPELLCASTING" );
static const activity_id ACT_START_ENGINES( "ACT_START_ENGINES" );
static const activity_id ACT_START_FIRE( "ACT_START_FIRE" );
static const activity_id ACT_STUDY_SPELL( "ACT_STUDY_SPELL" );
static const activity_id ACT_TIDY_UP( "ACT_TIDY_UP" );
static const activity_id ACT_TOOLMOD_ADD( "ACT_TOOLMOD_ADD" );
static const activity_id ACT_TRAIN( "ACT_TRAIN" );
static const activity_id ACT_TRAIN_TEACHER( "ACT_TRAIN_TEACHER" );
static const activity_id ACT_TRAVELLING( "ACT_TRAVELLING" );
static const activity_id ACT_TREE_COMMUNION( "ACT_TREE_COMMUNION" );
static const activity_id ACT_VEHICLE( "ACT_VEHICLE" );
static const activity_id ACT_VEHICLE_DECONSTRUCTION( "ACT_VEHICLE_DECONSTRUCTION" );
static const activity_id ACT_VEHICLE_REPAIR( "ACT_VEHICLE_REPAIR" );
static const activity_id ACT_VIBE( "ACT_VIBE" );
static const activity_id ACT_VIEW_RECIPE( "ACT_VIEW_RECIPE" );
static const activity_id ACT_WAIT( "ACT_WAIT" );
static const activity_id ACT_WAIT_NPC( "ACT_WAIT_NPC" );
static const activity_id ACT_WAIT_STAMINA( "ACT_WAIT_STAMINA" );
static const activity_id ACT_WAIT_WEATHER( "ACT_WAIT_WEATHER" );

static const ammotype ammo_battery( "battery" );

static const bionic_id bio_painkiller( "bio_painkiller" );

static const damage_type_id damage_acid( "acid" );
static const damage_type_id damage_bash( "bash" );
static const damage_type_id damage_cut( "cut" );
static const damage_type_id damage_stab( "stab" );

static const efftype_id effect_asocial_dissatisfied( "asocial_dissatisfied" );
static const efftype_id effect_bleed( "bleed" );
static const efftype_id effect_blind( "blind" );
static const efftype_id effect_controlled( "controlled" );
static const efftype_id effect_narcosis( "narcosis" );
static const efftype_id effect_pet( "pet" );
static const efftype_id effect_sleep( "sleep" );
static const efftype_id effect_social_dissatisfied( "social_dissatisfied" );
static const efftype_id effect_social_satisfied( "social_satisfied" );
static const efftype_id effect_under_operation( "under_operation" );

static const harvest_drop_type_id harvest_drop_blood( "blood" );
static const harvest_drop_type_id harvest_drop_bone( "bone" );
static const harvest_drop_type_id harvest_drop_flesh( "flesh" );
static const harvest_drop_type_id harvest_drop_offal( "offal" );
static const harvest_drop_type_id harvest_drop_skin( "skin" );

static const itype_id itype_animal( "animal" );
static const itype_id itype_battery( "battery" );
static const itype_id itype_burnt_out_bionic( "burnt_out_bionic" );
static const itype_id itype_muscle( "muscle" );
static const itype_id itype_pseudo_magazine( "pseudo_magazine" );

static const json_character_flag json_flag_ASOCIAL1( "ASOCIAL1" );
static const json_character_flag json_flag_ASOCIAL2( "ASOCIAL2" );
static const json_character_flag json_flag_BLOODFEEDER( "BLOODFEEDER" );
static const json_character_flag json_flag_CANNIBAL( "CANNIBAL" );
static const json_character_flag json_flag_PAIN_IMMUNE( "PAIN_IMMUNE" );
static const json_character_flag json_flag_PSYCHOPATH( "PSYCHOPATH" );
static const json_character_flag json_flag_SAPIOVORE( "SAPIOVORE" );
static const json_character_flag json_flag_SILENT_SPELL( "SILENT_SPELL" );
static const json_character_flag json_flag_SOCIAL1( "SOCIAL1" );
static const json_character_flag json_flag_SOCIAL2( "SOCIAL2" );

static const mongroup_id GROUP_FISH( "GROUP_FISH" );

static const proficiency_id proficiency_prof_dissect_humans( "prof_dissect_humans" );

static const quality_id qual_BUTCHER( "BUTCHER" );
static const quality_id qual_CUT_FINE( "CUT_FINE" );
static const quality_id qual_FISHING_ROD( "FISHING_ROD" );

static const skill_id skill_computer( "computer" );
static const skill_id skill_firstaid( "firstaid" );
static const skill_id skill_survival( "survival" );

static const species_id species_FERAL( "FERAL" );
static const species_id species_HUMAN( "HUMAN" );
static const species_id species_ZOMBIE( "ZOMBIE" );

static const trait_id trait_DEBUG_HS( "DEBUG_HS" );
static const trait_id trait_PSYCHOPATH( "PSYCHOPATH" );
static const trait_id trait_SPIRITUAL( "SPIRITUAL" );
static const trait_id trait_STOCKY_TROGLO( "STOCKY_TROGLO" );
static const trait_id trait_THRESH_PLANT( "THRESH_PLANT" );

static const zone_type_id zone_type_FARM_PLOT( "FARM_PLOT" );

using namespace activity_handlers;

const std::map< activity_id, std::function<void( player_activity *, Character * )> >
activity_handlers::do_turn_functions = {
    { ACT_FILL_LIQUID, fill_liquid_do_turn },
    { ACT_PICKAXE, pickaxe_do_turn },
    { ACT_PULP, pulp_do_turn },
    { ACT_GAME, game_do_turn },
    { ACT_GENERIC_GAME, generic_game_do_turn },
    { ACT_START_FIRE, start_fire_do_turn },
    { ACT_VIBE, vibe_do_turn },
    { ACT_HAND_CRANK, hand_crank_do_turn },
    { ACT_MULTIPLE_FISH, multiple_fish_do_turn },
    { ACT_MULTIPLE_CONSTRUCTION, multiple_construction_do_turn },
    { ACT_MULTIPLE_MINE, multiple_mine_do_turn },
    { ACT_MULTIPLE_MOP, multiple_mop_do_turn },
    { ACT_MULTIPLE_BUTCHER, multiple_butcher_do_turn },
    { ACT_MULTIPLE_FARM, multiple_farm_do_turn },
    { ACT_MUTANT_TREE_COMMUNION, mutant_tree_communion_do_turn },
    { ACT_FETCH_REQUIRED, fetch_do_turn },
    { ACT_BUILD, build_do_turn },
    { ACT_EAT_MENU, eat_menu_do_turn },
    { ACT_VEHICLE_DECONSTRUCTION, vehicle_deconstruction_do_turn },
    { ACT_VEHICLE_REPAIR, vehicle_repair_do_turn },
    { ACT_MULTIPLE_CHOP_TREES, chop_trees_do_turn },
    { ACT_CONSUME_FOOD_MENU, consume_food_menu_do_turn },
    { ACT_CONSUME_DRINK_MENU, consume_drink_menu_do_turn },
    { ACT_CONSUME_MEDS_MENU, consume_meds_menu_do_turn },
    { ACT_VIEW_RECIPE, view_recipe_do_turn },
    { ACT_MOVE_LOOT, move_loot_do_turn },
    { ACT_ADV_INVENTORY, adv_inventory_do_turn },
    { ACT_ARMOR_LAYERS, armor_layers_do_turn },
    { ACT_ATM, atm_do_turn },
    { ACT_FISH, fish_do_turn },
    { ACT_REPAIR_ITEM, repair_item_do_turn },
    { ACT_BLEED, butcher_do_turn },
    { ACT_BUTCHER, butcher_do_turn },
    { ACT_BUTCHER_FULL, butcher_do_turn },
    { ACT_TRAVELLING, travel_do_turn },
    { ACT_FIELD_DRESS, butcher_do_turn },
    { ACT_SKIN, butcher_do_turn },
    { ACT_QUARTER, butcher_do_turn },
    { ACT_DISMEMBER, butcher_do_turn },
    { ACT_DISSECT, butcher_do_turn },
    { ACT_TIDY_UP, tidy_up_do_turn },
    { ACT_TIDY_UP, tidy_up_do_turn },
    { ACT_JACKHAMMER, jackhammer_do_turn },
    { ACT_FIND_MOUNT, find_mount_do_turn },
    { ACT_MULTIPLE_CHOP_PLANKS, multiple_chop_planks_do_turn },
    { ACT_FERTILIZE_PLOT, fertilize_plot_do_turn },
    { ACT_OPERATION, operation_do_turn },
    { ACT_ROBOT_CONTROL, robot_control_do_turn },
    { ACT_TREE_COMMUNION, tree_communion_do_turn },
    { ACT_STUDY_SPELL, study_spell_do_turn },
    { ACT_WAIT_STAMINA, wait_stamina_do_turn },
    { ACT_MULTIPLE_CRAFT, multiple_craft_do_turn },
    { ACT_MULTIPLE_DIS, multiple_dis_do_turn },
    { ACT_MULTIPLE_READ, multiple_read_do_turn },
};

const std::map< activity_id, std::function<void( player_activity *, Character * )> >
activity_handlers::finish_functions = {
    { ACT_BLEED, butcher_finish },
    { ACT_BUTCHER, butcher_finish },
    { ACT_BUTCHER_FULL, butcher_finish },
    { ACT_FIELD_DRESS, butcher_finish },
    { ACT_SKIN, butcher_finish },
    { ACT_QUARTER, butcher_finish },
    { ACT_DISMEMBER, butcher_finish },
    { ACT_DISSECT, butcher_finish },
    { ACT_FISH, fish_finish },
    { ACT_PICKAXE, pickaxe_finish },
    { ACT_START_FIRE, start_fire_finish },
    { ACT_GENERIC_GAME, generic_game_finish },
    { ACT_TRAIN, train_finish },
    { ACT_TRAIN_TEACHER, teach_finish },
    { ACT_PLANT_SEED, plant_seed_finish },
    { ACT_VEHICLE, vehicle_finish },
    { ACT_START_ENGINES, start_engines_finish },
    { ACT_PULP, pulp_finish },
    { ACT_REPAIR_ITEM, repair_item_finish },
    { ACT_HEATING, heat_item_finish },
    { ACT_MEND_ITEM, mend_item_finish },
    { ACT_TOOLMOD_ADD, toolmod_add_finish },
    { ACT_WAIT, wait_finish },
    { ACT_WAIT_WEATHER, wait_weather_finish },
    { ACT_WAIT_NPC, wait_npc_finish },
    { ACT_WAIT_STAMINA, wait_stamina_finish },
    { ACT_SOCIALIZE, socialize_finish },
    { ACT_OPERATION, operation_finish },
    { ACT_VIBE, vibe_finish },
    { ACT_ATM, atm_finish },
    { ACT_EAT_MENU, eat_menu_finish },
    { ACT_CONSUME_FOOD_MENU, eat_menu_finish },
    { ACT_CONSUME_DRINK_MENU, eat_menu_finish },
    { ACT_CONSUME_MEDS_MENU, eat_menu_finish },
    { ACT_VIEW_RECIPE, view_recipe_finish },
    { ACT_JACKHAMMER, jackhammer_finish },
    { ACT_ROBOT_CONTROL, robot_control_finish },
    { ACT_PULL_CREATURE, pull_creature_finish },
    { ACT_SPELLCASTING, spellcasting_finish },
    { ACT_STUDY_SPELL, study_spell_finish },
};

namespace io
{
// *INDENT-OFF*
template<>
std::string enum_to_string<butcher_type>( butcher_type data )
{
    switch( data ) {
    case butcher_type::BLEED: return "BLEED";
    case butcher_type::DISMEMBER: return "DISMEMBER";
    case butcher_type::DISSECT: return "DISSECT";
    case butcher_type::FIELD_DRESS: return "FIELD_DRESS";
    case butcher_type::FULL: return "FULL";
    case butcher_type::QUARTER: return "QUARTER";
    case butcher_type::QUICK: return "QUICK";
    case butcher_type::SKIN: return "SKIN";
    case butcher_type::NUM_TYPES: break;
    }
    cata_fatal( "Invalid valid_target" );
}
// *INDENT-ON*

} // namespace io

static void assign_multi_activity( Character &you, const player_activity &act )
{
    const bool requires_actor = activity_actors::deserialize_functions.find( act.id() ) !=
                                activity_actors::deserialize_functions.end();
    if( requires_actor ) {
        // the activity uses `activity_actor` and requires `player_activity::actor` to be set
        you.assign_activity( player_activity( act ) );
    } else {
        // the activity uses the older type of player_activity where `player_activity::actor` is not used
        you.assign_activity( act.id() );
    }
}

bool activity_handlers::resume_for_multi_activities( Character &you )
{
    if( !you.backlog.empty() ) {
        player_activity &back_act = you.backlog.front();
        if( back_act.is_multi_type() ) {
            assign_multi_activity( you, back_act );
            you.backlog.clear();
            return true;
        }
    }
    return false;
}

static bool check_butcher_dissect( const int roll )
{
    // Failure rates for dissection rolls
    // 100% at roll 0, 66% at roll 1, 50% at roll 2, 40% @ 3, 33% @ 4, 28% @ 5, ... , 16% @ 10
    // Roll is roughly a rng(0, -3 + 1st_aid + fine_cut_quality + 1/2 electronics + small_dex_bonus)
    // Roll is reduced by corpse damage level, but to no less then 0
    add_msg_debug( debugmode::DF_ACT_BUTCHER, "Roll = %i", roll );
    add_msg_debug( debugmode::DF_ACT_BUTCHER, "Failure chance = %f%%",
                   ( 10.0f / ( 10.0f + roll * 5.0f ) ) * 100.0f );
    const bool failed = x_in_y( 10, ( 10 + roll * 5 ) );
    return !failed;
}

static bool butcher_dissect_item( item &what, const tripoint &pos,
                                  const time_point &age, const int roll )
{
    if( roll < 0 ) {
        return false;
    }
    bool success = check_butcher_dissect( roll );
    map &here = get_map();
    if( what.is_bionic() && !success ) {
        item burnt_out_cbm( itype_burnt_out_bionic, age );
        add_msg( m_good, _( "You discover a %s!" ), burnt_out_cbm.tname() );
        here.add_item( pos, burnt_out_cbm );
    } else if( success ) {
        add_msg( m_good, _( "You discover a %s!" ), what.tname() );
        here.add_item( pos, what );
    }
    return success;
}

static void set_up_butchery( player_activity &act, Character &you, butcher_type action )
{
    const int factor = you.max_quality( action == butcher_type::DISSECT ? qual_CUT_FINE : qual_BUTCHER,
                                        PICKUP_RANGE );

    const item &corpse_item = *act.targets.back();
    const mtype &corpse = *corpse_item.get_mtype();

    if( action != butcher_type::DISSECT ) {
        if( factor == INT_MIN ) {
            you.add_msg_if_player( m_info,
                                   _( "None of your cutting tools are suitable for butchering." ) );
            act.set_to_null();
            return;
        } else if( factor < 0 && one_in( 3 ) ) {
            you.add_msg_if_player( m_bad,
                                   _( "You don't trust the quality of your tools, but carry on anyway." ) );
        }
    }

    if( action == butcher_type::DISSECT ) {
        switch( factor ) {
            case INT_MIN:
                you.add_msg_if_player( m_info, _( "None of your tools are sharp and precise enough to do that." ) );
                act.set_to_null();
                return;
            case 1:
                you.add_msg_if_player( m_info, _( "You could use a better tool, but this will do." ) );
                break;
            case 2:
                you.add_msg_if_player( m_info, _( "This tool is great, but you still would like a scalpel." ) );
                break;
            case 3:
                you.add_msg_if_player( m_info, _( "You dissect the corpse with a trusty scalpel." ) );
                break;
            case 5:
                you.add_msg_if_player( m_info,
                                       _( "You dissect the corpse with a sophisticated system of surgical grade scalpels." ) );
                break;
        }
    }

    const std::pair<float, requirement_id> butchery_requirements =
        corpse.harvest->get_butchery_requirements().get_fastest_requirements( you.crafting_inventory(),
                corpse.size, action );

    // Requirements for the various types
    const requirement_id butchery_requirement = butchery_requirements.second;

    if( !butchery_requirement->can_make_with_inventory(
            you.crafting_inventory( you.pos(), PICKUP_RANGE ), is_crafting_component ) ) {
        std::string popup_output = _( "You can't butcher this; you are missing some tools.\n" );

        for( const std::string &str : butchery_requirement->get_folded_components_list(
                 45, c_light_gray, you.crafting_inventory( you.pos(), PICKUP_RANGE ), is_crafting_component ) ) {
            popup_output += str + '\n';
        }
        for( const std::string &str : butchery_requirement->get_folded_tools_list(
                 45, c_light_gray, you.crafting_inventory( you.pos(), PICKUP_RANGE ) ) ) {
            popup_output += str + '\n';
        }

        act.set_to_null();
        popup( popup_output );
        return;
    }

    if( action == butcher_type::BLEED && ( corpse_item.has_flag( flag_BLED ) ||
                                           corpse_item.has_flag( flag_QUARTERED ) || corpse_item.has_flag( flag_FIELD_DRESS_FAILED ) ||
                                           corpse_item.has_flag( flag_FIELD_DRESS ) ) ) {
        you.add_msg_if_player( m_info, _( "This corpse has already been bled." ) );
        act.targets.pop_back();
        return;
    }

    if( action == butcher_type::DISSECT && ( corpse_item.has_flag( flag_QUARTERED ) ||
            corpse_item.has_flag( flag_FIELD_DRESS_FAILED ) ) ) {
        you.add_msg_if_player( m_info,
                               _( "It would be futile to dissect this badly damaged corpse." ) );
        act.targets.pop_back();
        return;
    }

    if( action == butcher_type::FIELD_DRESS && ( corpse_item.has_flag( flag_FIELD_DRESS ) ||
            corpse_item.has_flag( flag_FIELD_DRESS_FAILED ) ) ) {
        you.add_msg_if_player( m_info, _( "This corpse is already field dressed." ) );
        act.targets.pop_back();
        return;
    }

    if( action == butcher_type::SKIN && corpse_item.has_flag( flag_SKINNED ) ) {
        you.add_msg_if_player( m_info, _( "This corpse is already skinned." ) );
        act.targets.pop_back();
        return;
    }

    if( action == butcher_type::QUARTER ) {
        if( corpse.size == creature_size::tiny ) {
            you.add_msg_if_player( m_bad, _( "This corpse is too small to quarter without damaging." ),
                                   corpse.nname() );
            act.targets.pop_back();
            return;
        }
        if( corpse_item.has_flag( flag_QUARTERED ) ) {
            you.add_msg_if_player( m_bad, _( "This is already quartered." ), corpse.nname() );
            act.targets.pop_back();
            return;
        }
        if( !( corpse_item.has_flag( flag_FIELD_DRESS ) ||
               corpse_item.has_flag( flag_FIELD_DRESS_FAILED ) ) &&
            corpse_item.get_mtype()->harvest->has_entry_type( harvest_drop_offal ) ) {
            you.add_msg_if_player( m_bad, _( "You need to perform field dressing before quartering." ),
                                   corpse.nname() );
            act.targets.pop_back();
            return;
        }
    }


    const bool is_human = corpse.id == mtype_id::NULL_ID() || ( ( corpse.in_species( species_HUMAN ) ||
                          corpse.in_species( species_FERAL ) ) &&
                          !corpse.in_species( species_ZOMBIE ) );

    // Applies to all butchery actions except for dissections. Bloodfeeders are OK with draining humans for blood.
    if( ( is_human && action != butcher_type::DISSECT && !( you.has_flag( json_flag_CANNIBAL ) ) ) || (
            is_human && action == butcher_type::BLEED && !( you.has_flag( json_flag_BLOODFEEDER ) ) ) ||
        you.has_flag( json_flag_PSYCHOPATH ) || you.has_flag( json_flag_SAPIOVORE ) ) {
        // First determine if the butcherer has the dissect_humans proficiency.
        if( you.has_proficiency( proficiency_prof_dissect_humans ) ) {
            // If it's player doing the butchery, ask them first.
            if( you.is_avatar() ) {
                if( query_yn(
                        _( "Really desecrate the mortal remains of a fellow human being by butchering them for meat?" ) ) ) {
                    // Give the player a random message showing their disgust and cause morale penalty.
                    switch( rng( 1, 3 ) ) {
                        case 1:
                            you.add_msg_if_player( m_bad, _( "You clench your teeth at the prospect of this gruesome job." ) );
                            break;
                        case 2:
                            you.add_msg_if_player( m_bad, _( "This will haunt you in your dreams." ) );
                            break;
                        case 3:
                            you.add_msg_if_player( m_bad,
                                                   _( "You try to look away, but this gruesome image will stay on your mind for some time." ) );
                            break;
                    }
                    get_player_character().add_morale( MORALE_BUTCHER, -50, 0, 2_days, 3_hours );
                } else {
                    //player has the dissect_humans prof, so they're familiar with dissection. reference this in their refusal to butcher
                    you.add_msg_if_player( m_good, _( "You were trained for autopsies, not butchery." ) );
                    act.targets.pop_back();
                    return;
                }
            } else {
                //if not the avatar, don't ask, just do it and suffer without comment
                you.add_morale( MORALE_BUTCHER, -50, 0, 2_days, 3_hours );
            }
        } else {
            //this runs if the butcherer does NOT have prof_dissect_humans
            if( you.is_avatar() ) {
                if( query_yn( _( "Would you dare desecrate the mortal remains of a fellow human being?" ) ) ) {
                    //random message and morale penalty
                    switch( rng( 1, 3 ) ) {
                        case 1:
                            you.add_msg_if_player( m_bad, _( "You clench your teeth at the prospect of this gruesome job." ) );
                            break;
                        case 2:
                            you.add_msg_if_player( m_bad, _( "This will haunt you in your dreams." ) );
                            break;
                        case 3:
                            you.add_msg_if_player( m_bad,
                                                   _( "You try to look away, but this gruesome image will stay on your mind for some time." ) );
                            break;
                    }
                    get_player_character().add_morale( MORALE_BUTCHER, -50, 0, 2_days, 3_hours );
                } else {
                    //player doesn't have dissect_humans, so just give a regular refusal to mess with the corpse
                    you.add_msg_if_player( m_good, _( "It needs a coffin, not a knife." ) );
                    act.targets.pop_back();
                    return;
                }
            } else {
                //again, don't complain about it, or inform about it, just do it
                you.add_morale( MORALE_BUTCHER, -50, 0, 2_days, 3_hours );
            }
        }
    }

    // applies to only dissections, so that dissect_humans training makes a difference.
    if( is_human && action == butcher_type::DISSECT && !( you.has_flag( json_flag_CANNIBAL ) ||
            you.has_flag( json_flag_PSYCHOPATH ) || you.has_flag( json_flag_SAPIOVORE ) ) ) {
        if( you.has_proficiency( proficiency_prof_dissect_humans ) ) {
            //you're either trained for this, densensitized, or both. doesn't bother you.
            if( you.is_avatar() ) {
                //this is a dissection, and we are trained for dissection, so no morale penalty, and lighter flavor text.
                switch( rng( 1, 3 ) ) {
                    case 1:
                        you.add_msg_if_player( m_good, _( "You grit your teeth and get to work." ) );
                        break;
                    case 2:
                        you.add_msg_if_player( m_good,
                                               _( "The task at hand is unpleasant, but you steel your nerves regardless." ) );
                        break;
                    case 3:
                        you.add_msg_if_player( m_good,
                                               _( "Hopefully whatever you can glean from this autopsy is worth the effort." ) );
                        break;
                }
            }
            //if we're not the avatar, we aren't getting a morale penalty as usual, and no message, so nothing happens
        } else {
            //we don't have dissect_humans but are trying to dissect anyways.
            if( you.is_avatar() ) {
                if( query_yn( _( "Really dissect the remains of a fellow human being?" ) ) ) {
                    //give us a message indicating we are dissecting without the stomach for it, but not actually butchering. lower morale penalty.
                    switch( rng( 1, 3 ) ) {
                        case 1:
                            you.add_msg_if_player( m_bad,
                                                   _( "This is nothing like dissecting a frog in biology class.  You feel sick inside." ) );
                            break;
                        case 2:
                            you.add_msg_if_player( m_bad, _( "You wonder how anyone manages to do this ghastly work." ) );
                            break;
                        case 3:
                            you.add_msg_if_player( m_bad,
                                                   _( "The grim nature of your task deeply upsets you, leaving you feeling disgusted with yourself." ) );
                            break;
                    }
                    get_player_character().add_morale( MORALE_BUTCHER, -40, 0, 1_days, 2_hours );
                } else {
                    //standard refusal to butcher
                    you.add_msg_if_player( m_good, _( "It needs a coffin, not a knife." ) );
                    act.targets.pop_back();
                    return;
                }
            } else {
                //if we're not player and don't have dissect_humans, just add morale penalty.
                you.add_morale( MORALE_BUTCHER, -40, 0, 1_days, 2_hours );
            }
        }
    }
    act.moves_left = butcher_time_to_cut( you, corpse_item, action ) * butchery_requirements.first;

    // We have a valid target, so preform the full finish function
    // instead of just selecting the next valid target
    act.index = false;
}

int butcher_time_to_cut( Character &you, const item &corpse_item, const butcher_type action )
{
    const mtype &corpse = *corpse_item.get_mtype();
    const int factor = you.max_quality( action == butcher_type::DISSECT ? qual_CUT_FINE : qual_BUTCHER,
                                        PICKUP_RANGE );

    int time_to_cut;
    switch( corpse.size ) {
        // Time (roughly) in turns to cut up the corpse
        case creature_size::tiny:
            time_to_cut = 150;
            break;
        case creature_size::small:
            time_to_cut = 300;
            break;
        case creature_size::medium:
            time_to_cut = 450;
            break;
        case creature_size::large:
            time_to_cut = 600;
            break;
        case creature_size::huge:
            time_to_cut = 1800;
            break;
        default:
            debugmsg( "ERROR: Invalid creature_size on %s", corpse.nname() );
            time_to_cut = 450; // default to medium
            break;
    }

    // At factor 0, base 100 time_to_cut remains 100. At factor 50, it's 50 , at factor 75 it's 25
    time_to_cut *= std::max( 25, 100 - factor );

    switch( action ) {
        case butcher_type::QUICK:
        case butcher_type::BLEED:
            break;
        case butcher_type::FULL:
            if( !corpse_item.has_flag( flag_FIELD_DRESS ) || corpse_item.has_flag( flag_FIELD_DRESS_FAILED ) ) {
                time_to_cut *= 6;
            } else {
                time_to_cut *= 4;
            }
            break;
        case butcher_type::FIELD_DRESS:
        case butcher_type::SKIN:
            time_to_cut *= 2;
            break;
        case butcher_type::QUARTER:
            time_to_cut /= 4;
            if( time_to_cut < 1200 ) {
                time_to_cut = 1200;
            }
            break;
        case butcher_type::DISMEMBER:
            time_to_cut /= 10;
            if( time_to_cut < 600 ) {
                time_to_cut = 600;
            }
            break;
        case butcher_type::DISSECT:
            time_to_cut *= 6;
            break;
        case butcher_type::NUM_TYPES:
            debugmsg( "ERROR: Invalid butcher_type" );
            break;
    }

    if( corpse_item.has_flag( flag_QUARTERED ) ) {
        time_to_cut /= 4;
    }
    time_to_cut *= ( 1.0f - ( get_player_character().get_num_crafting_helpers( 3 ) / 10.0f ) );
    return time_to_cut;
}

// this function modifies the input weight by its damage level, depending on the bodypart
static int corpse_damage_effect( int weight, const harvest_drop_type_id &entry_type,
                                 int damage_level )
{
    const float slight_damage = 0.9f;
    const float damage = 0.75f;
    const float high_damage = 0.5f;
    const int destroyed = 0;

    switch( damage_level ) {
        case 2:
            // "damaged"
            if( entry_type == harvest_drop_offal ) {
                return std::round( weight * damage );
            }
            if( entry_type == harvest_drop_skin ) {
                return std::round( weight * damage );
            }
            if( entry_type == harvest_drop_flesh ) {
                return std::round( weight * slight_damage );
            }
            break;
        case 3:
            // "mangled"
            if( entry_type == harvest_drop_offal ) {
                return destroyed;
            }
            if( entry_type == harvest_drop_skin ) {
                return std::round( weight * high_damage );
            }
            if( entry_type == harvest_drop_bone ) {
                return std::round( weight * slight_damage );
            }
            if( entry_type == harvest_drop_flesh ) {
                return std::round( weight * damage );
            }
            break;
        case 4:
            // "pulped"
            if( entry_type == harvest_drop_offal ) {
                return destroyed;
            }
            if( entry_type == harvest_drop_skin ) {
                return destroyed;
            }
            if( entry_type == harvest_drop_bone ) {
                return std::round( weight * damage );
            }
            if( entry_type == harvest_drop_flesh ) {
                return std::round( weight * high_damage );
            }
            break;
        default:
            // "bruised" modifier is almost impossible to avoid; also includes no modifier (zero damage)
            break;
    }
    return weight;
}

static int butchery_dissect_skill_level( Character &you, int tool_quality,
        const harvest_drop_type_id &htype )
{
    // DISSECT has special case factor calculation and results.
    if( htype.is_valid() ) {
        float sk_total = 0;
        int sk_count = 0;
        for( const skill_id &sk : htype->get_harvest_skills() ) {
            sk_total += you.get_average_skill_level( sk );
            sk_count++;
        }
        return round( ( sk_total + tool_quality ) / ( sk_count > 0 ? sk_count : 1 ) );
    }
    return round( you.get_average_skill_level( skill_survival ) );
}

static int roll_butchery_dissect( int skill_level, int dex, int tool_quality )
{
    double skill_shift = 0.0;
    ///\EFFECT_SURVIVAL randomly increases butcher rolls
    skill_shift += rng_float( 0, skill_level - 3 );
    ///\EFFECT_DEX >8 randomly increases butcher rolls, slightly, <8 decreases
    skill_shift += rng_float( 0, dex - 8 ) / 4.0;

    if( tool_quality < 0 ) {
        skill_shift -= rng_float( 0, -tool_quality / 5.0 );
    } else {
        skill_shift += std::min( tool_quality, 4 );
    }

    return static_cast<int>( std::round( skill_shift ) );
}

// A number between 0 and 1 that represents how much usable material can be harvested
// as a fraction of the maximum possible amount.
static double butchery_dissect_yield_mult( int skill_level, int dex, int tool_quality )
{
    const double skill_score = skill_level / 10.0;
    const double tool_score = ( tool_quality + 50.0 ) / 100.0;
    const double dex_score = dex / 20.0;
    return 0.5 * clamp( skill_score, 0.0, 1.0 ) +
           0.3 * clamp( tool_score, 0.0, 1.0 ) +
           0.2 * clamp( dex_score, 0.0, 1.0 );
}

static std::vector<item> create_charge_items( const itype *drop, int count,
        const harvest_entry &entry, const item *corpse_item, const Character &you )
{
    std::vector<item> objs;
    while( count > 0 ) {
        item obj( drop, calendar::turn, 1 );
        obj.charges = std::min( count, DEFAULT_TILE_VOLUME / obj.volume() );
        count -= obj.charges;

        if( obj.has_temperature() ) {
            obj.set_item_temperature( corpse_item->temperature );
            if( obj.goes_bad() ) {
                obj.set_rot( corpse_item->get_rot() );
            }
        }
        for( const flag_id &flg : entry.flags ) {
            obj.set_flag( flg );
        }
        for( const fault_id &flt : entry.faults ) {
            obj.faults.emplace( flt );
        }
        if( !you.backlog.empty() && you.backlog.front().id() == ACT_MULTIPLE_BUTCHER ) {
            obj.set_var( "activity_var", you.name );
        }
        objs.push_back( obj );
    }
    return objs;
}

// Returns false if the calling function should abort
static bool butchery_drops_harvest( item *corpse_item, const mtype &mt, Character &you,
                                    butcher_type action )
{
    const int tool_quality = you.max_quality( action == butcher_type::DISSECT ? qual_CUT_FINE :
                             qual_BUTCHER, PICKUP_RANGE );

    //all BUTCHERY types - FATAL FAILURE
    if( action != butcher_type::DISSECT &&
        roll_butchery_dissect( round( you.get_average_skill_level( skill_survival ) ), you.dex_cur,
                               tool_quality ) <= ( -15 ) && one_in( 2 ) ) {
        return false;
    }

    you.add_msg_if_player( m_neutral, mt.harvest->message() );
    int monster_weight = to_gram( mt.weight );
    monster_weight += std::round( monster_weight * rng_float( -0.1, 0.1 ) );
    if( corpse_item->has_flag( flag_QUARTERED ) ) {
        monster_weight *= 0.95;
    }
    if( corpse_item->has_flag( flag_GIBBED ) ) {
        monster_weight = std::round( 0.85 * monster_weight );
        if( action != butcher_type::FIELD_DRESS ) {
            you.add_msg_if_player( m_bad,
                                   _( "You salvage what you can from the corpse, but it is badly damaged." ) );
        }
    }
    if( corpse_item->has_flag( flag_UNDERFED ) ) {
        monster_weight = std::round( 0.9 * monster_weight );
        if( action != butcher_type::FIELD_DRESS && action != butcher_type::SKIN &&
            action != butcher_type::DISSECT ) {
            you.add_msg_if_player( m_bad,
                                   _( "The corpse looks a little underweight…" ) );
        }
    }
    if( corpse_item->has_flag( flag_SKINNED ) ) {
        monster_weight = std::round( 0.85 * monster_weight );
    }
    const int entry_count = ( action == butcher_type::DISSECT &&
                              !mt.dissect.is_empty() ) ? mt.dissect->get_all().size() : mt.harvest->get_all().size();
    int monster_weight_remaining = monster_weight;
    int practice = 0;

    if( mt.harvest.is_null() ) {
        debugmsg( "ERROR: %s has no harvest entry.", mt.id.c_str() );
        return false;
    }

    if( action == butcher_type::DISSECT )    {
        int dissectable_practice = 0;
        int dissectable_num = 0;
        for( item *item : corpse_item->all_items_top( pocket_type::CORPSE ) ) {
            dissectable_num++;
            const int skill_level = butchery_dissect_skill_level( you, tool_quality,
                                    item->dropped_from );
            const int butchery = roll_butchery_dissect( skill_level, you.dex_cur, tool_quality );
            dissectable_practice += ( 4 + butchery );
            int roll = butchery - corpse_item->damage_level();
            roll = roll < 0 ? 0 : roll;
            add_msg_debug( debugmode::DF_ACT_BUTCHER, "Roll penalty for corpse damage = %s",
                           0 - corpse_item->damage_level() );
            butcher_dissect_item( *item, you.pos(), calendar::turn, roll );
        }
        if( dissectable_num > 0 ) {
            practice += dissectable_practice / dissectable_num;
        }
    }

    map &here = get_map();
    for( const harvest_entry &entry : ( action == butcher_type::DISSECT &&
                                        !mt.dissect.is_empty() ) ? *mt.dissect : *mt.harvest ) {
        const int skill_level = butchery_dissect_skill_level( you, tool_quality, entry.type );
        const int butchery = roll_butchery_dissect( skill_level, you.dex_cur, tool_quality );
        practice += ( 4 + butchery ) / entry_count;
        const float min_num = entry.base_num.first + butchery * entry.scale_num.first;
        const float max_num = entry.base_num.second + butchery * entry.scale_num.second;

        int roll = 0;
        // mass_ratio will override the use of base_num, scale_num, and max
        if( entry.mass_ratio != 0.00f ) {
            roll = static_cast<int>( std::round( entry.mass_ratio * monster_weight ) );
            roll = corpse_damage_effect( roll, entry.type, corpse_item->damage_level() );
        } else {
            roll = std::min<int>( entry.max, std::round( rng_float( min_num, max_num ) ) );
            // will not give less than min_num defined in the JSON
            roll = std::max<int>( corpse_damage_effect( roll, entry.type, corpse_item->damage_level() ),
                                  entry.base_num.first );
        }

        itype_id drop_id = itype_id::NULL_ID();
        const itype *drop = nullptr;
        if( entry.type->is_itype() ) {
            drop_id = itype_id( entry.drop );
            drop = item::find_type( drop_id );
        }

        // Check if monster was gibbed, and handle accordingly
        if( corpse_item->has_flag( flag_GIBBED ) && ( entry.type == harvest_drop_flesh ||
                entry.type == harvest_drop_bone ) ) {
            roll /= 2;
        }
        if( corpse_item->has_flag( flag_UNDERFED ) && ( entry.type == harvest_drop_flesh ) ) {
            roll /= 1.6;
        }

        if( corpse_item->has_flag( flag_SKINNED ) && entry.type == harvest_drop_skin ) {
            roll = 0;
        }

        // QUICK BUTCHERY
        if( action == butcher_type::QUICK ) {
            if( entry.type == harvest_drop_flesh ) {
                roll /= 4;
            } else if( entry.type == harvest_drop_bone ) { // NOLINT(bugprone-branch-clone)
                roll /= 2;
            } else if( corpse_item->get_mtype()->size >= creature_size::medium &&
                       entry.type == harvest_drop_skin ) {
                roll /= 2;
            } else if( entry.type == harvest_drop_offal ) {
                roll /= 5;
            } else {
                continue;
            }
        }
        // RIP AND TEAR
        if( action == butcher_type::DISMEMBER ) {
            if( entry.type == harvest_drop_flesh ) {
                roll /= 6;
            } else {
                continue;
            }
        }
        // field dressing ignores skin, flesh, and blood
        if( action == butcher_type::FIELD_DRESS ) {
            if( entry.type == harvest_drop_bone ) {
                roll = rng( 0, roll / 2 );
            }
            if( entry.type == harvest_drop_flesh ) {
                continue;
            }
            if( entry.type == harvest_drop_skin ) {
                continue;
            }
        }

        // you only get the blood from bleeding
        if( action == butcher_type::BLEED ) {
            if( entry.type != harvest_drop_blood ) {
                continue;
            }
        }

        // you only get the skin from skinning
        if( action == butcher_type::SKIN ) {
            if( entry.type != harvest_drop_skin ) {
                continue;
            }
            if( corpse_item->has_flag( flag_FIELD_DRESS_FAILED ) ) {
                roll = rng( 0, roll );
            }
        }

        // field dressing removed innards and bones from meatless limbs
        if( ( action == butcher_type::FULL || action == butcher_type::QUICK ) &&
            corpse_item->has_flag( flag_FIELD_DRESS ) ) {
            if( entry.type == harvest_drop_offal ) {
                continue;
            }
            if( entry.type == harvest_drop_bone ) {
                roll = ( roll / 2 ) + rng( roll / 2, roll );
            }
        }
        // unskillfull field dressing may damage the skin, meat, and other parts
        if( ( action == butcher_type::FULL || action == butcher_type::QUICK ) &&
            corpse_item->has_flag( flag_FIELD_DRESS_FAILED ) ) {
            if( entry.type == harvest_drop_offal ) {
                continue;
            }
            if( entry.type == harvest_drop_bone ) {
                roll = ( roll / 2 ) + rng( roll / 2, roll );
            }
            if( entry.type == harvest_drop_flesh || entry.type == harvest_drop_skin ) {
                roll = rng( 0, roll );
            }
        }
        // quartering ruins skin
        if( corpse_item->has_flag( flag_QUARTERED ) ) {
            if( entry.type == harvest_drop_skin ) {
                //not continue to show fail effect
                roll = 0;
            } else {
                roll /= 4;
            }
        }

        if( drop != nullptr ) {
            // divide total dropped weight by drop's weight to get amount
            if( entry.mass_ratio != 0.00f ) {
                // apply skill before converting to items, but only if mass_ratio is defined
                roll *= butchery_dissect_yield_mult( skill_level, you.dex_cur, tool_quality );
                monster_weight_remaining -= roll;
                roll = std::ceil( static_cast<double>( roll ) /
                                  to_gram( drop->weight ) );
            } else {
                monster_weight_remaining -= roll * to_gram( drop->weight );
            }

            const translation msg = action == butcher_type::FIELD_DRESS ?
                                    entry.type->field_dress_msg( roll > 0 ) :
                                    action == butcher_type::QUICK || action == butcher_type::FULL ||
                                    action == butcher_type::DISMEMBER ? entry.type->butcher_msg( roll > 0 ) : translation();
            if( !msg.empty() ) {
                you.add_msg_if_player( m_bad, msg.translated() );
            }

            if( roll <= 0 ) {
                you.add_msg_if_player( m_bad, _( "You fail to harvest: %s" ), drop->nname( 1 ) );
                continue;
            }
            if( drop->phase == phase_id::LIQUID ) {
                item obj( drop, calendar::turn, roll );
                if( obj.has_temperature() ) {
                    obj.set_item_temperature( corpse_item->temperature );
                    if( obj.goes_bad() ) {
                        obj.set_rot( corpse_item->get_rot() );
                    }
                }
                for( const flag_id &flg : entry.flags ) {
                    obj.set_flag( flg );
                }
                for( const fault_id &flt : entry.faults ) {
                    obj.faults.emplace( flt );
                }

                // TODO: smarter NPC liquid handling
                // If we're not bleeding the animal we don't care about the blood being wasted
                if( you.is_npc() || action != butcher_type::BLEED ) {
                    drop_on_map( you, item_drop_reason::deliberate, { obj }, you.pos_bub() );
                } else {
                    liquid_handler::handle_all_liquid( obj, 1 );
                }
            } else if( drop->count_by_charges() ) {
                std::vector<item> objs = create_charge_items( drop, roll, entry, corpse_item, you );
                for( item &obj : objs ) {
                    here.add_item_or_charges( you.pos(), obj );
                }
            } else {
                item obj( drop, calendar::turn );
                obj.set_mtype( &mt );
                if( obj.has_temperature() ) {
                    obj.set_item_temperature( corpse_item->temperature );
                    if( obj.goes_bad() ) {
                        obj.set_rot( corpse_item->get_rot() );
                    }
                }
                for( const flag_id &flg : entry.flags ) {
                    obj.set_flag( flg );
                }
                for( const fault_id &flt : entry.faults ) {
                    obj.faults.emplace( flt );
                }
                if( !you.backlog.empty() && you.backlog.front().id() == ACT_MULTIPLE_BUTCHER ) {
                    obj.set_var( "activity_var", you.name );
                }
                for( int i = 0; i != roll; ++i ) {
                    here.add_item_or_charges( you.pos(), obj );
                }
            }
            you.add_msg_if_player( m_good, _( "You harvest: %s" ), drop->nname( roll ) );
        }
        practice++;
    }
    // 20% of the original corpse weight is not an item, but liquid gore
    monster_weight_remaining -= monster_weight / 5;
    // add the remaining unusable weight as rotting garbage
    if( monster_weight_remaining > 0 && action != butcher_type::BLEED ) {
        if( action == butcher_type::FIELD_DRESS ) {
            // 25% of the corpse weight is what's removed during field dressing
            monster_weight_remaining -= monster_weight * 3 / 4;
        } else if( action == butcher_type::SKIN ) {
            monster_weight_remaining -= monster_weight * 0.85;
        } else {
            // a carcass is 75% of the weight of the unmodified creature's weight
            if( ( corpse_item->has_flag( flag_FIELD_DRESS ) ||
                  corpse_item->has_flag( flag_FIELD_DRESS_FAILED ) ) &&
                !corpse_item->has_flag( flag_QUARTERED ) ) {
                monster_weight_remaining -= monster_weight / 4;
            } else if( corpse_item->has_flag( flag_QUARTERED ) ) {
                monster_weight_remaining -= ( monster_weight - ( monster_weight * 3 / 4 / 4 ) );
            }
            if( corpse_item->has_flag( flag_SKINNED ) ) {
                monster_weight_remaining -= monster_weight * 0.15;
            }
        }
        const itype_id &leftover_id = mt.harvest->leftovers;
        const int item_charges = monster_weight_remaining / to_gram( item::find_type(
                                     leftover_id )->weight );
        if( item_charges > 0 ) {
            item ruined_parts( leftover_id, calendar::turn, item_charges );
            ruined_parts.set_mtype( &mt );
            ruined_parts.set_item_temperature( corpse_item->temperature );
            ruined_parts.set_rot( corpse_item->get_rot() );
            if( !you.backlog.empty() && you.backlog.front().id() == ACT_MULTIPLE_BUTCHER ) {
                ruined_parts.set_var( "activity_var", you.name );
            }
            here.add_item_or_charges( you.pos(), ruined_parts );
        }
    }

    if( action == butcher_type::DISSECT ) {
        you.practice( skill_firstaid, std::max( 0, practice ), mt.size + std::min( tool_quality, 3 ) + 2 );
        mt.families.practice_dissect( you );
    } else {
        you.practice( skill_survival, std::max( 0, practice ), std::max( mt.size - creature_size::medium,
                      0 ) + 4 );
    }

    // after this point, if there was a liquid handling from the harvest,
    // and the liquid handling was interrupted, then the activity was canceled,
    // therefore operations on this activity's targets and values may be invalidated.
    // reveal hidden items / hidden content
    if( action != butcher_type::FIELD_DRESS && action != butcher_type::SKIN &&
        action != butcher_type::BLEED ) {
        for( item *content : corpse_item->all_items_top( pocket_type::CONTAINER ) ) {
            if( ( roll_butchery_dissect( round( you.get_average_skill_level( skill_survival ) ), you.dex_cur,
                                         tool_quality ) + 10 ) * 5 > rng( 0, 100 ) ) {
                //~ %1$s - item name, %2$s - monster name
                you.add_msg_if_player( m_good, _( "You discover a %1$s in the %2$s!" ), content->tname(),
                                       corpse_item->get_mtype()->nname() );
                here.add_item_or_charges( you.pos(), *content );
            } else if( content->is_bionic() ) {
                here.spawn_item( you.pos(), itype_burnt_out_bionic, 1, 0, calendar::turn );
            }
        }
    }

    you.invalidate_crafting_inventory();
    return true;
}

static void butchery_quarter( item *corpse_item, const Character &you )
{
    corpse_item->set_flag( flag_QUARTERED );
    you.add_msg_if_player( m_good,
                           _( "You roughly slice the corpse of %s into four parts and set them aside." ),
                           corpse_item->get_mtype()->nname() );
    map &here = get_map();
    tripoint pos = you.pos();

    // 4 quarters (one exists, add 3, flag does the rest)
    for( int i = 1; i <= 3; i++ ) {
        here.add_item_or_charges( pos, *corpse_item, true );
    }
}

void activity_handlers::butcher_finish( player_activity *act, Character *you )
{
    // No targets means we are done
    if( act->targets.empty() ) {
        act->set_to_null();
        resume_for_multi_activities( *you );
        return;
    }

    item_location target = act->targets.back();

    // Corpses can disappear (rezzing!), so check for that
    if( !target || !target->is_corpse() ) {
        you->add_msg_if_player( m_info, _( "There's no corpse to butcher!" ) );
        act->set_to_null();
        return;
    }

    butcher_type action = butcher_type::QUICK;
    if( act->id() == ACT_BUTCHER ) {
        action = butcher_type::QUICK;
    } else if( act->id() == ACT_BUTCHER_FULL ) {
        action = butcher_type::FULL;
    } else if( act->id() == ACT_FIELD_DRESS ) {
        action = butcher_type::FIELD_DRESS;
    } else if( act->id() == ACT_QUARTER ) {
        action = butcher_type::QUARTER;
    } else if( act->id() == ACT_DISSECT ) {
        action = butcher_type::DISSECT;
    } else if( act->id() == ACT_BLEED ) {
        action = butcher_type::BLEED;
    } else if( act->id() == ACT_SKIN ) {
        action = butcher_type::SKIN;
    } else if( act->id() == ACT_DISMEMBER ) {
        action = butcher_type::DISMEMBER;
    }

    // index is a bool that determines if we are ready to start the next target
    if( act->index ) {
        set_up_butchery( *act, *you, action );
        return;
    }

    item &corpse_item = *target;
    const mtype *corpse = corpse_item.get_mtype();
    const field_type_id type_blood = corpse->bloodType();
    const field_type_id type_gib = corpse->gibType();

    // Dump items from the "container" before destroying it.
    // Presumably, the character would be doing this while setting up for butchering.
    corpse_item.spill_contents( target.position() );

    if( action == butcher_type::QUARTER ) {
        butchery_quarter( &corpse_item, *you );
        act->index = true;
        return;
    }

    map &here = get_map();
    if( action == butcher_type::DISMEMBER ) {
        here.add_splatter( type_gib, you->pos(), rng( corpse->size + 2, ( corpse->size + 1 ) * 2 ) );
    }

    // all action types - yields
    if( !butchery_drops_harvest( &corpse_item, *corpse, *you, action ) ) {
        // FATAL FAILURE
        add_msg( m_warning, SNIPPET.random_from_category( "harvest_drop_default_dissect_failed" ).value_or(
                     translation() ).translated() );

        // Remove the target from the map
        target.remove_item();
        act->targets.pop_back();

        here.add_splatter( type_gib, you->pos(), rng( corpse->size + 2, ( corpse->size + 1 ) * 2 ) );
        here.add_splatter( type_blood, you->pos(), rng( corpse->size + 2, ( corpse->size + 1 ) * 2 ) );
        for( int i = 1; i <= corpse->size; i++ ) {
            here.add_splatter_trail( type_gib, you->pos(), random_entry( here.points_in_radius( you->pos(),
                                     corpse->size + 1 ) ) );
            here.add_splatter_trail( type_blood, you->pos(), random_entry( here.points_in_radius( you->pos(),
                                     corpse->size + 1 ) ) );
        }

        // Ready to move on to the next item, if there is one
        act->index = true;
        return;
    }

    //end messages and effects
    switch( action ) {
        case butcher_type::QUARTER:
            break;
        case butcher_type::QUICK:
            add_msg( m_good, SNIPPET.random_from_category( "harvest_drop_default_quick_butcher" ).value_or(
                         translation() ).translated() );
            // Remove the target from the map
            target.remove_item();
            if( !act->targets.empty() ) {
                act->targets.pop_back();
            }
            break;
        case butcher_type::FULL:
            add_msg( m_good, SNIPPET.random_from_category( "harvest_drop_default_full_butcher" ).value_or(
                         translation() ).translated() );

            // Remove the target from the map
            target.remove_item();
            if( !act->targets.empty() ) {
                act->targets.pop_back();
            }
            break;
        case butcher_type::FIELD_DRESS: {
            bool success = roll_butchery_dissect( round( you->get_average_skill_level( skill_survival ) ),
                                                  you->dex_cur,
                                                  you->max_quality( qual_BUTCHER, PICKUP_RANGE ) ) > 0;
            add_msg( success ? m_good : m_warning,
                     SNIPPET.random_from_category( success ? "harvest_drop_default_field_dress_success" :
                                                   "harvest_drop_default_field_dress_failed" ).value_or( translation() ).translated() );
            corpse_item.set_flag( success ? flag_FIELD_DRESS : flag_FIELD_DRESS_FAILED );
            here.add_splatter( type_gib, you->pos(), rng( corpse->size + 2, ( corpse->size + 1 ) * 2 ) );
            here.add_splatter( type_blood, you->pos(), rng( corpse->size + 2, ( corpse->size + 1 ) * 2 ) );
            for( int i = 1; i <= corpse->size; i++ ) {
                here.add_splatter_trail( type_gib, you->pos(), random_entry( here.points_in_radius( you->pos(),
                                         corpse->size + 1 ) ) );
                here.add_splatter_trail( type_blood, you->pos(), random_entry( here.points_in_radius( you->pos(),
                                         corpse->size + 1 ) ) );
            }
            if( !act->targets.empty() ) {
                act->targets.pop_back();
            }
            break;
        }
        case butcher_type::SKIN:
            add_msg( m_good, SNIPPET.random_from_category( "harvest_drop_default_skinning" ).value_or(
                         translation() ).translated() );
            corpse_item.set_flag( flag_SKINNED );
            if( !act->targets.empty() ) {
                act->targets.pop_back();
            }
            break;
        case butcher_type::BLEED:
            add_msg( m_good, SNIPPET.random_from_category( "harvest_drop_default_bleed" ).value_or(
                         translation() ).translated() );
            corpse_item.set_flag( flag_BLED );
            if( !act->targets.empty() ) {
                act->targets.pop_back();
            }
            break;
        case butcher_type::DISMEMBER:
            add_msg( m_good, SNIPPET.random_from_category( "harvest_drop_default_dismember" ).value_or(
                         translation() ).translated() );
            // Remove the target from the map
            target.remove_item();
            if( !act->targets.empty() ) {
                act->targets.pop_back();
            }
            break;
        case butcher_type::DISSECT:
            add_msg( m_good, SNIPPET.random_from_category( "harvest_drop_default_dissect_success" ).value_or(
                         translation() ).translated() );

            // Remove the target from the map
            target.remove_item();
            if( !act->targets.empty() ) {
                act->targets.pop_back();
            }
            break;
        case butcher_type::NUM_TYPES:
            debugmsg( "ERROR: Invalid butcher_type" );
            break;
    }

    you->recoil = MAX_RECOIL;

    // Ready to move on to the next item, if there is one (for example if multibutchering)
    act->index = true;
    // if it's mutli-tile butchering, then restart the backlog.
    resume_for_multi_activities( *you );
}

void activity_handlers::fill_liquid_do_turn( player_activity *act, Character *you )
{
    player_activity &act_ref = *act;
    try {
        // 1. Gather the source item.
        vehicle *source_veh = nullptr;
        const tripoint source_pos = act_ref.coords.at( 0 );
        map &here = get_map();
        map_stack source_stack = here.i_at( source_pos );
        map_stack::iterator on_ground;
        monster *source_mon = nullptr;
        item liquid;
        const liquid_source_type source_type = static_cast<liquid_source_type>( act_ref.values.at( 0 ) );
        int part_num = -1;
        int veh_charges = 0;
        switch( source_type ) {
            case liquid_source_type::VEHICLE:
                source_veh = veh_pointer_or_null( here.veh_at( source_pos ) );
                if( source_veh == nullptr ) {
                    throw std::runtime_error( "could not find source vehicle for liquid transfer" );
                }
                deserialize_from_string( liquid, act_ref.str_values.at( 0 ) );
                part_num = static_cast<int>( act_ref.values.at( 1 ) );
                veh_charges = liquid.charges;
                break;
            case liquid_source_type::INFINITE_MAP:
                deserialize_from_string( liquid, act_ref.str_values.at( 0 ) );
                liquid.charges = item::INFINITE_CHARGES;
                break;
            case liquid_source_type::MAP_ITEM:
                if( static_cast<size_t>( act_ref.values.at( 1 ) ) >= source_stack.size() ) {
                    throw std::runtime_error( "could not find source item on ground for liquid transfer" );
                }
                on_ground = source_stack.begin();
                std::advance( on_ground, act_ref.values.at( 1 ) );
                liquid = *on_ground;
                break;
            case liquid_source_type::MONSTER:
                Creature *c = get_creature_tracker().creature_at( source_pos );
                source_mon = dynamic_cast<monster *>( c );
                if( source_mon == nullptr ) {
                    debugmsg( "could not find source creature for liquid transfer" );
                    act_ref.set_to_null();
                }
                deserialize_from_string( liquid, act_ref.str_values.at( 0 ) );
                liquid.charges = 1;
                break;
        }

        static const units::volume volume_per_second = units::from_liter( 4.0F / 6.0F );
        const int charges_per_second = std::max( 1, liquid.charges_per_volume( volume_per_second ) );
        liquid.charges = std::min( charges_per_second, liquid.charges );
        const int original_charges = liquid.charges;
        if( liquid.has_temperature() && units::to_joule_per_gram( liquid.specific_energy ) < 0 ) {
            liquid.set_item_temperature( std::max( get_weather().get_temperature( you->pos() ),
                                                   temperatures::cold ) );
        }

        // 2. Transfer charges.
        const vehicle *veh = nullptr;
        size_t part;
        switch( static_cast<liquid_target_type>( act_ref.values.at( 2 ) ) ) {
            case liquid_target_type::VEHICLE: {
                const optional_vpart_position vp = here.veh_at( act_ref.coords.at( 1 ) );
                if( act_ref.values.size() > 4 && vp ) {
                    const vpart_reference vpr( vp->vehicle(), act_ref.values[4] );
                    veh = &vp->vehicle();
                    part = act_ref.values[4];
                    if( source_veh &&
                        source_veh->fuel_left( liquid.typeId(), ( veh ? std::function<bool( const vehicle_part & )> { [&]( const vehicle_part & pa )
                {
                    return &veh->part( part ) != &pa;
                    }
                                                                                                                    } : return_true<const vehicle_part &> ) ) <= 0 ) {
                        act_ref.set_to_null();
                        return;
                    }
                    you->pour_into( vpr, liquid );

                } else {
                    throw std::runtime_error( "could not find target vehicle for liquid transfer" );
                }
                break;
            }
            case liquid_target_type::CONTAINER:
                you->pour_into( act_ref.targets.at( 0 ), liquid, true );
                break;
            case liquid_target_type::MAP:
                if( iexamine::has_keg( act_ref.coords.at( 1 ) ) ) {
                    iexamine::pour_into_keg( act_ref.coords.at( 1 ), liquid );
                } else {
                    here.add_item_or_charges( act_ref.coords.at( 1 ), liquid );
                    you->add_msg_if_player( _( "You pour %1$s onto the ground." ), liquid.tname() );
                    liquid.charges = 0;
                }
                break;
            case liquid_target_type::MONSTER:
                liquid.charges = 0;
                break;
        }

        const int removed_charges = original_charges - liquid.charges;
        if( removed_charges == 0 ) {
            // Nothing has been transferred, target must be full.
            act_ref.set_to_null();
            return;
        }

        // 3. Remove charges from source.
        switch( source_type ) {
            case liquid_source_type::VEHICLE:
                if( part_num != -1 ) {
                    const vehicle_part &pt = source_veh->part( part_num );
                    if( pt.is_leaking() && !pt.ammo_remaining() ) {
                        act_ref.set_to_null(); // leaky tank spilled while we were transferring
                        return;
                    }
                    source_veh->drain( part_num, removed_charges );
                    liquid.charges = veh_charges - removed_charges;
                    // If there's no liquid left in this tank we're done, otherwise
                    // we need to update our liquid serialization to reflect how
                    // many charges are actually left for the next time we come
                    // around this loop.
                    if( !liquid.charges ) {
                        act_ref.set_to_null();
                    } else {
                        if( act_ref.str_values.empty() ) {
                            act_ref.str_values.emplace_back( );
                        }
                        act_ref.str_values[0] = serialize( liquid );
                    }
                } else {
                    source_veh->drain( liquid.typeId(), removed_charges, ( veh ? std::function<bool( vehicle_part & )> { [&]( vehicle_part & pa )
                    {
                        return &veh->part( part ) != &pa;
                    }
                                                                                                                       } : return_true<vehicle_part &> ) );
                }
                break;
            case liquid_source_type::MAP_ITEM:
                on_ground->charges -= removed_charges;
                if( on_ground->charges <= 0 ) {
                    source_stack.erase( on_ground );
                    if( here.ter( source_pos )->has_examine( iexamine::gaspump ) ) {
                        add_msg( _( "With a clang and a shudder, the %s pump goes silent." ),
                                 liquid.type_name( 1 ) );
                    } else if( here.furn( source_pos )->has_examine( iexamine::fvat_full ) ) {
                        add_msg( _( "You squeeze the last drops of %s from the vat." ),
                                 liquid.type_name( 1 ) );
                        map_stack items_here = here.i_at( source_pos );
                        if( items_here.empty() ) {
                            if( here.furn( source_pos ) == f_fvat_wood_full ) {
                                here.furn_set( source_pos, f_fvat_wood_empty );
                            } else {
                                here.furn_set( source_pos, f_fvat_empty );
                            }
                        }
                    }
                    act_ref.set_to_null();
                }
                break;
            case liquid_source_type::INFINITE_MAP:
                // nothing, the liquid source is infinite
                break;
            case liquid_source_type::MONSTER:
                // liquid source charges handled in monexamine::milk_source
                if( liquid.charges == 0 ) {
                    act_ref.set_to_null();
                }
                break;
        }

        if( removed_charges < original_charges ) {
            // Transferred less than the available charges -> target must be full
            act_ref.set_to_null();
        }

    } catch( const std::runtime_error &err ) {
        debugmsg( "error in activity data: \"%s\"", err.what() );
        act_ref.set_to_null();
        return;
    }
}

void activity_handlers::mutant_tree_communion_do_turn( player_activity *act, Character *you )
{
    int communioncycles = 0;
    // The mutant tree is intelligent, but communicating via mycelium is slow
    if( calendar::once_every( 2_minutes ) ) {
        bool adjacent_mutant_tree = false;
        map &here = get_map();
        for( const tripoint &p2 : here.points_in_radius( you->pos(), 1 ) ) {
            if( here.has_flag( ter_furn_flag::TFLAG_MUTANT_TREE, p2 ) ) {
                adjacent_mutant_tree = true;
            }
        }
        if( adjacent_mutant_tree == false ) {
            if( you->has_trait( trait_THRESH_PLANT ) && !you->has_trait( trait_PSYCHOPATH ) ) {
                you->add_msg_if_player( m_bad,
                                        _( "A shock runs through your xylem as you realize your connection to the mutant tree has been lost." ) );
                you->add_morale( MORALE_FEELING_BAD, -10, 10, 6_hours, 2_hours );
            } else {
                you->add_msg_if_player(
                    _( "You feel a sense of loss as you realize your connection to the mutant tree has been cut off." ) );
            }
            act->set_to_null();
        }
        if( one_in( 128 ) ) {
            communioncycles += 1;
            if( one_in( 256 ) ) {
                if( you->has_effect( effect_social_dissatisfied ) ) {
                    you->remove_effect( effect_social_dissatisfied );
                }
                if( ( you->has_flag( json_flag_SOCIAL1 ) || you->has_flag( json_flag_SOCIAL2 ) ) &&
                    !you->has_effect( effect_social_satisfied ) ) {
                    you->add_effect( effect_social_satisfied, 3_hours, false, 1 );
                }
                if( ( you->has_flag( json_flag_ASOCIAL1 ) || you->has_flag( json_flag_ASOCIAL2 ) ) &&
                    !you->has_effect( effect_asocial_dissatisfied ) ) {
                    you->add_effect( effect_asocial_dissatisfied, 3_hours, false, 1 );
                }
            }
            you->add_msg_if_player( "%s", SNIPPET.random_from_category( "mutant_tree_communion" ).value_or(
                                        translation() ) );
            you->add_morale( MORALE_TREE_COMMUNION, 4, 30, 18_hours, 8_hours );
            you->mod_daily_health( rng( 0, 1 ), 5 );
            if( communioncycles >= 20 ) {
                you->add_msg_if_player(
                    _( "You retract your roots, feeling a lingering sense of warmth after your communion." ) );
                you->add_morale( MORALE_TREE_COMMUNION, 20, 20, 18_hours, 8_hours );
                act->set_to_null();
            }
        }
    }
}

// Repurposing the activity's index to convey the number of friends participating
void activity_handlers::generic_game_turn_handler( player_activity *act, Character *you,
        int morale_bonus, int morale_max_bonus )
{
    // Consume battery charges for every minute spent playing
    if( calendar::once_every( 1_minutes ) ) {
        if( !act->targets.empty() ) {
            item &game_item = *act->targets.front();
            int req = game_item.ammo_required();
            bool fail = req > 0 && game_item.ammo_consume( req, tripoint_zero, you ) == 0;
            if( fail ) {
                act->moves_left = 0;
                if( you->is_avatar() ) {
                    add_msg( m_info, _( "The %s runs out of batteries." ), game_item.tname() );
                }
                return;
            }
        }
        if( act->index > 0 && act->name.find( "with friends" ) != std::string::npos ) {
            // 1 friend -> x1.2,  2 friends -> x1.4,  3 friends -> x1.6  ...
            float mod = std::sqrt( ( act->index * 0.5f ) + 0.5f ) + 0.2f;
            morale_bonus = std::ceil( morale_bonus * mod );
            // half mult for max bonus
            mod = 1.f + ( mod - 1.f ) * 0.5f;
            morale_max_bonus *= mod;
        }
        // Playing alone - 1 points/min, almost 2 hours to fill
        you->add_morale( MORALE_GAME, morale_bonus, morale_max_bonus );
    }
}

// Repurposing the activity's index to convey the number of friends participating
void activity_handlers::generic_game_finish( player_activity *act, Character *you )
{
    // Apply small bonus with diminishing returns for playing with friends
    if( act->index > 0 && act->name.find( "with friends" ) != std::string::npos ) {
        float mod = 1.f;
        float acc = 0.4f;
        for( int i = act->index; i > 0; i-- ) {
            mod += acc;
            acc *= acc;
        }
        if( !act->values.empty() && act->values[0] == you->getID().get_value() ) {
            // A winner is you! Feel more happy!
            mod *= 1.5f;
            you->add_msg_if_player( m_good, _( "You won!" ) );
            you->add_msg_if_npc( m_good, _( "<npcname> won!" ) );
        }
        you->add_morale( MORALE_GAME, 4 * mod );
    }
    act->set_to_null();
}

void activity_handlers::generic_game_do_turn( player_activity *act, Character *you )
{
    generic_game_turn_handler( act, you, 4, 60 );
}

void activity_handlers::game_do_turn( player_activity *act, Character *you )
{
    generic_game_turn_handler( act, you, 1, 100 );
}

void activity_handlers::pickaxe_do_turn( player_activity *act, Character * )
{
    const tripoint &pos = get_map().getlocal( act->placement );
    sfx::play_activity_sound( "tool", "pickaxe", sfx::get_heard_volume( pos ) );
    // each turn is too much
    if( calendar::once_every( 1_minutes ) ) {
        //~ Sound of a Pickaxe at work!
        sounds::sound( pos, 30, sounds::sound_t::destructive_activity, _( "CHNK!  CHNK!  CHNK!" ) );
    }
}

void activity_handlers::pickaxe_finish( player_activity *act, Character *you )
{
    map &here = get_map();
    const tripoint pos( here.getlocal( act->placement ) );
    // Invalidate the activity early to prevent a query from mod_pain()
    act->set_to_null();
    if( you->is_avatar() ) {
        const int helpersize = get_player_character().get_num_crafting_helpers( 3 );
        if( here.is_bashable( pos ) && here.has_flag( ter_furn_flag::TFLAG_SUPPORTS_ROOF, pos ) &&
            here.ter( pos ) != t_tree ) {
            // Tunneling through solid rock is sweaty, backbreaking work
            // Betcha wish you'd opted for the J-Hammer
            if( you->has_trait( trait_STOCKY_TROGLO ) ) {
                you->mod_pain( std::max( 0, ( 1 * static_cast<int>( rng( 0, 3 ) ) ) - helpersize ) );
            } else {
                you->mod_pain( std::max( 0, ( 2 * static_cast<int>( rng( 1, 3 ) ) ) - helpersize ) );
            }
        }
    }
    you->add_msg_player_or_npc( m_good,
                                _( "You finish digging." ),
                                _( "<npcname> finishes digging." ) );
    here.destroy( pos, true );
    if( !act->targets.empty() ) {
        item &it = *act->targets.front();
        you->consume_charges( it, it.ammo_required() );
    } else {
        debugmsg( "pickaxe activity targets empty" );
    }
    if( resume_for_multi_activities( *you ) ) {
        for( item &elem : here.i_at( pos ) ) {
            elem.set_var( "activity_var", you->name );
        }
    }
}

void activity_handlers::pulp_do_turn( player_activity *act, Character *you )
{
    map &here = get_map();
    const tripoint &pos = here.getlocal( act->placement );

    const item_location weapon = you->get_wielded_item();
    int weap_cut = 0;
    int weap_stab = 0;
    int weap_bash = 0;
    int mess_radius = 1;

    if( weapon ) {
        // FIXME: Hardcoded damage types
        weap_cut = weapon->damage_melee( damage_cut );
        weap_stab = weapon->damage_melee( damage_stab );
        weap_bash = weapon->damage_melee( damage_bash );
        if( weapon->has_flag( flag_MESSY ) ) {
            mess_radius = 2;
        }
    }

    // Stabbing weapons are a lot less effective at pulping
    const int cut_power = std::max( weap_cut, weap_stab / 2 );

    ///\EFFECT_STR increases pulping power, with diminishing returns
    float pulp_power = std::sqrt( ( you->get_arm_str() + weap_bash ) * ( cut_power + 1.0f ) );
    float pulp_effort = you->str_cur + weap_bash;

    // Multiplier to get the chance right + some bonus for survival skill
    pulp_power *= 40 + you->get_skill_level( skill_survival ) * 5;

    int moves = 0;
    // use this to collect how many corpse are pulped
    int &num_corpses = act->index;
    map_stack corpse_pile = here.i_at( pos );
    for( item &corpse : corpse_pile ) {
        const mtype *corpse_mtype = corpse.get_mtype();
        const bool acid_immune = you->is_immune_damage( damage_acid ) ||
                                 you->is_immune_field( fd_acid );
        if( !corpse.is_corpse() || !corpse.can_revive() ||
            ( ( std::find( act->str_values.begin(), act->str_values.end(), "auto_pulp_no_acid" ) !=
                act->str_values.end() && corpse_mtype->bloodType().obj().has_acid ) && !acid_immune ) ) {
            // Don't smash non-rezing corpses //don't smash acid zombies when auto pulping unprotected
            continue;
        }

        while( corpse.damage() < corpse.max_damage() ) {
            // Increase damage as we keep smashing ensuring we eventually smash the target.
            if( x_in_y( pulp_power, corpse.volume() / units::legacy_volume_factor ) ) {
                corpse.inc_damage();
                if( corpse.damage() == corpse.max_damage() ) {
                    num_corpses++;
                }
            }

            if( x_in_y( pulp_power, corpse.volume() / units::legacy_volume_factor ) ) {
                // Splatter some blood around
                // Splatter a bit more randomly, so that it looks cooler
                const int radius = mess_radius + x_in_y( pulp_power, 500 ) + x_in_y( pulp_power, 1000 );
                const tripoint dest( pos + point( rng( -radius, radius ), rng( -radius, radius ) ) );
                const field_type_id type_blood = ( mess_radius > 1 && x_in_y( pulp_power, 10000 ) ) ?
                                                 corpse.get_mtype()->gibType() :
                                                 corpse.get_mtype()->bloodType();
                here.add_splatter_trail( type_blood, pos, dest );
            }

            // mixture of isaac clarke stomps and swinging your weapon
            you->burn_energy_all( -pulp_effort );
            you->recoil = MAX_RECOIL;

            if( one_in( 4 ) ) {
                // Smashing may not be butchery, but it involves some zombie anatomy
                you->practice( skill_survival, 2, 2 );
            }

            float stamina_ratio = static_cast<float>( you->get_stamina() ) / you->get_stamina_max();
            moves += 100 / std::max( 0.25f,
                                     stamina_ratio ) * you->exertion_adjusted_move_multiplier( act->exertion_level() );
            if( stamina_ratio < 0.33 || you->is_npc() ) {
                you->moves = std::min( 0, you->moves - moves );
                return;
            }
            if( moves >= you->moves ) {
                // Enough for this turn;
                you->moves -= moves;
                return;
            }
        }
        corpse.set_flag( flag_PULPED );
    }
    // If we reach this, all corpses have been pulped, finish the activity
    act->moves_left = 0;
    if( num_corpses == 0 ) {
        you->add_msg_if_player( m_bad, _( "The corpse moved before you could finish smashing it!" ) );
        return;
    }
    // TODO: Factor in how long it took to do the smashing.
    you->add_msg_player_or_npc( n_gettext( "The corpse is thoroughly pulped.",
                                           "The corpses are thoroughly pulped.", num_corpses ),
                                n_gettext( "<npcname> finished pulping the corpse.",
                                           "<npcname> finished pulping the corpses.", num_corpses ) );
}

void activity_handlers::pulp_finish( player_activity *act, Character *you )
{
    if( you->is_npc() ) {
        npc *guy = dynamic_cast<npc *>( you );
        guy->revert_after_activity();
    } else {
        act->set_to_null();
    }
}

void activity_handlers::start_fire_finish( player_activity *act, Character *you )
{
    static const std::string iuse_name_string( "firestarter" );

    item &it = *act->targets.front();
    item *used_tool = it.get_usable_item( iuse_name_string );
    if( used_tool == nullptr ) {
        debugmsg( "Lost tool used for starting fire" );
        act->set_to_null();
        return;
    }

    const use_function *use_fun = used_tool->get_use( iuse_name_string );
    const firestarter_actor *actor = dynamic_cast<const firestarter_actor *>
                                     ( use_fun->get_actor_ptr() );
    if( actor == nullptr ) {
        debugmsg( "iuse_actor type descriptor and actual type mismatch" );
        act->set_to_null();
        return;
    }

    it.activation_consume( 1, you->pos(), you );

    you->practice( skill_survival, act->index, 5 );

    firestarter_actor::resolve_firestarter_use( you, get_map().bub_from_abs( act->placement ) );
    act->set_to_null();
}

void activity_handlers::start_fire_do_turn( player_activity *act, Character *you )
{
    map &here = get_map();
    // TODO: fix point types
    tripoint where = here.getlocal( act->placement );
    if( !here.is_flammable( where ) ) {
        try_fuel_fire( *act, *you, true );
        if( !here.is_flammable( where ) ) {
            if( here.has_flag_ter( ter_furn_flag::TFLAG_USABLE_FIRE, where ) ) {
                you->add_msg_if_player( m_info, _( "It's already burning hot there." ) );
            } else if( here.has_flag_ter( ter_furn_flag::TFLAG_LIQUID, where ) ||
                       here.has_flag_ter( ter_furn_flag::TFLAG_SWIMMABLE, where ) ||
                       here.has_flag_ter( ter_furn_flag::TFLAG_LIQUIDCONT, where ) ) {
                you->add_msg_if_player( m_info, _( "You need dry ground to light a fire." ) );
<<<<<<< HEAD
            } else if( here.has_flag_ter( ter_furn_flag::TFLAG_NO_FLOOR, where ) ) {
                you->add_msg_if_player( m_info, _( "It's already burning hot there." ) );
=======
>>>>>>> 0d2624e1
            } else {
                you->add_msg_if_player( m_info, _( "There's nothing to light there." ) );
            }
            you->cancel_activity();
            return;
        }
    }

    // Sometimes when an item is dropped it causes the whole item* to get set to null.
    // This null pointer gets cast to a reference at some point, causing UB and
    // segfaults. It looks like something is supposed to catch this, maybe
    // get_safe_reference in item.cpp, but it's not working so we check for a
    // null pointer here.
    //
    if( act->targets.front().get_item() == nullptr ) {
        add_msg( m_bad, _( "You have lost the item you were using to start the fire." ) );
        you->cancel_activity();
        return;
    }

    if( here.has_flag( ter_furn_flag::TFLAG_NOITEM, where ) && !here.has_flag( ter_furn_flag::TFLAG_TINDER, where ) ) {
        you->add_msg_if_player( m_info, _( "That might be burnable, but it won't light so easily." ) );
        you->cancel_activity();
        return;
    }

    item &firestarter = *act->targets.front();
        if( !here.tinder_at( where ) && !here.is_tinder( where ) ) {
            inventory_filter_preset preset( []( const item_location & loc ) {
                return loc->has_flag( flag_TINDER );
            } );
            inventory_pick_selector inv_s( *you, preset );
            inv_s.add_nearby_items( PICKUP_RANGE );
            inv_s.add_character_items( *you );

            inv_s.set_title( _( "Select tinder to use for lighting a fire" ) );

            item_location tinder;
            if( inv_s.empty() || !( tinder = inv_s.execute() ) ) {
                you->add_msg_if_player( m_info, _( "You'll need some tinder to get a fire going." ) );
                you->cancel_activity();
                return;
            }

            item copy = *tinder;
            bool count_by_charges = tinder->count_by_charges();
            if( count_by_charges ) {
                tinder->charges--;
                copy.charges = 1;
            }
            here.add_item_or_charges( where, copy );
            if( !count_by_charges || tinder->charges <= 0 ) {
                tinder.remove_item();
            }
        }

    const use_function *usef = firestarter.type->get_use( "firestarter" );
    if( usef == nullptr || usef->get_actor_ptr() == nullptr ) {
        add_msg( m_bad, _( "You have lost the item you were using to start the fire." ) );
        you->cancel_activity();
        return;
    }

    you->mod_moves( -you->get_moves() );
    const firestarter_actor *actor = dynamic_cast<const firestarter_actor *>( usef->get_actor_ptr() );
    const float light = actor->light_mod( you->pos() );
    act->moves_left -= light * 100;
    if( light < 0.1 ) {
        add_msg( m_bad, _( "There is not enough sunlight to start a fire now.  You stop trying." ) );
        you->cancel_activity();
    }
}

static bool magic_train( player_activity *act, Character *you )
{
    if( !you ) {
        return false;
    }
    const spell_id &sp_id = spell_id( act->name );
    if( sp_id.is_valid() ) {
        const bool knows = you->magic->knows_spell( sp_id );
        if( knows ) {
            spell &studying = you->magic->get_spell( sp_id );
            const int expert_multiplier = act->values.empty() ? 0 : act->values[0];
            const int xp = roll_remainder( studying.exp_modifier( *you ) * expert_multiplier );
            studying.gain_exp( *you, xp );
            you->add_msg_player_or_npc( m_good, _( "You learn a little about the spell: %s" ),
                                        _( "<npcname> learns a little about the spell: %s" ), sp_id->name );
        } else {
            you->magic->learn_spell( act->name, *you );
            // you can decline to learn this spell , as it may lock you out of other magic.
            if( you->magic->knows_spell( sp_id ) ) {
                you->add_msg_player_or_npc( m_good, _( "You learn %s." ),
                                            _( "<npcname> learns %s." ), sp_id->name.translated() );
            } else {
                act->set_to_null();
            }
        }
        return true;
    }
    return false;
}

void activity_handlers::teach_finish( player_activity *act, Character *you )
{
    const skill_id sk( act->name );
    const proficiency_id pr( act->name );
    const matype_id ma( act->name );
    const spell_id sp( act->name );

    std::string subject;
    if( sk.is_valid() ) {
        subject = sk->name();
    } else if( pr.is_valid() ) {
        subject = pr->name();
    } else if( ma.is_valid() ) {
        subject = ma->name.translated();
    } else if( sp.is_valid() ) {
        subject = sp->name.translated();
    } else {
        debugmsg( "teach_finish without a valid skill or style or spell name" );
    }

    if( you->is_avatar() ) {
        add_msg( m_good, _( "You finish teaching %s." ), subject );
    } else {
        add_msg( m_good, _( "%s finishes teaching %s." ), you->name, subject );
    }

    act->set_to_null();
}

void activity_handlers::train_finish( player_activity *act, Character *you )
{
    const std::vector<npc *> teachlist = g->get_npcs_if( [act]( const npc & n ) {
        return n.getID().get_value() == act->index;
    } );
    Character *teacher = &get_player_character();
    if( !teachlist.empty() ) {
        teacher = teachlist.front();
    }
    if( teacher->activity.id() == ACT_TRAIN_TEACHER ) {
        bool all_students_done = true;
        g->get_npcs_if( [&]( const npc & n ) {
            for( int st_id : teacher->activity.values ) {
                if( n.getID().get_value() == st_id && n.activity.id() == ACT_TRAIN ) {
                    all_students_done = false;
                    break;
                }
            }
            return false;
        } );
        if( all_students_done ) {
            teacher->cancel_activity();
        }
    }

    const skill_id sk( act->name );
    if( sk.is_valid() ) {
        const Skill &skill = sk.obj();
        std::string skill_name = skill.name();
        int old_skill_level = you->get_knowledge_level( sk );
        you->practice( sk, 100, old_skill_level + 2 );
        int new_skill_level = you->get_knowledge_level( sk );
        if( old_skill_level != new_skill_level ) {
            if( you->is_avatar() ) {
                add_msg( m_good, _( "You finish training %s to level %d." ),
                         skill_name, new_skill_level );
            }
            get_event_bus().send<event_type::gains_skill_level>( you->getID(), sk, new_skill_level );
        } else if( you->is_avatar() ) {
            add_msg( m_good, _( "You get some training in %s." ), skill_name );
        }
        act->set_to_null();
        return;
    }

    const proficiency_id &proficiency = proficiency_id( act->name );
    if( proficiency.is_valid() ) {
        you->practice_proficiency( proficiency, 15_minutes );
        if( you->is_avatar() ) {
            add_msg( m_good, _( "You get some training in %s." ), proficiency->name() );
        }
        act->set_to_null();
        return;
    }

    const matype_id &ma_id = matype_id( act->name );
    if( ma_id.is_valid() ) {
        const martialart &mastyle = ma_id.obj();
        // Trained martial arts,
        get_event_bus().send<event_type::learns_martial_art>( you->getID(), ma_id );
        you->martial_arts_data->learn_style( mastyle.id, you->is_avatar() );
    } else if( !magic_train( act, you ) ) {
        debugmsg( "train_finish without a valid skill or style or spell name" );
    }

    act->set_to_null();
}

void activity_handlers::vehicle_finish( player_activity *act, Character *you )
{
    map &here = get_map();
    //Grab this now, in case the vehicle gets shifted
    const optional_vpart_position vp = here.veh_at( here.getlocal( tripoint( act->values[0],
                                       act->values[1],
                                       you->posz() ) ) );
    veh_interact::complete_vehicle( *you );
    // complete_vehicle set activity type to NULL if the vehicle
    // was completely dismantled, otherwise the vehicle still exist and
    // is to be examined again.
    if( act->is_null() ) {
        if( npc *guy = dynamic_cast<npc *>( you ) ) {
            guy->revert_after_activity();
            guy->set_moves( 0 );
        }
        return;
    }
    act->set_to_null();
    if( !you->is_npc() ) {
        if( act->values.size() < 7 ) {
            dbg( D_ERROR ) << "game:process_activity: invalid ACT_VEHICLE values: "
                           << act->values.size();
            debugmsg( "process_activity invalid ACT_VEHICLE values:%d",
                      act->values.size() );
        } else {
            if( vp ) {
                here.invalidate_map_cache( here.get_abs_sub().z() );
                // TODO: Z (and also where the activity is queued)
                // Or not, because the vehicle coordinates are dropped anyway
                if( !resume_for_multi_activities( *you ) ) {
                    point int_p( act->values[ 2 ], act->values[ 3 ] );
                    if( vp->vehicle().is_appliance() ) {
                        g->exam_appliance( vp->vehicle(), int_p );
                    } else {
                        g->exam_vehicle( vp->vehicle(), int_p );
                    }
                }
                return;
            } else {
                dbg( D_ERROR ) << "game:process_activity: ACT_VEHICLE: vehicle not found";
                debugmsg( "process_activity ACT_VEHICLE: vehicle not found" );
            }
        }
    }
}

void activity_handlers::hand_crank_do_turn( player_activity *act, Character *you )
{
    // Hand-crank chargers seem to range from 2 watt (very common easily verified)
    // to 10 watt (suspicious claims from some manufacturers) sustained output.
    // It takes 2.4 minutes to produce 1kj at just slightly under 7 watts (25 kj per hour)
    // time-based instead of speed based because it's a sustained activity
    item &hand_crank_item = *act->targets.front();

    int time_to_crank = to_seconds<int>( 144_seconds );
    // Modify for weariness
    time_to_crank /= you->exertion_adjusted_move_multiplier( act->exertion_level() );
    if( calendar::once_every( time_duration::from_seconds( time_to_crank ) ) ) {
        if( hand_crank_item.ammo_capacity( ammo_battery ) > hand_crank_item.ammo_remaining() ) {
            hand_crank_item.ammo_set( itype_battery, hand_crank_item.ammo_remaining() + 1 );
        } else {
            act->moves_left = 0;
            add_msg( m_info, _( "You've charged the battery completely." ) );
        }
    }
    if( you->get_fatigue() >= fatigue_levels::DEAD_TIRED ) {
        act->moves_left = 0;
        add_msg( m_info, _( "You're too exhausted to keep cranking." ) );
    }

}

void activity_handlers::vibe_do_turn( player_activity *act, Character *you )
{
    //Using a vibrator takes time (10 minutes), not speed
    //Linear increase in morale during action with a small boost at end
    //Deduct 1 battery charge for every minute in use, or vibrator is much less effective
    item &vibrator_item = *act->targets.front();

    if( you->encumb( bodypart_id( "mouth" ) ) >= 30 ) {
        act->moves_left = 0;
        add_msg( m_bad, _( "You have trouble breathing, and stop." ) );
    }

    if( calendar::once_every( 1_minutes ) ) {
        if( vibrator_item.ammo_remaining( you ) > 0 ) {
            vibrator_item.ammo_consume( 1, you->pos(), you );
            you->add_morale( MORALE_FEELING_GOOD, 3, 40 );
            if( vibrator_item.ammo_remaining( you ) == 0 ) {
                add_msg( m_info, _( "The %s runs out of batteries." ), vibrator_item.tname() );
            }
        } else {
            //twenty minutes to fill
            you->add_morale( MORALE_FEELING_GOOD, 1, 40 );
        }
    }
    // Dead Tired: different kind of relaxation needed
    if( you->get_fatigue() >= fatigue_levels::DEAD_TIRED ) {
        act->moves_left = 0;
        add_msg( m_info, _( "You're too tired to continue." ) );
    }

    // Vibrator requires that you be able to move around, stretch, etc, so doesn't play
    // well with roots.  Sorry.  :-(
}

void activity_handlers::start_engines_finish( player_activity *act, Character *you )
{
    act->set_to_null();
    // Find the vehicle by looking for a remote vehicle first, then at
    // act->relative_placement away from avatar
    vehicle *veh = g->remoteveh();
    map &here = get_map();
    if( !veh ) {
        const tripoint_bub_ms pos = get_player_character().pos_bub() + act->relative_placement;
        veh = veh_pointer_or_null( here.veh_at( pos ) );
        if( !veh ) {
            return;
        }
    }

    int attempted = 0;
    int non_muscle_attempted = 0;
    int started = 0;
    int non_muscle_started = 0;
    int non_combustion_started = 0;
    const bool take_control = act->values[0];

    for( const int p : veh->engines ) {
        vehicle_part &vp = veh->part( p );
        if( veh->is_engine_on( vp ) ) {
            attempted++;
            if( !veh->is_engine_type( vp, itype_muscle ) &&
                !veh->is_engine_type( vp, itype_animal ) ) {
                non_muscle_attempted++;
            }
            if( veh->start_engine( vp ) ) {
                started++;
                if( !veh->is_engine_type( vp, itype_muscle ) &&
                    !veh->is_engine_type( vp, itype_animal ) ) {
                    non_muscle_started++;
                } else {
                    non_combustion_started++;
                }
            }
        }
    }

    //Did any engines start?
    veh->engine_on = started;
    //init working engine noise
    sfx::do_vehicle_engine_sfx();

    if( attempted == 0 ) {
        add_msg( m_info, _( "The %s doesn't have an engine!" ), veh->name );
    } else if( non_muscle_attempted > 0 ) {
        //Some non-muscle engines tried to start
        if( non_muscle_attempted == non_muscle_started ) {
            //All of the non-muscle engines started
            add_msg( n_gettext( "The %s's engine starts up.",
                                "The %s's engines start up.", non_muscle_started ), veh->name );
        } else if( non_muscle_started > 0 ) {
            //Only some of the non-muscle engines started
            add_msg( n_gettext( "One of the %s's engines start up.",
                                "Some of the %s's engines start up.", non_muscle_started ), veh->name );
        } else if( non_combustion_started > 0 ) {
            //Non-combustions "engines" started
            add_msg( _( "The %s is ready for movement." ), veh->name );
        } else {
            //All of the non-muscle engines failed
            add_msg( m_bad, n_gettext( "The %s's engine fails to start.",
                                       "The %s's engines fail to start.", non_muscle_attempted ), veh->name );
        }
    }

    if( take_control && !veh->engine_on && !veh->velocity ) {
        you->controlling_vehicle = false;
        add_msg( _( "You let go of the controls." ) );
    }
}

enum class repeat_type : int {
    // INIT should be zero. In some scenarios (vehicle welder), activity value default to zero.
    INIT = 0,       // Haven't found repeat value yet.
    ONCE = 1,       // Attempt repair (and refit if possible) just once
    // value 2 obsolete - previously used for reinforcement
    FULL = 3,       // Continue repairing until damage==0 (and until refitted if possible)
    EVENT = 4,      // Continue repairing (and refit if possible) until something interesting happens
    REFIT_ONCE = 5, // Try refitting once, but don't repair
    REFIT_FULL = 6, // Continue refitting until item fits, but don't repair
    CANCEL = 7,     // Stop repeating
};

using I = std::underlying_type_t<repeat_type>;
static constexpr bool operator>=( const I &lhs, const repeat_type &rhs )
{
    return lhs >= static_cast<I>( rhs );
}

static constexpr bool operator<=( const I &lhs, const repeat_type &rhs )
{
    return lhs <= static_cast<I>( rhs );
}

static constexpr I operator-( const repeat_type &lhs, const repeat_type &rhs )
{
    return static_cast<I>( lhs ) - static_cast<I>( rhs );
}

static repeat_type repeat_menu( const std::string &title, repeat_type last_selection,
                                const bool can_refit )
{
    uilist rmenu;
    rmenu.text = title;

    rmenu.addentry( static_cast<int>( repeat_type::ONCE ), true, '1',
                    can_refit ? _( "Attempt to refit or repair once" ) : _( "Attempt to repair once" ) );
    rmenu.addentry( static_cast<int>( repeat_type::FULL ), true, '2',
                    can_refit ? _( "Repeat until refitted and fully repaired" ) : _( "Repeat until fully repaired" ) );
    rmenu.addentry( static_cast<int>( repeat_type::EVENT ), true, '3',
                    can_refit ? _( "Refit or repair until success/failure/level up" ) :
                    _( "Repair until success/failure/level up" ) );
    rmenu.addentry( static_cast<int>( repeat_type::REFIT_ONCE ), can_refit, '4',
                    _( "Attempt to refit once" ) );
    rmenu.addentry( static_cast<int>( repeat_type::REFIT_FULL ), can_refit, '5',
                    _( "Repeat until refitted" ) );
    rmenu.addentry( static_cast<int>( repeat_type::INIT ), true, '6', _( "Back to item selection" ) );

    rmenu.selected = last_selection - repeat_type::ONCE;
    rmenu.query();

    if( rmenu.ret >= repeat_type::INIT && rmenu.ret <= repeat_type::REFIT_FULL ) {
        return static_cast<repeat_type>( rmenu.ret );
    }

    return repeat_type::CANCEL;
}

// HACK: This is a part of a hack to provide pseudo items for long repair activity
// Note: similar hack could be used to implement all sorts of vehicle pseudo-items
//  and possibly CBM pseudo-items too.
struct weldrig_hack {
    std::optional<vpart_reference> part;
    item pseudo;

    weldrig_hack() : part( std::nullopt ) { }

    bool init( const player_activity &act ) {
        if( act.coords.empty() || act.str_values.size() < 2 ) {
            return false;
        }

        const optional_vpart_position vp = get_map().veh_at( act.coords[0] );
        if( !vp ) {
            return false;
        }

        itype_id tool_id( act.get_str_value( 1, "" ) );
        pseudo = item( tool_id, calendar::turn );
        part = vp->part_with_tool( tool_id );
        return part.has_value();
    }

    item &get_item() {
        if( !part ) {
            // null item should be handled just fine
            return null_item_reference();
        }
        pseudo.set_flag( STATIC( flag_id( "PSEUDO" ) ) );
        item mag_mod( "pseudo_magazine_mod" );
        mag_mod.set_flag( STATIC( flag_id( "IRREMOVABLE" ) ) );
        if( !pseudo.put_in( mag_mod, pocket_type::MOD ).success() ) {
            debugmsg( "tool %s has no space for a %s, this is likely a bug",
                      pseudo.typeId().str(), mag_mod.type->nname( 1 ) );
        }
        itype_id mag_type;
        if( pseudo.can_link_up() ) {
            mag_type = itype_pseudo_magazine;
        } else {
            mag_type = pseudo.magazine_default();
        }
        item mag( mag_type );
        mag.clear_items(); // no initial ammo
        if( !pseudo.put_in( mag, pocket_type::MAGAZINE_WELL ).success() ) {
            debugmsg( "inserting %s into %s's MAGAZINE_WELL pocket failed",
                      mag.typeId().str(), pseudo.typeId().str() );
            return null_item_reference();
        }
        pseudo.ammo_set( itype_battery, part->vehicle().drain( itype_battery,
                         pseudo.ammo_capacity( ammo_battery ),
                         return_true< vehicle_part &>, false ) ); // no cable loss since all of this is virtual
        return pseudo;
    }

    void clean_up() {
        if( !part ) {
            return;
        }

        part->vehicle().charge_battery( pseudo.ammo_remaining(),
                                        false ); // return unused charges without cable loss
    }

    ~weldrig_hack() {
        clean_up();
    }
};

void activity_handlers::repair_item_finish( player_activity *act, Character *you )
{
    ::repair_item_finish( act, you, false );
}

void repair_item_finish( player_activity *act, Character *you, bool no_menu )
{
    const std::string iuse_name_string = act->get_str_value( 0, "repair_item" );
    repeat_type repeat = static_cast<repeat_type>( act->get_value( 0,
                         static_cast<int>( repeat_type::INIT ) ) );
    weldrig_hack w_hack;
    item_location *ploc = nullptr;

    if( !act->targets.empty() ) {
        ploc = act->targets.data();
    }
    item *main_tool = &( !w_hack.init( *act ) ?
                         ploc ?
                         **ploc : you->i_at( act->index ) : w_hack.get_item() );
    if( main_tool == nullptr ) {
        debugmsg( "Empty main tool for repair" );
        act->set_to_null();
        return;
    }
    item *used_tool = main_tool->get_usable_item( iuse_name_string );
    if( used_tool == nullptr ) {
        debugmsg( "Lost tool used for long repair" );
        act->set_to_null();
        return;
    }

    const use_function *use_fun = used_tool->get_use( iuse_name_string );
    // TODO: De-uglify this block. Something like get_use<iuse_actor_type>() maybe?
    const repair_item_actor *actor = dynamic_cast<const repair_item_actor *>
                                     ( use_fun->get_actor_ptr() );
    if( actor == nullptr ) {
        debugmsg( "iuse_actor type descriptor and actual type mismatch" );
        act->set_to_null();
        return;
    }

    // Valid Repeat choice and target, attempt repair.
    if( repeat != repeat_type::INIT && act->targets.size() >= 2 ) {
        item_location &fix_location = act->targets[1];

        // Remember our level: we want to stop retrying on level up
        const int old_level = you->get_skill_level( actor->used_skill );
        const repair_item_actor::attempt_hint attempt = actor->repair( *you, *used_tool,
                fix_location, repeat == repeat_type::REFIT_ONCE || repeat == repeat_type::REFIT_FULL );

        // If the item being repaired has been destroyed stop further
        // processing in case the items being used for the repair was
        // contained by the item being repaired, which will result
        // in the tool being invalid
        if( attempt == repair_item_actor::AS_DESTROYED ) {
            act->set_to_null();
            return;
        }

        if( attempt != repair_item_actor::AS_CANT ) {
            if( ploc && ploc->where() == item_location::type::map ) {
                used_tool->ammo_consume( used_tool->ammo_required(), ploc->position(), you );
            } else {
                you->consume_charges( *used_tool, used_tool->ammo_required() );
            }
        }

        // TODO: Allow setting this in the actor
        // TODO: Don't use charges_to_use: welder has 50 charges per use, soldering iron has 1
        if( !used_tool->ammo_sufficient( you ) ) {
            you->add_msg_if_player( _( "Your %s ran out of charges." ), used_tool->tname() );
            act->set_to_null();
            return;
        }

        // Print message explaining why we stopped
        // But only if we didn't destroy the item (because then it's obvious)
        const bool destroyed = attempt == repair_item_actor::AS_DESTROYED;
        const bool cannot_continue_repair = attempt == repair_item_actor::AS_CANT || destroyed ||
                                            !actor->can_repair_target( *you, *fix_location, !destroyed, true );
        if( cannot_continue_repair ) {
            // Cannot continue to repair target, select another target.
            // **Warning**: as soon as the item is popped back, it is destroyed and can't be used anymore!
            act->targets.pop_back();
        }

        const bool event_happened = attempt == repair_item_actor::AS_FAILURE ||
                                    attempt == repair_item_actor::AS_SUCCESS ||
                                    old_level != static_cast<int>( you->get_skill_level( actor->used_skill ) );
        const bool can_refit = !destroyed && !cannot_continue_repair &&
                               fix_location->has_flag( flag_VARSIZE ) &&
                               !fix_location->has_flag( flag_FIT );

        const bool need_input =
            ( repeat == repeat_type::ONCE ) ||
            ( repeat == repeat_type::EVENT && event_happened ) ||
            ( repeat == repeat_type::FULL && cannot_continue_repair ) ||
            ( repeat == repeat_type::REFIT_ONCE ) ||
            ( repeat == repeat_type::REFIT_FULL && !can_refit );
        if( need_input ) {
            repeat = repeat_type::INIT;
            if( no_menu ) {
                act->set_to_null();
                return;
            }
        }
    }
    // Check tool is valid before we query target and Repeat choice.
    if( !actor->can_use_tool( *you, *used_tool, true ) ) {
        act->set_to_null();
        return;
    }

    // target selection and validation.
    while( act->targets.size() < 2 ) {
        item_location item_loc = game_menus::inv::repair( *you, actor, main_tool );

        if( item_loc == item_location::nowhere ) {
            you->add_msg_if_player( m_info, _( "Never mind." ) );
            act->set_to_null();
            return;
        }
        if( actor->can_repair_target( *you, *item_loc, true, true ) ) {
            act->targets.emplace_back( item_loc );
            repeat = repeat_type::INIT;
        }
    }

    const item &fix = *act->targets[1];
    const bool can_refit = fix.has_flag( flag_VARSIZE ) && !fix.has_flag( flag_FIT );
    if( repeat == repeat_type::INIT ) {
        const int level = you->get_skill_level( actor->used_skill );
        repair_item_actor::repair_type action_type = actor->default_action( fix, level );
        if( action_type == repair_item_actor::RT_NOTHING ) {
            you->add_msg_if_player( _( "You won't learn anything more by doing that." ) );
        }

        const std::pair<float, float> chance = actor->repair_chance( *you, fix, action_type );
        if( chance.first <= 0.0f ) {
            action_type = repair_item_actor::RT_PRACTICE;
        }

        std::string title = string_format( _( "%s %s\n" ),
                                           repair_item_actor::action_description( action_type ),
                                           fix.tname() );
        ammotype current_ammo;
        std::string ammo_name;
        if( used_tool->has_flag( flag_USE_UPS ) || used_tool->has_link_data() ) {
            ammo_name = _( "battery" );
            current_ammo = ammo_battery;
        } else if( used_tool->has_flag( flag_USES_BIONIC_POWER ) ) {
            ammo_name = _( "bionic power" );

        } else {
            if( used_tool->ammo_current().is_null() ) {
                current_ammo = item_controller->find_template( used_tool->ammo_default() )->ammo->type;
            } else {
                current_ammo = item_controller->find_template( used_tool->ammo_current() )->ammo->type;
            }
            ammo_name = item::nname( used_tool->ammo_current() );
        }

        int ammo_remaining = used_tool->ammo_remaining( you, true );

        std::set<itype_id> valid_entries = actor->get_valid_repair_materials( fix );
        const inventory &crafting_inv = you->crafting_inventory();
        std::function<bool( const item & )> filter;
        if( fix.is_filthy() ) {
            filter = []( const item & component ) {
                return component.allow_crafting_component();
            };
        } else {
            filter = is_crafting_component;
        }
        std::vector<std::string> material_list;
        for( const auto &component_id : valid_entries ) {
            if( item::count_by_charges( component_id ) ) {
                if( crafting_inv.has_charges( component_id, 1 ) ) {
                    material_list.push_back( string_format( _( "%s (%d)" ), item::nname( component_id ),
                                                            crafting_inv.charges_of( component_id ) ) );
                }
            } else if( crafting_inv.has_amount( component_id, 1, false, filter ) ) {
                material_list.push_back( string_format( _( "%s (%d)" ), item::nname( component_id ),
                                                        crafting_inv.amount_of( component_id, false ) ) );
            }
        }

        title += string_format( _( "Charges: <color_light_blue>%s/%s</color> %s (%s per use)\n" ),
                                ammo_remaining, used_tool->ammo_capacity( current_ammo, true ),
                                ammo_name,
                                used_tool->ammo_required() );
        title += string_format( _( "Materials available: %s\n" ), string_join( material_list, ", " ) );
        title += string_format( _( "Skill used: <color_light_blue>%s (%s)</color>\n" ),
                                actor->used_skill.obj().name(), level );
        title += string_format( _( "Success chance: <color_light_blue>%.1f</color>%%\n" ),
                                100.0f * chance.first );
        title += string_format( _( "Damage chance: <color_light_blue>%.1f</color>%%" ),
                                100.0f * chance.second );

        if( act->values.empty() ) {
            act->values.resize( 1 );
        }
        do {
            repeat = repeat_menu( title, repeat, can_refit );

            if( repeat == repeat_type::CANCEL ) {
                act->set_to_null();
                return;
            }
            act->values[0] = static_cast<int>( repeat );
            // BACK selected, redo target selection next.
            if( repeat == repeat_type::INIT ) {
                you->activity.targets.pop_back();
                return;
            }
            if( repeat == repeat_type::FULL && fix.damage() <= fix.degradation() && !can_refit ) {
                const char *msg = fix.damage_level() > 0 ?
                                  _( "Your %s is repaired as much as possible, considering the degradation." ) :
                                  _( "Your %s is already fully repaired." );
                you->add_msg_if_player( m_info, msg, fix.tname() );
                repeat = repeat_type::INIT;
            }
        } while( repeat == repeat_type::INIT );
    }
    // Otherwise keep retrying
    act->moves_left = actor->move_cost;
}

void activity_handlers::heat_item_finish( player_activity *act, Character *you )
{
    act->set_to_null();
    if( act->targets.size() != 1 ) {
        debugmsg( "invalid arguments to ACT_HEATING" );
        return;
    }
    item_location &loc = act->targets[ 0 ];
    item *const heat = loc.get_item();
    if( heat == nullptr ) {
        return;
    }
    if( !heat->has_temperature() ) {
        debugmsg( "item %s is not heatable", heat->typeId().str() );
        return;
    }
    item &target = *heat;
    if( target.has_own_flag( flag_FROZEN ) ) {
        target.apply_freezerburn();
        if( target.has_flag( flag_EATEN_COLD ) ) {
            target.cold_up();
            you->add_msg_if_player( m_info,
                                    _( "You defrost the food, but don't heat it up, since you enjoy it cold." ) );
        } else {
            target.heat_up();
            you->add_msg_if_player( m_info, _( "You defrost and heat up the food." ) );
        }
    } else {
        target.heat_up();
        you->add_msg_if_player( m_info, _( "You heat up the food." ) );
    }
}

void activity_handlers::mend_item_finish( player_activity *act, Character *you )
{
    act->set_to_null();
    if( act->targets.size() != 1 ) {
        debugmsg( "invalid arguments to ACT_MEND_ITEM" );
        return;
    }
    if( !act->targets[0] ) {
        debugmsg( "lost targets[0] item location for ACT_MEND_ITEM" );
        return;
    }
    item &target = *act->targets[0];
    const fault_id fault_id( act->name );
    if( target.faults.count( fault_id ) == 0 ) {
        debugmsg( "item %s does not have fault %s", target.tname(), fault_id.str() );
        return;
    }
    if( act->str_values.empty() ) {
        debugmsg( "missing fault_fix_id for ACT_MEND_ITEM." );
        return;
    }
    const fault_fix_id fix_id( act->str_values[0] );
    if( !fix_id.is_valid() ) {
        debugmsg( "invalid fault_fix_id '%s' for ACT_MEND_ITEM.", fix_id.str() );
        return;
    }
    const fault_fix &fix = *fix_id;
    const requirement_data &reqs = fix.get_requirements();
    const inventory &inv = you->crafting_inventory();
    if( !reqs.can_make_with_inventory( inv, is_crafting_component ) ) {
        add_msg( m_info, _( "You are currently unable to mend the %s." ), target.tname() );
        return;
    }
    for( const auto &e : reqs.get_components() ) {
        you->consume_items( e );
    }
    for( const auto &e : reqs.get_tools() ) {
        you->consume_tools( e );
    }
    you->invalidate_crafting_inventory();

    for( const ::fault_id &id : fix.faults_removed ) {
        target.faults.erase( id );
    }
    for( const ::fault_id &id : fix.faults_added ) {
        target.faults.insert( id );
    }
    for( const auto &[var_name, var_value] : fix.set_variables ) {
        target.set_var( var_name, var_value );
    }

    const std::string start_durability = target.durability_indicator( true );

    if( fix.mod_damage ) {
        target.mod_damage( fix.mod_damage );
    }
    if( fix.mod_degradation ) {
        target.set_degradation( target.degradation() + fix.mod_degradation );
    }

    for( const auto &[skill_id, level] : fix.skills ) {
        you->practice( skill_id, 10, static_cast<int>( level * 1.25 ) );
    }

    for( const auto &[proficiency_id, mult] : fix.time_save_profs ) {
        you->practice_proficiency( proficiency_id, fix.time );
    }

    add_msg( m_good, fix.success_msg.translated(), target.tname( 1, false ),
             start_durability, target.durability_indicator( true ) );
}

void activity_handlers::toolmod_add_finish( player_activity *act, Character *you )
{
    act->set_to_null();
    if( act->targets.size() != 2 || !act->targets[0] || !act->targets[1] ) {
        debugmsg( "Incompatible arguments to ACT_TOOLMOD_ADD" );
        return;
    }
    item &tool = *act->targets[0];
    item &mod = *act->targets[1];
    you->add_msg_if_player( m_good, _( "You successfully attached the %1$s to your %2$s." ),
                            mod.tname(), tool.tname() );
    mod.set_flag( flag_IRREMOVABLE );
    tool.put_in( mod, pocket_type::MOD );
    tool.on_contents_changed();
    act->targets[1].remove_item();
}

// This activity opens the menu (it's not meant to queue consumption of items)
void activity_handlers::eat_menu_do_turn( player_activity *, Character *you )
{
    if( !you->is_avatar() ) {
        debugmsg( "Character %s somehow opened the eat menu!  Cancelling their activity to prevent infinite loop",
                  you->name );
        you->cancel_activity();
        return;
    }

    avatar &player_character = get_avatar();
    avatar_action::eat_or_use( player_character, game_menus::inv::consume( player_character ) );
}

void activity_handlers::consume_food_menu_do_turn( player_activity *, Character * )
{
    avatar &player_character = get_avatar();
    item_location loc = game_menus::inv::consume_food( player_character );
    avatar_action::eat( player_character, loc );
}

void activity_handlers::consume_drink_menu_do_turn( player_activity *, Character * )
{
    avatar &player_character = get_avatar();
    item_location loc = game_menus::inv::consume_drink( player_character );
    avatar_action::eat( player_character, loc );
}

void activity_handlers::consume_meds_menu_do_turn( player_activity *, Character * )
{
    avatar &player_character = get_avatar();
    avatar_action::eat_or_use( player_character, game_menus::inv::consume_meds( player_character ) );
}

void activity_handlers::view_recipe_do_turn( player_activity *act, Character *you )
{
    if( !you->is_avatar() ) {
        return;
    }

    recipe_id id( act->name );
    std::string itname;
    const inventory &inven = you->crafting_inventory();
    const std::vector<Character *> &helpers = you->get_crafting_helpers();
    if( act->index != 0 ) {
        // act->name is recipe_id
        itname = id->result_name();
        if( !you->get_available_recipes( inven, &helpers ).contains( &id.obj() ) ) {
            add_msg( m_info, _( "You don't know how to craft the %s!" ), itname );
            return;
        }
        you->craft( std::nullopt, id );
        return;
    }
    // act->name is itype_id
    itype_id item( act->name );
    itname = item->nname( 1U );

    bool is_byproduct = false;  // product or byproduct
    bool can_craft = false;
    // Does a recipe for the item exist?
    for( const auto& [_, r] : recipe_dict ) {
        if( !r.obsolete && ( item == r.result() || r.in_byproducts( item ) ) ) {
            is_byproduct = true;
            // If if exists, do I know it?
            if( you->get_available_recipes( inven, &helpers ).contains( &r ) ) {
                can_craft = true;
                break;
            }
        }
    }
    if( !is_byproduct ) {
        add_msg( m_info, _( "You wonder if it's even possible to craft the %s…" ), itname );
        return;
    } else if( !can_craft ) {
        add_msg( m_info, _( "You don't know how to craft the %s!" ), itname );
        return;
    }

    std::string filterstring = string_format( "r:%s", itname );
    you->craft( std::nullopt, recipe_id(), filterstring );
}

void activity_handlers::move_loot_do_turn( player_activity *act, Character *you )
{
    activity_on_turn_move_loot( *act, *you );
}

void activity_handlers::adv_inventory_do_turn( player_activity *, Character *you )
{
    you->cancel_activity();
    create_advanced_inv();
}

void activity_handlers::travel_do_turn( player_activity *act, Character *you )
{
    if( !you->omt_path.empty() ) {
        you->omt_path.pop_back();
        if( you->omt_path.empty() ) {
            you->add_msg_if_player( m_info, _( "You have reached your destination." ) );
            act->set_to_null();
            return;
        }
        const tripoint_abs_omt next_omt = you->omt_path.back();
        tripoint_abs_ms waypoint;
        if( you->omt_path.size() == 1 ) {
            // if next omt is the final one, target its midpoint
            waypoint = midpoint( project_bounds<coords::ms>( next_omt ) );
        } else {
            // otherwise target the middle of the edge nearest to our current location
            const tripoint_abs_ms cur_omt_mid = midpoint( project_bounds<coords::ms>
                                                ( you->global_omt_location() ) );
            waypoint = clamp( cur_omt_mid, project_bounds<coords::ms>( next_omt ) );
        }
        map &here = get_map();
        tripoint_bub_ms centre_sub = here.bub_from_abs( waypoint );
        if( !here.passable( centre_sub ) ) {
            tripoint_range<tripoint_bub_ms> candidates = here.points_in_radius( centre_sub, 2 );
            for( const tripoint_bub_ms &elem : candidates ) {
                if( here.passable( elem ) ) {
                    centre_sub = elem;
                    break;
                }
            }
        }
        const std::vector<tripoint_bub_ms> route_to =
            here.route( you->pos_bub(), centre_sub, you->get_pathfinding_settings(),
                        you->get_path_avoid() );
        if( !route_to.empty() ) {
            const activity_id act_travel = ACT_TRAVELLING;
            you->set_destination( route_to, player_activity( act_travel ) );
        } else {
            you->add_msg_if_player( _( "You cannot reach that destination" ) );
        }
    } else {
        you->add_msg_if_player( m_info, _( "You have reached your destination." ) );
    }
    act->set_to_null();
}

void activity_handlers::armor_layers_do_turn( player_activity *, Character *you )
{
    you->cancel_activity();
    you->worn.sort_armor( *you );
}

void activity_handlers::atm_do_turn( player_activity *, Character *you )
{
    iexamine::atm( *you, you->pos() );
}

// fish-with-rod fish catching function.
static void rod_fish( Character *you, const std::vector<monster *> &fishables )
{
    map &here = get_map();
    //if the vector is empty (no fish around) the player is still given a small chance to get a (let us say it was hidden) fish
    if( fishables.empty() ) {
        const std::vector<mtype_id> fish_group = MonsterGroupManager::GetMonstersFromGroup(
                    GROUP_FISH, true );
        const mtype_id fish_mon = random_entry_ref( fish_group );
        here.add_item_or_charges( you->pos(), item::make_corpse( fish_mon, calendar::turn + rng( 0_turns,
                                  3_hours ) ) );
        you->add_msg_if_player( m_good, _( "You caught a %s." ), fish_mon.obj().nname() );
    } else {
        monster *chosen_fish = random_entry( fishables );
        chosen_fish->fish_population -= 1;
        if( chosen_fish->fish_population <= 0 ) {
            g->catch_a_monster( chosen_fish, you->pos(), you, 50_hours );
        } else {
            here.add_item_or_charges( you->pos(), item::make_corpse( chosen_fish->type->id,
                                      calendar::turn + rng( 0_turns,
                                              3_hours ) ) );
            you->add_msg_if_player( m_good, _( "You caught a %s." ), chosen_fish->type->nname() );
        }
    }
    for( item &elem : here.i_at( you->pos() ) ) {
        if( elem.is_corpse() && !elem.has_var( "activity_var" ) ) {
            elem.set_var( "activity_var", you->name );
        }
    }
}

void activity_handlers::fish_do_turn( player_activity *act, Character *you )
{
    item &it = *act->targets.front();
    float fish_chance = 1.0f;
    float survival_skill = you->get_skill_level( skill_survival );
    switch( it.get_quality( qual_FISHING_ROD ) ) {
        case 1:
            survival_skill += dice( 1, 6 );
            break;
        case 2:
            // Much better chances with a good fishing implement.
            survival_skill += dice( 4, 9 );
            survival_skill *= 2;
            break;
        default:
            debugmsg( "ERROR: Invalid FISHING_ROD tool quality on %s", item::nname( it.typeId() ) );
            break;
    }
    std::vector<monster *> fishables = g->get_fishable_monsters( act->coord_set );
    // Fish are always there, even if it doesn't seem like they are visible!
    if( fishables.empty() ) {
        fish_chance += survival_skill / 2;
    } else {
        // if they are visible however, it implies a larger population
        for( monster *elem : fishables ) {
            fish_chance += elem->fish_population;
        }
        fish_chance += survival_skill;
    }
    // no matter the population of fish, your skill and tool limits the ease of catching.
    fish_chance = std::min( survival_skill * 10, fish_chance );
    if( x_in_y( fish_chance, 600000 ) ) {
        you->add_msg_if_player( m_good, _( "You feel a tug on your line!" ) );
        rod_fish( you, fishables );
    }
    if( calendar::once_every( 60_minutes ) ) {
        you->practice( skill_survival, rng( 1, 3 ) );
    }

}

void activity_handlers::fish_finish( player_activity *act, Character *you )
{
    act->set_to_null();
    you->add_msg_if_player( m_info, _( "You finish fishing" ) );
    if( !you->backlog.empty() && you->backlog.front().id() == ACT_MULTIPLE_FISH ) {
        you->backlog.clear();
        you->assign_activity( ACT_TIDY_UP );
    }
}

void activity_handlers::repair_item_do_turn( player_activity *act, Character *you )
{
    // Moves are decremented based on a combination of speed and good vision (not in the dark, farsighted, etc)
    const float exertion_mult = you->exertion_adjusted_move_multiplier( act->exertion_level() );
    const int effective_moves = you->moves / ( you->fine_detail_vision_mod() * exertion_mult );
    if( effective_moves <= act->moves_left ) {
        act->moves_left -= effective_moves;
        you->moves = 0;
    } else {
        you->moves -= act->moves_left * you->fine_detail_vision_mod();
        act->moves_left = 0;
    }
}

void activity_handlers::butcher_do_turn( player_activity * /*act*/, Character *you )
{
    you->burn_energy_arms( -20 );
}

void activity_handlers::wait_finish( player_activity *act, Character *you )
{
    you->add_msg_if_player( _( "You finish waiting." ) );
    act->set_to_null();
}

void activity_handlers::wait_weather_finish( player_activity *act, Character *you )
{
    you->add_msg_if_player( _( "You finish waiting." ) );
    act->set_to_null();
}

void activity_handlers::find_mount_do_turn( player_activity *act, Character *you )
{
    //npc only activity
    if( you->is_avatar() ) {
        act->set_to_null();
        return;
    }
    npc &guy = dynamic_cast<npc &>( *you );
    auto strong_monster = guy.chosen_mount.lock();
    monster *mon = strong_monster.get();
    if( !mon ) {
        act->set_to_null();
        guy.revert_after_activity();
        return;
    }
    if( rl_dist( guy.pos(), mon->pos() ) <= 1 ) {
        if( mon->has_effect( effect_controlled ) ) {
            mon->remove_effect( effect_controlled );
        }
        if( you->can_mount( *mon ) ) {
            act->set_to_null();
            guy.revert_after_activity();
            guy.chosen_mount = weak_ptr_fast<monster>();
            you->mount_creature( *mon );
        } else {
            act->set_to_null();
            guy.revert_after_activity();
            return;
        }
    } else {
        const std::vector<tripoint_bub_ms> route =
            route_adjacent( *you, guy.chosen_mount.lock()->pos_bub() );
        if( route.empty() ) {
            act->set_to_null();
            guy.revert_after_activity();
            mon->remove_effect( effect_controlled );
            return;
        } else {
            you->activity = player_activity();
            mon->add_effect( effect_controlled, 40_turns );
            you->set_destination( route, player_activity( ACT_FIND_MOUNT ) );
        }
    }
}

void activity_handlers::wait_npc_finish( player_activity *act, Character *you )
{
    you->add_msg_if_player( _( "%s finishes with you…" ), act->str_values[0] );
    act->set_to_null();
}

void activity_handlers::wait_stamina_do_turn( player_activity *act, Character *you )
{
    int stamina_threshold = you->get_stamina_max();
    if( !act->values.empty() ) {
        stamina_threshold = act->values[0];
        // remember initial stamina, only for waiting-with-threshold
        if( act->values.size() == 1 ) {
            act->values.push_back( you->get_stamina() );
        }
    }
    if( you->get_stamina() >= stamina_threshold ) {
        wait_stamina_finish( act, you );
    }
}

void activity_handlers::wait_stamina_finish( player_activity *act, Character *you )
{
    if( !act->values.empty() ) {
        const int stamina_threshold = act->values[0];
        const int stamina_initial = ( act->values.size() > 1 ) ? act->values[1] : you->get_stamina();
        if( you->get_stamina() < stamina_threshold && you->get_stamina() <= stamina_initial ) {
            debugmsg( "Failed to wait until stamina threshold %d reached, only at %d. You may not be regaining stamina.",
                      act->values.front(), you->get_stamina() );
        }
    } else if( you->get_stamina() < you->get_stamina_max() ) {
        you->add_msg_if_player( _( "You are bored of waiting, so you stop." ) );
    } else {
        you->add_msg_if_player( _( "You finish waiting and feel refreshed." ) );
    }
    act->set_to_null();
}

void activity_handlers::socialize_finish( player_activity *act, Character *you )
{
    you->add_msg_if_player( _( "%s finishes chatting with you." ), act->str_values[0] );
    act->set_to_null();
}

void activity_handlers::operation_do_turn( player_activity *act, Character *you )
{
    /**
    - values[0]: Difficulty
    - values[1]: success
    - values[2]: bionic UID when uninstalling
    - values[3]: pl_skill
    - str_values[0]: install/uninstall
    - str_values[1]: bionic_id when installing
    - str_values[2]: installer_name
    - str_values[3]: bool autodoc
    */
    enum operation_values_ids {
        operation_type = 0,
        cbm_id = 1,
        installer_name = 2,
        is_autodoc = 3
    };
    const bionic_id bid( act->str_values[cbm_id] );
    const bool autodoc = act->str_values[is_autodoc] == "true";
    Character &player_character = get_player_character();
    const bool u_see = player_character.sees( you->pos() ) &&
                       ( !player_character.has_effect( effect_narcosis ) ||
                         player_character.has_bionic( bio_painkiller ) ||
                         player_character.has_flag( json_flag_PAIN_IMMUNE ) );

    const int difficulty = act->values.front();

    const std::vector<bodypart_id> bps = get_occupied_bodyparts( bid );

    const time_duration half_op_duration = difficulty * 10_minutes;
    const time_duration message_freq = difficulty * 2_minutes;
    time_duration time_left = time_duration::from_moves( act->moves_left );

    map &here = get_map();
    if( autodoc && here.inbounds( you->pos() ) ) {
        const std::list<tripoint> autodocs = here.find_furnitures_with_flag_in_radius( you->pos(), 1,
                                             ter_furn_flag::TFLAG_AUTODOC );

        if( !here.has_flag_furn( ter_furn_flag::TFLAG_AUTODOC_COUCH, you->pos() ) || autodocs.empty() ) {
            you->remove_effect( effect_under_operation );
            act->set_to_null();

            if( u_see ) {
                add_msg( m_bad, _( "The Autodoc suffers a catastrophic failure." ) );

                you->add_msg_player_or_npc( m_bad,
                                            _( "The Autodoc's failure damages you greatly." ),
                                            _( "The Autodoc's failure damages <npcname> greatly." ) );
            }
            if( !bps.empty() ) {
                for( const bodypart_id &bp : bps ) {
                    you->add_effect( effect_bleed,  1_minutes * difficulty, bp, true, 1 );
                    you->apply_damage( nullptr, bp, 20 * difficulty );

                    if( u_see ) {
                        you->add_msg_player_or_npc( m_bad, _( "Your %s is ripped open." ),
                                                    _( "<npcname>'s %s is ripped open." ), body_part_name_accusative( bp ) );
                    }

                    if( bp == bodypart_id( "eyes" ) ) {
                        you->add_effect( effect_blind, 1_hours );
                    }
                }
            } else {
                you->add_effect( effect_bleed,  1_minutes * difficulty, bodypart_str_id::NULL_ID(), true, 1 );
                you->apply_damage( nullptr, bodypart_id( "torso" ), 20 * difficulty );
            }
        }
    }

    if( time_left > half_op_duration ) {
        if( !bps.empty() ) {
            for( const bodypart_id &bp : bps ) {
                if( calendar::once_every( message_freq ) && u_see && autodoc ) {
                    you->add_msg_player_or_npc( m_info,
                                                _( "The Autodoc is meticulously cutting your %s open." ),
                                                _( "The Autodoc is meticulously cutting <npcname>'s %s open." ),
                                                body_part_name_accusative( bp ) );
                }
            }
        } else {
            if( calendar::once_every( message_freq ) && u_see ) {
                you->add_msg_player_or_npc( m_info,
                                            _( "The Autodoc is meticulously cutting you open." ),
                                            _( "The Autodoc is meticulously cutting <npcname> open." ) );
            }
        }
    } else if( time_left == half_op_duration ) {
        if( act->str_values[operation_type] == "uninstall" ) {
            if( u_see && autodoc ) {
                add_msg( m_info, _( "The Autodoc attempts to carefully extract the bionic." ) );
            }

            if( std::optional<bionic *> bio = you->find_bionic_by_uid( act->values[2] ) ) {
                you->perform_uninstall( **bio, act->values[0], act->values[1], act->values[3] );
            } else {
                debugmsg( _( "Tried to uninstall bionic with UID %s, but you don't have this bionic installed." ),
                          act->values[2] );
                you->remove_effect( effect_under_operation );
                act->set_to_null();
            }
        } else {
            if( u_see && autodoc ) {
                add_msg( m_info, _( "The Autodoc attempts to carefully insert the bionic." ) );
            }

            if( bid.is_valid() ) {
                const bionic_id upbid = bid->upgraded_bionic;
                // TODO: Let the user pick bionic to upgrade if multiple candidates exist
                bionic_uid upbio_uid = 0;
                if( std::optional<bionic *> bio = you->find_bionic_by_type( upbid ) ) {
                    upbio_uid = ( *bio )->get_uid();
                }

                you->perform_install( bid, upbio_uid, act->values[0], act->values[1], act->values[3],
                                      act->str_values[installer_name], bid->canceled_mutations, you->pos() );
            } else {
                debugmsg( _( "%s is no a valid bionic_id" ), bid.c_str() );
                you->remove_effect( effect_under_operation );
                act->set_to_null();
            }
        }
    } else if( act->values[1] > 0 ) {
        if( !bps.empty() ) {
            for( const bodypart_id &bp : bps ) {
                if( calendar::once_every( message_freq ) && u_see && autodoc ) {
                    you->add_msg_player_or_npc( m_info,
                                                _( "The Autodoc is stitching your %s back up." ),
                                                _( "The Autodoc is stitching <npcname>'s %s back up." ),
                                                body_part_name_accusative( bp ) );
                }
            }
        } else {
            if( calendar::once_every( message_freq ) && u_see && autodoc ) {
                you->add_msg_player_or_npc( m_info,
                                            _( "The Autodoc is stitching you back up." ),
                                            _( "The Autodoc is stitching <npcname> back up." ) );
            }
        }
    } else {
        if( calendar::once_every( message_freq ) && u_see && autodoc ) {
            you->add_msg_player_or_npc( m_bad,
                                        _( "The Autodoc is moving erratically through the rest of its program, not actually stitching your wounds." ),
                                        _( "The Autodoc is moving erratically through the rest of its program, not actually stitching <npcname>'s wounds." ) );
        }
    }

    // Makes sure NPC is still under anesthesia
    if( you->has_effect( effect_narcosis ) ) {
        const time_duration remaining_time = you->get_effect_dur( effect_narcosis );
        if( remaining_time < time_left ) {
            const time_duration top_off_time = time_left - remaining_time;
            you->add_effect( effect_narcosis, top_off_time );
            you->add_effect( effect_sleep, top_off_time );
        }
    } else {
        you->add_effect( effect_narcosis, time_left );
        you->add_effect( effect_sleep, time_left );
    }
}

void activity_handlers::operation_finish( player_activity *act, Character *you )
{
    map &here = get_map();
    if( act->str_values[3] == "true" ) {
        if( act->values[1] > 0 ) {
            add_msg( m_good,
                     _( "The Autodoc returns to its resting position after successfully performing the operation." ) );
            const std::list<tripoint> autodocs = here.find_furnitures_with_flag_in_radius( you->pos(), 1,
                                                 ter_furn_flag::TFLAG_AUTODOC );
            sounds::sound( autodocs.front(), 10, sounds::sound_t::music,
                           _( "a short upbeat jingle: \"Operation successful\"" ), true,
                           "Autodoc",
                           "success" );
        } else {
            add_msg( m_bad,
                     _( "The Autodoc jerks back to its resting position after failing the operation." ) );
            const std::list<tripoint> autodocs = here.find_furnitures_with_flag_in_radius( you->pos(), 1,
                                                 ter_furn_flag::TFLAG_AUTODOC );
            sounds::sound( autodocs.front(), 10, sounds::sound_t::music,
                           _( "a sad beeping noise: \"Operation failed\"" ), true,
                           "Autodoc",
                           "failure" );
        }
    } else {
        if( act->values[1] > 0 ) {
            add_msg( m_good,
                     _( "The operation is a success." ) );
        } else {
            add_msg( m_bad,
                     _( "The operation is a failure." ) );
        }
    }
    you->remove_effect( effect_under_operation );
    act->set_to_null();
}

void activity_handlers::plant_seed_finish( player_activity *act, Character *you )
{
    map &here = get_map();
    tripoint examp = here.getlocal( act->placement );
    const itype_id seed_id( act->str_values[0] );
    std::list<item> used_seed;
    if( item::count_by_charges( seed_id ) ) {
        used_seed = you->use_charges( seed_id, 1 );
    } else {
        used_seed = you->use_amount( seed_id, 1 );
    }
    if( !used_seed.empty() ) {
        used_seed.front().set_age( 0_turns );
        if( used_seed.front().has_var( "activity_var" ) ) {
            used_seed.front().erase_var( "activity_var" );
        }
        used_seed.front().set_flag( json_flag_HIDDEN_ITEM );
        here.add_item_or_charges( examp, used_seed.front() );
        if( here.has_flag_furn( seed_id->seed->required_terrain_flag, examp ) ) {
            here.furn_set( examp, furn_str_id( here.furn( examp )->plant->transform ) );
        } else if( seed_id->seed->required_terrain_flag == ter_furn_flag::TFLAG_PLANTABLE ) {
            here.set( examp, t_dirt, f_plant_seed );
        } else {
            here.furn_set( examp, f_plant_seed );
        }
        you->add_msg_player_or_npc( _( "You plant your %s." ), _( "<npcname> plants their %s." ),
                                    item::nname( seed_id ) );
    }
    // Go back to what we were doing before
    // could be player zone activity, or could be NPC multi-farming
    act->set_to_null();
    resume_for_multi_activities( *you );
}

void activity_handlers::build_do_turn( player_activity *act, Character *you )
{
    map &here = get_map();
    partial_con *pc = here.partial_con_at( here.bub_from_abs( act->placement ) );
    // Maybe the player and the NPC are working on the same construction at the same time
    if( !pc ) {
        if( you->is_npc() ) {
            // if player completes the work while NPC still in activity loop
            you->activity = player_activity();
            you->set_moves( 0 );
        } else {
            you->cancel_activity();
        }
        add_msg( m_info, _( "%s did not find an unfinished construction at the activity spot." ),
                 you->disp_name() );
        return;
    }
    you->set_activity_level( pc->id->activity_level );
    // if you ( or NPC ) are finishing someone else's started construction...
    const construction &built = pc->id.obj();
    if( !you->has_trait( trait_DEBUG_HS ) && !you->meets_skill_requirements( built ) ) {
        add_msg( m_info, _( "%s can't work on this construction anymore." ), you->disp_name() );
        you->cancel_activity();
        if( you->is_npc() ) {
            you->activity = player_activity();
            you->set_moves( 0 );
        }
        return;
    }
    // item_counter represents the percent progress relative to the base batch time
    // stored precise to 5 decimal places ( e.g. 67.32 percent would be stored as 6732000 )
    const int old_counter = pc->counter;

    // Base moves for construction with no speed modifier or assistants
    // Clamp to >= 100 to prevent division by 0 or int overflow on characters with high speed;
    const double base_total_moves = std::max( 100, built.time );
    // Current expected total moves, includes construction speed modifiers and assistants
    const double cur_total_moves = std::max( 100, built.adjusted_time() );
    // Delta progress in moves adjusted for current crafting speed
    const double delta_progress = you->get_moves() * base_total_moves / cur_total_moves;
    // Current progress in moves
    const double current_progress = old_counter * base_total_moves / 10000000.0 +
                                    delta_progress;
    // Current progress as a percent of base_total_moves to 2 decimal places
    pc->counter = std::round( current_progress / base_total_moves * 10000000.0 );

    you->set_moves( 0 );

    pc->id->do_turn_special( here.bub_from_abs( act->placement ), *you );
    pc->counter = std::min( pc->counter, 10000000 );
    // If construction_progress has reached 100% or more
    if( pc->counter >= 10000000 ) {
        // Activity is canceled in complete_construction()
        complete_construction( you->as_character() );
    }
}

void activity_handlers::tidy_up_do_turn( player_activity *act, Character *you )
{
    generic_multi_activity_handler( *act, *you );
}

void activity_handlers::multiple_fish_do_turn( player_activity *act, Character *you )
{
    generic_multi_activity_handler( *act, *you );
}

void activity_handlers::multiple_construction_do_turn( player_activity *act, Character *you )
{
    generic_multi_activity_handler( *act, *you );
}

void activity_handlers::multiple_mine_do_turn( player_activity *act, Character *you )
{
    generic_multi_activity_handler( *act, *you );
}

void activity_handlers::multiple_mop_do_turn( player_activity *act, Character *you )
{
    generic_multi_activity_handler( *act, *you );
}

void activity_handlers::multiple_chop_planks_do_turn( player_activity *act, Character *you )
{
    generic_multi_activity_handler( *act, *you );
}

void activity_handlers::multiple_butcher_do_turn( player_activity *act, Character *you )
{
    generic_multi_activity_handler( *act, *you );
}

void activity_handlers::multiple_craft_do_turn( player_activity *act, Character *you )
{
    generic_multi_activity_handler( *act, *you );
}

void activity_handlers::multiple_dis_do_turn( player_activity *act, Character *you )
{
    generic_multi_activity_handler( *act, *you );
}

void activity_handlers::multiple_read_do_turn( player_activity *act, Character *you )
{
    generic_multi_activity_handler( *act, *you );
}

void activity_handlers::vehicle_deconstruction_do_turn( player_activity *act, Character *you )
{
    generic_multi_activity_handler( *act, *you );
}

void activity_handlers::vehicle_repair_do_turn( player_activity *act, Character *you )
{
    generic_multi_activity_handler( *act, *you );
}

void activity_handlers::chop_trees_do_turn( player_activity *act, Character *you )
{
    generic_multi_activity_handler( *act, *you );
}

void activity_handlers::multiple_farm_do_turn( player_activity *act, Character *you )
{
    generic_multi_activity_handler( *act, *you );
}

void activity_handlers::fetch_do_turn( player_activity *act, Character *you )
{
    generic_multi_activity_handler( *act, *you );
}

void activity_handlers::vibe_finish( player_activity *act, Character *you )
{
    you->add_msg_if_player( m_good, _( "You feel much better." ) );
    you->add_morale( MORALE_FEELING_GOOD, 10, 40 );
    act->set_to_null();
}

void activity_handlers::atm_finish( player_activity *act, Character * )
{
    // ATM sets index to 0 to indicate it's finished.
    if( !act->index ) {
        act->set_to_null();
    }
}

void activity_handlers::eat_menu_finish( player_activity *, Character * )
{
    // Only exists to keep the eat activity alive between turns
}

void activity_handlers::view_recipe_finish( player_activity *act, Character * )
{
    act->set_to_null();
}

void activity_handlers::jackhammer_do_turn( player_activity *act, Character * )
{
    map &here = get_map();
    sfx::play_activity_sound( "tool", "jackhammer",
                              sfx::get_heard_volume( here.getlocal( act->placement ) ) );
    if( calendar::once_every( 1_minutes ) ) {
        sounds::sound( here.getlocal( act->placement ), 15, sounds::sound_t::destructive_activity,
                       //~ Sound of a jackhammer at work!
                       _( "TATATATATATATAT!" ) );
    }
}

void activity_handlers::jackhammer_finish( player_activity *act, Character *you )
{
    map &here = get_map();
    const tripoint &pos = here.getlocal( act->placement );

    here.destroy( pos, true );

    you->add_msg_player_or_npc( m_good,
                                _( "You finish drilling." ),
                                _( "<npcname> finishes drilling." ) );
    act->set_to_null();
    if( !act->targets.empty() ) {
        item &it = *act->targets.front();
        it.ammo_consume( it.ammo_required(), tripoint_zero, you );
    } else {
        debugmsg( "jackhammer activity targets empty" );
    }
    if( resume_for_multi_activities( *you ) ) {
        for( item &elem : here.i_at( pos ) ) {
            elem.set_var( "activity_var", you->name );
        }
    }
}

template<typename fn>
static void cleanup_tiles( std::unordered_set<tripoint_abs_ms> &tiles, fn &cleanup )
{
    auto it = tiles.begin();
    map &here = get_map();
    while( it != tiles.end() ) {
        auto current = it++;

        const tripoint_bub_ms &tile_loc = here.bub_from_abs( *current );

        if( cleanup( tile_loc ) ) {
            tiles.erase( current );
        }
    }
}

static void perform_zone_activity_turn(
    Character *you, const zone_type_id &ztype,
    const std::function<bool( const tripoint_bub_ms & )> &tile_filter,
    const std::function<void ( Character &you, const tripoint_bub_ms & )> &tile_action,
    const std::string &finished_msg )
{
    const zone_manager &mgr = zone_manager::get_manager();
    map &here = get_map();
    const tripoint_abs_ms abspos = you->get_location();
    std::unordered_set<tripoint_abs_ms> unsorted_tiles = mgr.get_near( ztype, abspos );

    cleanup_tiles( unsorted_tiles, tile_filter );

    // sort remaining tiles by distance
    const std::vector<tripoint_abs_ms> &tiles =
        get_sorted_tiles_by_distance( abspos, unsorted_tiles );

    for( const tripoint_abs_ms &tile : tiles ) {
        const tripoint_bub_ms &tile_loc = here.bub_from_abs( tile );

        std::vector<tripoint_bub_ms> route =
            here.route( you->pos_bub(), tile_loc, you->get_pathfinding_settings(),
                        you->get_path_avoid() );
        if( route.size() > 1 ) {
            route.pop_back();

            you->set_destination( route, you->activity );
            you->activity.set_to_null();
            return;
        } else {
            // we are at destination already
            /* Perform action */
            tile_action( *you, tile_loc );
            if( you->moves <= 0 ) {
                return;
            }
        }
    }
    add_msg( m_info, finished_msg );
    you->activity.set_to_null();
}

void activity_handlers::fertilize_plot_do_turn( player_activity *act, Character *you )
{
    itype_id fertilizer;
    auto check_fertilizer = [&]( bool ask_user = true ) -> void {
        if( act->str_values.empty() )
        {
            act->str_values.emplace_back( "" );
        }
        fertilizer = itype_id( act->str_values[0] );

        /* If unspecified, or if we're out of what we used before, ask */
        if( ask_user && ( fertilizer.is_empty() || !you->has_charges( fertilizer, 1 ) ) )
        {
            fertilizer = iexamine::choose_fertilizer( *you, "plant",
                    false /* Don't confirm action with player */ );
            act->str_values[0] = fertilizer.str();
        }
    };

    auto have_fertilizer = [&]() {
        return !fertilizer.is_empty() && you->has_charges( fertilizer, 1 );
    };

    const auto reject_tile = [&]( const tripoint_bub_ms & tile ) {
        check_fertilizer();
        // TODO: fix point types
        ret_val<void> can_fert = iexamine::can_fertilize( *you, tile.raw(), fertilizer );
        return !can_fert.success();
    };

    const auto fertilize = [&]( Character & you, const tripoint_bub_ms & tile ) {
        check_fertilizer();
        if( have_fertilizer() ) {
            // TODO: fix point types
            iexamine::fertilize_plant( you, tile.raw(), fertilizer );
            if( !have_fertilizer() ) {
                add_msg( m_info, _( "You have run out of %s." ), item::nname( fertilizer ) );
            }
        }
    };

    check_fertilizer();
    if( !have_fertilizer() ) {
        act->set_to_null();
        return;
    }

    perform_zone_activity_turn( you,
                                zone_type_FARM_PLOT,
                                reject_tile,
                                fertilize,
                                _( "You fertilized every plot you could." ) );
}

void activity_handlers::robot_control_do_turn( player_activity *act, Character *you )
{
    if( act->monsters.empty() ) {
        debugmsg( "No monster assigned in ACT_ROBOT_CONTROL" );
        act->set_to_null();
        return;
    }
    const shared_ptr_fast<monster> z = act->monsters[0].lock();

    if( !z || !iuse::robotcontrol_can_target( you, *z ) ) {
        you->add_msg_if_player( _( "Target lost.  IFF override failed." ) );
        act->set_to_null();
        return;
    }

    // TODO: Add some kind of chance of getting the target's attention
}

void activity_handlers::robot_control_finish( player_activity *act, Character *you )
{
    act->set_to_null();

    if( act->monsters.empty() ) {
        debugmsg( "No monster assigned in ACT_ROBOT_CONTROL" );
        return;
    }

    shared_ptr_fast<monster> z = act->monsters[0].lock();
    act->monsters.clear();

    if( !z || !iuse::robotcontrol_can_target( you, *z ) ) {
        you->add_msg_if_player( _( "Target lost.  IFF override failed." ) );
        return;
    }

    you->add_msg_if_player( _( "You unleash your override attack on the %s." ), z->name() );

    /** @EFFECT_INT increases chance of successful robot reprogramming, vs difficulty */
    /** @EFFECT_COMPUTER increases chance of successful robot reprogramming, vs difficulty */
    const float computer_skill = you->get_skill_level( skill_computer );
    const float randomized_skill = rng( 2, you->int_cur ) + computer_skill;
    float success = computer_skill - 3 * z->type->difficulty / randomized_skill;
    if( z->has_flag( mon_flag_RIDEABLE_MECH ) ) {
        success = randomized_skill - rng( 1, 11 );
    }
    // rideable mechs are not hostile, they have no AI, they do not resist control as much.
    if( success >= 0 ) {
        you->add_msg_if_player( _( "You successfully override the %s's IFF protocols!" ),
                                z->name() );
        z->friendly = -1;
        if( z->has_flag( mon_flag_RIDEABLE_MECH ) ) {
            z->add_effect( effect_pet, 1_turns, true );
        }
    } else if( success >= -2 ) {
        //A near success
        you->add_msg_if_player( _( "The %s short circuits as you attempt to reprogram it!" ), z->name() );
        //damage it a little
        z->apply_damage( you, bodypart_id( "torso" ), rng( 1, 10 ) );
        if( z->is_dead() ) {
            you->practice( skill_computer, 10 );
            // Do not do the other effects if the robot died
            return;
        }
        if( one_in( 3 ) ) {
            you->add_msg_if_player( _( "…and turns friendly!" ) );
            //did the robot became friendly permanently?
            if( one_in( 3 ) ) {
                //it did
                z->friendly = -1;
            } else {
                // it didn't
                z->friendly = rng( 5, 40 );
            }
        }
    } else {
        you->add_msg_if_player( _( "…but the robot refuses to acknowledge you as an ally!" ) );
    }
    you->practice( skill_computer, 10 );
}

void activity_handlers::pull_creature_finish( player_activity *act, Character *you )
{
    if( you->is_avatar() ) {
        you->as_avatar()->longpull( act->name );
    } else {
        // TODO: fix point types
        you->longpull( act->name, get_map().bub_from_abs( act->placement ).raw() );
    }
    act->set_to_null();
}

void activity_handlers::tree_communion_do_turn( player_activity *act, Character *you )
{
    // There's an initial rooting process.
    bool adjacent_mutant_tree = false;
    if( act->values.front() > 0 ) {
        act->values.front() -= 1;
        if( act->values.front() == 0 ) {
            map &here = get_map();
            for( const tripoint &p2 : here.points_in_radius( you->pos(), 1 ) ) {
                if( here.has_flag( ter_furn_flag::TFLAG_MUTANT_TREE, p2 ) ) {
                    adjacent_mutant_tree = true;
                }
            }
            if( adjacent_mutant_tree == true ) {
                uilist mutant_tree_query;
                mutant_tree_query.text = string_format(
                                             _( "Something familiar reaches out to your roots as the communion begins." ) );
                mutant_tree_query.addentry( 1, true, 'f', _( "Focus only on the mutant tree." ) );
                mutant_tree_query.addentry( 2, true, 's',
                                            _( "Spread your roots in communion with all nearby trees." ) );
                mutant_tree_query.query();
                switch( mutant_tree_query.ret ) {
                    case 1:
                        you->assign_activity( ACT_MUTANT_TREE_COMMUNION );
                        return;
                    case 2:
                        add_msg( m_neutral, _( "The mutant tree's voice blends with the chorus of green." ) );
                        return;
                    default:
                        return;
                }
            } else if( you->has_trait( trait_id( trait_SPIRITUAL ) ) ) {
                you->add_msg_if_player( m_good, _( "The ancient tree spirits answer your call." ) );
            } else {
                you->add_msg_if_player( m_good, _( "Your communion with the trees has begun." ) );
            }
        }
        return;
    }
    // Information is received every minute.
    if( !calendar::once_every( 1_minutes ) ) {
        return;
    }
    // Breadth-first search forest tiles until one reveals new overmap tiles.
    std::queue<tripoint_abs_omt> q;
    std::unordered_set<tripoint_abs_omt> seen;
    tripoint_abs_omt loc = you->global_omt_location();
    q.push( loc );
    seen.insert( loc );
    const std::function<bool( const oter_id & )> filter = []( const oter_id & ter ) {
        return ter.obj().is_wooded() || ter.obj().get_name() == "field";
    };
    while( !q.empty() ) {
        tripoint_abs_omt tpt = q.front();
        if( overmap_buffer.reveal( tpt, 3, filter ) ) {
            if( you->has_trait( trait_SPIRITUAL ) ) {
                you->add_morale( MORALE_TREE_COMMUNION, 2, 30, 8_hours, 6_hours );
            } else {
                you->add_morale( MORALE_TREE_COMMUNION, 1, 15, 2_hours, 1_hours );
            }
            if( one_in( 128 ) ) {
                if( one_in( 256 ) ) {
                    if( you->has_effect( effect_social_dissatisfied ) ) {
                        you->remove_effect( effect_social_dissatisfied );
                    }
                    if( ( you->has_flag( json_flag_SOCIAL1 ) || you->has_flag( json_flag_SOCIAL2 ) ) &&
                        !you->has_effect( effect_social_satisfied ) ) {
                        you->add_effect( effect_social_satisfied, 3_hours, false, 1 );
                    }
                    if( ( you->has_flag( json_flag_ASOCIAL1 ) || you->has_flag( json_flag_ASOCIAL2 ) ) &&
                        !you->has_effect( effect_asocial_dissatisfied ) ) {
                        you->add_effect( effect_asocial_dissatisfied, 3_hours, false, 1 );
                    }
                }
                you->add_msg_if_player( "%s", SNIPPET.random_from_category( "tree_communion" ).value_or(
                                            translation() ) );
            }
            return;
        }
        for( const tripoint_abs_omt &neighbor : points_in_radius( tpt, 1 ) ) {
            if( seen.find( neighbor ) != seen.end() ) {
                continue;
            }
            seen.insert( neighbor );
            if( !overmap_buffer.ter( neighbor ).obj().is_wooded() ) {
                continue;
            }
            q.push( neighbor );
        }
        q.pop();
    }
    you->add_msg_if_player( m_info, _( "The trees have shown you what they will." ) );
    act->set_to_null();
}

static void blood_magic( Character *you, int cost )
{
    std::vector<uilist_entry> uile;
    std::vector<bodypart_id> parts;
    int i = 0;
    for( const bodypart_id &bp : you->get_all_body_parts( get_body_part_flags::only_main ) ) {
        const int hp_cur = you->get_part_hp_cur( bp );
        uilist_entry entry( i, hp_cur > cost, i + 49, body_part_hp_bar_ui_text( bp ) );

        const std::pair<std::string, nc_color> &hp = get_hp_bar( hp_cur, you->get_part_hp_max( bp ) );
        entry.ctxt = colorize( hp.first, hp.second );
        uile.emplace_back( entry );
        parts.push_back( bp );
        i++;
    }
    int action = -1;
    while( action < 0 ) {
        action = uilist( _( "Choose part\nto draw blood from." ), uile );
    }
    you->mod_part_hp_cur( parts[action], - cost );
    you->mod_pain( std::max( 1, cost / 3 ) );
}

void activity_handlers::spellcasting_finish( player_activity *act, Character *you )
{
    act->set_to_null();
    const int level_override = act->get_value( 0 );
    spell_id sp( act->name );

    // if level is -1 then we know it's a player spell, otherwise we build it from the ground up
    spell temp_spell( sp );
    spell &spell_being_cast = ( level_override == -1 ) ? you->magic->get_spell( sp ) : temp_spell;

    // if level != 1 then we need to set the spell's level
    if( level_override != -1 ) {
        spell_being_cast.set_level( *you, level_override );
    }

    // choose target for spell before continuing
    const std::optional<tripoint> target = act->coords.empty() ? spell_being_cast.select_target(
            you ) : get_map().getlocal( act->coords.front() );
    if( target ) {
        // npcs check for target viability
        if( !you->is_npc() || spell_being_cast.is_valid_target( *you, *target ) ) {
            // no turning back now. it's all said and done.
            bool success = act->get_value( 1 ) == 1 ||
                           rng_float( 0.0f, 1.0f ) >= spell_being_cast.spell_fail( *you );
            int exp_gained = spell_being_cast.casting_exp( *you );
            if( !success ) {
                you->add_msg_if_player( game_message_params{ m_bad, gmf_bypass_cooldown },
                                        _( "You lose your concentration!" ) );
                if( !spell_being_cast.is_max_level( *you ) && level_override == -1 ) {
                    // still get some experience for trying
                    spell_being_cast.gain_exp( *you, exp_gained / 5 );
                    you->add_msg_if_player( m_good, _( "You gain %i experience.  New total %i." ), exp_gained / 5,
                                            spell_being_cast.xp() );
                }
                get_event_bus().send<event_type::spellcasting_finish>( you->getID(), false, sp,
                        spell_being_cast.spell_class(), spell_being_cast.get_difficulty( *you ),
                        spell_being_cast.energy_cost( *you ), spell_being_cast.casting_time( *you ),
                        spell_being_cast.damage( *you ) );
                return;
            }

            if( spell_being_cast.has_flag( spell_flag::VERBAL ) && !you->has_flag( json_flag_SILENT_SPELL ) ) {
                sounds::sound( you->pos(), you->get_shout_volume() / 2, sounds::sound_t::speech,
                               _( "cast a spell" ),
                               false );
            }

            you->add_msg_if_player( spell_being_cast.message(), spell_being_cast.name() );

            // this is here now so that the spell first consume its components then casts its effects, necessary to cast
            // spells with the components in hand.
            spell_being_cast.use_components( *you );

            // pay the cost.  Allows ternaries based on having an effect or trait to calculate cost correctly
            int cost = spell_being_cast.energy_cost( *you );

            spell_being_cast.cast_all_effects( *you, *target );

            if( act->get_value( 2 ) != 0 ) {
                switch( spell_being_cast.energy_source() ) {
                    case magic_energy_type::mana:
                        you->magic->mod_mana( *you, -cost );
                        break;
                    case magic_energy_type::stamina:
                        you->mod_stamina( -cost );
                        break;
                    case magic_energy_type::bionic:
                        you->mod_power_level( -units::from_kilojoule( static_cast<std::int64_t>( cost ) ) );
                        break;
                    case magic_energy_type::hp:
                        blood_magic( you, cost );
                        break;
                    case magic_energy_type::none:
                    default:
                        break;
                }

            }
            if( level_override == -1 ) {
                if( !spell_being_cast.is_max_level( *you ) ) {
                    // reap the reward
                    int old_level = spell_being_cast.get_level();
                    if( old_level == 0 ) {
                        spell_being_cast.gain_level( *you );
                        you->add_msg_if_player( m_good,
                                                _( "Something about how this spell works just clicked!  You gained a level!" ) );
                    } else {
                        spell_being_cast.gain_exp( *you, exp_gained );
                        you->add_msg_if_player( m_good, _( "You gain %i experience.  New total %i." ), exp_gained,
                                                spell_being_cast.xp() );
                    }
                    if( spell_being_cast.get_level() != old_level ) {
                        // Level 0-1 message is printed above - notify player when leveling up further
                        if( old_level > 0 ) {
                            you->add_msg_if_player( m_good, _( "You gained a level in %s!" ), spell_being_cast.name() );
                        }
                    }
                }
            }
            if( !act->targets.empty() ) {
                item *it = act->targets.front().get_item();
                if( it && !it->has_flag( flag_USE_PLAYER_ENERGY ) ) {
                    you->consume_charges( *it, it->type->charges_to_use() );
                }
            }
            get_event_bus().send<event_type::spellcasting_finish>( you->getID(), true, sp,
                    spell_being_cast.spell_class(), spell_being_cast.get_difficulty( *you ),
                    spell_being_cast.energy_cost( *you ), spell_being_cast.casting_time( *you ),
                    spell_being_cast.damage( *you ) );
        }
    }
}

void activity_handlers::study_spell_do_turn( player_activity *act, Character *you )
{
    // Stop if there is not enough light to study
    if( you->fine_detail_vision_mod() > 4 ) {
        act->values[2] = -1;
        act->moves_left = 0;
        return;
    }
    // str_value 1 is "study" if we already know the spell, and want to study it more
    if( act->get_str_value( 1 ) == "study" ) {
        spell &studying = you->magic->get_spell( spell_id( act->name ) );
        // If we are studying to gain a level, keep studying until level changes
        if( act->get_str_value( 0 ) == "gain_level" ) {
            if( studying.get_level() < act->get_value( 1 ) ) {
                act->moves_left = 1000000;
            } else {
                act->moves_left = 0;
            }
        }
        const int old_level = studying.get_level();
        // Gain some experience from studying
        const int xp = roll_remainder( studying.exp_modifier( *you ) / to_turns<float>( 6_seconds ) );
        act->values[0] += xp;
        studying.gain_exp( *you, xp );
        bool leveled_up = you->practice( studying.skill(), xp, studying.get_difficulty( *you ), true );
        if( leveled_up &&
            studying.get_difficulty( *you ) < static_cast<int>( you->get_skill_level( studying.skill() ) ) ) {
            you->handle_skill_warning( studying.skill(),
                                       true ); // show the skill warning on level up, since we suppress it in practice() above
        }
        // Notify player if the spell leveled up
        if( studying.get_level() > old_level ) {
            you->add_msg_if_player( m_good, _( "You gained a level in %s!" ), studying.name() );
        }
    }
}

void activity_handlers::study_spell_finish( player_activity *act, Character *you )
{
    act->set_to_null();
    const int total_exp_gained = act->get_value( 0 );

    if( act->get_str_value( 1 ) == "study" ) {
        you->add_msg_if_player( m_good, _( "You gained %i experience from your study session." ),
                                total_exp_gained );
    } else if( act->get_str_value( 1 ) == "learn" && act->values[2] == 0 ) {
        you->magic->learn_spell( act->name, *you );
    }
    if( act->values[2] == -1 ) {
        you->add_msg_if_player( m_bad, _( "It's too dark to read." ) );
    }
}<|MERGE_RESOLUTION|>--- conflicted
+++ resolved
@@ -1915,11 +1915,8 @@
                        here.has_flag_ter( ter_furn_flag::TFLAG_SWIMMABLE, where ) ||
                        here.has_flag_ter( ter_furn_flag::TFLAG_LIQUIDCONT, where ) ) {
                 you->add_msg_if_player( m_info, _( "You need dry ground to light a fire." ) );
-<<<<<<< HEAD
             } else if( here.has_flag_ter( ter_furn_flag::TFLAG_NO_FLOOR, where ) ) {
-                you->add_msg_if_player( m_info, _( "It's already burning hot there." ) );
-=======
->>>>>>> 0d2624e1
+                you->add_msg_if_player( m_info, _( "You can't light a fire in midair." ) );
             } else {
                 you->add_msg_if_player( m_info, _( "There's nothing to light there." ) );
             }
