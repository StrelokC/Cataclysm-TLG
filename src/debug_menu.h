--- conflicted
+++ resolved
@@ -100,14 +100,9 @@
 
 void spawn_nested_mapgen();
 void character_edit_menu();
-<<<<<<< HEAD
 void wisheffect( Character &p );
-void wishitem( player *p = nullptr );
-void wishitem( player *p, const tripoint & );
-=======
 void wishitem( Character *you = nullptr );
 void wishitem( Character *you, const tripoint & );
->>>>>>> 2b6012c4
 void wishmonster( const cata::optional<tripoint> &p );
 void wishmutate( Character *you );
 void wishskill( Character *you );
