--- conflicted
+++ resolved
@@ -2543,9 +2543,6 @@
                     it->fridge = (int)g->turn;
                     it->item_counter -= 10;
                 }
-<<<<<<< HEAD
-                if(process_active_item(it, nonant, mapx, mapy)) {
-=======
                 if (it->has_flag("RECHARGE") && next_vehicle->part_with_feature(*part_index, VPFLAG_RECHARGE) &&
                     next_vehicle->recharger_on) {
                         if (it->is_tool() && static_cast<it_tool*>(it->type)->max_charges > it->charges ) {
@@ -2554,8 +2551,7 @@
                             }
                         }
                 }
-                if(process_active_item(g, it, nonant, mapx, mapy)) {
->>>>>>> e1d67d59
+                if(process_active_item(it, nonant, mapx, mapy)) {
                     next_vehicle->remove_item(*part_index, n);
                 }
             }
