#include "map.h"

#include <algorithm>
#include <array>
#include <climits>
#include <cmath>
#include <cstdlib>
#include <optional>
#include <ostream>
#include <queue>
#include <string>
#include <type_traits>
#include <unordered_map>
#include <utility>

#include "active_item_cache.h"
#include "ammo.h"
#include "ammo_effect.h"
#include "avatar.h"
#include "basecamp.h"
#include "bodypart.h"
#include "cached_options.h"
#include "calendar.h"
#include "cata_assert.h"
#include "cata_type_traits.h"
#include "character.h"
#include "character_id.h"
#include "clzones.h"
#include "colony.h"
#include "color.h"
#include "construction.h"
#include "coordinate_conversions.h"
#include "creature.h"
#include "creature_tracker.h"
#include "cuboid_rectangle.h"
#include "cursesdef.h"
#include "damage.h"
#include "debug.h"
#include "do_turn.h"
#include "drawing_primitives.h"
#include "enums.h"
#include "explosion.h"
#include "field.h"
#include "field_type.h"
#include "flag.h"
#include "fragment_cloud.h"
#include "fungal_effects.h"
#include "game.h"
#include "harvest.h"
#include "iexamine.h"
#include "input.h"
#include "item.h"
#include "item_category.h"
#include "item_factory.h"
#include "item_group.h"
#include "item_location.h"
#include "itype.h"
#include "iuse.h"
#include "iuse_actor.h"
#include "lightmap.h"
#include "line.h"
#include "magic_ter_furn_transform.h"
#include "map_iterator.h"
#include "map_memory.h"
#include "map_selector.h"
#include "mapbuffer.h"
#include "mapdata.h"
#include "mapgen.h"
#include "material.h"
#include "math_defines.h"
#include "mission.h"
#include "memory_fast.h"
#include "messages.h"
#include "mongroup.h"
#include "monster.h"
#include "mtype.h"
#include "output.h"
#include "overmapbuffer.h"
#include "pathfinding.h"
#include "pocket_type.h"
#include "projectile.h"
#include "ranged.h"
#include "relic.h"
#include "ret_val.h"
#include "rng.h"
#include "safe_reference.h"
#include "scent_map.h"
#include "shadowcasting.h"
#include "sounds.h"
#include "string_formatter.h"
#include "submap.h"
#include "tileray.h"
#include "translations.h"
#include "trap.h"
#include "ui_manager.h"
#include "units.h"
#include "value_ptr.h"
#include "veh_type.h"
#include "vehicle.h"
#include "vehicle_selector.h"
#include "viewer.h"
#include "vpart_position.h"
#include "vpart_range.h"
#include "weather.h"
#include "weighted_list.h"

#if defined(TILES)
#include "cata_tiles.h" // all animation functions will be pushed out to a cata_tiles function in some manner
#include "sdltiles.h"
#endif

static const ammotype ammo_battery( "battery" );

static const damage_type_id damage_bash( "bash" );

static const diseasetype_id disease_bad_food( "bad_food" );

static const efftype_id effect_boomered( "boomered" );
static const efftype_id effect_crushed( "crushed" );
static const efftype_id effect_fake_common_cold( "fake_common_cold" );
static const efftype_id effect_fake_flu( "fake_flu" );
static const efftype_id effect_gliding( "gliding" );
static const efftype_id effect_pet( "pet" );

static const field_type_str_id field_fd_clairvoyant( "fd_clairvoyant" );

static const flag_id json_flag_AVATAR_ONLY( "AVATAR_ONLY" );
static const flag_id json_flag_PRESERVE_SPAWN_OMT( "PRESERVE_SPAWN_OMT" );
static const flag_id json_flag_PROXIMITY( "PROXIMITY" );
static const flag_id json_flag_UNDODGEABLE( "UNDODGEABLE" );

static const item_group_id Item_spawn_data_default_zombie_clothes( "default_zombie_clothes" );
static const item_group_id Item_spawn_data_default_zombie_items( "default_zombie_items" );

static const itype_id itype_battery( "battery" );
static const itype_id itype_nail( "nail" );

static const material_id material_glass( "glass" );

static const mtype_id mon_zombie( "mon_zombie" );

static const oter_str_id oter_deep_rock( "deep_rock" );
static const oter_str_id oter_empty_rock( "empty_rock" );
static const oter_str_id oter_open_air( "open_air" );
static const oter_str_id oter_solid_earth( "solid_earth" );

static const species_id species_FERAL( "FERAL" );

static const ter_str_id ter_t_dirt( "t_dirt" );
static const ter_str_id ter_t_soil( "t_soil" );
static const ter_str_id ter_t_tree_birch_harvested( "t_tree_birch_harvested" );
static const ter_str_id ter_t_tree_dead( "t_tree_dead" );
static const ter_str_id ter_t_tree_deadpine( "t_tree_deadpine" );
static const ter_str_id ter_t_tree_hickory_dead( "t_tree_hickory_dead" );
static const ter_str_id ter_t_tree_willow_harvested( "t_tree_willow_harvested" );

static const trait_id trait_SCHIZOPHRENIC( "SCHIZOPHRENIC" );

static const trap_str_id tr_unfinished_construction( "tr_unfinished_construction" );

#define dbg(x) DebugLog((x),D_MAP) << __FILE__ << ":" << __LINE__ << ": "

static cata::colony<item> nulitems;          // Returned when &i_at() is asked for an OOB value
static field              nulfield;          // Returned when &field_at() is asked for an OOB value
static level_cache        nullcache;         // Dummy cache for z-levels outside bounds

// Map stack methods.
map_stack::iterator map_stack::erase( map_stack::const_iterator it )
{
    return myorigin->i_rem( location, it );
}

void map_stack::insert( const item &newitem )
{
    myorigin->add_item_or_charges( location, newitem );
}

units::volume map_stack::max_volume() const
{
    if( !myorigin->inbounds( location ) ) {
        return 0_ml;
    } else if( myorigin->has_furn( location ) ) {
        return myorigin->furn( location ).obj().max_volume;
    }
    return myorigin->ter( location ).obj().max_volume;
}

// Map class methods.

map::map( int mapsize, bool zlev ) : my_MAPSIZE( mapsize ), my_HALF_MAPSIZE( mapsize / 2 ),
    zlevels( zlev )
{

    if( zlevels ) {
        grid.resize( static_cast<size_t>( my_MAPSIZE ) * my_MAPSIZE * OVERMAP_LAYERS, nullptr );
    } else {
        grid.resize( static_cast<size_t>( my_MAPSIZE ) * my_MAPSIZE, nullptr );
    }

    for( auto &ptr : pathfinding_caches ) {
        ptr = std::make_unique<pathfinding_cache>();
    }

    dbg( D_INFO ) << "map::map(): my_MAPSIZE: " << my_MAPSIZE << " z-levels enabled:" << zlevels;
    traplocs.resize( trap::count() );
}

map::~map()
{
    if( ( _main_requires_cleanup && !_main_cleanup_override ) ||
        ( _main_cleanup_override && *_main_cleanup_override ) ) {
        get_map().reset_vehicles_sm_pos();
        get_map().rebuild_vehicle_level_caches();
        g->load_npcs();
    }
}
// NOLINTNEXTLINE(performance-noexcept-move-constructor)
map &map::operator=( map && ) = default;

static submap null_submap;

void map::set_transparency_cache_dirty( const int zlev )
{
    if( inbounds_z( zlev ) ) {
        get_cache( zlev ).transparency_cache_dirty.set();
    }
}

void map::set_transparency_cache_dirty( const tripoint &p, bool field )
{
    if( inbounds( p ) ) {
        const tripoint smp = ms_to_sm_copy( p );
        get_cache( smp.z ).transparency_cache_dirty.set( smp.x * MAPSIZE + smp.y );
        if( !field ) {
            get_creature_tracker().invalidate_reachability_cache();
        }
    }
}

void map::set_seen_cache_dirty( const tripoint &change_location )
{
    if( inbounds( change_location ) ) {
        level_cache &cache = get_cache( change_location.z );
        if( cache.seen_cache_dirty ) {
            return;
        }
        if( cache.seen_cache[change_location.x][change_location.y] != 0.0 ||
            cache.camera_cache[change_location.x][change_location.y] != 0.0 ) {
            cache.seen_cache_dirty = true;
        }
    }
}

void map::set_seen_cache_dirty( const int zlevel )
{
    if( inbounds_z( zlevel ) ) {
        level_cache &cache = get_cache( zlevel );
        cache.seen_cache_dirty = true;
    }
}

void map::set_outside_cache_dirty( const int zlev )
{
    if( inbounds_z( zlev ) ) {
        get_cache( zlev ).outside_cache_dirty = true;
    }
}

void map::set_floor_cache_dirty( const int zlev )
{
    if( inbounds_z( zlev ) ) {
        get_cache( zlev ).floor_cache_dirty = true;
    }
}

bool map::memory_cache_dec_is_dirty( const tripoint &p ) const
{
    if( !inbounds( p ) ) {
        debugmsg( "memory_cache_dec_is_dirty called on out of bounds position" );
        return true;
    }
    return !get_cache( p.z ).map_memory_cache_dec[p.x + p.y * MAPSIZE_Y];
}

void map::memory_cache_dec_set_dirty( const tripoint &p, bool value ) const
{
    if( !inbounds( p ) ) {
        debugmsg( "memory_cache_dec_set_dirty called on out of bounds position" );
        return;
    }
    get_cache( p.z ).map_memory_cache_dec[p.x + p.y * MAPSIZE_Y] = !value;
}

bool map::memory_cache_ter_is_dirty( const tripoint &p ) const
{
    if( !inbounds( p ) ) {
        debugmsg( "memory_cache_ter_is_dirty called on out of bounds position" );
        return true;
    }
    return !get_cache( p.z ).map_memory_cache_ter[p.x + p.y * MAPSIZE_Y];
}

void map::memory_cache_ter_set_dirty( const tripoint &p, bool value ) const
{
    if( !inbounds( p ) ) {
        debugmsg( "memory_cache_ter_set_dirty called on out of bounds position" );
        return;
    }
    get_cache( p.z ).map_memory_cache_ter[p.x + p.y * MAPSIZE_Y] = !value;
}

void map::memory_clear_vehicle_points( const vehicle &veh ) const
{
    avatar &player_character = get_avatar();
    for( const tripoint &p : veh.get_points() ) {
        if( !inbounds( p ) ) {
            continue;
        }
        memory_cache_dec_set_dirty( p, true );
        player_character.memorize_clear_decoration( getglobal( p ), "vp_" );
    }
}

void map::invalidate_map_cache( const int zlev )
{
    if( inbounds_z( zlev ) ) {
        level_cache &ch = get_cache( zlev );
        ch.floor_cache_dirty = true;
        ch.seen_cache_dirty = true;
        ch.outside_cache_dirty = true;
        set_transparency_cache_dirty( zlev );
    }
}

const_maptile map::maptile_at( const tripoint &p ) const
{
    if( !inbounds( p ) ) {
        return const_maptile( &null_submap, point_zero );
    }

    return maptile_at_internal( p );
}

const_maptile map::maptile_at( const tripoint_bub_ms &p ) const
{
    return maptile_at( p.raw() );
}

maptile map::maptile_at( const tripoint &p )
{
    if( !inbounds( p ) ) {
        return maptile( &null_submap, point_zero );
    }

    return maptile_at_internal( p );
}

maptile map::maptile_at( const tripoint_bub_ms &p )
{
    return maptile_at( p.raw() );
}

const_maptile map::maptile_at_internal( const tripoint &p ) const
{
    point l;
    const submap *const sm = get_submap_at( p, l );

    return const_maptile( sm, l );
}

maptile map::maptile_at_internal( const tripoint &p )
{
    point l;
    submap *const sm = get_submap_at( p, l );

    return maptile( sm, l );
}

// Vehicle functions

VehicleList map::get_vehicles()
{
    if( !zlevels ) {
        return get_vehicles( tripoint( 0, 0, abs_sub.z() ),
                             tripoint( SEEX * my_MAPSIZE, SEEY * my_MAPSIZE, abs_sub.z() ) );
    }

    return get_vehicles( tripoint( 0, 0, -OVERMAP_DEPTH ),
                         tripoint( SEEX * my_MAPSIZE, SEEY * my_MAPSIZE, OVERMAP_HEIGHT ) );
}

void map::rebuild_vehicle_level_caches()
{
    clear_vehicle_level_caches();

    for( int gridz = -OVERMAP_DEPTH; gridz <= OVERMAP_HEIGHT; gridz++ ) {
        // Cache all vehicles
        level_cache *ch = get_cache_lazy( gridz );

        if( ch ) {
            for( vehicle * const &elem : ch->vehicle_list ) {
                add_vehicle_to_cache( elem );
            }
        }
    }
}

void map::add_vehicle_to_cache( vehicle *veh )
{
    if( veh == nullptr ) {
        debugmsg( "Tried to add null vehicle to cache" );
        return;
    }

    // Get parts
    for( const vpart_reference &vpr : veh->get_all_parts_with_fakes() ) {
        if( vpr.part().removed ) {
            continue;
        }
        const tripoint p = veh->global_part_pos3( vpr.part() );
        level_cache &ch = get_cache( p.z );
        ch.set_veh_cached_parts( p, *veh, static_cast<int>( vpr.part_index() ) );
        if( inbounds( p ) ) {
            ch.set_veh_exists_at( p, true );
        }
    }
}

void map::clear_vehicle_point_from_cache( vehicle *veh, const tripoint &pt )
{
    if( veh == nullptr ) {
        debugmsg( "Tried to add null vehicle to cache" );
        return;
    }

    level_cache *ch = get_cache_lazy( pt.z );
    if( ch ) {
        if( inbounds( pt ) ) {
            ch->set_veh_exists_at( pt, false );
        }
        ch->clear_veh_from_veh_cached_parts( pt, veh );
    }
}

void map::clear_vehicle_level_caches( )
{
    for( int gridz = -OVERMAP_DEPTH; gridz <= OVERMAP_HEIGHT; gridz++ ) {
        level_cache *ch = get_cache_lazy( gridz );
        if( ch ) {
            ch->clear_vehicle_cache();
        }
    }
}

void map::remove_vehicle_from_cache( vehicle *veh, int zmin, int zmax )
{
    for( int gridz = zmin; gridz <= zmax; gridz++ ) {
        level_cache *const ch = get_cache_lazy( gridz );
        if( ch != nullptr ) {
            ch->vehicle_list.erase( veh );
            ch->zone_vehicles.erase( veh );
        }
        dirty_vehicle_list.erase( veh );
    }
}

namespace
{
void _add_vehicle_to_list( level_cache &ch, vehicle *veh )
{
    ch.vehicle_list.insert( veh );
    if( !veh->loot_zones.empty() ) {
        ch.zone_vehicles.insert( veh );
    }
}
} // namespace

void map::reset_vehicles_sm_pos()
{
    int const zmin = zlevels ? -OVERMAP_DEPTH : abs_sub.z();
    int const zmax = zlevels ? OVERMAP_HEIGHT : abs_sub.z();
    for( int z = zmin; z <= zmax; z++ ) {
        level_cache &ch = get_cache( z );
        for( int x = 0; x < getmapsize(); x++ ) {
            for( int y = 0; y < getmapsize(); y++ ) {
                tripoint const grid( x, y, z );
                submap *const sm = get_submap_at_grid( grid );
                if( sm != nullptr ) {
                    for( auto const &elem : sm->vehicles ) {
                        elem->sm_pos = grid;
                        add_vehicle_to_cache( &*elem );
                        _add_vehicle_to_list( ch, &*elem );
                    }
                }
            }
        }
    }
}

void map::clear_vehicle_list( const int zlev )
{
    auto *ch = get_cache_lazy( zlev );
    if( ch ) {
        ch->vehicle_list.clear();
        ch->zone_vehicles.clear();
    }
}

void map::update_vehicle_list( const submap *const to, const int zlev )
{
    // Update vehicle data
    level_cache &ch = get_cache( zlev );
    for( const auto &elem : to->vehicles ) {
        _add_vehicle_to_list( ch, elem.get() );
    }
}

std::unique_ptr<vehicle> map::detach_vehicle( vehicle *veh )
{
    if( veh == nullptr ) {
        debugmsg( "map::detach_vehicle was passed nullptr" );
        return std::unique_ptr<vehicle>();
    }

    int z = veh->sm_pos.z;
    if( z < -OVERMAP_DEPTH || z > OVERMAP_HEIGHT ) {
        debugmsg( "detach_vehicle got a vehicle outside allowed z-level range!  name=%s, submap:%d,%d,%d",
                  veh->name, veh->sm_pos.x, veh->sm_pos.y, veh->sm_pos.z );
        // Try to fix by moving the vehicle here
        z = veh->sm_pos.z = abs_sub.z();
    }

    // Unboard all passengers before detaching
    for( const vpart_reference &part : veh->get_avail_parts( VPFLAG_BOARDABLE ) ) {
        Character *passenger = part.get_passenger();
        if( passenger ) {
            unboard_vehicle( part, passenger );
        }
    }
    veh->invalidate_towing( true );
    submap *const current_submap = get_submap_at_grid( veh->sm_pos );
    if( current_submap == nullptr ) {
        debugmsg( "Tried to detach vehicle at (%d,%d,%d) but the submap is not loaded", veh->sm_pos.x,
                  veh->sm_pos.y, veh->sm_pos.z );
        return std::unique_ptr<vehicle>();
    }

    level_cache &ch = get_cache( z );
    for( size_t i = 0; i < current_submap->vehicles.size(); i++ ) {
        if( current_submap->vehicles[i].get() == veh ) {
            for( const tripoint &pt : veh->get_points() ) {
                if( inbounds( pt ) ) {
                    memory_cache_dec_set_dirty( pt, true );
                }
                get_avatar().memorize_clear_decoration( getglobal( pt ), "vp_" );
            }
            ch.vehicle_list.erase( veh );
            ch.zone_vehicles.erase( veh );
            std::unique_ptr<vehicle> result = std::move( current_submap->vehicles[i] );
            current_submap->vehicles.erase( current_submap->vehicles.begin() + i );
            if( veh->tracking_on ) {
                overmap_buffer.remove_vehicle( veh );
            }
            dirty_vehicle_list.erase( veh );
            rebuild_vehicle_level_caches();
            set_pathfinding_cache_dirty( z );
            return result;
        }
    }
    debugmsg( "detach_vehicle can't find it!  name=%s, submap:%d,%d,%d", veh->name, veh->sm_pos.x,
              veh->sm_pos.y, veh->sm_pos.z );
    return std::unique_ptr<vehicle>();
}

void map::destroy_vehicle( vehicle *veh )
{
    detach_vehicle( veh );
}

void map::on_vehicle_moved( const int smz )
{
    set_outside_cache_dirty( smz );
    set_transparency_cache_dirty( smz );
    set_floor_cache_dirty( smz );
    set_floor_cache_dirty( smz + 1 );
    set_pathfinding_cache_dirty( smz );
}

void map::vehmove()
{
    // give vehicles movement points
    VehicleList vehicle_list;
    int minz = zlevels ? -OVERMAP_DEPTH : abs_sub.z();
    int maxz = zlevels ? OVERMAP_HEIGHT : abs_sub.z();
    const tripoint player_pos = get_player_character().pos();
    for( int zlev = minz; zlev <= maxz; ++zlev ) {
        level_cache *cache_lazy = get_cache_lazy( zlev );
        if( !cache_lazy ) {
            continue;
        }
        level_cache &cache = *cache_lazy;
        for( vehicle *veh : cache.vehicle_list ) {
            if( veh->is_following ) {
                veh->drive_to_local_target( getabs( player_pos ), true );
            } else if( veh->is_patrolling ) {
                veh->autopilot_patrol();
            }
            veh->gain_moves();
            veh->slow_leak();
            wrapped_vehicle w;
            w.v = veh;
            vehicle_list.push_back( w );
        }
    }

    // 15 equals 3 >50mph vehicles, or up to 15 slow (1 square move) ones
    // But 15 is too low for V12 death-bikes, let's put 100 here
    for( int count = 0; count < 100; count++ ) {
        if( !vehproceed( vehicle_list ) ) {
            break;
        }
    }
    // Process item removal on the vehicles that were modified this turn.
    // Use a copy because part_removal_cleanup can modify the container.
    auto temp = dirty_vehicle_list;
    for( vehicle * const &elem : temp ) {
        auto same_ptr = [ elem ]( const struct wrapped_vehicle & tgt ) {
            return elem == tgt.v;
        };
        if( std::find_if( vehicle_list.begin(), vehicle_list.end(), same_ptr ) !=
            vehicle_list.end() ) {
            elem->part_removal_cleanup();
        }
    }
    dirty_vehicle_list.clear();
    std::map<vehicle *, bool> vehs; // value true means in on map
    std::unordered_set<vehicle *> connected_vehs;
    for( int zlev = minz; zlev <= maxz; ++zlev ) {
        const level_cache *cache = get_cache_lazy( zlev );
        if( !cache ) {
            continue;
        }
        for( vehicle *veh : cache->vehicle_list ) {
            vehs[veh] = true; // force on map vehicles to true
            veh->get_connected_vehicles( connected_vehs );
        }
    }
    for( vehicle *connected_veh : connected_vehs ) {
        vehs.emplace( connected_veh, false ); // add with 'false' if does not exist (off map)
    }
    for( const std::pair<vehicle *const, bool> &veh_pair : vehs ) {
        veh_pair.first->idle( /* on_map = */ veh_pair.second );
    }

    // refresh vehicle zones for moved vehicles
    zone_manager::get_manager().cache_vzones( this );
}

bool map::vehproceed( VehicleList &vehicle_list )
{
    wrapped_vehicle *cur_veh = nullptr;
    float max_of_turn = 0.0f;
    // First horizontal movement
    for( wrapped_vehicle &vehs_v : vehicle_list ) {
        if( vehs_v.v->of_turn > max_of_turn ) {
            cur_veh = &vehs_v;
            max_of_turn = cur_veh->v->of_turn;
        }
    }

    // Then vertical-only movement
    if( cur_veh == nullptr ) {
        for( wrapped_vehicle &vehs_v : vehicle_list ) {
            if( vehs_v.v->is_falling || ( vehs_v.v->is_rotorcraft() && vehs_v.v->get_z_change() != 0 ) ) {
                cur_veh = &vehs_v;
                break;
            }
        }
    }

    if( cur_veh == nullptr ) {
        return false;
    }

    cur_veh->v = cur_veh->v->act_on_map();
    if( cur_veh->v == nullptr ) {
        vehicle_list = get_vehicles();
    }

    return true;
}

static bool sees_veh( const Creature &c, vehicle &veh, bool force_recalc )
{
    const auto &veh_points = veh.get_points( force_recalc );
    return std::any_of( veh_points.begin(), veh_points.end(), [&c]( const tripoint & pt ) {
        return c.sees( pt );
    } );
}

vehicle *map::move_vehicle( vehicle &veh, const tripoint &dp, const tileray &facing )
{
    if( dp == tripoint_zero ) {
        debugmsg( "Empty displacement vector" );
        return &veh;
    } else if( std::abs( dp.x ) > 1 || std::abs( dp.y ) > 1 || std::abs( dp.z ) > 1 ) {
        debugmsg( "Invalid displacement vector: %d, %d, %d", dp.x, dp.y, dp.z );
        return &veh;
    }
    // Split the movement into horizontal and vertical for easier processing
    if( dp.xy() != point_zero && dp.z != 0 ) {
        vehicle *const new_pointer = move_vehicle( veh, tripoint( dp.xy(), 0 ), facing );
        if( !new_pointer ) {
            return nullptr;
        }

        vehicle *const result = move_vehicle( *new_pointer, tripoint( 0, 0, dp.z ), facing );
        if( !result ) {
            return nullptr;
        }

        result->is_falling = false;
        return result;
    }
    const bool vertical = dp.z != 0;
    // Ensured by the splitting above
    cata_assert( vertical == ( dp.xy() == point_zero ) );

    const int target_z = dp.z + veh.sm_pos.z;
    // limit vehicles to at most OVERMAP_HEIGHT - 1; this mitigates getting to zlevel 10 easily
    // and causing `get_cache_ref( zlev + 1 );` call in map::build_sunlight_cache overflowing
    if( target_z < -OVERMAP_DEPTH || target_z > OVERMAP_HEIGHT - 1 ) {
        return &veh;
    }

    veh.precalc_mounts( 1, veh.skidding ? veh.turn_dir : facing.dir(), veh.pivot_point() );

    // cancel out any movement of the vehicle due only to a change in pivot
    tripoint dp1 = dp - veh.pivot_displacement();

    int impulse = 0;

    std::vector<veh_collision> collisions;

    // Find collisions
    // Velocity of car before collision
    // Split into vertical and horizontal movement
    const int &coll_velocity = vertical ? veh.vertical_velocity : veh.velocity;
    const int velocity_before = coll_velocity;
    if( velocity_before == 0 && !veh.is_rotorcraft() && !veh.is_flying_in_air() ) {
        debugmsg( "%s tried to move %s with no velocity",
                  veh.name, vertical ? "vertically" : "horizontally" );
        return &veh;
    }

    bool veh_veh_coll_flag = false;
    // Try to collide multiple times
    size_t collision_attempts = 10;
    do {
        collisions.clear();
        veh.collision( collisions, dp1, false );

        // Vehicle collisions
        std::map<vehicle *, std::vector<veh_collision> > veh_collisions;
        for( veh_collision &coll : collisions ) {
            if( coll.type != veh_coll_veh ) {
                continue;
            }

            veh_veh_coll_flag = true;
            // Only collide with each vehicle once
            veh_collisions[ static_cast<vehicle *>( coll.target ) ].push_back( coll );
        }

        for( auto &pair : veh_collisions ) {
            impulse += vehicle_vehicle_collision( veh, *pair.first, pair.second );
        }

        // Non-vehicle collisions
        for( const veh_collision &coll : collisions ) {
            if( coll.type == veh_coll_veh ) {
                continue;
            }
            int part_num = veh.get_non_fake_part( coll.part );

            const point &collision_point = veh.part( coll.part ).mount;
            const int coll_dmg = coll.imp;

            // Shock damage, if the target part is a rotor treat as an aimed hit.
            // don't try to deal damage to invalid part (probably removed or destroyed)
            if( part_num != -1 ) {
                if( veh.part( part_num ).info().has_flag( VPFLAG_ROTOR ) ) {
                    veh.damage( *this, part_num, coll_dmg, damage_bash, true );
                } else {
                    impulse += coll_dmg;
                    veh.damage( *this, part_num, coll_dmg, damage_bash );
                    veh.damage_all( coll_dmg / 2, coll_dmg, damage_bash, collision_point );
                }
            }
        }

        // prevent vehicle bouncing after the first collision
        if( vertical && velocity_before < 0 && coll_velocity > 0 ) {
            veh.vertical_velocity = 0; // also affects `coll_velocity` and thus exits the loop
        }

    } while( collision_attempts-- > 0 && coll_velocity != 0 &&
             sgn( coll_velocity ) == sgn( velocity_before ) &&
             !collisions.empty() && !veh_veh_coll_flag );

    const int velocity_after = coll_velocity;
    bool can_move = velocity_after != 0 && sgn( velocity_after ) == sgn( velocity_before );
    if( dp.z != 0 && veh.is_rotorcraft() ) {
        can_move = true;
    }
    units::angle coll_turn = 0_degrees;
    if( impulse > 0 ) {
        coll_turn = shake_vehicle( veh, velocity_before, facing.dir() );
        veh.stop_autodriving();
        const int volume = std::min<int>( 100, std::sqrt( impulse ) );
        // TODO: Center the sound at weighted (by impulse) average of collisions
        sounds::sound( veh.global_pos3(), volume, sounds::sound_t::combat, _( "crash!" ),
                       false, "smash_success", "hit_vehicle" );
    }

    if( veh_veh_coll_flag ) {
        // Break here to let the hit vehicle move away
        return nullptr;
    }

    // If not enough wheels, mess up the ground a bit.
    if( !vertical && !veh.valid_wheel_config() && !( veh.is_watercraft() && veh.can_float() ) &&
        !veh.is_flying_in_air() && dp.z == 0 ) {
        veh.velocity -= std::clamp( veh.velocity, -2000, 2000 ); // extra drag
        for( const tripoint &p : veh.get_points() ) {
            const ter_id &pter = ter( p );
            if( pter == t_dirt || pter == t_grass ) {
                ter_set( p, t_dirtmound );
            }
        }
    }

    const units::angle last_turn_dec = 1_degrees;
    if( veh.last_turn < 0_degrees ) {
        veh.last_turn += last_turn_dec;
        if( veh.last_turn > -last_turn_dec ) {
            veh.last_turn = 0_degrees;
        }
    } else if( veh.last_turn > 0_degrees ) {
        veh.last_turn -= last_turn_dec;
        if( veh.last_turn < last_turn_dec ) {
            veh.last_turn = 0_degrees;
        }
    }

    Character &player_character = get_player_character();
    const bool seen = sees_veh( player_character, veh, false );

    if( can_move || ( vertical && veh.is_falling ) ) {
        // Accept new direction
        if( veh.skidding ) {
            veh.face.init( veh.turn_dir );
        } else {
            veh.face = facing;
        }

        veh.move = facing;
        if( coll_turn != 0_degrees ) {
            veh.skidding = true;
            veh.turn( coll_turn );
        }
        veh.on_move();
        // Actually change position
        displace_vehicle( veh, dp1 );
        level_vehicle( veh );
    } else if( !vertical ) {
        veh.stop();
    }
    veh.check_falling_or_floating();
    // If the PC is in the currently moved vehicle, adjust the
    //  view offset.
    if( player_character.controlling_vehicle &&
        veh_pointer_or_null( veh_at( player_character.pos() ) ) == &veh ) {
        g->calc_driving_offset( &veh );
        if( veh.skidding && can_move ) {
            // TODO: Make skid recovery in air hard
            veh.possibly_recover_from_skid();
        }
    }
    // Now we're gonna handle traps we're standing on (if we're still moving).
    if( !vertical && can_move ) {
        const auto wheel_indices = veh.wheelcache; // Don't use a reference here, it causes a crash.

        // Values to deal with crushing items.
        // The math needs to be floating-point to work, so the values might as well be.
        const float vehicle_grounded_wheel_area = static_cast<int>( vehicle_wheel_traction( veh, true ) );
        const float weight_to_damage_factor = 0.05f; // Nobody likes a magic number.
        const float vehicle_mass_kg = to_kilogram( veh.total_mass() );

        for( const int vp_wheel_idx : wheel_indices ) {
            vehicle_part &vp_wheel = veh.part( vp_wheel_idx );
            const vpart_info &vpi_wheel = vp_wheel.info();
            const tripoint wheel_p = veh.global_part_pos3( vp_wheel );
            if( one_in( 2 ) && displace_water( wheel_p ) ) {
                sounds::sound( wheel_p, 4,  sounds::sound_t::movement, _( "splash!" ), false,
                               "environment", "splash" );
            }

            veh.handle_trap( wheel_p, vp_wheel );
            // dont use vp_wheel or vp_wheel_idx below this - handle_trap might've removed it from parts

            if( !has_flag( ter_furn_flag::TFLAG_SEALED, wheel_p ) ) {
                // Damage is calculated based on the weight of the vehicle,
                // The area of it's wheels, and the area of the wheel running over the items.
                // This number is multiplied by weight_to_damage_factor to get reasonable results, damage-wise.
                const int wheel_damage = vpi_wheel.wheel_info->contact_area / vehicle_grounded_wheel_area *
                                         vehicle_mass_kg * weight_to_damage_factor;

                //~ %1$s: vehicle name
                smash_items( wheel_p, wheel_damage, string_format( _( "weight of %1$s" ), veh.disp_name() ) );
            }
        }
    }
    if( veh.is_towing() ) {
        veh.do_towing_move();
        // veh.do_towing_move() may cancel towing, so we need to recheck is_towing here
        if( veh.is_towing() && veh.tow_data.get_towed()->tow_cable_too_far() ) {
            add_msg( m_info, _( "A towing cable snaps off of %s." ),
                     veh.tow_data.get_towed()->disp_name() );
            veh.tow_data.get_towed()->invalidate_towing( true );
        }
    }
    // Redraw scene, but only if the player is not engaged in an activity and
    // the vehicle was seen before or after the move.
    if( !player_character.activity && ( seen || sees_veh( player_character, veh, true ) ) ) {
        g->invalidate_main_ui_adaptor();
        ui_manager::redraw_invalidated();
        handle_key_blocking_activity();
    }
    return &veh;
}

float map::vehicle_vehicle_collision( vehicle &veh, vehicle &veh2,
                                      const std::vector<veh_collision> &collisions )
{
    if( &veh == &veh2 ) {
        debugmsg( "Vehicle %s collided with itself", veh.name );
        return 0.0f;
    }

    // Effects of colliding with another vehicle:
    //  transfers of momentum, skidding,
    //  parts are damaged/broken on both sides,
    //  remaining times are normalized
    const veh_collision &c = collisions[0];
    const bool vertical = veh.sm_pos.z != veh2.sm_pos.z;

    if( c.part < 0 || c.part >= static_cast<int>( veh.part_count() ) ) {
        debugmsg( "invalid c.part %d", c.part );
        return 0.0f;
    }

    if( c.target_part < 0 || c.target_part >= static_cast<int>( veh2.part_count() ) ) {
        debugmsg( "invalid c.target_part %d", c.target_part );
        return 0.0f;
    }
    vehicle_part &vp1 = veh.part( c.part );
    vehicle_part &vp2 = veh2.part( c.target_part );

    // Check whether avatar sees the collision, and log a message if so
    const avatar &you = get_avatar();
    const tripoint part1_pos = veh.global_part_pos3( vp1 );
    const tripoint part2_pos = veh2.global_part_pos3( vp2 );
    if( you.sees( part1_pos ) || you.sees( part2_pos ) ) {
        //~ %1$s: first vehicle name (without "the")
        //~ %2$s: first part name
        //~ %3$s: second vehicle display name (with "the")
        //~ %4$s: second part name
        add_msg( m_bad, _( "The %1$s's %2$s collides with %3$s's %4$s." ),
                 veh.name,  vp1.info().name(),
                 veh2.disp_name(), vp2.info().name() );
    }

    // Used to calculate the epicenter of the collision.
    point epicenter1;
    point epicenter2;

    float dmg;
    // Vertical collisions will be simpler for a while (1D)
    if( !vertical ) {
        // For reference, a cargo truck weighs ~25300, a bicycle 690,
        //  and 38mph is 3800 'velocity'
        rl_vec2d velo_veh1 = veh.velo_vec();
        rl_vec2d velo_veh2 = veh2.velo_vec();
        const float m1 = to_kilogram( veh.total_mass() );
        const float m2 = to_kilogram( veh2.total_mass() );
        //Energy of vehicle1 and vehicle2 before collision
        float E = 0.5 * m1 * velo_veh1.magnitude() * velo_veh1.magnitude() +
                  0.5 * m2 * velo_veh2.magnitude() * velo_veh2.magnitude();

        // Collision_axis
        point cof1 = veh .rotated_center_of_mass();
        point cof2 = veh2.rotated_center_of_mass();
        int &x_cof1 = cof1.x;
        int &y_cof1 = cof1.y;
        int &x_cof2 = cof2.x;
        int &y_cof2 = cof2.y;
        rl_vec2d collision_axis_y;

        collision_axis_y.x = ( veh.global_pos3().x + x_cof1 ) - ( veh2.global_pos3().x + x_cof2 );
        collision_axis_y.y = ( veh.global_pos3().y + y_cof1 ) - ( veh2.global_pos3().y + y_cof2 );
        collision_axis_y = collision_axis_y.normalized();
        rl_vec2d collision_axis_x = collision_axis_y.rotated( M_PI / 2 );
        // imp? & delta? & final? reworked:
        // newvel1 =( vel1 * ( mass1 - mass2 ) + ( 2 * mass2 * vel2 ) ) / ( mass1 + mass2 )
        // as per http://en.wikipedia.org/wiki/Elastic_collision
        //velocity of veh1 before collision in the direction of collision_axis_y
        float vel1_y = collision_axis_y.dot_product( velo_veh1 );
        float vel1_x = collision_axis_x.dot_product( velo_veh1 );
        //velocity of veh2 before collision in the direction of collision_axis_y
        float vel2_y = collision_axis_y.dot_product( velo_veh2 );
        float vel2_x = collision_axis_x.dot_product( velo_veh2 );
        // e = 0 -> inelastic collision
        // e = 1 -> elastic collision
        float e = get_collision_factor( vel1_y / 100 - vel2_y / 100 );

        // Velocity after collision
        // vel1_x_a = vel1_x, because in x-direction we have no transmission of force
        float vel1_x_a = vel1_x;
        float vel2_x_a = vel2_x;
        // Transmission of force only in direction of collision_axix_y
        // Equation: partially elastic collision
        float vel1_y_a = ( m2 * vel2_y * ( 1 + e ) + vel1_y * ( m1 - m2 * e ) ) / ( m1 + m2 );
        float vel2_y_a = ( m1 * vel1_y * ( 1 + e ) + vel2_y * ( m2 - m1 * e ) ) / ( m1 + m2 );
        // Add both components; Note: collision_axis is normalized
        rl_vec2d final1 = collision_axis_y * vel1_y_a + collision_axis_x * vel1_x_a;
        rl_vec2d final2 = collision_axis_y * vel2_y_a + collision_axis_x * vel2_x_a;

        veh.move.init( final1.as_point() );
        if( final1.dot_product( veh.face_vec() ) < 0 ) {
            // Car is being pushed backwards. Make it move backwards
            veh.velocity = -final1.magnitude();
        } else {
            veh.velocity = final1.magnitude();
        }

        veh2.move.init( final2.as_point() );
        if( final2.dot_product( veh2.face_vec() ) < 0 ) {
            // Car is being pushed backwards. Make it move backwards
            veh2.velocity = -final2.magnitude();
        } else {
            veh2.velocity = final2.magnitude();
        }

        //give veh2 the initiative to proceed next before veh1
        float avg_of_turn = ( veh2.of_turn + veh.of_turn ) / 2.0f;
        if( avg_of_turn < 0.1f ) {
            avg_of_turn = 0.1f;
        }

        veh.of_turn = avg_of_turn * 0.9f;
        veh2.of_turn = avg_of_turn * 1.1f;

        //Energy after collision
        float E_a = 0.5 * m1 * final1.magnitude() * final1.magnitude() +
                    0.5 * m2 * final2.magnitude() * final2.magnitude();
        float d_E = E - E_a;  //Lost energy at collision -> deformation energy
        dmg = std::abs( d_E / 1000 / 2000 );  //adjust to balance damage
    } else {
        const float m1 = to_kilogram( veh.total_mass() );
        // Collision is perfectly inelastic for simplicity
        // Assume veh2 is standing still
        dmg = std::abs( veh.vertical_velocity / 100 ) * m1 / 10;
        veh.vertical_velocity = 0;
    }

    float dmg_veh1 = dmg * 0.5f;
    float dmg_veh2 = dmg * 0.5f;

    int coll_parts_cnt = 0; //quantity of colliding parts between veh1 and veh2
    for( const veh_collision &veh_veh_coll : collisions ) {
        if( &veh2 == static_cast<vehicle *>( veh_veh_coll.target ) ) {
            coll_parts_cnt++;
        }
    }

    // Prevent potential division by zero
    if( coll_parts_cnt == 0 ) {
        debugmsg( "Vehicle %s collided with bugs in the code", veh.name );
        return 0.0f;
    }

    const float dmg1_part = dmg_veh1 / coll_parts_cnt;
    const float dmg2_part = dmg_veh2 / coll_parts_cnt;

    //damage colliding parts (only veh1 and veh2 parts)
    for( const veh_collision &veh_veh_coll : collisions ) {
        if( &veh2 != static_cast<vehicle *>( veh_veh_coll.target ) ) {
            continue;
        }
        int coll_part = veh.get_non_fake_part( veh_veh_coll.part );
        int target_part = veh2.get_non_fake_part( veh_veh_coll.target_part );

        int coll_parm = veh.part_with_feature( coll_part, VPFLAG_ARMOR, true );
        if( coll_parm < 0 ) {
            coll_parm = coll_part;
        }
        int target_parm = veh2.part_with_feature( target_part, VPFLAG_ARMOR, true );
        if( target_parm < 0 ) {
            target_parm = target_part;
        }

        epicenter1 += veh.part( coll_parm ).mount;
        veh.damage( *this, coll_parm, dmg1_part, damage_bash );

        epicenter2 += veh2.part( target_parm ).mount;
        veh2.damage( *this, target_parm, dmg2_part, damage_bash );
    }

    epicenter2.x /= coll_parts_cnt;
    epicenter2.y /= coll_parts_cnt;

    if( dmg2_part > 100 ) {
        // Shake vehicle because of collision
        veh2.damage_all( dmg2_part / 2, dmg2_part, damage_bash, epicenter2 );
    }

    if( dmg_veh1 > 800 ) {
        veh.skidding = true;
    }

    if( dmg_veh2 > 800 ) {
        veh2.skidding = true;
    }

    // Return the impulse of the collision
    return dmg_veh1;
}

bool map::check_vehicle_zones( const int zlev )
{
    for( vehicle *veh : get_cache( zlev ).zone_vehicles ) {
        if( veh->zones_dirty ) {
            return true;
        }
    }
    return false;
}

std::vector<zone_data *> map::get_vehicle_zones( const int zlev )
{
    std::vector<zone_data *> veh_zones;
    bool rebuild = false;
    for( vehicle *veh : get_cache( zlev ).zone_vehicles ) {
        if( veh->refresh_zones() ) {
            rebuild = true;
        }
        for( auto &zone : veh->loot_zones ) {
            veh_zones.emplace_back( &zone.second );
        }
    }
    if( rebuild ) {
        zone_manager::get_manager().cache_vzones();
    }
    return veh_zones;
}

void map::register_vehicle_zone( vehicle *veh, const int zlev )
{
    level_cache &ch = get_cache( zlev );
    ch.zone_vehicles.insert( veh );
}

bool map::deregister_vehicle_zone( zone_data &zone ) const
{
    const tripoint pos = getlocal( zone.get_start_point() );
    if( const std::optional<vpart_reference> vp = veh_at( pos ).cargo() ) {
        vehicle &veh = vp->vehicle();
        auto bounds = veh.loot_zones.equal_range( vp->mount() );
        for( auto it = bounds.first; it != bounds.second; it++ ) {
            if( &zone == &( it->second ) ) {
                veh.loot_zones.erase( it );
                return true;
            }
        }
    }
    return false;
}

std::set<tripoint_bub_ms> map::get_moving_vehicle_targets( const Creature &z, int max_range )
{
    const tripoint_bub_ms zpos( z.pos() );
    std::set<tripoint_bub_ms> priority;
    std::set<tripoint_bub_ms> visible;
    for( wrapped_vehicle &v : get_vehicles() ) {
        if( !v.v->is_moving() ) {
            continue;
        }
        if( std::abs( v.pos.z - zpos.z() ) > fov_3d_z_range ) {
            continue;
        }
        if( rl_dist( zpos, tripoint_bub_ms( v.pos ) ) > max_range + 40 ) {
            continue; // coarse distance filter, 40 = ~24 * sqrt(2) - rough max diameter of a vehicle
        }
        for( const vpart_reference &vpr : v.v->get_all_parts() ) {
            const tripoint_bub_ms vppos = static_cast<tripoint_bub_ms>( vpr.pos() );
            if( rl_dist( zpos, vppos ) > max_range ) {
                continue;
            }
            if( !z.sees( vppos ) ) {
                continue;
            }
            if( vpr.has_feature( VPFLAG_CONTROLS ) ||
                vpr.has_feature( VPFLAG_ENGINE ) ||
                vpr.has_feature( VPFLAG_WHEEL ) ) {
                priority.emplace( vppos );
            } else {
                visible.emplace( vppos );
            }
        }
    }
    return !priority.empty() ? priority : visible;
}

// 3D vehicle functions

VehicleList map::get_vehicles( const tripoint &start, const tripoint &end )
{
    const int chunk_sx = std::max( 0, ( start.x / SEEX ) - 1 );
    const int chunk_ex = std::min( my_MAPSIZE - 1, ( end.x / SEEX ) + 1 );
    const int chunk_sy = std::max( 0, ( start.y / SEEY ) - 1 );
    const int chunk_ey = std::min( my_MAPSIZE - 1, ( end.y / SEEY ) + 1 );
    const int chunk_sz = start.z;
    const int chunk_ez = end.z;
    VehicleList vehs;

    for( int cx = chunk_sx; cx <= chunk_ex; ++cx ) {
        for( int cy = chunk_sy; cy <= chunk_ey; ++cy ) {
            for( int cz = chunk_sz; cz <= chunk_ez; ++cz ) {
                submap *current_submap = get_submap_at_grid( { cx, cy, cz } );
                if( current_submap == nullptr ) {
                    debugmsg( "Tried to process vehicle at (%d,%d,%d) but the submap is not loaded", cx, cy, cz );
                    continue;
                }
                for( const auto &elem : current_submap->vehicles ) {
                    // Ensure the vehicle z-position is correct
                    elem->sm_pos.z = cz;
                    wrapped_vehicle w;
                    w.v = elem.get();
                    w.pos = w.v->global_pos3();
                    vehs.push_back( w );
                }
            }
        }
    }

    return vehs;
}

optional_vpart_position map::veh_at( const tripoint_abs_ms &p ) const
{
    return veh_at( getlocal( p ) );
}

optional_vpart_position map::veh_at( const tripoint &p ) const
{
    if( !inbounds( p ) || !const_cast<map *>( this )->get_cache( p.z ).get_veh_in_active_range() ) {
        return optional_vpart_position( std::nullopt );
    }

    int part_num = 1;
    vehicle *const veh = const_cast<map *>( this )->veh_at_internal( p, part_num );
    if( !veh ) {
        return optional_vpart_position( std::nullopt );
    }
    return optional_vpart_position( vpart_position( *veh, part_num ) );

}

optional_vpart_position map::veh_at( const tripoint_bub_ms &p ) const
{
    return veh_at( p.raw() );
}

const vehicle *map::veh_at_internal( const tripoint &p, int &part_num ) const
{
    // This function is called A LOT. Move as much out of here as possible.
    const level_cache &ch = get_cache( p.z );
    if( !ch.get_veh_in_active_range() || !ch.get_veh_exists_at( p ) ) {
        part_num = -1;
        return nullptr; // Clear cache indicates no vehicle. This should optimize a great deal.
    }

    std::pair<vehicle *, int> ret = ch.get_veh_cached_parts( p );
    if( ret.first ) {
        part_num = ret.second;
        return ret.first;
    }

    debugmsg( "vehicle part cache indicated vehicle not found: %d %d %d", p.x, p.y, p.z );
    part_num = -1;
    return nullptr;
}

vehicle *map::veh_at_internal( const tripoint &p, int &part_num )
{
    return const_cast<vehicle *>( const_cast<const map *>( this )->veh_at_internal( p, part_num ) );
}

void map::board_vehicle( const tripoint &pos, Character *p )
{
    if( p == nullptr ) {
        debugmsg( "map::board_vehicle: null player" );
        return;
    }

    const std::optional<vpart_reference> vp = veh_at( pos ).part_with_feature( VPFLAG_BOARDABLE,
            true );
    if( !vp ) {
        avatar *player_character = p->as_avatar();
        if( player_character != nullptr &&
            player_character->grab_point.x == 0 && player_character->grab_point.y == 0 ) {
            debugmsg( "map::board_vehicle: vehicle with unbroken and BOARDABLE part not found" );
        }
        return;
    }
    if( vp->part().has_flag( vp_flag::passenger_flag ) ) {
        Character *psg = vp->vehicle().get_passenger( vp->part_index() );
        debugmsg( "map::board_vehicle: passenger (%s) is already there",
                  psg ? psg->get_name() : "<null>" );
        unboard_vehicle( pos );
    }
    vp->part().set_flag( vp_flag::passenger_flag );
    vp->part().passenger_id = p->getID();
    vp->vehicle().invalidate_mass();

    p->setpos( pos );
    p->in_vehicle = true;
    if( p->is_avatar() ) {
        g->update_map( *p->as_avatar() );
    }
}

void map::unboard_vehicle( const vpart_reference &vp, Character *passenger, bool dead_passenger )
{
    // Mark the part as un-occupied regardless of whether there's a live passenger here.
    vp.part().remove_flag( vp_flag::passenger_flag );
    vp.vehicle().invalidate_mass();

    if( !passenger ) {
        if( !dead_passenger ) {
            debugmsg( "map::unboard_vehicle: passenger not found" );
        }
        return;
    }
    passenger->in_vehicle = false;
    if( passenger->controlling_vehicle ) {
        // If the driver left, stop autodriving.
        vp.vehicle().stop_autodriving( false );
        // Only make vehicle go out of control if the driver is the one unboarding.
        vp.vehicle().skidding = true;
    }
    passenger->controlling_vehicle = false;
}

void map::unboard_vehicle( const tripoint &p, bool dead_passenger )
{
    const std::optional<vpart_reference> vp = veh_at( p ).part_with_feature( VPFLAG_BOARDABLE, false );
    Character *passenger = nullptr;
    if( !vp ) {
        debugmsg( "map::unboard_vehicle: vehicle not found" );
        // Try and force unboard the player anyway.
        passenger = get_creature_tracker().creature_at<Character>( p );
        if( passenger ) {
            passenger->in_vehicle = false;
            passenger->controlling_vehicle = false;
        }
        return;
    }
    passenger = vp->get_passenger();
    unboard_vehicle( *vp, passenger, dead_passenger );
}

bool map::displace_vehicle( vehicle &veh, const tripoint &dp, const bool adjust_pos,
                            const std::set<int> &parts_to_move )
{
    const tripoint_bub_ms src = veh.pos_bub();
    // handle vehicle ramps
    int ramp_offset = 0;
    if( adjust_pos ) {
        if( has_flag( ter_furn_flag::TFLAG_RAMP_UP, src + dp ) ) {
            ramp_offset += 1;
            veh.is_on_ramp = true;
        } else if( has_flag( ter_furn_flag::TFLAG_RAMP_DOWN, src + dp ) ) {
            ramp_offset -= 1;
            veh.is_on_ramp = true;
        }
    }

    const tripoint_bub_ms dst =
        src + ( adjust_pos ? ( dp + tripoint( 0, 0, ramp_offset ) ) : tripoint_zero );

    if( !inbounds( src ) ) {
        add_msg_debug( debugmode::DF_MAP,
                       "map::displace_vehicle: coordinates out of bounds %d,%d,%d->%d,%d,%d",
                       src.x(), src.y(), src.z(), dst.x(), dst.y(), dst.z() );
        return false;
    }

    point src_offset;
    point dst_offset;
    submap *src_submap = get_submap_at( src.raw(), src_offset );
    submap *const dst_submap = get_submap_at( dst.raw(), dst_offset );
    if( src_submap == nullptr || dst_submap == nullptr ) {
        debugmsg( "Tried to displace vehicle at (%d,%d) but the submap is not loaded", src_offset.x,
                  src_offset.y );
        return true;
    }
    std::set<int> smzs;

    // first, let's find our position in current vehicles vector
    size_t our_i = 0;
    bool found = false;
    for( submap *&smap : grid ) {
        for( size_t i = 0; i < smap->vehicles.size(); i++ ) {
            if( smap->vehicles[i].get() == &veh ) {
                our_i = i;
                src_submap = smap;
                found = true;
                break;
            }
        }
        if( found ) {
            break;
        }
    }

    if( !found ) {
        add_msg_debug( debugmode::DF_MAP, "displace_vehicle [%s] failed", veh.name );
        return false;
    }

    // move the vehicle
    // don't let it go off grid
    if( !inbounds( dst ) ) {
        veh.stop();
        // Silent debug
        dbg( D_ERROR ) << "map:displace_vehicle: Stopping vehicle, displaced dp=("
                       << dp.x << ", " << dp.y << ", " << dp.z << ")";
        return true;
    }

    memory_clear_vehicle_points( veh );

    Character &player_character = get_player_character();
    // Need old coordinates to check for remote control
    const bool remote = veh.remote_controlled( player_character );

    // record every passenger and pet inside
    std::vector<rider_data> riders = veh.get_riders();

    bool need_update = false;
    int z_change = 0;
    // Move passengers and pets
    bool complete = false;
    creature_tracker &creatures = get_creature_tracker();
    // loop until everyone has moved or for each passenger
    for( size_t i = 0; !complete && i < riders.size(); i++ ) {
        complete = true;
        for( rider_data &r : riders ) {
            if( r.moved ) {
                continue;
            }
            const int prt = r.prt;
            if( !parts_to_move.empty() && parts_to_move.find( prt ) == parts_to_move.end() ) {
                r.moved = true;
                continue;
            }
            Creature *psg = r.psg;
            const tripoint part_pos = veh.global_part_pos3( prt );
            if( psg == nullptr ) {
                debugmsg( "Empty passenger for part #%d at %d,%d,%d player at %d,%d,%d?",
                          prt, part_pos.x, part_pos.y, part_pos.z,
                          player_character.posx(), player_character.posy(), player_character.posz() );
                veh.part( prt ).remove_flag( vp_flag::passenger_flag );
                r.moved = true;
                continue;
            }

            if( psg->pos() != part_pos ) {
                add_msg_debug( debugmode::DF_MAP, "Part/passenger position mismatch: part #%d at %d,%d,%d "
                               "passenger at %d,%d,%d", prt, part_pos.x, part_pos.y, part_pos.z,
                               psg->posx(), psg->posy(), psg->posz() );
            }
            const vehicle_part &veh_part = veh.part( prt );

            // ramps make everything super tricky
            int psg_offset_z = -ramp_offset;
            tripoint next_pos; // defaults to 0,0,0
            if( parts_to_move.empty() ) {
                next_pos = veh_part.precalc[1];
            }
            if( has_flag( ter_furn_flag::TFLAG_RAMP_UP, src + dp + next_pos ) ) {
                psg_offset_z += 1;
            } else if( has_flag( ter_furn_flag::TFLAG_RAMP_DOWN, src + dp + next_pos ) ) {
                psg_offset_z -= 1;
            }

            // Place passenger on the new part location
            tripoint_bub_ms psgp( dst + next_pos + tripoint( 0, 0, psg_offset_z ) );
            // someone is in the way so try again
            if( creatures.creature_at( psgp ) ) {
                complete = false;
                continue;
            }
            if( psg->is_avatar() ) {
                // If passenger is you, we need to update the map
                need_update = true;
                z_change = psgp.z() - part_pos.z;
            }

            psg->setpos( psgp.raw() );
            r.moved = true;
        }
    }

    veh.shed_loose_parts( trinary::SOME, &dst );
    smzs = veh.advance_precalc_mounts( dst_offset, src.raw(), dp, ramp_offset,
                                       adjust_pos, parts_to_move );
    veh.update_active_fakes();

    if( src_submap != dst_submap ) {
        dst_submap->ensure_nonuniform();
        veh.set_submap_moved( tripoint( dst.x() / SEEX, dst.y() / SEEY, dst.z() ) );
        auto src_submap_veh_it = src_submap->vehicles.begin() + our_i;
        dst_submap->vehicles.push_back( std::move( *src_submap_veh_it ) );
        src_submap->vehicles.erase( src_submap_veh_it );
        invalidate_max_populated_zlev( dst.z() );
    }
    if( need_update ) {
        g->update_map( player_character );
    }
    add_vehicle_to_cache( &veh );

    if( z_change || src.z() != dst.z() ) {
        if( z_change ) {
            g->vertical_move( z_change, true );
            // vertical moves can flush the caches, so make sure we're still in the cache
            add_vehicle_to_cache( &veh );
        }
        update_vehicle_list( dst_submap, dst.z() );
        // delete the vehicle from the source z-level vehicle cache set if it is no longer on
        // that z-level
        if( src.z() != dst.z() ) {
            level_cache &ch2 = get_cache( src.z() );
            for( const vehicle *elem : ch2.vehicle_list ) {
                if( elem == &veh ) {
                    ch2.vehicle_list.erase( &veh );
                    ch2.zone_vehicles.erase( &veh );
                    break;
                }
            }
        }
        veh.check_is_heli_landed();
    }

    if( remote ) {
        // Has to be after update_map or coordinates won't be valid
        g->setremoteveh( &veh );
    }

    veh.zones_dirty = true; // invalidate zone positions

    for( int vsmz : smzs ) {
        on_vehicle_moved( dst.z() + vsmz );
    }
    return true;
}

void map::level_vehicle( vehicle &veh )
{
    int cnt = 0;
    while( !veh.level_vehicle() && cnt < ( 2 * OVERMAP_DEPTH ) ) {
        cnt++;
    }
}

bool map::displace_water( const tripoint &p )
{
    // Check for shallow water
    if( has_flag_ter( ter_furn_flag::TFLAG_SHALLOW_WATER, p ) ) {
        int dis_places = 0;
        int sel_place = 0;
        for( int pass = 0; pass < 2; pass++ ) {
            // we do 2 passes.
            // first, count how many non-water places around
            // then choose one within count and fill it with water on second pass
            if( pass != 0 ) {
                sel_place = rng( 0, dis_places - 1 );
                dis_places = 0;
            }
            for( const tripoint &temp : points_in_radius( p, 1 ) ) {
                if( temp != p
                    || impassable_ter_furn( temp )
                    || has_flag( ter_furn_flag::TFLAG_DEEP_WATER, temp ) ) {
                    continue;
                }
                if( has_flag_ter( ter_furn_flag::TFLAG_SHALLOW_WATER, p ) ||
                    has_flag_ter( ter_furn_flag::TFLAG_DEEP_WATER, p ) ) {
                    continue;
                }
                if( pass != 0 && dis_places == sel_place ) {
                    ter_set( temp, t_water_sh );
                    ter_set( temp, t_dirt );
                    return true;
                }

                dis_places++;
            }
        }
    }
    return false;
}

// End of 3D vehicle

void map::set( const tripoint &p, const ter_id &new_terrain, const furn_id &new_furniture )
{
    furn_set( p, new_furniture );
    ter_set( p, new_terrain );
}

std::string map::name( const tripoint &p )
{
    return has_furn( p ) ? furnname( p ) : tername( p );
}

std::string map::name( const tripoint_bub_ms &p )
{
    return name( p.raw() );
}

std::string map::disp_name( const tripoint &p )
{
    return string_format( _( "the %s" ), name( p ) );
}

std::string map::obstacle_name( const tripoint &p )
{
    if( const std::optional<vpart_reference> vp = veh_at( p ).obstacle_at_part() ) {
        return vp->info().name();
    }
    return name( p );
}

std::string map::obstacle_name( const tripoint_bub_ms &p )
{
    return obstacle_name( p.raw() );
}

bool map::has_furn( const tripoint &p ) const
{
    return furn( p ) != f_null;
}

bool map::has_furn( const tripoint_bub_ms &p ) const
{
    return has_furn( p.raw() );
}

furn_id map::furn( const tripoint &p ) const
{
    if( !inbounds( p ) ) {
        return f_null;
    }

    point l;
    const submap *const current_submap = unsafe_get_submap_at( p, l );
    if( current_submap == nullptr ) {
        debugmsg( "Tried process furniture at (%d,%d) but the submap is not loaded", l.x, l.y );
        return f_null;
    }

    return current_submap->get_furn( l );
}

furn_id map::furn( const tripoint_bub_ms &p ) const
{
    return furn( p.raw() );
}

bool map::furn_set( const tripoint &p, const furn_id &new_furniture, const bool furn_reset,
                    bool avoid_creatures )
{
    if( !inbounds( p ) ) {
        debugmsg( "map::furn_set %s out of bounds", p.to_string() );
        return false;
    }
    if( avoid_creatures ) {
        Creature *c = get_creature_tracker().creature_at( tripoint_abs_ms( getabs( p ) ), true );
        if( c ) {
            return false;
        }
    }
    point l;
    submap *const current_submap = unsafe_get_submap_at( p, l );
    if( current_submap == nullptr ) {
        debugmsg( "Tried to set furniture at (%d,%d) but the submap is not loaded", l.x, l.y );
        return false;
    }
    const furn_id new_target_furniture = new_furniture == f_clear ? f_null : new_furniture;
    const furn_id old_id = current_submap->get_furn( l );
    if( old_id == new_target_furniture ) {
        // Nothing changed
        return true;
    }

    current_submap->set_furn( l, new_target_furniture );
    current_submap->set_map_damage( point_sm_ms( l ), 0 );

    // Set the dirty flags
    const furn_t &old_f = old_id.obj();
    const furn_t &new_f = new_target_furniture.obj();

    bool result = true;

    if( current_submap->is_open_air( l ) &&
        !new_f.has_flag( ter_furn_flag::TFLAG_ALLOW_ON_OPEN_AIR ) &&
        !new_f.has_flag( ter_furn_flag::TFLAG_FLOATS_IN_AIR ) &&
        new_target_furniture != f_null ) {
        const ter_id current_ter = current_submap->get_ter( l );
        debugmsg( "Setting furniture %s at %s where terrain is %s (which is_open_air)\n"
                  "If this is intentional, set the ALLOW_ON_OPEN_AIR flag on the furniture",
                  new_target_furniture.id().str(), p.to_string(), current_ter.id().str() );
        result = false;
    }

    if( new_f.has_flag( ter_furn_flag::TFLAG_PLANT ) ) {
        if( current_submap->get_ter( l ) == t_dirtmound ) {
            ter_set( p, t_dirt );
        }
    }

    avatar &player_character = get_avatar();
    // If player has grabbed this furniture and it's no longer grabbable, release the grab.
    if( player_character.get_grab_type() == object_type::FURNITURE &&
        !furn_reset &&
        player_character.pos() + player_character.grab_point == p && !new_f.is_movable() ) {
        add_msg( _( "The %s you were grabbing is destroyed!" ), old_f.name() );
        player_character.grab( object_type::NONE );
    }
    // If a creature was crushed under a rubble -> free it
    if( old_id == f_rubble && new_target_furniture == f_null ) {
        Creature *c = get_creature_tracker().creature_at( p );
        if( c ) {
            c->remove_effect( effect_crushed );
        }
    }
    if( !new_f.emissions.empty() ) {
        field_furn_locs.push_back( p );
    }
    if( old_f.transparent != new_f.transparent ) {
        set_transparency_cache_dirty( p );
        set_seen_cache_dirty( p );
    }

    if( old_f.has_flag( ter_furn_flag::TFLAG_INDOORS ) != new_f.has_flag(
            ter_furn_flag::TFLAG_INDOORS ) ) {
        set_outside_cache_dirty( p.z );
    }

    if( old_f.has_flag( ter_furn_flag::TFLAG_NO_FLOOR ) != new_f.has_flag(
            ter_furn_flag::TFLAG_NO_FLOOR ) ) {
        set_floor_cache_dirty( p.z );
        set_seen_cache_dirty( p );
        get_creature_tracker().invalidate_reachability_cache();
    }

    if( old_f.has_flag( ter_furn_flag::TFLAG_SUN_ROOF_ABOVE ) != new_f.has_flag(
            ter_furn_flag::TFLAG_SUN_ROOF_ABOVE ) ) {
        set_floor_cache_dirty( p.z + 1 );
    }

    invalidate_max_populated_zlev( p.z );

    memory_cache_dec_set_dirty( p, true );
    if( player_character.sees( p ) ) {
        player_character.memorize_clear_decoration( getglobal( p ), "f_" );
    }

    if( ( old_f.movecost < 0 ) != ( new_f.movecost < 0 ) ) {
        get_creature_tracker().invalidate_reachability_cache();
    }
    // TODO: Limit to changes that affect move cost, traps and stairs
    set_pathfinding_cache_dirty( p );

    // Make sure the furniture falls if it needs to
    support_dirty( p );
    tripoint above( p.xy(), p.z + 1 );
    // Make sure that if we supported something and no longer do so, it falls down
    support_dirty( above );

    return result;
}

bool map::furn_set( const tripoint_bub_ms &p, const furn_id &new_furniture, const bool furn_reset,
                    bool avoid_creatures )
{
    return furn_set( p.raw(), new_furniture, furn_reset, avoid_creatures );
}

bool map::can_move_furniture( const tripoint &pos, Character *you ) const
{
    if( !you ) {
        return false;
    }
    const furn_t &furniture_type = furn( pos ).obj();
    int required_str = furniture_type.move_str_req;

    // Object can not be moved (or nothing there)
    if( required_str < 0 ) {
        return false;
    }

    ///\EFFECT_STR determines what furniture the player can move
    int adjusted_str = you->str_cur;
    if( you->is_mounted() ) {
        auto *mons = you->mounted_creature.get();
        if( mons->has_flag( mon_flag_RIDEABLE_MECH ) && mons->mech_str_addition() != 0 ) {
            adjusted_str = mons->mech_str_addition();
        }
    }
    return adjusted_str >= required_str;
}

std::string map::furnname( const tripoint &p )
{
    const furn_t &f = furn( p ).obj();
    if( f.has_flag( ter_furn_flag::TFLAG_PLANT ) ) {
        // Can't use item_stack::only_item() since there might be fertilizer
        map_stack items = i_at( p );
        const map_stack::iterator seed = std::find_if( items.begin(), items.end(), []( const item & it ) {
            return it.is_seed();
        } );
        if( seed == items.end() ) {
            debugmsg( "Missing seed for plant at (%d, %d, %d)", p.x, p.y, p.z );
            return "null";
        }
        const std::string &plant = seed->get_plant_name();
        return string_format( "%s (%s)", f.name(), plant );
    } else {
        return f.name();
    }
}

std::string map::furnname( const tripoint_bub_ms &p )
{
    return furnname( p.raw() );
}

/*
 * Get the terrain integer id. This is -not- a number guaranteed to remain
 * the same across revisions; it is a load order, and can change when mods
 * are loaded or removed. The old t_floor style constants will still work but
 * are -not- guaranteed; if a mod removes t_lava, t_lava will equal t_null;
 * New terrains added to the core game generally do not need this, it's
 * retained for high performance comparisons, save/load, and gradual transition
 * to string terrain.id
 */
ter_id map::ter( const tripoint &p ) const
{
    if( !inbounds( p ) ) {
        return t_null;
    }

    point l;
    const submap *const current_submap = unsafe_get_submap_at( p, l );
    if( current_submap == nullptr ) {
        debugmsg( "Tried to process terrain at (%d,%d) but the submap is not loaded", l.x, l.y );
        return t_null;
    }

    return current_submap->get_ter( l );
}

ter_id map::ter( const tripoint_bub_ms &p ) const
{
    return ter( p.raw() );
}

int map::get_map_damage( const tripoint_bub_ms &p ) const
{
    if( !inbounds( p ) ) {
        return 0;
    }

    point_sm_ms l;
    const submap *const current_submap = unsafe_get_submap_at( p, l );
    if( current_submap == nullptr ) {
        debugmsg( "Called get_map_damage for unloaded submap" );
        return 0;
    }
    return current_submap->get_map_damage( l );
}

void map::set_map_damage( const tripoint_bub_ms &p, int dmg )
{
    if( !inbounds( p ) ) {
        return;
    }

    point_sm_ms l;
    submap *const current_submap = unsafe_get_submap_at( p, l );
    if( current_submap == nullptr ) {
        debugmsg( "Called set_map_damage for unloaded submap" );
        return;
    }
    return current_submap->set_map_damage( l, dmg );
}

uint8_t map::get_known_connections( const tripoint &p,
                                    const std::bitset<NUM_TERCONN> &connect_group,
                                    const std::map<tripoint, ter_id> &override ) const
{
    if( connect_group.none() ) {
        return 0;
    }

    const level_cache &ch = access_cache( p.z );
    uint8_t val = 0;
    std::function<bool( const tripoint & )> is_memorized;
    avatar &player_character = get_avatar();
#ifdef TILES
    if( use_tiles ) {
        is_memorized =
        [&]( const tripoint & q ) {
            return !player_character.get_memorized_tile( getglobal( q ) ).get_ter_id().empty();
        };
    } else {
#endif
        is_memorized =
        [&]( const tripoint & q ) {
            return player_character.get_memorized_tile( getglobal( q ) ).symbol != 0;
        };
#ifdef TILES
    }
#endif

    const bool overridden = override.find( p ) != override.end();
    const bool is_transparent = ch.transparency_cache[p.x][p.y] > LIGHT_TRANSPARENCY_SOLID;

    // populate connection information
    for( int i = 0; i < 4; ++i ) {
        tripoint neighbour = p + offsets[i];
        if( !inbounds( neighbour ) ) {
            continue;
        }
        const auto neighbour_override = override.find( neighbour );
        const bool neighbour_overridden = neighbour_override != override.end();
        // if there's some non-memory terrain to show at the neighboring tile
        const bool may_connect = neighbour_overridden ||
                                 get_visibility( ch.visibility_cache[neighbour.x][neighbour.y],
                                         get_visibility_variables_cache() ) == visibility_type::CLEAR ||
                                 // or if an actual center tile is transparent or next to a memorized tile
                                 ( !overridden && ( is_transparent || is_memorized( neighbour ) ) );
        if( may_connect ) {
            const ter_t &neighbour_terrain = neighbour_overridden ?
                                             neighbour_override->second.obj() : ter( neighbour ).obj();
            if( neighbour_terrain.in_connect_groups( connect_group ) ) {
                val += 1 << i;
            }
        }
    }

    return val;
}

uint8_t map::get_known_rotates_to( const tripoint &p,
                                   const std::bitset<NUM_TERCONN> &rotate_to_group,
                                   const std::map<tripoint, ter_id> &override ) const
{
    if( rotate_to_group.none() ) {
        return CHAR_MAX;
    }

    uint8_t val = 0;

    // populate connection information
    for( int i = 0; i < 4; ++i ) {
        tripoint neighbour = p + offsets[i];
        if( !inbounds( neighbour ) ) {
            continue;
        }
        const auto neighbour_override = override.find( neighbour );
        const bool neighbour_overridden = neighbour_override != override.end();

        const ter_t &neighbour_terrain = neighbour_overridden ?
                                         neighbour_override->second.obj() : ter( neighbour ).obj();
        if( neighbour_terrain.in_connect_groups( rotate_to_group ) ) {
            val += 1 << i;
        }
    }

    return val;
}

uint8_t map::get_known_connections_f( const tripoint &p,
                                      const std::bitset<NUM_TERCONN> &connect_group,
                                      const std::map<tripoint, furn_id> &override ) const
{
    if( connect_group.none() ) {
        return 0;
    }

    const level_cache &ch = access_cache( p.z );
    uint8_t val = 0;
    std::function<bool( const tripoint & )> is_memorized;
    avatar &player_character = get_avatar();
#ifdef TILES
    if( use_tiles ) {
        is_memorized = [&]( const tripoint & q ) {
            return !player_character.get_memorized_tile( getglobal( q ) ).get_dec_id().empty();
        };
    } else {
#endif
        is_memorized = [&]( const tripoint & q ) {
            return player_character.get_memorized_tile( getglobal( q ) ).symbol != 0;
        };
#ifdef TILES
    }
#endif

    const bool overridden = override.find( p ) != override.end();
    const bool is_transparent = ch.transparency_cache[p.x][p.y] > LIGHT_TRANSPARENCY_SOLID;

    // populate connection information
    for( int i = 0; i < 4; ++i ) {
        tripoint pt = p + offsets[i];
        if( !inbounds( pt ) ) {
            continue;
        }
        const auto neighbour_override = override.find( pt );
        const bool neighbour_overridden = neighbour_override != override.end();
        // if there's some non-memory terrain to show at the neighboring tile
        const bool may_connect = neighbour_overridden ||
                                 get_visibility( ch.visibility_cache[pt.x][pt.y],
                                         get_visibility_variables_cache() ) ==
                                 visibility_type::CLEAR ||
                                 // or if an actual center tile is transparent or
                                 // next to a memorized tile
                                 ( !overridden && ( is_transparent || is_memorized( pt ) ) );
        if( may_connect ) {
            const furn_t &neighbour_furn = neighbour_overridden ?
                                           neighbour_override->second.obj() : furn( pt ).obj();
            if( neighbour_furn.in_connect_groups( connect_group ) ) {
                val += 1 << i;
            }
        }
    }

    return val;
}

uint8_t map::get_known_rotates_to_f( const tripoint &p,
                                     const std::bitset<NUM_TERCONN> &rotate_to_group,
                                     const std::map<tripoint, ter_id> &override,
                                     const std::map<tripoint, furn_id> &override_f ) const
{
    if( rotate_to_group.none() ) {
        return CHAR_MAX;
    }

    uint8_t val = 0;

    // populate connection information
    for( int i = 0; i < 4; ++i ) {
        tripoint pt = p + offsets[i];
        if( !inbounds( pt ) ) {
            continue;
        }
        const auto neighbour_override = override.find( pt );
        const bool neighbour_overridden = neighbour_override != override.end();

        const auto neighbour_override_f = override_f.find( pt );
        const bool neighbour_overridden_f = neighbour_override_f != override_f.end();

        const ter_t &neighbour = neighbour_overridden ?
                                 neighbour_override->second.obj() : ter( pt ).obj();

        const furn_t &neighbour_f = neighbour_overridden_f ?
                                    neighbour_override_f->second.obj() : furn( pt ).obj();

        if( neighbour.in_connect_groups( rotate_to_group ) ||
            neighbour_f.in_connect_groups( rotate_to_group ) ) {
            val += 1 << i;
        }
    }

    return val;
}

/*
 * Get the results of harvesting this tile's furniture or terrain
 */
const harvest_id &map::get_harvest( const tripoint &pos ) const
{
    const furn_id furn_here = furn( pos );
    if( !furn_here->has_flag( ter_furn_flag::TFLAG_HARVESTED ) ) {
        const harvest_id &harvest = furn_here->get_harvest();
        if( ! harvest.is_null() ) {
            return harvest;
        }
    }

    const ter_id ter_here = ter( pos );
    if( ter_here->has_flag( ter_furn_flag::TFLAG_HARVESTED ) ) {
        return harvest_id::NULL_ID();
    }

    return ter_here->get_harvest();
}

const std::set<std::string> &map::get_harvest_names( const tripoint &pos ) const
{
    static const std::set<std::string> null_harvest_names = {};
    const furn_id furn_here = furn( pos );
    if( furn_here->can_examine( pos ) ) {
        if( furn_here->has_flag( ter_furn_flag::TFLAG_HARVESTED ) ) {
            return null_harvest_names;
        }

        return furn_here->get_harvest_names();
    }

    const ter_id ter_here = ter( pos );
    if( ter_here->has_flag( ter_furn_flag::TFLAG_HARVESTED ) ) {
        return null_harvest_names;
    }

    return ter_here->get_harvest_names();
}

/*
 * Get the terrain transforms_into id (what will the terrain transforms into)
 */
ter_id map::get_ter_transforms_into( const tripoint &p ) const
{
    return ter( p ).obj().transforms_into.id();
}

/**
 * Examines the tile pos, with character as the "examinator"
 * Casts Character to player because player/NPC split isn't done yet
 */
void map::examine( Character &you, const tripoint &pos ) const
{
    const furn_t furn_here = furn( pos ).obj();
    if( furn_here.can_examine( pos ) ) {
        furn_here.examine( dynamic_cast<Character &>( you ), pos );
    } else {
        ter( pos ).obj().examine( dynamic_cast<Character &>( you ), pos );
    }
}

bool map::is_harvestable( const tripoint &pos ) const
{
    const harvest_id &harvest_here = get_harvest( pos );
    return !harvest_here.is_null() && !harvest_here->empty();
}

/*
 * set terrain via string; this works for -any- terrain id
 */
bool map::ter_set( const tripoint &p, const ter_id &new_terrain, bool avoid_creatures )
{
    if( !inbounds( p ) ) {
        return false;
    }
    if( avoid_creatures ) {
        Creature *c = get_creature_tracker().creature_at( tripoint_abs_ms( getabs( p ) ), true );
        if( c ) {
            return false;
        }
    }

    point l;
    submap *const current_submap = unsafe_get_submap_at( p, l );
    if( current_submap == nullptr ) {
        debugmsg( "Tried to set terrain at (%d,%d) but the submap is not loaded", l.x, l.y );
        return true;
    }
    const ter_id old_id = current_submap->get_ter( l );
    if( old_id == new_terrain ) {
        // Nothing changed
        return false;
    }

    current_submap->set_ter( l, new_terrain );
    current_submap->set_map_damage( point_sm_ms( l ), 0 );

    // Set the dirty flags
    const ter_t &old_t = old_id.obj();
    const ter_t &new_t = new_terrain.obj();

    if( current_submap->is_open_air( l ) ) {
        const furn_id &current_furn = current_submap->get_furn( l );
        if( current_furn != f_null &&
            !current_furn->has_flag( ter_furn_flag::TFLAG_ALLOW_ON_OPEN_AIR ) ) {
            debugmsg( "Setting terrain %s at %s where furniture is %s.  Terrain is_open_air\n"
                      "If this is intentional, set the ALLOW_ON_OPEN_AIR flag on the furniture",
                      new_terrain.id().str(), p.to_string(), current_furn.id().str() );
        }
    }

    // HACK: Hack around ledges in traplocs or else it gets NASTY in z-level mode
    if( old_t.trap != tr_null && old_t.trap != tr_ledge ) {
        auto &traps = traplocs[old_t.trap.to_i()];
        const auto iter = std::find( traps.begin(), traps.end(), p );
        if( iter != traps.end() ) {
            traps.erase( iter );
        }
    }
    if( new_t.trap != tr_null && new_t.trap != tr_ledge ) {
        traplocs[new_t.trap.to_i()].push_back( p );
    }
    if( !new_t.emissions.empty() ) {
        field_ter_locs.push_back( p );
    }
    if( old_t.transparent != new_t.transparent ) {
        set_transparency_cache_dirty( p );
        set_seen_cache_dirty( p );
    }

    if( old_t.has_flag( ter_furn_flag::TFLAG_INDOORS ) != new_t.has_flag(
            ter_furn_flag::TFLAG_INDOORS ) ) {
        set_outside_cache_dirty( p.z );
    }

    if( new_t.has_flag( ter_furn_flag::TFLAG_NO_FLOOR ) != old_t.has_flag(
            ter_furn_flag::TFLAG_NO_FLOOR ) ) {
        set_floor_cache_dirty( p.z );
        // It's a set, not a flag
        support_cache_dirty.insert( p );
        set_seen_cache_dirty( p );
    }

    if( new_t.has_flag( "SPAWN_WITH_LIQUID" ) ) {
        if( new_t.has_flag( "FRESH_WATER" ) ) {
            item water( "water", calendar::start_of_cataclysm );
            // TODO: Move all numeric values to json
            water.charges = rng( 40, 240 );
            if( new_t.has_flag( ter_furn_flag::TFLAG_MURKY ) ) {
                water.poison = rng( 1, 6 );
                water.get_comestible()->parasites = 5;
                water.get_comestible()->contamination = { { disease_bad_food, 5 } };
            }
            add_item( p, water );
        }
    }

    invalidate_max_populated_zlev( p.z );

    memory_cache_dec_set_dirty( p, true );
    avatar &player_character = get_avatar();
    if( player_character.sees( p ) ) {
        player_character.memorize_clear_decoration( getglobal( p ), "t_" );
    }

    if( ( old_t.movecost == 0 ) != ( new_t.movecost == 0 ) ) {
        get_creature_tracker().invalidate_reachability_cache();
    }
    // TODO: Limit to changes that affect move cost, traps and stairs
    set_pathfinding_cache_dirty( p );

    tripoint above( p.xy(), p.z + 1 );
    // Make sure that if we supported something and no longer do so, it falls down
    support_dirty( above );

    return true;
}

bool map::ter_set( const tripoint_bub_ms &p, const ter_id &new_terrain, bool avoid_creatures )
{
    return ter_set( p.raw(), new_terrain, avoid_creatures );
}

std::string map::tername( const tripoint &p ) const
{
    return ter( p ).obj().name();
}

std::string map::features( const tripoint &p ) const
{
    std::string result;
    const auto add = [&]( const std::string & text ) {
        if( !result.empty() ) {
            result += " ";
        }
        result += text;
    };
    const auto add_if = [&]( const bool cond, const std::string & text ) {
        if( cond ) {
            add( text );
        }
    };
    // This is used in an info window that is 46 characters wide, and is expected
    // to take up one line.  So, make sure it does that.
    // FIXME: can't control length of localized text.
    add_if( is_bashable( p ), _( "Smashable." ) );
    add_if( has_flag( ter_furn_flag::TFLAG_DIGGABLE, p ), _( "Diggable." ) );
    add_if( has_flag( ter_furn_flag::TFLAG_PLOWABLE, p ), _( "Plowable." ) );
    add_if( has_flag( ter_furn_flag::TFLAG_ROUGH, p ), _( "Rough." ) );
    add_if( has_flag( ter_furn_flag::TFLAG_UNSTABLE, p ), _( "Unstable." ) );
    add_if( has_flag( ter_furn_flag::TFLAG_SHARP, p ), _( "Sharp." ) );
    add_if( has_flag( ter_furn_flag::TFLAG_FLAT, p ), _( "Flat." ) );
    add_if( has_flag( ter_furn_flag::TFLAG_EASY_DECONSTRUCT, p ), _( "Simple." ) );
    add_if( has_flag( ter_furn_flag::TFLAG_MOUNTABLE, p ), _( "Mountable." ) );
    add_if( has_flag( ter_furn_flag::TFLAG_FLAMMABLE, p ) ||
            has_flag( ter_furn_flag::TFLAG_FLAMMABLE_ASH, p ) ||
            has_flag( ter_furn_flag::TFLAG_FLAMMABLE_HARD, p ), _( "Flammable." ) );
    return result;
}

int map::move_cost_internal( const furn_t &furniture, const ter_t &terrain, const field &field,
                             const vehicle *veh,
                             const int vpart ) const
{
    if( terrain.movecost == 0 || ( furniture.id && furniture.movecost < 0 ) ||
        field.total_move_cost() < 0 ) {
        return 0;
    }

    if( veh != nullptr ) {
        const vpart_position vp( const_cast<vehicle &>( *veh ), vpart );
        if( vp.obstacle_at_part() ) {
            return 0;
        } else if( vp.part_with_feature( VPFLAG_AISLE, true ) ) {
            return 2;
        } else {
            return 8;
        }
    }
    int movecost = std::max( terrain.movecost + field.total_move_cost(), 0 );

    if( furniture.id ) {
        if( furniture.has_flag( "BRIDGE" ) ) {
            movecost = 2 + std::max( furniture.movecost, 0 );
        } else {
            movecost += std::max( furniture.movecost, 0 );
        }
    }

    return movecost;
}

bool map::is_wall_adjacent( const tripoint &center ) const
{
    for( const tripoint &p : points_in_radius( center, 1 ) ) {
        if( p != center && impassable( p ) ) {
            return true;
        }
    }
    return false;
}

bool map::is_open_air( const tripoint &p ) const
{
    if( !inbounds( p ) ) {
        return false;
    }
    point l;
    const submap *const current_submap = unsafe_get_submap_at( p, l );
    if( current_submap == nullptr ) {
        return false;
    }
    return current_submap->is_open_air( l );
}

// Move cost: 3D

int map::move_cost( const tripoint &p, const vehicle *ignored_vehicle ) const
{
    // To save all of the bound checks and submaps fetching, we extract it
    // here instead of using furn(), field_at() and ter().
    if( !inbounds( p ) ) {
        return 0;
    }
    point l;
    const submap *const current_submap = unsafe_get_submap_at( p, l );
    if( current_submap == nullptr ) {
        return 0;
    }

    const furn_t &furniture = current_submap->get_furn( l ).obj();
    const ter_t &terrain = current_submap->get_ter( l ).obj();
    const field &field = current_submap->get_field( l );
    const optional_vpart_position vp = veh_at( p );
    vehicle *const veh = ( !vp || &vp->vehicle() == ignored_vehicle ) ? nullptr : &vp->vehicle();
    const int part = veh ? vp->part_index() : -1;

    return move_cost_internal( furniture, terrain, field, veh, part );
}

int map::move_cost( const tripoint_bub_ms &p, const vehicle *ignored_vehicle ) const
{
    return move_cost( p.raw(), ignored_vehicle );
}

bool map::impassable( const tripoint &p ) const
{
    return !passable( p );
}

bool map::impassable( const tripoint_bub_ms &p ) const
{
    return impassable( p.raw() );
}

bool map::passable( const tripoint &p ) const
{
    return move_cost( p ) != 0;
}

bool map::passable( const tripoint_bub_ms &p ) const
{
    return passable( p.raw() );
}

int map::move_cost_ter_furn( const tripoint &p ) const
{
    if( !inbounds( p ) ) {
        return 0;
    }

    point l;
    const submap *const current_submap = unsafe_get_submap_at( p, l );
    if( current_submap == nullptr ) {
        debugmsg( "Tried process terrain at (%d,%d) but the submap is not loaded", l.x, l.y );
        return 0;
    }

    const int tercost = current_submap->get_ter( l ).obj().movecost;
    if( tercost == 0 ) {
        return 0;
    }

    const int furncost = current_submap->get_furn( l ).obj().movecost;
    if( furncost < 0 ) {
        return 0;
    }

    const int cost = tercost + furncost;
    return cost > 0 ? cost : 0;
}

bool map::impassable_ter_furn( const tripoint &p ) const
{
    return !passable_ter_furn( p );
}

bool map::passable_ter_furn( const tripoint &p ) const
{
    return move_cost_ter_furn( p ) != 0;
}

int map::combined_movecost( const tripoint &from, const tripoint &to,
                            const vehicle *ignored_vehicle,
                            const int modifier, const bool flying, const bool via_ramp ) const
{
    static constexpr std::array<int, 4> mults = { 0, 50, 71, 100 };
    const int cost1 = move_cost( from, ignored_vehicle );
    const int cost2 = move_cost( to, ignored_vehicle );
    // Multiply cost depending on the number of differing axes
    // 0 if all axes are equal, 100% if only 1 differs, 141% for 2, 200% for 3
    size_t match = trigdist ? ( from.x != to.x ) + ( from.y != to.y ) + ( from.z != to.z ) : 1;
    if( flying || from.z == to.z ) {
        return ( cost1 + cost2 + modifier ) * mults[match] / 2;
    }

    // Inter-z-level movement by foot (not flying)
    if( !valid_move( from, to, false, via_ramp ) ) {
        return 0;
    }

    // TODO: Penalize for using stairs
    return ( cost1 + cost2 + modifier ) * mults[match] / 2;
}

bool map::valid_move( const tripoint &from, const tripoint &to,
                      const bool bash, const bool flying, const bool via_ramp ) const
{
    // Used to account for the fact that older versions of GCC can trip on the if statement here.
    cata_assert( to.z > std::numeric_limits<int>::min() );
    // Note: no need to check inbounds here, because maptile_at will do that
    // If oob tile is supplied, the maptile_at will be an unpassable "null" tile
    if( std::abs( from.x - to.x ) > 1 || std::abs( from.y - to.y ) > 1 ||
        std::abs( from.z - to.z ) > 1 ) {
        return false;
    }

    if( from.z == to.z ) {
        // But here we need to, to prevent bashing critters
        return passable( to ) || ( bash && inbounds( to ) );
    } else if( !zlevels ) {
        return false;
    }

    const bool going_up = from.z < to.z;

    const tripoint &up_p = going_up ? to : from;
    const tripoint &down_p = going_up ? from : to;

    const const_maptile up = maptile_at( up_p );
    const ter_t &up_ter = up.get_ter_t();
    if( up_ter.id.is_null() ) {
        return false;
    }
    // Checking for ledge is a workaround for the case when mapgen doesn't
    // actually make a valid ledge drop location with zlevels on, this forces
    // at least one zlevel drop and if down_ter is impassable it's probably
    // inside a wall, we could workaround that further but it's unnecessary.
    const bool up_is_ledge = tr_at( up_p ) == tr_ledge;

    if( up_ter.movecost == 0 ) {
        // Unpassable tile
        return false;
    }

    const const_maptile down = maptile_at( down_p );
    const ter_t &down_ter = down.get_ter_t();
    if( down_ter.id.is_null() ) {
        return false;
    }

    if( !up_is_ledge && down_ter.movecost == 0 ) {
        // Unpassable tile
        return false;
    }

    if( has_floor( up_p ) && !up_ter.has_flag( ter_furn_flag::TFLAG_GOES_DOWN ) &&
        !up_is_ledge && !via_ramp ) {
        // Can't move from up to down
        if( std::abs( from.x - to.x ) == 1 || std::abs( from.y - to.y ) == 1 ) {
            // Break the move into two - vertical then horizontal
            tripoint midpoint( down_p.xy(), up_p.z );
            return valid_move( down_p, midpoint, bash, flying, via_ramp ) &&
                   valid_move( midpoint, up_p, bash, flying, via_ramp );
        }
        return false;
    }

    if( !flying && !down_ter.has_flag( ter_furn_flag::TFLAG_GOES_UP ) &&
        !down_ter.has_flag( ter_furn_flag::TFLAG_SWIMMABLE ) &&
        !down_ter.has_flag( ter_furn_flag::TFLAG_RAMP ) &&
        !up_is_ledge && !via_ramp ) {
        // Can't safely reach the lower tile
        return false;
    }

    if( bash ) {
        return true;
    }

    int part_up;
    const vehicle *veh_up = veh_at_internal( up_p, part_up );
    if( veh_up != nullptr ) {
        // TODO: Hatches below the vehicle, passable frames
        return false;
    }

    int part_down;
    const vehicle *veh_down = veh_at_internal( down_p, part_down );
    if( veh_down != nullptr && veh_down->roof_at_part( part_down ) >= 0 ) {
        // TODO: OPEN (and only open) hatches from above
        return false;
    }

    // Currently only furniture can block movement if everything else is OK
    // TODO: Vehicles with boards in the given spot
    return up.get_furn_t().movecost >= 0;
}

// End of move cost

double map::ranged_target_size( const tripoint &p ) const
{
    if( impassable( p ) ) {
        return 1.0;
    }

    if( !has_floor( p ) ) {
        return 0.0;
    }

    // TODO: Handle cases like shrubs, trees, furniture, sandbags...
    return 0.1;
}

int map::climb_difficulty( const tripoint &p ) const
{
    if( p.z > OVERMAP_HEIGHT || p.z < -OVERMAP_DEPTH ) {
        debugmsg( "climb_difficulty on out of bounds point: %d, %d, %d", p.x, p.y, p.z );
        return INT_MAX;
    }

    int best_difficulty = INT_MAX;
    int blocks_movement = 0;
    if( has_flag( ter_furn_flag::TFLAG_LADDER, p ) ) {
        // Really easy, but you have to stand on the tile
        return 1;
    } else if( has_flag( ter_furn_flag::TFLAG_RAMP, p ) ||
               has_flag( ter_furn_flag::TFLAG_RAMP_UP, p ) ||
               has_flag( ter_furn_flag::TFLAG_RAMP_DOWN, p ) ) {
        // We're on something stair-like, so halfway there already
        best_difficulty = 7;
    }

    for( const tripoint &pt : points_in_radius( p, 1 ) ) {
        if( impassable_ter_furn( pt ) ) {
            // TODO: Non-hardcoded climbability
            best_difficulty = std::min( best_difficulty, 10 );
            blocks_movement++;
        } else if( veh_at( pt ) ) {
            // Vehicle tiles are quite good for climbing
            // TODO: Penalize spiked parts?
            best_difficulty = std::min( best_difficulty, 7 );
        }

        if( best_difficulty > 5 && has_flag( ter_furn_flag::TFLAG_CLIMBABLE, pt ) ) {
            best_difficulty = 5;
        }
    }

    // TODO: Make this more sensible - check opposite sides, not just movement blocker count
    return std::max( 0, best_difficulty - blocks_movement );
}

bool map::has_floor( const tripoint &p ) const
{
    if( !zlevels || p.z < -OVERMAP_DEPTH + 1 || p.z > OVERMAP_HEIGHT ) {
        return true;
    }
    if( !inbounds( p ) ) {
        return true;
    }
    return !has_flag( ter_furn_flag::TFLAG_NO_FLOOR, p ) &&
           !has_flag( ter_furn_flag::TFLAG_NO_FLOOR_WATER, p );
}

bool map::has_floor_or_water( const tripoint &p ) const
{
    if( !zlevels || p.z < -OVERMAP_DEPTH + 1 || p.z > OVERMAP_HEIGHT ) {
        return true;
    }
    if( !inbounds( p ) ) {
        return true;
    }
    return !has_flag( ter_furn_flag::TFLAG_NO_FLOOR, p );
}

bool map::supports_above( const tripoint &p ) const
{
    const const_maptile tile = maptile_at( p );
    const ter_t &ter = tile.get_ter_t();
    if( ter.movecost == 0 ) {
        return true;
    }

    const furn_id frn_id = tile.get_furn();
    if( frn_id != f_null ) {
        const furn_t &frn = frn_id.obj();
        if( frn.movecost < 0 ) {
            return true;
        }
    }

    return veh_at( p ).has_value();
}

bool map::has_floor_or_support( const tripoint &p ) const
{
    const tripoint below( p.xy(), p.z - 1 );
    return !valid_move( p, below, false, true );
}

bool map::has_vehicle_floor( const tripoint &p ) const
{
    const tripoint_bub_ms p_bub( p );
    return has_vehicle_floor( p_bub );
}
bool map::has_vehicle_floor( const tripoint_bub_ms &p ) const
{
    return veh_at( p ).part_with_feature( "BOARDABLE", false ) ||
           veh_at( p ).part_with_feature( "OBSTACLE", false );
}

void map::drop_everything( const tripoint &p )
{
    if( has_floor_or_water( p ) ) {
        return;
    }

    drop_furniture( p );
    drop_items( p );
    drop_vehicle( p );
    drop_fields( p );
}

void map::drop_furniture( const tripoint &p )
{
    const furn_id frn = furn( p );
    if( frn == f_null || frn->has_flag( ter_furn_flag::TFLAG_FLOATS_IN_AIR ) ) {
        return;
    }

    enum support_state {
        SS_NO_SUPPORT = 0,
        SS_BAD_SUPPORT, // TODO: Implement bad, shaky support
        SS_GOOD_SUPPORT,
        SS_FLOOR, // Like good support, but bash floor instead of tile below
        SS_CREATURE
    };

    // Checks if the tile:
    // has floor (supports unconditionally)
    // has support below
    // has unsupporting furniture below (bad support, things should "slide" if possible)
    // has no support and thus allows things to fall through
    const auto check_tile = [this]( const tripoint & pt ) {
        if( has_floor_or_water( pt ) ) {
            return SS_FLOOR;
        }

        tripoint below_dest( pt.xy(), pt.z - 1 );
        if( supports_above( below_dest ) ) {
            return SS_GOOD_SUPPORT;
        }

        const furn_id frn_id = furn( below_dest );
        if( frn_id != f_null ) {
            const furn_t &frn = frn_id.obj();
            // Allow crushing tiny/nocollide furniture
            if( !frn.has_flag( ter_furn_flag::TFLAG_TINY ) &&
                !frn.has_flag( ter_furn_flag::TFLAG_NOCOLLIDE ) ) {
                return SS_BAD_SUPPORT;
            }
        }

        if( get_creature_tracker().creature_at( below_dest ) != nullptr ) {
            // Smash a critter
            return SS_CREATURE;
        }

        return SS_NO_SUPPORT;
    };

    tripoint current( p.xy(), p.z + 1 );
    support_state last_state = SS_NO_SUPPORT;
    while( last_state == SS_NO_SUPPORT ) {
        current.z--;
        // Check current tile
        last_state = check_tile( current );
    }

    if( current == p ) {
        // Nothing happened
        if( last_state != SS_FLOOR ) {
            support_dirty( current );
        }

        return;
    }

    furn_set( p, f_null );
    furn_set( current, frn );

    // If it's sealed, we need to drop items with it
    const furn_t &frn_obj = frn.obj();
    if( frn_obj.has_flag( ter_furn_flag::TFLAG_SEALED ) && has_items( p ) ) {
        map_stack old_items = i_at( p );
        map_stack new_items = i_at( current );
        for( const item &it : old_items ) {
            new_items.insert( it );
        }

        i_clear( p );
    }

    // Approximate weight/"bulkiness" based on strength to drag
    int weight;
    if( frn_obj.has_flag( ter_furn_flag::TFLAG_TINY ) ||
        frn_obj.has_flag( ter_furn_flag::TFLAG_NOCOLLIDE ) ) {
        weight = 5;
    } else {
        weight = frn_obj.is_movable() ? frn_obj.move_str_req : 20;
    }

    if( frn_obj.has_flag( ter_furn_flag::TFLAG_ROUGH ) ||
        frn_obj.has_flag( ter_furn_flag::TFLAG_SHARP ) ) {
        weight += 5;
    }

    // TODO: Balance this.
    int dmg = weight * ( p.z - current.z );

    if( last_state == SS_FLOOR ) {
        // Bash the same tile twice - once for furniture, once for the floor
        bash( current, dmg, false, false, true );
        bash( current, dmg, false, false, true );
    } else if( last_state == SS_BAD_SUPPORT || last_state == SS_GOOD_SUPPORT ) {
        bash( current, dmg, false, false, false );
        tripoint below( current.xy(), current.z - 1 );
        bash( below, dmg, false, false, false );
    } else if( last_state == SS_CREATURE ) {
        const std::string &furn_name = frn_obj.name();
        bash( current, dmg, false, false, false );
        tripoint below( current.xy(), current.z - 1 );
        Creature *critter = get_creature_tracker().creature_at( below );
        if( critter == nullptr ) {
            debugmsg( "drop_furniture couldn't find creature at %d,%d,%d",
                      below.x, below.y, below.z );
            return;
        }

        critter->add_msg_player_or_npc( m_bad, _( "Falling %s hits you!" ),
                                        _( "Falling %s hits <npcname>" ),
                                        furn_name );
        // TODO: A chance to dodge/uncanny dodge
        Character *pl = critter->as_character();
        monster *mon = critter->as_monster();
        if( pl != nullptr ) {
            // FIXME: Hardcoded damage types
            pl->deal_damage( nullptr, bodypart_id( "torso" ), damage_instance( damage_bash, rng( dmg / 3, dmg ),
                             0, 0.5f ) );
            pl->deal_damage( nullptr, bodypart_id( "head" ),  damage_instance( damage_bash, rng( dmg / 3, dmg ),
                             0, 0.5f ) );
            pl->deal_damage( nullptr, bodypart_id( "leg_l" ), damage_instance( damage_bash, rng( dmg / 2, dmg ),
                             0, 0.4f ) );
            pl->deal_damage( nullptr, bodypart_id( "leg_r" ), damage_instance( damage_bash, rng( dmg / 2, dmg ),
                             0, 0.4f ) );
            pl->deal_damage( nullptr, bodypart_id( "arm_l" ), damage_instance( damage_bash, rng( dmg / 2, dmg ),
                             0, 0.4f ) );
            pl->deal_damage( nullptr, bodypart_id( "arm_r" ), damage_instance( damage_bash, rng( dmg / 2, dmg ),
                             0, 0.4f ) );
        } else if( mon != nullptr ) {
            // TODO: Monster's armor and size - don't crush hulks with chairs
            mon->apply_damage( nullptr, bodypart_id( "torso" ), rng( dmg, dmg * 2 ) );
        }
    }

    // Re-queue for another check, in case bash destroyed something
    support_dirty( current );
}

void map::drop_items( const tripoint &p )
{
    if( !has_items( p ) ) {
        return;
    }

    map_stack items = i_at( p );
    // TODO: Make items check the volume tile below can accept
    // rather than disappearing if it would be overloaded

    tripoint below( p );
    int height_fallen = 0;
    while( !has_floor_or_water( below ) ) {
        below.z--;
        height_fallen++;
    }

    if( below == p ) {
        return;
    }

    float damage_total = 0.0f;
    for( item &i : items ) {
        units::mass wt_dropped = i.weight();
        float item_density = i.get_base_material().density();
        float damage = 5 * to_kilogram( wt_dropped ) * height_fallen * item_density;
        damage_total += damage;

        add_item_or_charges( below, i );

        // Bash creature standing below
        Creature *creature_below = get_creature_tracker().creature_at( below );
        if( creature_below ) {
            // creature's dodge modifier
            float dodge_mod = creature_below->dodge_roll();
            // if item dropped by character their throwing skill modifier -1 if not dropped by a character
            float throwing_mod = i.dropped_char_stats.throwing == -1.0f ? 0.0f : 5 *
                                 i.dropped_char_stats.throwing;

            // values calibrated so that %hit chance starts from 60% going up and down according to the two modifiers
            float hit_mod = ( throwing_mod + 18 ) / ( dodge_mod + 15 );

            int creature_hit_chance = rng( 0, 100 );
            creature_hit_chance /= hit_mod * occupied_tile_fraction( creature_below->get_size() );
            if( creature_hit_chance < 15 ) {
                add_msg_if_player_sees( creature_below->pos(), _( "Falling %s hits %s in the head!" ), i.tname(),
                                        creature_below->get_name() );
                creature_below->deal_damage( nullptr, bodypart_id( "head" ), damage_instance( damage_bash,
                                             damage ) );
            } else if( creature_hit_chance < 30 ) {
                add_msg_if_player_sees( creature_below->pos(), _( "Falling %s hits %s in the torso!" ), i.tname(),
                                        creature_below->get_name() );
                creature_below->deal_damage( nullptr, bodypart_id( "torso" ), damage_instance( damage_bash,
                                             damage ) );
            } else if( creature_hit_chance < 65 ) {
                add_msg_if_player_sees( creature_below->pos(), _( "Falling %s hits %s in the left arm!" ),
                                        i.tname(), creature_below->get_name() );
                creature_below->deal_damage( nullptr, bodypart_id( "arm_l" ), damage_instance( damage_bash,
                                             damage ) );
            } else if( creature_hit_chance < 100 ) {
                add_msg_if_player_sees( creature_below->pos(), _( "Falling %s hits %s in the right arm!" ),
                                        i.tname(), creature_below->get_name() );
                creature_below->deal_damage( nullptr, bodypart_id( "arm_r" ), damage_instance( damage_bash,
                                             damage ) );
            } else {
                add_msg_if_player_sees( creature_below->pos(), _( "Falling %s misses the %s!" ), i.tname(),
                                        creature_below->get_name() );
            }
        }

        // Bash items at bottom since currently bash_items only bash glass items
        int chance = static_cast<int>( 200 * i.resist( damage_bash, true ) / damage + 1 );
        if( one_in( chance ) ) {
            i.inc_damage();
        }
    }

    // Bash terain, furniture and vehicles on tile below
    bash( below, damage_total / 2 );
    i_clear( p );
}

void map::drop_vehicle( const tripoint &p )
{
    const optional_vpart_position vp = veh_at( p );
    if( !vp ) {
        return;
    }
    vp->vehicle().is_falling = true;
    set_seen_cache_dirty( p );
}

void map::drop_fields( const tripoint &p )
{
    field &fld = field_at( p );
    if( fld.field_count() == 0 ) {
        return;
    }

    const tripoint below = p + tripoint_below;
    for( const auto &iter : fld ) {
        const field_entry &entry = iter.second;
        // For now only drop cosmetic fields, which don't warrant per-turn check
        // Active fields "drop themselves"
        if( entry.get_field_type()->accelerated_decay ) {
            add_field( below, entry.get_field_type(), entry.get_field_intensity(), entry.get_field_age() );
            remove_field( p, entry.get_field_type() );
        }
    }
}

void map::support_dirty( const tripoint &p )
{
    if( zlevels ) {
        support_cache_dirty.insert( p );
    }
}

void map::process_falling()
{
    if( !zlevels ) {
        support_cache_dirty.clear();
        return;
    }

    if( !support_cache_dirty.empty() ) {
        add_msg_debug( debugmode::DF_MAP, "Checking %d tiles for falling objects",
                       support_cache_dirty.size() );
        // We want the cache to stay constant, but falling can change it
        std::set<tripoint> last_cache = std::move( support_cache_dirty );
        support_cache_dirty.clear();
        for( const tripoint &p : last_cache ) {
            drop_everything( p );
        }
    }
}

bool map::has_flag( const std::string &flag, const tripoint &p ) const
{
    return has_flag_ter_or_furn( flag, p ); // Does bound checking
}

bool map::can_put_items( const tripoint &p ) const
{
    return can_put_items_ter_furn( p ) || veh_at( p ).cargo().has_value();
}

bool map::can_put_items( const tripoint_bub_ms &p ) const
{
    return can_put_items( p.raw() );
}

bool map::can_put_items_ter_furn( const tripoint &p ) const
{
    return !has_flag( ter_furn_flag::TFLAG_NOITEM, p ) && !has_flag( ter_furn_flag::TFLAG_SEALED, p );
}

bool map::can_put_items_ter_furn( const tripoint_bub_ms &p ) const
{
    return can_put_items_ter_furn( p.raw() );
}

bool map::has_flag_ter( const std::string &flag, const tripoint &p ) const
{
    return ter( p ).obj().has_flag( flag );
}

bool map::has_flag_furn( const std::string &flag, const tripoint &p ) const
{
    return furn( p ).obj().has_flag( flag );
}

bool map::has_flag_ter_or_furn( const std::string &flag, const tripoint &p ) const
{
    if( !inbounds( p ) ) {
        return false;
    }

    point l;
    const submap *const current_submap = unsafe_get_submap_at( p, l );
    if( current_submap == nullptr ) {
        debugmsg( "Tried to process terrain at (%d,%d) but the submap is not loaded", l.x, l.y );
        return false;
    }

    return current_submap->get_ter( l ).obj().has_flag( flag ) ||
           current_submap->get_furn( l ).obj().has_flag( flag );
}

bool map::has_flag( const ter_furn_flag flag, const tripoint &p ) const
{
    return has_flag_ter_or_furn( flag, p ); // Does bound checking
}

bool map::has_flag( const ter_furn_flag flag, const tripoint_bub_ms &p ) const
{
    return has_flag( flag, p.raw() );
}

bool map::has_flag_ter( const ter_furn_flag flag, const tripoint &p ) const
{
    return ter( p ).obj().has_flag( flag );
}

bool map::has_flag_furn( const ter_furn_flag flag, const tripoint &p ) const
{
    return furn( p ).obj().has_flag( flag );
}

bool map::has_flag_furn( const ter_furn_flag flag, const tripoint_bub_ms &p ) const
{
    return furn( p ).obj().has_flag( flag );
}

bool map::has_flag_ter_or_furn( const ter_furn_flag flag, const tripoint &p ) const
{
    if( !inbounds( p ) ) {
        return false;
    }

    point l;
    const submap *const current_submap = unsafe_get_submap_at( p, l );
    if( current_submap == nullptr ) {
        debugmsg( "Tried to process terrain at (%d,%d) but the submap is not loaded", l.x, l.y );
        return false;
    }

    return current_submap->get_ter( l ).obj().has_flag( flag ) ||
           current_submap->get_furn( l ).obj().has_flag( flag );
}

bool map::has_flag_ter_or_furn( const ter_furn_flag flag, const tripoint_bub_ms &p ) const
{
    return has_flag_ter_or_furn( flag, p.raw() );
}

// End of 3D flags

// Bashable - common function

int map::bash_rating_internal( const int str, const furn_t &furniture,
                               const ter_t &terrain, const bool allow_floor,
                               const vehicle *veh, const int part ) const
{
    bool furn_smash = false;
    bool ter_smash = false;
    ///\EFFECT_STR determines what furniture can be smashed
    if( furniture.id && furniture.bash.str_max != -1 ) {
        furn_smash = true;
        ///\EFFECT_STR determines what terrain can be smashed
    } else if( terrain.bash.str_max != -1 && ( !terrain.bash.bash_below || allow_floor ) ) {
        ter_smash = true;
    }

    if( veh != nullptr && vpart_position( const_cast<vehicle &>( *veh ), part ).obstacle_at_part() ) {
        // Monsters only care about rating > 0, NPCs should want to path around cars instead
        return 2; // Should probably be a function of part hp (+armor on tile)
    }

    int bash_min = 0;
    int bash_max = 0;
    if( furn_smash ) {
        bash_min = furniture.bash.str_min;
        bash_max = furniture.bash.str_max;
    } else if( ter_smash ) {
        bash_min = terrain.bash.str_min;
        bash_max = terrain.bash.str_max;
    } else {
        return -1;
    }

    ///\EFFECT_STR increases smashing damage
    if( str < bash_min ) {
        return 0;
    } else if( str >= bash_max ) {
        return 10;
    }

    int ret = ( 10 * ( str - bash_min ) ) / ( bash_max - bash_min );
    // Round up to 1, so that desperate NPCs can try to bash down walls
    return std::max( ret, 1 );
}

// 3D bashable

bool map::is_bashable( const tripoint &p, const bool allow_floor ) const
{
    if( !inbounds( p ) ) {
        DebugLog( D_WARNING, D_MAP ) << "Looking for out-of-bounds is_bashable at "
                                     << p.x << ", " << p.y << ", " << p.z;
        return false;
    }

    if( veh_at( p ).obstacle_at_part() ) {
        return true;
    }

    if( has_furn( p ) && furn( p ).obj().bash.str_max != -1 ) {
        return true;
    }

    const map_bash_info &ter_bash = ter( p ).obj().bash;
    return ter_bash.str_max != -1 && ( !ter_bash.bash_below || allow_floor );
}

bool map::is_bashable_ter( const tripoint &p, const bool allow_floor ) const
{
    const map_bash_info &ter_bash = ter( p ).obj().bash;
    return ter_bash.str_max != -1 && ( !ter_bash.bash_below || allow_floor );
}

bool map::is_bashable_furn( const tripoint &p ) const
{
    return has_furn( p ) && furn( p ).obj().bash.str_max != -1;
}

bool map::is_bashable_ter_furn( const tripoint &p, const bool allow_floor ) const
{
    return is_bashable_furn( p ) || is_bashable_ter( p, allow_floor );
}

int map::bash_strength( const tripoint &p, const bool allow_floor ) const
{
    if( has_furn( p ) && furn( p ).obj().bash.str_max != -1 ) {
        return furn( p ).obj().bash.str_max;
    }

    const map_bash_info &ter_bash = ter( p ).obj().bash;
    if( ter_bash.str_max != -1 && ( !ter_bash.bash_below || allow_floor ) ) {
        return ter_bash.str_max;
    }

    return -1;
}

int map::bash_resistance( const tripoint &p, const bool allow_floor ) const
{
    if( has_furn( p ) && furn( p ).obj().bash.str_min != -1 ) {
        return furn( p ).obj().bash.str_min;
    }

    const map_bash_info &ter_bash = ter( p ).obj().bash;
    if( ter_bash.str_min != -1 && ( !ter_bash.bash_below || allow_floor ) ) {
        return ter_bash.str_min;
    }

    return -1;
}

int map::bash_rating( const int str, const tripoint &p, const bool allow_floor ) const
{
    if( !inbounds( p ) ) {
        DebugLog( D_WARNING, D_MAP ) << "Looking for out-of-bounds is_bashable at "
                                     << p.x << ", " << p.y << ", " << p.z;
        return -1;
    }

    if( str <= 0 ) {
        return -1;
    }

    const furn_t &furniture = furn( p ).obj();
    const ter_t &terrain = ter( p ).obj();
    const optional_vpart_position vp = veh_at( p );
    vehicle *const veh = vp ? &vp->vehicle() : nullptr;
    const int part = vp ? vp->part_index() : -1;
    return bash_rating_internal( str, furniture, terrain, allow_floor, veh, part );
}

// End of 3D bashable

void map::make_rubble( const tripoint &p, const furn_id &rubble_type, const bool items,
                       const ter_id &floor_type, bool overwrite )
{
    if( overwrite ) {
        ter_set( p, floor_type );
        furn_set( p, rubble_type );
    } else {
        // First see if there is existing furniture to destroy
        if( is_bashable_furn( p ) ) {
            destroy_furn( p, true );
        }
        // Leave the terrain alone unless it interferes with furniture placement
        if( impassable( p ) && is_bashable_ter( p ) ) {
            destroy( p, true );
        }
        // Check again for new terrain after potential destruction
        if( impassable( p ) ) {
            ter_set( p, floor_type );
        }

        if( !is_open_air( p ) ) {
            furn_set( p, rubble_type );
        }
    }

    if( !items || is_open_air( p ) ) {
        return;
    }

    //Still hardcoded, but a step up from the old stuff due to being in only one place
    if( rubble_type == f_wreckage ) {
        item chunk( "steel_chunk", calendar::turn );
        item scrap( "scrap", calendar::turn );
        add_item_or_charges( p, chunk );
        add_item_or_charges( p, scrap );
        if( one_in( 5 ) ) {
            item pipe( "pipe", calendar::turn );
            item wire( "wire", calendar::turn );
            add_item_or_charges( p, pipe );
            add_item_or_charges( p, wire );
        }
    } else if( rubble_type == f_rubble_rock ) {
        item rock( "rock", calendar::turn );
        int rock_count = rng( 1, 3 );
        for( int i = 0; i < rock_count; i++ ) {
            add_item_or_charges( p, rock );
        }
    } else if( rubble_type == f_rubble ) {
        item splinter( "splinter", calendar::turn );
        int splinter_count = rng( 2, 8 );
        for( int i = 0; i < splinter_count; i++ ) {
            add_item_or_charges( p, splinter );
        }
        spawn_item( p, itype_nail, 1, rng( 20, 50 ) );
    }
}

bool map::is_water_shallow_current( const tripoint &p ) const
{
    return has_flag( ter_furn_flag::TFLAG_CURRENT, p ) &&
           !has_flag( ter_furn_flag::TFLAG_DEEP_WATER, p );
}

bool map::is_divable( const tripoint &p ) const
{
    return has_flag( ter_furn_flag::TFLAG_SWIMMABLE, p ) &&
           has_flag( ter_furn_flag::TFLAG_DEEP_WATER, p );
}

bool map::is_outside( const tripoint &p ) const
{
    if( !inbounds( p ) ) {
        return true;
    }

    const auto &outside_cache = get_cache_ref( p.z ).outside_cache;
    return outside_cache[p.x][p.y];
}

bool map::is_last_ter_wall( const bool no_furn, const point &p,
                            const point &max, const direction dir ) const
{
    point mov;
    switch( dir ) {
        case direction::NORTH:
            mov.y = -1;
            break;
        case direction::SOUTH:
            mov.y = 1;
            break;
        case direction::WEST:
            mov.x = -1;
            break;
        case direction::EAST:
            mov.x = 1;
            break;
        default:
            break;
    }
    point p2( p );
    bool result = true;
    bool loop = true;
    while( loop && ( ( dir == direction::NORTH && p2.y >= 0 ) ||
                     ( dir == direction::SOUTH && p2.y < max.y ) ||
                     ( dir == direction::WEST  && p2.x >= 0 ) ||
                     ( dir == direction::EAST  && p2.x < max.x ) ) ) {
        if( no_furn && has_furn( p2 ) ) {
            loop = false;
            result = false;
        } else if( !has_flag_ter( ter_furn_flag::TFLAG_FLAT, p2 ) ) {
            loop = false;
            if( !has_flag_ter( ter_furn_flag::TFLAG_WALL, p2 ) ) {
                result = false;
            }
        }
        p2.x += mov.x;
        p2.y += mov.y;
    }
    return result;
}

bool map::flammable_items_at( const tripoint &p, int threshold )
{
    if( !has_items( p ) ||
        ( has_flag( ter_furn_flag::TFLAG_SEALED, p ) &&
          !has_flag( ter_furn_flag::TFLAG_ALLOW_FIELD_EFFECT, p ) ) ) {
        // Sealed containers don't allow fire, so shouldn't allow setting the fire either
        return false;
    }

    for( const item &i : i_at( p ) ) {
        if( i.flammable( threshold ) ) {
            return true;
        }
    }

    return false;
}

bool map::flammable_items_at( const tripoint_bub_ms &p, int threshold )
{
    return flammable_items_at( p.raw(), threshold );
}

bool map::is_flammable( const tripoint &p )
{
    // No fires on liquid tiles regardless of other factors
    // TODO: Burning fuel on water, fires on boats?
    if( has_flag_ter( ter_furn_flag::TFLAG_LIQUID, p ) ||
        has_flag_ter( ter_furn_flag::TFLAG_SWIMMABLE, p ) ||
<<<<<<< HEAD
        has_flag_ter( ter_furn_flag::TFLAG_LIQUIDCONT, p ) || 
        has_flag_ter( ter_furn_flag::TFLAG_NO_FLOOR, p ) ) {
=======
        has_flag_ter( ter_furn_flag::TFLAG_LIQUIDCONT, p ) ) {
>>>>>>> 0d2624e1
        return false;
    }

    if( has_flag( ter_furn_flag::TFLAG_FLAMMABLE, p ) ) {
        return true;
    }

    if( has_flag( ter_furn_flag::TFLAG_FLAMMABLE_ASH, p ) ) {
        return true;
    }

    if( get_field_intensity( p, fd_web ) > 0 ) {
        return true;
    }

    if( flammable_items_at( p ) ) {
        return true;
    }

    return false;
}

bool map::is_flammable( const tripoint_bub_ms &p )
{
    return is_flammable( p.raw() );
}

bool map::tinder_at( const tripoint &p )
{
    for( const item &i : i_at( p ) ) {
        if( i.has_flag( flag_TINDER ) ) {
            return true;
        }
    }
    return false;
}

bool map::is_tinder( const tripoint &p )
{

    if( has_flag( ter_furn_flag::TFLAG_TINDER, p ) ) {
        return true;
    }

    if( get_field_intensity( p, fd_web ) > 0 ) {
        return true;
    }
    return false;
}

bool map::is_tinder( const tripoint_bub_ms &p )
{
    return is_tinder( p.raw() );
}

void map::decay_fields_and_scent( const time_duration &amount )
{
    // TODO: Make this happen on all z-levels

    // Decay scent separately, so that later we can use field count to skip empty submaps
    get_scent().decay();

    // Coordinate code copied from lightmap calculations
    // TODO: Z
    const int smz = abs_sub.z();
    const auto &outside_cache = get_cache_ref( smz ).outside_cache;
    for( int smx = 0; smx < my_MAPSIZE; ++smx ) {
        for( int smy = 0; smy < my_MAPSIZE; ++smy ) {
            submap *cur_submap = get_submap_at_grid( { smx, smy, smz } );
            if( cur_submap == nullptr ) {
                debugmsg( "Tried to process field at (%d,%d,%d) but the submap is not loaded", smx, smy, smz );
                continue;
            }
            int to_proc = cur_submap->field_count;
            if( to_proc < 1 ) {
                if( to_proc < 0 ) {
                    cur_submap->field_count = 0;
                    dbg( D_ERROR ) << "map::decay_fields_and_scent: submap at "
                                   << ( abs_sub + point( smx, smy ) ).to_string()
                                   << "has " << to_proc << " field_count";
                }
                get_cache( smz ).field_cache.reset( smx + ( smy * MAPSIZE ) );
                // This submap has no fields
                continue;
            }

            for( int sx = 0; sx < SEEX; ++sx ) {
                if( to_proc < 1 ) {
                    // This submap had some fields, but all got proc'd already
                    break;
                }

                for( int sy = 0; sy < SEEY; ++sy ) {
                    const point p( sx + smx * SEEX, sy + smy * SEEY );

                    const field &fields = cur_submap->get_field( { sx, sy} );
                    if( !outside_cache[p.x][p.y] ) {
                        to_proc -= fields.field_count();
                        continue;
                    }

                    for( const auto &fp : fields ) {
                        to_proc--;
                        field_entry cur = fp.second;
                        const field_type_id type = cur.get_field_type();
                        const int decay_amount_factor =  type.obj().decay_amount_factor;
                        if( decay_amount_factor != 0 ) {
                            const time_duration decay_amount = amount / decay_amount_factor;
                            cur.set_field_age( cur.get_field_age() + decay_amount );
                        }
                    }
                }
            }

            if( to_proc > 0 ) {
                cur_submap->field_count = cur_submap->field_count - to_proc;
                dbg( D_ERROR ) << "map::decay_fields_and_scent: submap at "
                               << abs_sub.to_string()
                               << "has " << cur_submap->field_count - to_proc << "fields, but "
                               << cur_submap->field_count << " field_count";
            }
        }
    }
}

point map::random_outdoor_tile() const
{
    std::vector<point> options;
    for( const tripoint &p : points_on_zlevel() ) {
        if( is_outside( p.xy() ) ) {
            options.push_back( p.xy() );
        }
    }
    return random_entry( options, point_north_west );
}

bool map::has_adjacent_furniture_with( const tripoint &p,
                                       const std::function<bool( const furn_t & )> &filter ) const
{
    for( const tripoint &adj : points_in_radius( p, 1 ) ) {
        if( has_furn( adj ) && filter( furn( adj ).obj() ) ) {
            return true;
        }
    }

    return false;
}

bool map::has_nearby_fire( const tripoint &p, int radius ) const
{
    for( const tripoint &pt : points_in_radius( p, radius ) ) {
        if( has_field_at( pt, fd_fire ) ) {
            return true;
        }
        if( has_flag_ter_or_furn( ter_furn_flag::TFLAG_USABLE_FIRE, p ) ) {
            return true;
        }
    }
    return false;
}

bool map::has_nearby_table( const tripoint_bub_ms &p, int radius ) const
{
    for( const tripoint_bub_ms &pt : points_in_radius( p, radius ) ) {
        if( has_flag( ter_furn_flag::TFLAG_FLAT_SURF, pt ) ) {
            return true;
        }
        const optional_vpart_position vp = veh_at( pt );
        if( vp && vp->part_with_feature( "FLAT_SURF", true ) ) {
            return true;
        }
    }
    return false;
}

bool map::has_nearby_chair( const tripoint &p, int radius ) const
{
    for( const tripoint &pt : points_in_radius( p, radius ) ) {
        const optional_vpart_position vp = veh_at( pt );
        if( has_flag( ter_furn_flag::TFLAG_CAN_SIT, pt ) ) {
            return true;
        }
        if( vp && vp->vehicle().has_part( "SEAT" ) ) {
            return true;
        }
    }
    return false;
}

bool map::has_nearby_ter( const tripoint &p, const ter_id &type, int radius ) const
{
    for( const tripoint &pt : points_in_radius( p, radius ) ) {
        if( ter( pt ) == type ) {
            return true;
        }
    }
    return false;
}

bool map::terrain_moppable( const tripoint_bub_ms &p )
{
    // Moppable items ( spills )
    if( !has_flag( ter_furn_flag::TFLAG_LIQUIDCONT, p ) ) {
        map_stack items = i_at( p );
        auto found = std::find_if( items.begin(), items.end(), []( const item & it ) {
            return it.made_of( phase_id::LIQUID );
        } );

        if( found != items.end() ) {
            return true;
        }
    }

    // Moppable fields ( blood )
    for( const std::pair<const field_type_id, field_entry> &pr : field_at( p ) ) {
        if( pr.second.get_field_type().obj().phase == phase_id::LIQUID ) {
            return true;
        }
    }

    // Moppable vehicles ( blood splatter )
    if( const optional_vpart_position ovp = veh_at( p ) ) {
        vehicle *const veh = &ovp->vehicle();
        for( const int elem : veh->parts_at_relative( ovp->mount(), true ) ) {
            const vehicle_part &vp = veh->part( elem );
            if( vp.blood > 0 ) {
                return true;
            }

            const vehicle_stack items = veh->get_items( vp );
            auto found = std::find_if( items.begin(), items.end(), []( const item & it ) {
                return it.made_of( phase_id::LIQUID );
            } );

            if( found != items.end() ) {
                return true;
            }
        }
    }

    return false;
}

bool map::mop_spills( const tripoint_bub_ms &p )
{
    bool retval = false;

    if( !has_flag( ter_furn_flag::TFLAG_LIQUIDCONT, p ) ) {
        map_stack items = i_at( p );
        auto new_end = std::remove_if( items.begin(), items.end(), []( const item & it ) {
            return it.made_of( phase_id::LIQUID );
        } );
        retval = new_end != items.end();
        while( new_end != items.end() ) {
            new_end = items.erase( new_end );
        }
    }

    field &fld = field_at( p );
    for( const auto &it : fld ) {
        if( it.first->phase == phase_id::LIQUID ) {
            remove_field( p, it.first );
            retval = true;
        }
    }

    if( const optional_vpart_position ovp = veh_at( p ) ) {
        vehicle *const veh = &ovp->vehicle();
        for( const int elem : veh->parts_at_relative( ovp->mount(), true ) ) {
            vehicle_part &vp = veh->part( elem );
            if( vp.blood > 0 ) {
                vp.blood = 0;
                retval = true;
            }
            //remove any liquids that somehow didn't fall through to the ground
            vehicle_stack here = veh->get_items( vp );
            auto new_end = std::remove_if( here.begin(), here.end(), []( const item & it ) {
                return it.made_of( phase_id::LIQUID );
            } );
            retval |= ( new_end != here.end() );
            while( new_end != here.end() ) {
                new_end = here.erase( new_end );
            }
        }
    } // if veh != 0
    return retval;
}

int map::collapse_check( const tripoint &p ) const
{
    const bool collapses = has_flag( ter_furn_flag::TFLAG_COLLAPSES, p );
    const bool supports_roof = has_flag( ter_furn_flag::TFLAG_SUPPORTS_ROOF, p );

    int num_supports = p.z == OVERMAP_DEPTH ? 0 : -5;
    // if there's support below, things are less likely to collapse
    if( p.z > -OVERMAP_DEPTH ) {
        const tripoint &pbelow = tripoint( p.xy(), p.z - 1 );
        for( const tripoint &tbelow : points_in_radius( pbelow, 1 ) ) {
            if( has_flag( ter_furn_flag::TFLAG_SUPPORTS_ROOF, tbelow ) ) {
                num_supports += 1;
                if( has_flag( ter_furn_flag::TFLAG_WALL, tbelow ) ) {
                    num_supports += 2;
                }
                if( tbelow == pbelow ) {
                    num_supports += 2;
                }
                if( has_flag( ter_furn_flag::TFLAG_SINGLE_SUPPORT, p ) ) {
                    num_supports = 0;
                }
            }
        }
    }

    for( const tripoint &t : points_in_radius( p, 1 ) ) {
        if( p == t ) {
            continue;
        }

        if( collapses ) {
            if( has_flag( ter_furn_flag::TFLAG_COLLAPSES, t ) ) {
                num_supports++;
            } else if( has_flag( ter_furn_flag::TFLAG_SUPPORTS_ROOF, t ) ) {
                num_supports += 2;
            }
        } else if( supports_roof ) {
            if( has_flag( ter_furn_flag::TFLAG_SUPPORTS_ROOF, t ) ) {
                if( has_flag( ter_furn_flag::TFLAG_WALL, t ) ) {
                    num_supports += 4;
                } else if( !has_flag( ter_furn_flag::TFLAG_COLLAPSES, t ) ) {
                    num_supports += 3;
                }
            }
        }
        if( has_flag( ter_furn_flag::TFLAG_SINGLE_SUPPORT, p ) ) {
            num_supports = 0;
        }
    }

    return 1.7 * num_supports;
}

// there is still some odd behavior here and there and you can get floating chunks of
// unsupported floor, but this is much better than it used to be
void map::collapse_at( const tripoint &p, const bool silent, const bool was_supporting,
                       const bool destroy_pos )
{
    const bool supports = was_supporting || has_flag( ter_furn_flag::TFLAG_SUPPORTS_ROOF, p );
    const bool wall = was_supporting || has_flag( ter_furn_flag::TFLAG_WALL, p );
    // don't bash again if the caller already bashed here
    if( destroy_pos ) {
        destroy( p, silent );
        crush( p );
        make_rubble( p );
    }
    const bool still_supports = has_flag( ter_furn_flag::TFLAG_SUPPORTS_ROOF, p );

    // If something supporting the roof collapsed, see what else collapses
    if( supports && !still_supports ) {
        for( const tripoint &t : points_in_radius( p, 1 ) ) {
            // If z-levels are off, tz == t, so we end up skipping a lot of stuff to avoid bugs.
            const tripoint &tz = tripoint( t.xy(), t.z + 1 );
            // if nothing above us had the chance of collapsing, move on
            if( !one_in( collapse_check( tz ) ) ) {
                continue;
            }
            // if a wall collapses, walls without support from below risk collapsing and
            //propagate the collapse upwards
            if( zlevels && wall && p == t && has_flag( ter_furn_flag::TFLAG_WALL, tz ) ) {
                collapse_at( tz, silent );
            }
            // floors without support from below risk collapsing into open air and can propagate
            // the collapse horizontally but not vertically
            if( p != t && ( has_flag( ter_furn_flag::TFLAG_SUPPORTS_ROOF, t ) &&
                            has_flag( ter_furn_flag::TFLAG_COLLAPSES, t ) ) ) {
                collapse_at( t, silent );
            }
            // this tile used to support a roof, now it doesn't, which means there is only
            // open air above us
            if( zlevels ) {
                // ensure that the layer below this one is not a wall, otherwise you have a ledge dropping onto
                // a wall which doesn't make sense.
                if( !has_flag( ter_furn_flag::TFLAG_WALL, t ) ) {
                    furn_set( tz, f_null );
                    ter_set( tz, t_open_air );
                    Creature *critter = get_creature_tracker().creature_at( tz );
                    if( critter != nullptr ) {
                        creature_on_trap( *critter );
                    }
                }
            }
        }
    }
    // it would be great to check if collapsing ceilings smashed through the floor, but
    // that's not handled for now
}

void map::smash_items( const tripoint &p, const int power, const std::string &cause_message )
{
    if( !has_items( p ) || has_flag_ter_or_furn( ter_furn_flag::TFLAG_PLANT, p ) ) {
        return;
    }

    // Keep track of how many items have been damaged, and what the first one is
    bool item_was_damaged = false;
    int items_damaged = 0;
    int items_destroyed = 0;
    std::string damaged_item_name;

    std::vector<item> contents;
    map_stack items = i_at( p );
    for( auto i = items.begin(); i != items.end(); ) {
        if( i->made_of( phase_id::LIQUID ) ) {
            i++;
            continue;
        }
        if( i->active ) {
            // Get the explosion item actor
            if( i->type->get_use( "explosion" ) != nullptr ) {
                const explosion_iuse *actor = dynamic_cast<const explosion_iuse *>(
                                                  i->type->get_use( "explosion" )->get_actor_ptr() );
                if( actor != nullptr ) {
                    // If we're looking at another bomb, don't blow it up early for now.
                    // i++ here because we aren't iterating in the loop header.
                    i++;
                    continue;
                }
            }
        }

        const float material_factor = i->chip_resistance( true );
        if( power < material_factor ) {
            i++;
            continue;
        }

        // The volume check here pretty much only influences corpses and very large items
        const float volume_factor = std::max<float>( 40, i->volume() / units::legacy_volume_factor );
        float damage_chance = 10.0f * power / volume_factor;
        // Example:
        // Power 40 (just below C4 epicenter) vs plank
        // damage_chance = 10 * 40 / 40 = 10, material_factor = 8
        // Will deal 1 damage, then 20% chance for another point
        // Power 20 (grenade minus shrapnel) vs glass bottle
        // 10 * 20 / 40 = 5 vs 1
        // 5 damage (destruction)

        const bool by_charges = i->count_by_charges();
        // See if they were damaged
        if( by_charges ) {
            damage_chance *= i->charges_per_volume( 250_ml );
            while( ( damage_chance > material_factor ||
                     x_in_y( damage_chance, material_factor ) ) &&
                   i->charges > 0 ) {
                i->charges--;
                damage_chance -= material_factor;
                // We can't increment items_damaged directly because a single item can be damaged more than once
                item_was_damaged = true;
            }
        } else {
            const field_type_id type_blood = i->is_corpse() ? i->get_mtype()->bloodType() : fd_null;
            while( ( damage_chance > material_factor || x_in_y( damage_chance, material_factor ) ) &&
                   ( i->damage() < i->max_damage() ) ) {
                i->inc_damage();
                add_splash( type_blood, p, 1, damage_chance );
                damage_chance -= material_factor;
                item_was_damaged = true;
            }
        }

        // If an item was damaged, increment the counter and set it as most recently damaged.
        if( item_was_damaged ) {

            // If this is the first item to be damaged, store its name in damaged_item_name.
            if( items_damaged == 0 ) {
                damaged_item_name = i->tname();
            }
            // Increment the counter, and reset the flag.
            items_damaged++;
            item_was_damaged = false;
        }

        // Remove them if they were damaged too much
        if( i->damage() == i->max_damage() || ( by_charges && i->charges == 0 ) ) {
            // But save the contents, except for irremovable gunmods
            for( item *elem : i->all_items_top() ) {
                if( !elem->is_irremovable() ) {
                    contents.emplace_back( *elem );
                }
            }

            i = i_rem( p, i );
            items_destroyed++;
        } else {
            i++;
        }
    }

    // Let the player know that the item was damaged if they can see it.
    if( items_destroyed > 1 ) {
        add_msg_if_player_sees( p, m_bad, _( "The %s destroys several items!" ), cause_message );
    } else if( items_destroyed == 1 && items_damaged == 1 )  {
        //~ %1$s: the cause of destruction, %2$s: destroyed item name
        add_msg_if_player_sees( p, m_bad, _( "The %1$s destroys the %2$s!" ), cause_message,
                                damaged_item_name );
    } else if( items_damaged > 1 ) {
        add_msg_if_player_sees( p, m_bad, _( "The %s damages several items." ), cause_message );
    } else if( items_damaged == 1 )  {
        //~ %1$s: the cause of damage, %2$s: damaged item name
        add_msg_if_player_sees( p, m_bad, _( "The %1$s damages the %2$s." ), cause_message,
                                damaged_item_name );
    }

    for( const item &it : contents ) {
        add_item_or_charges( p, it );
    }
}

ter_id map::get_roof( const tripoint &p, const bool allow_air ) const
{
    // This function should not be called from the 2D mode
    // Just use t_dirt instead
    cata_assert( zlevels );

    if( p.z <= -OVERMAP_DEPTH ) {
        // Could be magma/"void" instead
        return t_rock_floor;
    }

    const ter_t &ter_there = ter( p ).obj();
    const ter_str_id &roof = ter_there.roof;
    if( !roof ) {
        // No roof
        // Not acceptable if the tile is not passable
        if( !allow_air ) {
            return t_dirt;
        }

        return t_open_air;
    }

    ter_id new_ter = roof.id();
    if( new_ter == t_null ) {
        debugmsg( "map::get_new_floor: %d,%d,%d has invalid roof type %s",
                  p.x, p.y, p.z, roof.c_str() );
        return t_dirt;
    }

    if( p.z == -1 && new_ter == t_rock_floor ) {
        // HACK: A hack to work around not having a "solid earth" tile
        new_ter = t_dirt;
    }

    return new_ter;
}

// Check if there is supporting furniture cardinally adjacent to the bashed furniture
// For example, a washing machine behind the bashed door
static bool furn_is_supported( const map &m, const tripoint &p )
{
    static constexpr std::array<int8_t, 4> cx = { 0, -1, 0, 1};
    static constexpr std::array<int8_t, 4> cy = { -1,  0, 1, 0};

    for( int i = 0; i < 4; i++ ) {
        const point adj( p.xy() + point( cx[i], cy[i] ) );
        if( m.has_furn( tripoint( adj, p.z ) ) &&
            m.furn( tripoint( adj, p.z ) ).obj().has_flag( ter_furn_flag::TFLAG_BLOCKSDOOR ) ) {
            return true;
        }
    }

    return false;
}

void map::bash_ter_furn( const tripoint &p, bash_params &params )
{
    int sound_volume = 0;
    std::string soundfxid;
    std::string soundfxvariant;
    const ter_t &terid = ter( p ).obj();
    const furn_t &furnid = furn( p ).obj();
    bool smash_furn = false;
    bool smash_ter = false;
    const map_bash_info *bash = nullptr;

    bool success = false;

    if( has_furn( p ) && furnid.bash.str_max != -1 ) {
        bash = &furnid.bash;
        smash_furn = true;
    } else if( ter( p ).obj().bash.str_max != -1 ) {
        bash = &ter( p ).obj().bash;
        smash_ter = true;
    }

    // Floor bashing check
    // Only allow bashing floors when we want to bash floors and we're in z-level mode
    // Unless we're destroying, then it gets a little weird
    if( smash_ter && bash->bash_below && ( !zlevels || !params.bash_floor ) ) {
        if( !params.destroy ) { // NOLINT(bugprone-branch-clone)
            smash_ter = false;
            bash = nullptr;
        } else if( !bash->ter_set && zlevels ) {
            // HACK: A hack for destroy && !bash_floor
            // We have to check what would we create and cancel if it is what we have now
            tripoint below( p.xy(), p.z - 1 );
            const ter_id roof = get_roof( below, false );
            if( roof == ter( p ) ) {
                smash_ter = false;
                bash = nullptr;
            }
        } else if( !bash->ter_set && ter( p ) == t_dirt ) {
            // As above, except for no-z-levels case
            smash_ter = false;
            bash = nullptr;
        }
    }

    if( bash == nullptr || ( bash->destroy_only && !params.destroy ) ) {
        // Nothing bashable here
        if( impassable( p ) ) {
            if( !params.silent ) {
                sounds::sound( p, 18, sounds::sound_t::combat, _( "thump!" ),
                               false, "smash_fail", "default" );
            }

            params.did_bash = true;
            params.bashed_solid = true;
        }

        return;
    }

    int smin = bash->str_min;
    int smax = bash->str_max;
    int sound_vol = bash->sound_vol;
    int sound_fail_vol = bash->sound_fail_vol;
    if( !params.destroy ) {
        if( bash->str_min_blocked != -1 || bash->str_max_blocked != -1 ) {
            if( furn_is_supported( *this, p ) ) {
                if( bash->str_min_blocked != -1 ) {
                    smin = bash->str_min_blocked;
                }
                if( bash->str_max_blocked != -1 ) {
                    smax = bash->str_max_blocked;
                }
            }
        }

        if( bash->str_min_supported != -1 || bash->str_max_supported != -1 ) {
            tripoint below( p.xy(), p.z - 1 );
            if( !zlevels || has_flag( ter_furn_flag::TFLAG_SUPPORTS_ROOF, below ) ) {
                if( bash->str_min_supported != -1 ) {
                    smin = bash->str_min_supported;
                }
                if( bash->str_max_supported != -1 ) {
                    smax = bash->str_max_supported;
                }
            }
        }
        // Semi-persistant map damage. Increment by one for each bash over smin
        // Gradually makes hard bashes easier
        int damage = get_map_damage( tripoint_bub_ms( p ) );
        add_msg_debug( debugmode::DF_MAP,
                       "Bashing difficulty %d, threshold is %d. Strength is %d + %d, added damage %d", smax, smin,
                       params.strength, damage, std::max( ( params.strength - smin ) * params.roll, 0.f ) );
        if( params.strength + damage >= smax ) {
            damage = 0;
            success = true;
        } else if( params.strength >= smin ) {
            // Add at least one damage per unsuccessful bash will ensure that if we exceed str_min,
            // we will destroy it in str_max - str_min bashes. As the amount we exceed it by increases,
            // we'll take less time to destroy it
            damage += std::max( ( params.strength - smin ) * params.roll, 1.f );
        }
        set_map_damage( tripoint_bub_ms( p ), damage );
    }

    if( smash_furn ) {
        soundfxvariant = furnid.id.str();
    } else {
        soundfxvariant = terid.id.str();
    }

    if( !params.destroy && !success ) {
        if( sound_fail_vol == -1 ) {
            sound_volume = 12;
        } else {
            sound_volume = sound_fail_vol;
        }

        params.did_bash = true;
        if( !params.silent ) {
            sounds::sound( p, sound_volume, sounds::sound_t::combat, bash->sound_fail, false,
                           "smash_fail", soundfxvariant );
        }

        return;
    }

    // Clear out any partially grown seeds
    if( has_flag_ter_or_furn( ter_furn_flag::TFLAG_PLANT, p ) ) {
        i_clear( p );
    }

    if( ( smash_furn && has_flag_furn( ter_furn_flag::TFLAG_FUNGUS, p ) ) ||
        ( smash_ter && has_flag_ter( ter_furn_flag::TFLAG_FUNGUS, p ) ) ) {
        fungal_effects().create_spores( p );
    }

    if( params.destroy ) {
        sound_volume = smin * 2;
    } else {
        if( sound_vol == -1 ) {
            sound_volume = std::min( static_cast<int>( smin * 1.5 ), smax );
        } else {
            sound_volume = sound_vol;
        }
    }

    soundfxid = "smash_success";
    const translation &sound = bash->sound;
    // Set this now in case the ter_set below changes this
    const bool will_collapse = smash_ter &&
                               has_flag( ter_furn_flag::TFLAG_SUPPORTS_ROOF, p ) && !has_flag( ter_furn_flag::TFLAG_INDOORS, p );
    const bool tent = smash_furn && !bash->tent_centers.empty();

    // Special code to collapse the tent if destroyed
    if( tent ) {
        // Get ids of possible centers
        std::set<furn_id> centers;
        for( const auto &cur_id : bash->tent_centers ) {
            if( cur_id.is_valid() ) {
                centers.insert( cur_id );
            }
        }

        std::optional<std::pair<tripoint, furn_id>> tentp;

        // Find the center of the tent
        // First check if we're not currently bashing the center
        if( centers.count( furn( p ) ) > 0 ) {
            tentp.emplace( p, furn( p ) );
        } else {
            for( const tripoint &pt : points_in_radius( p, bash->collapse_radius ) ) {
                const furn_id &f_at = furn( pt );
                // Check if we found the center of the current tent
                if( centers.count( f_at ) > 0 ) {
                    tentp.emplace( pt, f_at );
                    break;
                }
            }
        }
        // Didn't find any tent center, wreck the current tile
        if( !tentp ) {
            spawn_items( p, item_group::items_from( bash->drop_group, calendar::turn ) );
            furn_set( p, bash->furn_set );
        } else {
            // Take the tent down
            const int rad = tentp->second.obj().bash.collapse_radius;
            for( const tripoint &pt : points_in_radius( tentp->first, rad ) ) {
                const furn_id frn = furn( pt );
                if( frn == f_null ) {
                    continue;
                }

                const map_bash_info *recur_bash = &frn.obj().bash;
                // Check if we share a center type and thus a "tent type"
                for( const auto &cur_id : recur_bash->tent_centers ) {
                    if( centers.count( cur_id.id() ) > 0 ) {
                        // Found same center, wreck current tile
                        spawn_items( p, item_group::items_from( recur_bash->drop_group, calendar::turn ) );
                        furn_set( pt, recur_bash->furn_set );
                        break;
                    }
                }
            }
        }
        soundfxvariant = "smash_cloth";
    } else if( smash_furn ) {
        furn_set( p, bash->furn_set );
        for( item &it : i_at( p ) )  {
            it.on_drop( p, *this );
        }
        // HACK: Hack alert.
        // Signs have cosmetics associated with them on the submap since
        // furniture can't store dynamic data to disk. To prevent writing
        // mysteriously appearing for a sign later built here, remove the
        // writing from the submap.
        delete_signage( p );
    } else if( !smash_ter ) {
        // Handle error earlier so that we can assume smash_ter is true below
        debugmsg( "data/json/terrain.json does not have %s.bash.ter_set set!",
                  ter( p ).obj().id.c_str() );
    } else if( params.bashing_from_above && bash->ter_set_bashed_from_above ) {
        // If this terrain is being bashed from above and this terrain
        // has a valid post-destroy bashed-from-above terrain, set it
        ter_set( p, bash->ter_set_bashed_from_above );
    } else if( bash->ter_set ) {
        // If the terrain has a valid post-destroy terrain, set it
        ter_set( p, bash->ter_set );
    } else {
        tripoint below( p.xy(), p.z - 1 );
        const ter_t &ter_below = ter( below ).obj();
        if( bash->bash_below && ter_below.has_flag( ter_furn_flag::TFLAG_SUPPORTS_ROOF ) ) {
            // When bashing the tile below, don't allow bashing the floor
            bash_params params_below = params; // Make a copy
            params_below.bashing_from_above = true;
            bash_ter_furn( below, params_below );
        }

        furn_set( p, f_null );
        ter_set( p, t_open_air );
    }

    if( !tent ) {
        spawn_items( p, item_group::items_from( bash->drop_group, calendar::turn ) );
    }

    if( smash_ter && ter( p ) == t_open_air && zlevels ) {
        tripoint below( p.xy(), p.z - 1 );
        const ter_id roof = get_roof( below, params.bash_floor && ter( below ).obj().movecost != 0 );
        ter_set( p, roof );
    }

    if( bash->explosive > 0 ) {
        explosion_handler::explosion( nullptr, p, bash->explosive, 0.8, false );
    }

    if( will_collapse && !has_flag( ter_furn_flag::TFLAG_SUPPORTS_ROOF, p ) ) {
        collapse_at( p, params.silent, true, bash->explosive > 0 );
    }

    params.did_bash = true;
    params.success |= success; // Not always true, so that we can tell when to stop destroying
    params.bashed_solid = true;
    if( !sound.empty() && !params.silent ) {
        sounds::sound( p, sound_volume, sounds::sound_t::combat, sound, false,
                       soundfxid, soundfxvariant );
    }
}

bash_params map::bash( const tripoint &p, const int str,
                       bool silent, bool destroy, bool bash_floor,
                       const vehicle *bashing_vehicle )
{
    bash_params bsh{
        str, silent, destroy, bash_floor, static_cast<float>( rng_float( 0, 1.0f ) ), false, false, false, false
    };
    if( !inbounds( p ) ) {
        return bsh;
    }

    bool bashed_sealed = false;
    if( has_flag( ter_furn_flag::TFLAG_SEALED, p ) ) {
        bash_ter_furn( p, bsh );
        bashed_sealed = true;
    }

    bash_field( p, bsh );

    // Don't bash items inside terrain/furniture with SEALED flag
    if( !bashed_sealed ) {
        bash_items( p, bsh );
    }
    // Don't bash the vehicle doing the bashing
    const vehicle *veh = veh_pointer_or_null( veh_at( p ) );
    if( veh != nullptr && veh != bashing_vehicle ) {
        bash_vehicle( p, bsh );
    }

    // If we still didn't bash anything solid (a vehicle) or a tile with SEALED flag, bash ter/furn
    if( !bsh.bashed_solid && !bashed_sealed ) {
        bash_ter_furn( p, bsh );
    }

    return bsh;
}

void map::bash_items( const tripoint &p, bash_params &params )
{
    if( !has_items( p ) || has_flag_ter_or_furn( ter_furn_flag::TFLAG_PLANT, p ) ) {
        return;
    }

    std::vector<item> smashed_contents;
    map_stack bashed_items = i_at( p );
    bool smashed_glass = false;
    for( auto bashed_item = bashed_items.begin(); bashed_item != bashed_items.end(); ) {
        // the check for active suppresses Molotovs smashing themselves with their own explosion
        int glass_portion = bashed_item->made_of( material_glass );
        float glass_fraction = glass_portion / static_cast<float>( bashed_item->type->mat_portion_total );
        if( glass_portion && !bashed_item->active && rng_float( 0.0f, 1.0f ) < glass_fraction * 0.5f ) {
            params.did_bash = true;
            smashed_glass = true;
            for( const item *bashed_content : bashed_item->all_items_top() ) {
                smashed_contents.emplace_back( *bashed_content );
            }
            bashed_item = bashed_items.erase( bashed_item );
        } else {
            ++bashed_item;
        }
    }
    // Now plunk in the contents of the smashed items.
    spawn_items( p, smashed_contents );

    // Add a glass sound even when something else also breaks
    if( smashed_glass && !params.silent ) {
        sounds::sound( p, 12, sounds::sound_t::combat, _( "glass shattering." ), false,
                       "smash_success", "smash_glass_contents" );
    }
}

void map::bash_vehicle( const tripoint &p, bash_params &params )
{
    // Smash vehicle if present
    if( const optional_vpart_position vp = veh_at( p ) ) {
        vp->vehicle().damage( *this, vp->part_index(), params.strength, damage_bash );
        if( !params.silent ) {
            sounds::sound( p, 18, sounds::sound_t::combat, _( "crash!" ), false,
                           "smash_success", "hit_vehicle" );
        }

        params.did_bash = true;
        params.success = true;
        params.bashed_solid = true;
    }
}

void map::bash_field( const tripoint &p, bash_params &params )
{
    std::vector<field_type_id> to_remove;
    for( const std::pair<const field_type_id, field_entry> &fd : field_at( p ) ) {
        if( fd.first->bash_info.str_min > -1 ) {
            params.did_bash = true;
            params.bashed_solid = true; // To prevent bashing furniture/vehicles
            to_remove.push_back( fd.first );
        }
    }
    for( field_type_id fd : to_remove ) {
        remove_field( p, fd );
    }
}

void map::destroy( const tripoint &p, const bool silent )
{
    // Break if it takes more than 25 destructions to remove to prevent infinite loops
    // Example: A bashes to B, B bashes to A leads to A->B->A->...
    int count = 0;
    while( count <= 25 && bash( p, 999, silent, true ).success ) {
        count++;
    }
}

void map::destroy_furn( const tripoint &p, const bool silent )
{
    // Break if it takes more than 25 destructions to remove to prevent infinite loops
    // Example: A bashes to B, B bashes to A leads to A->B->A->...
    int count = 0;
    while( count <= 25 && furn( p ) != f_null && bash( p, 999, silent, true ).success ) {
        count++;
    }
}

void map::destroy_furn( const tripoint_bub_ms &p, const bool silent )
{
    destroy_furn( p.raw(), silent );
}

void map::batter( const tripoint &p, int power, int tries, const bool silent )
{
    int count = 0;
    while( count < tries && bash( p, power, silent ).success ) {
        count++;
    }
}

void map::crush( const tripoint &p )
{
    creature_tracker &creatures = get_creature_tracker();
    Character *crushed_player = creatures.creature_at<Character>( p );

    if( crushed_player != nullptr ) {
        bool player_inside = false;
        if( crushed_player->in_vehicle ) {
            const optional_vpart_position vp = veh_at( p );
            player_inside = vp && vp->is_inside();
        }
        // FIXME: Hardcoded damage types
        if( !player_inside ) { //If there's a player at p and he's not in a covered vehicle...
            //This is the roof coming down on top of us, no chance to dodge
            crushed_player->add_msg_player_or_npc( m_bad, _( "You are crushed by the falling debris!" ),
                                                   _( "<npcname> is crushed by the falling debris!" ) );
            // TODO: Make this depend on the ceiling material
            const int dam = rng( 0, 40 );
            // Torso and head take the brunt of the blow
            crushed_player->deal_damage( nullptr, bodypart_id( "head" ), damage_instance( damage_bash,
                                         dam * .25 ) );
            crushed_player->deal_damage( nullptr, bodypart_id( "torso" ), damage_instance( damage_bash,
                                         dam * .45 ) );
            // Legs take the next most through transferred force
            crushed_player->deal_damage( nullptr, bodypart_id( "leg_l" ), damage_instance( damage_bash,
                                         dam * .10 ) );
            crushed_player->deal_damage( nullptr, bodypart_id( "leg_r" ), damage_instance( damage_bash,
                                         dam * .10 ) );
            // Arms take the least
            crushed_player->deal_damage( nullptr, bodypart_id( "arm_l" ), damage_instance( damage_bash,
                                         dam * .05 ) );
            crushed_player->deal_damage( nullptr, bodypart_id( "arm_r" ), damage_instance( damage_bash,
                                         dam * .05 ) );

            // Pin whoever got hit
            crushed_player->add_effect( effect_crushed, 1_turns, true );
            crushed_player->check_dead_state();
        }
    }

    if( monster *const monhit = creatures.creature_at<monster>( p ) ) {
        // 25 ~= 60 * .45 (torso)
        monhit->deal_damage( nullptr, bodypart_id( "torso" ), damage_instance( damage_bash, rng( 0,
                             25 ) ) );

        // Pin whoever got hit
        monhit->add_effect( effect_crushed, 1_turns, true );
        monhit->check_dead_state();
    }

    if( const optional_vpart_position vp = veh_at( p ) ) {
        // Arbitrary number is better than collapsing house roof crushing APCs
        vp->vehicle().damage( *this, vp->part_index(), rng( 100, 1000 ), damage_bash, false );
    }
}

void map::shoot( const tripoint &p, projectile &proj, const bool hit_items )
{
    // TODO: make bashing better a destroying, worse at penetrating
    std::map<damage_type_id, float> dmg_by_type {};
    for( const damage_unit &dam : proj.impact ) {
        dmg_by_type[dam.type] +=
            dam.amount * dam.damage_multiplier * dam.unconditional_damage_mult +
            dam.res_pen * dam.res_mult * dam.unconditional_res_mult;
    }
    const float initial_damage = std::accumulate( dmg_by_type.begin(), dmg_by_type.end(), 0.0f,
    []( float acc, const std::pair<const damage_type_id, float> &dmg ) {
        return acc + dmg.second;
    } );
    if( initial_damage < 0 ) {
        return;
    }
    // TODO: use this for more than just vehicle parts
    const damage_type_id &main_damage_type = std::max_element( dmg_by_type.begin(), dmg_by_type.end(),
            []( const std::pair<const damage_type_id, float> &a,
    const std::pair<const damage_type_id, float> &b ) {
        return a.second < b.second;
    } )->first;

    // damage value that may be reduced by vehicles, furniture, terrain or fields
    float dam = initial_damage;

    const auto &ammo_effects = proj.proj_effects;
    const bool incendiary = ammo_effects.count( "INCENDIARY" );
    const bool laser = ammo_effects.count( "LASER" );

    if( const optional_vpart_position vp = veh_at( p ) ) {
        dam = vp->vehicle().damage( *this, vp->part_index(), dam, main_damage_type, hit_items );
    }

    const auto shoot_furn_ter = [&]( const map_data_common_t &data ) {
        const map_shoot_info &shoot = *data.shoot;
        bool destroyed = false;

        // if you are aiming at this tile, you can never miss
        if( hit_items || x_in_y( shoot.chance_to_hit, 100 ) ) {
            if( laser ) {
                dam -= rng( shoot.reduce_dmg_min_laser, shoot.reduce_dmg_max_laser );
            } else {
                dam -= rng( shoot.reduce_dmg_min, shoot.reduce_dmg_max );
            }
            // lasers can't destroy some types of furn/ter you can shoot through
            if( !laser || !shoot.no_laser_destroy ) {
                // important to use initial damage, energy from reduction has gone into the furn/ter
                const int min_damage = int( initial_damage ) - shoot.destroy_dmg_min;
                const int max_damage = shoot.destroy_dmg_max - shoot.destroy_dmg_min;
                if( x_in_y( min_damage, max_damage ) ) {
                    // don't need to duplicate all the destruction logic here
                    bash_params bsh{ 0, false, true, false, 0.0, false, false, false, false };
                    bash_ter_furn( p, bsh );
                    destroyed = true;
                }
            }
            if( dam <= 0 && get_player_view().sees( p ) ) {
                add_msg( _( "The shot is stopped by the %s!" ), data.name() );
            }
            // only very flammable furn/ter can be set alight with incendiary rounds
            if( incendiary && data.has_flag( ter_furn_flag::TFLAG_FLAMMABLE_ASH ) ) {
                add_field( p, fd_fire, 1 );
            }
            // bash_ter_furn already triggers the alarm
            // TODO: fix alarm event weirdness (not just here, also in bash, hack, etc)
            if( !destroyed && data.has_flag( ter_furn_flag::TFLAG_ALARMED ) ) {
                sounds::sound( p, 40, sounds::sound_t::alarm, _( "an alarm go off!" ),
                               false, "environment", "alarm" );
            }
            return true;
        }
        return false;
    };

    furn_id furniture = furn( p );
    ter_id terrain = ter( p );
    bool hit_something = false;

    // shoot through furniture or terrain and see if we hit something
    if( furniture->shoot ) {
        hit_something |= shoot_furn_ter( furniture.obj() );
    } else if( terrain->shoot ) {
        hit_something |= shoot_furn_ter( terrain.obj() );
        // fall back to just bashing when shoot data is not defined
    } else if( impassable( p ) && !is_transparent( p ) ) {
        bash( p, dam, false );
        dam = 0;
    }
    dam = std::max( 0.0f, dam );

    for( const ammo_effect &ae : ammo_effects::get_all() ) {
        if( ammo_effects.count( ae.id.str() ) > 0 ) {
            if( x_in_y( ae.trail_chance, 100 ) ) {
                add_field( p, ae.trail_field_type, rng( ae.trail_intensity_min, ae.trail_intensity_max ) );
            }
        }
    }

    // Check fields?
    field &fields_there = field_at( p );
    if( fields_there.field_count() > 0 ) {
        // Need to make a copy since 'remove_field' modifies the value
        field fields_copy = fields_there;
        for( const std::pair<const field_type_id, field_entry> &fd : fields_copy ) {
            if( fd.first->bash_info.str_min > 0 ) {
                if( incendiary ) {
                    add_field( p, fd_fire, fd.second.get_field_intensity() - 1 );
                } else if( dam > 5 + fd.second.get_field_intensity() * 5 &&
                           one_in( 5 - fd.second.get_field_intensity() ) ) {
                    dam -= rng( 1, 2 + fd.second.get_field_intensity() * 2 );
                    remove_field( p, fd.first );
                }
            }
        }
    }

    // Rescale the damage
    if( dam <= 0 ) {
        proj.impact.damage_units.clear();
        return;
    } else if( dam < initial_damage ) {
        proj.impact.mult_damage( dam / static_cast<double>( initial_damage ) );
    }

    // for now, shooting furniture or terrain protects any items
    if( !hit_items || hit_something ) {
        return;
    }

    // Make sure the message is sensible for the ammo effects. Lasers aren't projectiles.
    std::string damage_message;
    if( ammo_effects.count( "LASER" ) ) {
        damage_message = _( "laser beam" );
    } else if( ammo_effects.count( "LIGHTNING" ) ) {
        damage_message = _( "bolt of electricity" );
    } else if( ammo_effects.count( "PLASMA" ) ) {
        damage_message = _( "bolt of plasma" );
    } else {
        damage_message = _( "flying projectile" );
    }

    // Now, smash items on that tile.
    // dam / 3, because bullets aren't all that good at destroying items...
    smash_items( p, dam / 3, damage_message );
}

bool map::hit_with_acid( const tripoint &p )
{
    if( passable( p ) ) {
        return false;    // Didn't hit the tile!
    }
    const ter_id t = ter( p );
    if( t == t_wall_glass || t == t_wall_glass_alarm ||
        t == t_vat ) {
        ter_set( p, t_floor );
    } else if( t == t_door_c || t == t_door_locked || t == t_door_locked_peep ||
               t == t_door_locked_alarm ) {
        if( one_in( 3 ) ) {
            ter_set( p, t_door_b );
        }
    } else if( t == t_door_bar_c || t == t_door_bar_o || t == t_door_bar_locked || t == t_bars ||
               t == t_reb_cage ) {
        ter_set( p, t_floor );
        add_msg_if_player_sees( p, m_warning, _( "The metal bars melt!" ) );
    } else if( t == t_door_b ) {
        if( one_in( 4 ) ) {
            ter_set( p, t_door_frame );
        } else {
            return false;
        }
    } else if( t == t_window || t == t_window_alarm || t == t_window_no_curtains ) {
        ter_set( p, t_window_empty );
    } else if( t == t_wax ) {
        ter_set( p, t_floor_wax );
    } else if( t == t_gas_pump || t == t_gas_pump_smashed ) {
        return false;
    } else if( t == t_card_science || t == t_card_military || t == t_card_industrial ) {
        ter_set( p, t_card_reader_broken );
    }
    return true;
}

// returns true if terrain stops fire
bool map::hit_with_fire( const tripoint &p )
{
    if( passable( p ) ) {
        return false;    // Didn't hit the tile!
    }

    // non passable but flammable terrain, set it on fire
    if( has_flag( ter_furn_flag::TFLAG_FLAMMABLE, p ) ||
        has_flag( ter_furn_flag::TFLAG_FLAMMABLE_ASH, p ) ) {
        add_field( p, fd_fire, 3 );
    }
    return true;
}
bool map::open_door( Creature const &u, const tripoint &p, const bool inside,
                     const bool check_only )
{
    const ter_t &ter = this->ter( p ).obj();
    const furn_t &furn = this->furn( p ).obj();
    if( ter.open ) {
        if( has_flag( ter_furn_flag::TFLAG_OPENCLOSE_INSIDE, p ) && !inside ) {
            return false;
        }

        if( !check_only ) {
            sounds::sound( p, 6, sounds::sound_t::movement, _( "swish" ), true,
                           "open_door", ter.id.str() );
            ter_set( p, ter.open );

            if( u.has_trait( trait_SCHIZOPHRENIC ) && u.is_avatar() &&
                one_in( 50 ) && !ter.has_flag( ter_furn_flag::TFLAG_TRANSPARENT ) ) {
                tripoint mp = p + -2 * u.pos().xy() + tripoint( 2 * p.x, 2 * p.y, p.z );
                g->spawn_hallucination( mp );
            }
        }

        return true;
    } else if( furn.open ) {
        if( has_flag( ter_furn_flag::TFLAG_OPENCLOSE_INSIDE, p ) && !inside ) {
            return false;
        }

        if( !check_only ) {
            sounds::sound( p, 6, sounds::sound_t::movement, _( "swish" ), true,
                           "open_door", furn.id.str() );
            furn_set( p, furn.open );
        }

        return true;
    } else if( const optional_vpart_position vp = veh_at( p ) ) {
        const optional_vpart_position creature_veh = veh_at( u.pos() );
        const bool creature_outside = !creature_veh.has_value() ||
                                      &creature_veh->vehicle() != &veh_at( p )->vehicle();

        const int openable = vp->vehicle().next_part_to_open( vp->part_index(), creature_outside );
        if( openable >= 0 ) {
            if( !check_only ) {
                if( ( u.is_npc() || u.is_avatar() ) &&
                    !vp->vehicle().handle_potential_theft( *u.as_character() ) ) {
                    return false;
                }
                vp->vehicle().open_all_at( openable );
            }

            return true;
        }

        return false;
    }

    return false;
}

void map::translate( const ter_id &from, const ter_id &to )
{
    if( from == to ) {
        debugmsg( "map::translate %s => %s",
                  from.obj().name(),
                  from.obj().name() );
        return;
    }
    for( const tripoint &p : points_on_zlevel() ) {
        if( ter( p ) == from ) {
            ter_set( p, to );
        }
    }
}

//This function performs the translate function within a given radius of the player.
void map::translate_radius( const ter_id &from, const ter_id &to, float radi, const tripoint &p,
                            const bool same_submap, const bool toggle_between )
{
    if( from == to ) {
        debugmsg( "map::translate %s => %s", from.obj().name(), to.obj().name() );
        return;
    }

    const tripoint abs_omt_p = ms_to_omt_copy( getabs( p ) );
    for( const tripoint &t : points_on_zlevel() ) {
        const tripoint abs_omt_t = ms_to_omt_copy( getabs( t ) );
        const float radiX = trig_dist( p, t );
        if( ter( t ) == from ) {
            // within distance, and either no submap limitation or same overmap coords.
            if( radiX <= radi && ( !same_submap || abs_omt_t == abs_omt_p ) ) {
                ter_set( t, to );
            }
        } else if( toggle_between && ter( t ) == to ) {
            if( radiX <= radi && ( !same_submap || abs_omt_t == abs_omt_p ) ) {
                ter_set( t, from );
            }
        }
    }
}

// NOLINTNEXTLINE(readability-make-member-function-const)
void map::transform_radius( const ter_furn_transform_id &transform, int radi,
                            const tripoint_abs_ms &p )
{
    if( !inbounds( p - point( radi, radi ) ) || !inbounds( p + point( radi, radi ) ) ) {
        debugmsg( "transform_radius called for area out of bounds" );
    }
    tripoint_bub_ms const loc = bub_from_abs( p );
    for( tripoint_bub_ms const &t : points_in_radius( loc, radi, 0 ) ) {
        if( trig_dist( loc, t ) <= radi ) {
            transform->transform( *this, t );
        }
    }
}

void map::transform_line( const ter_furn_transform_id &transform, const tripoint_abs_ms &first,
                          const tripoint_abs_ms &second )
{
    if( !inbounds( first ) || !inbounds( second ) ) {
        debugmsg( "transform_line called for line out of bounds" );
    }
    for( const tripoint_abs_ms &t : line_to( first, second ) ) {
        transform->transform( *this, bub_from_abs( t ) );
    }
}

bool map::close_door( const tripoint &p, const bool inside, const bool check_only )
{
    if( has_flag( ter_furn_flag::TFLAG_OPENCLOSE_INSIDE, p ) && !inside ) {
        return false;
    }

    const ter_t &ter = this->ter( p ).obj();
    const furn_t &furn = this->furn( p ).obj();
    if( ter.close && !furn.id ) {
        if( !check_only ) {
            sounds::sound( p, 10, sounds::sound_t::movement, _( "swish" ), true,
                           "close_door", ter.id.str() );
            ter_set( p, ter.close );
        }
        return true;
    } else if( furn.close ) {
        if( !check_only ) {
            sounds::sound( p, 10, sounds::sound_t::movement, _( "swish" ), true,
                           "close_door", furn.id.str() );
            furn_set( p, furn.close );
        }
        return true;
    }
    return false;
}

bool map::close_door( const tripoint_bub_ms &p, const bool inside, const bool check_only )
{
    return close_door( p.raw(), inside, check_only );
}

std::string map::get_signage( const tripoint &p ) const
{
    if( !inbounds( p ) ) {
        return "";
    }

    point l;
    const submap *const current_submap = unsafe_get_submap_at( p, l );
    if( current_submap == nullptr ) {
        debugmsg( "Tried to get signage at (%d,%d) but the submap is not loaded", l.x, l.y );
        return std::string();
    }

    return current_submap->get_signage( l );
}
void map::set_signage( const tripoint &p, const std::string &message )
{
    if( !inbounds( p ) ) {
        return;
    }

    point l;
    submap *const current_submap = unsafe_get_submap_at( p, l );
    if( current_submap == nullptr ) {
        debugmsg( "Tried set signage at (%d,%d) but the submap is not loaded", l.x, l.y );
        return;
    }

    current_submap->set_signage( l, message );
}
void map::delete_signage( const tripoint &p )
{
    if( !inbounds( p ) ) {
        return;
    }

    point l;
    submap *const current_submap = unsafe_get_submap_at( p, l );
    if( current_submap == nullptr ) {
        debugmsg( "Tried to delete signage at (%d,%d) but the submap is not loaded", l.x, l.y );
        return;
    }

    current_submap->delete_signage( l );
}
void map::delete_signage( const tripoint_bub_ms &p )
{
    delete_signage( p.raw() );
}

int map::get_radiation( const tripoint &p ) const
{
    if( !inbounds( p ) ) {
        return 0;
    }

    point l;
    const submap *const current_submap = unsafe_get_submap_at( p, l );
    if( current_submap == nullptr ) {
        debugmsg( "Tried to get radiation at (%d,%d) but the submap is not loaded", l.x, l.y );
        return 0;
    }

    return current_submap->get_radiation( l );
}

void map::set_radiation( const tripoint &p, const int value )
{
    if( !inbounds( p ) ) {
        return;
    }

    point l;
    submap *const current_submap = unsafe_get_submap_at( p, l );
    if( current_submap == nullptr ) {
        debugmsg( "Tried to set radiation at (%d,%d,%d) but the submap is not loaded", l.x, l.y );
        return;
    }

    current_submap->set_radiation( l, value );
}

void map::adjust_radiation( const tripoint &p, const int delta )
{
    if( !inbounds( p ) ) {
        return;
    }

    point l;
    submap *const current_submap = unsafe_get_submap_at( p, l );
    if( current_submap == nullptr ) {
        debugmsg( "Tried to adjust radiation at (%d,%d) but the submap is not loaded", l.x, l.y );
        return;
    }

    int current_radiation = current_submap->get_radiation( l );
    current_submap->set_radiation( l, current_radiation + delta );
}

units::temperature_delta map::get_temperature_mod( const tripoint &p ) const
{
    if( !inbounds( p ) ) {
        return units::from_kelvin_delta( 0 );
    }

    const submap *const current_submap = unsafe_get_submap_at( p );
    if( current_submap == nullptr ) {
        debugmsg( "Tried to get temperature at (%d,%d,%d) but the submap is not loaded", p.x, p.y, p.z );
        return units::from_kelvin_delta( 0 );
    }

    return current_submap->get_temperature_mod();
}

void map::set_temperature_mod( const tripoint &p, units::temperature_delta new_temperature_mod )
{
    if( !inbounds( p ) ) {
        return;
    }
    submap *const current_submap = unsafe_get_submap_at( p );
    if( current_submap == nullptr ) {
        debugmsg( "Tried to set temperature at (%d,%d,%d) but the submap is not loaded", p.x, p.y, p.z );
        return;
    }

    current_submap->set_temperature_mod( new_temperature_mod );
}
// Items: 3D

map_stack map::i_at( const tripoint &p )
{
    if( !inbounds( p ) ) {
        nulitems.clear();
        return map_stack{ &nulitems, p, this };
    }

    point l;
    submap *const current_submap = unsafe_get_submap_at( p, l );
    if( current_submap == nullptr ) {
        debugmsg( "Tried to get items at (%d,%d) but the submap is not loaded", l.x, l.y );
        nulitems.clear();
        return map_stack{ &nulitems, p, this };
    }

    return map_stack{ &current_submap->get_items( l ), p, this };
}

map_stack map::i_at( const tripoint_bub_ms &p )
{
    return i_at( p.raw() );
}

map_stack::iterator map::i_rem( const tripoint &p, const map_stack::const_iterator &it )
{
    point l;
    submap *const current_submap = get_submap_at( p, l );
    if( current_submap == nullptr ) {
        debugmsg( "Tried to remove items at (%d,%d) but the submap is not loaded", l.x, l.y );
        nulitems.clear();
        return map_stack{ &nulitems, p, this } .begin();
    }

    current_submap->update_lum_rem( l, *it );

    return current_submap->get_items( l ).erase( it );
}

void map::i_rem( const tripoint &p, item *it )
{
    map_stack map_items = i_at( p );
    map_stack::const_iterator iter = map_items.get_iterator_from_pointer( it );
    if( iter != map_items.end() ) {
        i_rem( p, iter );
    }
}

void map::i_rem( const tripoint_bub_ms &p, item *it )
{
    return i_rem( p.raw(), it );
}

void map::i_clear( const tripoint &p )
{
    point l;
    submap *const current_submap = get_submap_at( p, l );
    if( current_submap == nullptr ) {
        debugmsg( "Tried to clear items at (%d,%d) but the submap is not loaded", l.x, l.y );
        return;
    }

    current_submap->set_lum( l, 0 );
    current_submap->get_items( l ).clear();
}

void map::i_clear( const tripoint_bub_ms &p )
{
    i_clear( p.raw() );
}

std::vector<item *> map::spawn_items( const tripoint &p, const std::vector<item> &new_items )
{
    std::vector<item *> ret;
    if( !inbounds( p ) || has_flag( ter_furn_flag::TFLAG_DESTROY_ITEM, p ) ) {
        return ret;
    }
    const bool swimmable = has_flag( ter_furn_flag::TFLAG_SWIMMABLE, p );
    for( const item &new_item : new_items ) {

        if( new_item.made_of( phase_id::LIQUID ) && swimmable ) {
            continue;
        }
        item &it = add_item_or_charges( p, new_item );
        if( !it.is_null() ) {
            ret.push_back( &it );
        }
    }

    return ret;
}

std::vector<item *> map::spawn_items( const tripoint_bub_ms &p, const std::vector<item> &new_items )
{
    return spawn_items( p.raw(), new_items );
}

void map::spawn_artifact( const tripoint &p, const relic_procgen_id &id,
                          const int max_attributes,
                          const int power_level, const int max_negative_power, const bool is_resonant )
{
    relic_procgen_data::generation_rules rules;
    rules.max_attributes = max_attributes;
    rules.power_level = power_level;
    rules.max_negative_power = max_negative_power;
    rules.resonant = is_resonant;

    add_item_or_charges( p, id->create_item( rules ) );
}

void map::spawn_item( const tripoint &p, const itype_id &type_id, const unsigned quantity,
                      const int charges, const time_point &birthday, const int damlevel, const std::set<flag_id> &flags,
                      const std::string &variant, const std::string &faction )
{
    if( type_id.is_null() ) {
        return;
    }

    if( item_is_blacklisted( type_id ) ) {
        return;
    }
    // recurse to spawn (quantity - 1) items
    for( size_t i = 1; i < quantity; i++ ) {
        spawn_item( p, type_id, 1, charges, birthday, damlevel, flags, variant, faction );
    }
    // migrate and spawn the item
    itype_id mig_type_id = item_controller->migrate_id( type_id );
    item new_item( mig_type_id, birthday );
    new_item.set_itype_variant( variant );
    new_item.set_owner( faction_id( faction ) );
    if( one_in( 3 ) && new_item.has_flag( flag_VARSIZE ) ) {
        new_item.set_flag( flag_FIT );
    }

    if( charges && new_item.charges > 0 ) {
        //let's fail silently if we specify charges for an item that doesn't support it
        new_item.charges = charges;
    }
    new_item = new_item.in_its_container();
    new_item.set_owner( faction_id( faction ) ); // Set faction to the container as well
    if( ( new_item.made_of( phase_id::LIQUID ) && has_flag( ter_furn_flag::TFLAG_SWIMMABLE, p ) ) ||
        has_flag( ter_furn_flag::TFLAG_DESTROY_ITEM, p ) ) {
        return;
    }

    new_item.set_damage( damlevel );
    new_item.rand_degradation();
    for( const flag_id &flag : flags ) {
        new_item.set_flag( flag );
    }

    add_item_or_charges( p, new_item );
}

units::volume map::max_volume( const tripoint &p )
{
    return i_at( p ).max_volume();
}

// total volume of all the things
units::volume map::stored_volume( const tripoint &p )
{
    return i_at( p ).stored_volume();
}

// free space
units::volume map::free_volume( const tripoint &p )
{
    return i_at( p ).free_volume();
}

units::volume map::free_volume( const tripoint_bub_ms &p )
{
    return free_volume( p.raw() );
}

item_location map::add_item_ret_loc( const tripoint &pos, item obj, bool overflow )
{
    int copies = 1;
    std::pair<item *, tripoint> ret = _add_item_or_charges( pos, std::move( obj ), copies, overflow );
    if( ret.first != nullptr && !ret.first->is_null() ) {
        return item_location { map_cursor{ ret.second }, ret.first };
    }

    return {};
}

item &map::add_item_or_charges( const tripoint &pos, item obj, bool overflow )
{
    int copies = 1;
    return *_add_item_or_charges( pos, std::move( obj ), copies, overflow ).first;
}

item &map::add_item_or_charges( const tripoint &pos, item obj, int &copies_remaining,
                                bool overflow )
{
    return *_add_item_or_charges( pos, std::move( obj ), copies_remaining, overflow ).first;
}

std::pair<item *, tripoint> map::_add_item_or_charges( const tripoint &pos, item obj,
        int &copies_remaining, bool overflow )
{
    // Checks if item would not be destroyed if added to this tile
    auto valid_tile = [&]( const tripoint & e ) {
        if( !inbounds( e ) ) {
            dbg( D_INFO ) << e; // should never happen
            return false;
        }

        // Some tiles destroy items (e.g. lava)
        if( has_flag( ter_furn_flag::TFLAG_DESTROY_ITEM, e ) ) {
            return false;
        }

        // Cannot drop liquids into tiles that are comprised of liquid
        if( obj.made_of_from_type( phase_id::LIQUID ) && has_flag( ter_furn_flag::TFLAG_SWIMMABLE, e ) ) {
            return false;
        }

        return true;
    };

    // Get how many copies of the item can fit in a tile
    auto how_many_copies_fit = [&]( const tripoint & e ) {
        return std::min( { copies_remaining,
                           obj.volume() == 0_ml ? INT_MAX : free_volume( e ) / obj.volume(),
                           static_cast<int>( MAX_ITEM_IN_SQUARE - i_at( e ).size() ) } );
    };

    // Performs the actual insertion of the object onto the map
    auto place_item = [&]( const tripoint & tile, int &copies ) -> item& {
        if( obj.count_by_charges() )
        {
            for( item &e : i_at( tile ) ) {
                if( e.merge_charges( obj ) ) {
                    return e;
                }
            }
        }

        support_dirty( tile );
        return add_item( tile, obj, copies );
    };

    if( item_is_blacklisted( obj.typeId() ) ) {
        return { &null_item_reference(), tripoint_min };
    }

    // Some items never exist on map as a discrete item (must be contained by another item)
    if( obj.has_flag( flag_NO_DROP ) ) {
        return { &null_item_reference(), tripoint_min };
    }

    // If intended drop tile destroys the item then we don't attempt to overflow
    if( !valid_tile( pos ) ) {
        return { &null_item_reference(), tripoint_min };
    }

    std::optional<std::pair<item *, tripoint>> first_added;
    int copies_to_add_here = how_many_copies_fit( pos );

    if( ( !has_flag( ter_furn_flag::TFLAG_NOITEM, pos ) ||
          ( has_flag( ter_furn_flag::TFLAG_LIQUIDCONT, pos ) && obj.made_of( phase_id::LIQUID ) ) ) &&
        copies_to_add_here > 0 ) {
        // Pass map into on_drop, because this map may not be the global map object (in mapgen, for instance).
        if( obj.made_of( phase_id::LIQUID ) || !obj.has_flag( flag_DROP_ACTION_ONLY_IF_LIQUID ) ) {
            if( obj.on_drop( pos, *this ) ) {
                return { &null_item_reference(), tripoint_min };
            }
        }
        // If tile can contain items place here...
        copies_remaining -= copies_to_add_here;
        first_added = first_added ? first_added : std::make_pair( &place_item( pos, copies_to_add_here ),
                      pos );
    }
    if( overflow && copies_remaining > 0 ) {
        // ...otherwise try to overflow to adjacent tiles (if permitted)
        const int max_dist = 2;
        std::vector<tripoint> tiles = closest_points_first( pos, max_dist );
        tiles.erase( tiles.begin() ); // we already tried this position
        const int max_path_length = 4 * max_dist;
        const pathfinding_settings setting( 0, max_dist, max_path_length, 0, false, false, true, false,
                                            false, false );
        for( const tripoint &e : tiles ) {
            if( copies_remaining <= 0 ) {
                break;
            }
            if( !inbounds( e ) ) {
                continue;
            }
            //must be a path to the target tile
            if( route( pos, e, setting ).empty() ) {
                continue;
            }
            if( obj.made_of( phase_id::LIQUID ) || !obj.has_flag( flag_DROP_ACTION_ONLY_IF_LIQUID ) ) {
                if( obj.on_drop( e, *this ) ) {
                    return first_added ? first_added.value() : std::make_pair( &null_item_reference(), tripoint_min );
                }
            }

            copies_to_add_here = how_many_copies_fit( e );
            if( !valid_tile( e ) || copies_to_add_here <= 0 ||
                has_flag( ter_furn_flag::TFLAG_NOITEM, e ) || has_flag( ter_furn_flag::TFLAG_SEALED, e ) ) {
                continue;
            }
            copies_remaining -= copies_to_add_here;
            std::pair<item *, tripoint> new_item = { &place_item( e, copies_to_add_here ), e };
            first_added = first_added ? first_added : new_item;
        }
    }

    // If first_added has no value, no items were added due to lack of space at target tile (+/- overflow tiles)
    return first_added ? first_added.value() : std::make_pair( &null_item_reference(), tripoint_min );
}

item &map::add_item_or_charges( const tripoint_bub_ms &pos, item obj, bool overflow )
{
    return add_item_or_charges( pos.raw(), std::move( obj ), overflow );
}

item &map::add_item_or_charges( const tripoint_bub_ms &pos, item obj, int &copies_remaining,
                                bool overflow )
{
    return add_item_or_charges( pos.raw(), std::move( obj ), copies_remaining, overflow );
}

float map::item_category_spawn_rate( const item &itm )
{
    const item_category_id &cat = itm.get_category_of_contents().id;
    const float spawn_rate = cat.obj().get_spawn_rate();

    return spawn_rate > 1.0f ? roll_remainder( spawn_rate ) : spawn_rate;
}

item &map::add_item( const tripoint &p, item new_item )
{
    int copies = 1;
    return add_item( p, std::move( new_item ), copies );
}
item &map::add_item( const tripoint &p, item new_item, int copies )
{
    if( item_is_blacklisted( new_item.typeId() ) ) {
        return null_item_reference();
    }

    if( copies <= 0 ) {
        return null_item_reference();
    }

    if( !inbounds( p ) ) {
        return null_item_reference();
    }

    point l;
    submap *const current_submap = unsafe_get_submap_at( p, l );
    if( current_submap == nullptr ) {
        debugmsg( "Tried to add items at (%d,%d) but the submap is not loaded", l.x, l.y );
        return null_item_reference();
    }

    // Process foods and temperature tracked items when they are added to the map, here instead of add_item_at()
    // to avoid double processing food during active item processing.
    if( new_item.has_temperature() && !new_item.is_corpse() ) {
        new_item.process( *this, nullptr, p );
    }

    if( new_item.made_of( phase_id::LIQUID ) && has_flag( ter_furn_flag::TFLAG_SWIMMABLE, p ) ) {
        return null_item_reference();
    }

    if( has_flag( ter_furn_flag::TFLAG_DESTROY_ITEM, p ) ) {
        return null_item_reference();
    }

    if( new_item.has_flag( flag_ACT_IN_FIRE ) && get_field( p, fd_fire ) != nullptr ) {
        if( new_item.has_flag( flag_BOMB ) && new_item.is_transformable() ) {
            //Convert a bomb item into its transformable version, e.g. incendiary grenade -> active incendiary grenade
            new_item.convert( dynamic_cast<const iuse_transform *>
                              ( new_item.type->get_use( "transform" )->get_actor_ptr() )->target );
        }
        new_item.active = true;
    }

    if( new_item.is_map() && !new_item.has_var( "reveal_map_center_omt" ) ) {
        new_item.set_var( "reveal_map_center_omt", ms_to_omt_copy( getabs( p ) ) );
    }

    if( new_item.has_flag( json_flag_PRESERVE_SPAWN_OMT ) &&
        !new_item.has_var( "spawn_location_omt" ) ) {
        new_item.set_var( "spawn_location_omt", ms_to_omt_copy( getabs( p ) ) );
    }
    for( item *const it : new_item.all_items_top( pocket_type::CONTAINER ) ) {
        if( it->has_flag( json_flag_PRESERVE_SPAWN_OMT ) &&
            !it->has_var( "spawn_location_omt" ) ) {
            it->set_var( "spawn_location_omt", ms_to_omt_copy( getabs( p ) ) );
        }
    }

    if( new_item.has_flag( flag_ACTIVATE_ON_PLACE ) ) {
        new_item.activate();
    }

    current_submap->ensure_nonuniform();
    invalidate_max_populated_zlev( p.z );

    current_submap->update_lum_add( l, new_item );

    const map_stack::iterator new_pos = current_submap->get_items( l ).insert( new_item );
    while( --copies > 0 ) {
        current_submap->get_items( l ).insert( new_item );
    }

    if( current_submap->active_items.add( *new_pos, l ) ) {
        // TODO: fix point types
        tripoint_abs_sm const loc( abs_sub.x() + p.x / SEEX, abs_sub.y() + p.y / SEEY, p.z );
        submaps_with_active_items_dirty.insert( loc );
        if( this != &get_map() && get_map().inbounds( loc ) ) {
            get_map().make_active( loc );
        }
    }

    return *new_pos;
}

// NOLINTNEXTLINE(readability-make-member-function-const)
item map::water_from( const tripoint &p )
{
    weather_manager &weather = get_weather();
    if( has_flag( ter_furn_flag::TFLAG_SALT_WATER, p ) ) {
        item ret( "salt_water", calendar::turn, item::INFINITE_CHARGES );
        ret.set_item_temperature( std::max( weather.get_temperature( p ),
                                            temperatures::cold ) );
        return ret;
    }

    if( has_flag( ter_furn_flag::TFLAG_CHOCOLATE, p ) ) {
        item ret( "liquid_cacao", calendar::turn, item::INFINITE_CHARGES );
        ret.set_item_temperature( std::max( weather.get_temperature( p ),
                                            temperatures::cold ) );
        return ret;
    }

    if( has_flag( ter_furn_flag::TFLAG_MURKY, p ) ) {
        for( item &ret : get_map().i_at( p ) ) {
            if( ret.made_of( phase_id::LIQUID ) ) {
                ret.set_item_temperature( std::max( weather.get_temperature( p ),
                                                    temperatures::cold ) );
                ret.poison = rng( 1, 6 );
                ret.get_comestible()->parasites = 5;
                ret.get_comestible()->contamination = { { disease_bad_food, 5 } };
                return ret;
            }
        }
    }

    if( has_flag( ter_furn_flag::TFLAG_TOILET_WATER, p ) ) {
        for( item &ret : get_map().i_at( p ) ) {
            if( ret.made_of( phase_id::LIQUID ) ) {
                ret.set_item_temperature( std::max( weather.get_temperature( p ),
                                                    temperatures::cold ) );
                ret.poison = one_in( 3 ) ? 0 : rng( 1, 3 );
                return ret;
            }
        }
    }

    const ter_id terrain_id = ter( p );
    if( terrain_id == t_sewage ) {
        item ret( "water_sewage", calendar::turn, item::INFINITE_CHARGES );
        ret.set_item_temperature( std::max( weather.get_temperature( p ),
                                            temperatures::cold ) );
        ret.poison = rng( 1, 7 );
        return ret;
    }

    item ret( "water", calendar::turn, item::INFINITE_CHARGES );
    ret.set_item_temperature( std::max( weather.get_temperature( p ),
                                        temperatures::cold ) );
    // iexamine::water_source requires a valid liquid from this function.
    if( terrain_id->has_examine( iexamine::water_source ) ) {
        int poison_chance = 0;
        if( terrain_id.obj().has_flag( ter_furn_flag::TFLAG_DEEP_WATER ) ) {
            if( terrain_id.obj().has_flag( ter_furn_flag::TFLAG_CURRENT ) ) {
                poison_chance = 20;
            } else {
                poison_chance = 4;
            }
        } else {
            if( terrain_id.obj().has_flag( ter_furn_flag::TFLAG_CURRENT ) ) {
                poison_chance = 10;
            } else {
                poison_chance = 3;
            }
        }
        if( one_in( poison_chance ) ) {
            ret.poison = rng( 1, 4 );
        }
        return ret;
    }
    if( furn( p )->has_examine( iexamine::water_source ) ) {
        return ret;
    }
    return item();
}

void map::make_active( item_location &loc )
{
    item *target = loc.get_item();

    point l;
    submap *const current_submap = get_submap_at( loc.position(), l );
    if( current_submap == nullptr ) {
        debugmsg( "Tried to make active at (%d,%d) but the submap is not loaded", l.x, l.y );
        return;
    }
    cata::colony<item> &item_stack = current_submap->get_items( l );
    cata::colony<item>::iterator iter = item_stack.get_iterator_from_pointer( target );

    if( current_submap->active_items.add( *iter, l ) ) {
        // TODO: fix point types
        tripoint_abs_sm const smloc( abs_sub.x() + loc.position().x / SEEX,
                                     abs_sub.y() + loc.position().y / SEEY, loc.position().z );
        submaps_with_active_items_dirty.insert( smloc );
        if( this != &get_map() && get_map().inbounds( smloc ) ) {
            get_map().make_active( smloc );
        }
    }
}

void map::make_active( tripoint_abs_sm const &loc )
{
    submaps_with_active_items_dirty.insert( loc );
}

void map::update_lum( item_location &loc, bool add )
{
    item *target = loc.get_item();

    // if the item is not emissive, do nothing
    if( !target->is_emissive() ) {
        return;
    }

    point l;
    submap *const current_submap = get_submap_at( loc.position(), l );
    if( current_submap == nullptr ) {
        debugmsg( "Tried to update lum at (%d,%d) but the submap is not loaded", l.x, l.y );
        return;
    }

    if( add ) {
        current_submap->update_lum_add( l, *target );
    } else {
        current_submap->update_lum_rem( l, *target );
    }
}

static bool process_map_items( map &here, item_stack &items, safe_reference<item> &item_ref,
                               item *parent, const tripoint &location, const float insulation,
                               const temperature_flag flag, const float spoil_multiplier )
{
    if( item_ref->process( here, nullptr, location, insulation, flag, spoil_multiplier, false ) ) {
        // Item is to be destroyed so erase it from the map stack
        // unless it was already destroyed by processing.
        if( item_ref ) {
            item_ref->spill_contents( location );
            if( parent != nullptr ) {
                parent->remove_item( *item_ref );
            } else {
                items.erase( items.get_iterator_from_pointer( item_ref.get() ) );
            }
        }
        if( parent != nullptr ) {
            parent->on_contents_changed();
        }
        return true;
    }
    // Item not destroyed
    return false;
}

static void process_vehicle_items( vehicle &cur_veh, int part )
{
    vehicle_part &vp = cur_veh.part( part );
    const vpart_info &vpi = vp.info();

    const bool washer_here = vp.enabled &&
                             ( vpi.has_flag( VPFLAG_WASHING_MACHINE ) ||
                               vpi.has_flag( VPFLAG_DISHWASHER ) );

    if( washer_here ) {
        bool washing_machine_finished = false;
        for( item &n : cur_veh.get_items( vp ) ) {
            const time_duration washing_time = 90_minutes;
            const time_duration time_left = washing_time - n.age();
            if( time_left <= 0_turns ) {
                n.unset_flag( flag_FILTHY );
                washing_machine_finished = true;
                vp.enabled = false;
            } else if( calendar::once_every( 15_minutes ) ) {
                //~ %1$d: Number of minutes remaining, %2$s: Name of the vehicle
                add_msg( _( "It should take %1$d minutes to finish washing items in the %2$s." ),
                         to_minutes<int>( time_left ) + 1, cur_veh.name );
                break;
            }
        }
        if( washing_machine_finished && !vpi.has_flag( VPFLAG_APPLIANCE ) ) {
            //~ %1$s: Cleaner, %2$s: Name of the vehicle
            add_msg( _( "The %1$s in the %2$s has finished washing." ), vp.name( false ), cur_veh.name );
        } else if( washing_machine_finished ) {
            add_msg( _( "The %1$s has finished washing." ), vp.name( false ) );
        }
    }

    const bool autoclave_here = vpi.has_flag( VPFLAG_AUTOCLAVE ) && vp.enabled;
    if( autoclave_here ) {
        bool autoclave_finished = false;
        for( item &n : cur_veh.get_items( vp ) ) {
            const time_duration cycle_time = 90_minutes;
            const time_duration time_left = cycle_time - n.age();
            if( time_left <= 0_turns ) {
                if( !n.has_flag( flag_NO_PACKED ) ) {
                    n.unset_flag( flag_NO_STERILE );
                }
                autoclave_finished = true;
                vp.enabled = false;
            } else if( calendar::once_every( 15_minutes ) ) {
                const int minutes = to_minutes<int>( time_left ) + 1;
                //~ %1$d: Number of minutes remaining, %2$s: Name of the vehicle
                add_msg( n_gettext( "It should take %1$d minute to finish sterilizing items in the %2$s.",
                                    "It should take %1$d minutes to finish sterilizing items in the %2$s.", minutes ),
                         minutes, cur_veh.name );
                break;
            }
        }
        if( autoclave_finished && !vpi.has_flag( VPFLAG_APPLIANCE ) ) {
            add_msg( _( "The autoclave in the %s has finished its cycle." ), cur_veh.name );
        } else if( autoclave_finished ) {
            add_msg( _( "The autoclave has finished its cycle." ) );
        }
    }

    const int recharge_part_idx = cur_veh.part_with_feature( part, VPFLAG_RECHARGE, true );
    if( recharge_part_idx >= 0 ) {
        const vehicle_part &recharge_part = cur_veh.part( recharge_part_idx );
        if( !recharge_part.removed && recharge_part.enabled ) {
            for( item &n : cur_veh.get_items( vp ) ) {
                if( !n.has_flag( flag_RECHARGE ) && !n.has_flag( flag_USE_UPS ) ) {
                    continue;
                }
                // TODO: BATTERIES this should be rewritten when vehicle power and items both use energy quantities
                if( n.ammo_capacity( ammo_battery ) > n.ammo_remaining() ||
                    ( n.type->battery && n.type->battery->max_capacity > n.energy_remaining( nullptr ) ) ) {
                    int power = recharge_part.info().bonus;
                    while( power >= 1000 || x_in_y( power, 1000 ) ) {
                        const int missing = cur_veh.discharge_battery( 1 );
                        // Around 85% efficient; a few of the discharges don't actually recharge
                        if( missing == 0 && !one_in( 7 ) ) {
                            if( n.is_vehicle_battery() ) {
                                n.mod_energy( 1_kJ );
                            } else {
                                n.ammo_set( itype_battery, n.ammo_remaining() + 1 );
                            }
                        }
                        power -= 1000;
                    }
                    break;
                }
            }
        }
    }
}

void map::process_items()
{
    const int minz = zlevels ? -OVERMAP_DEPTH : abs_sub.z();
    const int maxz = zlevels ? OVERMAP_HEIGHT : abs_sub.z();
    for( int gz = minz; gz <= maxz; ++gz ) {
        level_cache &cache = access_cache( gz );
        std::set<tripoint> submaps_with_vehicles;
        for( vehicle *this_vehicle : cache.vehicle_list ) {
            tripoint pos = this_vehicle->global_pos3();
            submaps_with_vehicles.emplace( pos.x / SEEX, pos.y / SEEY, pos.z );
        }
        for( const tripoint &pos : submaps_with_vehicles ) {
            submap *const current_submap = get_submap_at_grid( pos );
            if( current_submap == nullptr ) {
                debugmsg( "Tried to process items at (%d,%d,%d) but the submap is not loaded", pos.x, pos.y,
                          pos.z );
                continue;
            }
            // Vehicles first in case they get blown up and drop active items on the map.
            process_items_in_vehicles( *current_submap );
        }
    }
    update_submaps_with_active_items();
    for( auto iter = submaps_with_active_items.begin(); iter != submaps_with_active_items.end(); ) {
        tripoint_abs_sm const abs_pos = *iter;
        if( !inbounds( project_to<coords::ms>( abs_pos ) ) ) {
            iter = submaps_with_active_items.erase( iter );
            continue;
        }
        const tripoint_rel_sm local_pos = abs_pos - abs_sub.xy();
        // TODO: fix point types
        submap *const current_submap = get_submap_at_grid( local_pos.raw() );
        if( current_submap == nullptr ) {
            debugmsg( "Tried to process items at %s but the submap is not loaded",
                      local_pos.to_string() );
            continue;
        }
        // TODO: fix point types
        process_items_in_submap( *current_submap, local_pos.raw() );
        if( current_submap->active_items.empty() ) {
            iter = submaps_with_active_items.erase( iter );
        } else {
            ++iter;
        }
    }
}

void map::process_items_in_submap( submap &current_submap, const tripoint &gridp )
{
    // Get a COPY of the active item list for this submap.
    // If more are added as a side effect of processing, they are ignored this turn.
    // If they are destroyed before processing, they don't get processed.
    std::vector<item_reference> active_items = current_submap.active_items.get_for_processing();
    const point grid_offset( gridp.x * SEEX, gridp.y * SEEY );
    for( item_reference &active_item_ref : active_items ) {
        if( !active_item_ref.item_ref ) {
            // The item was destroyed, so skip it.
            continue;
        }

        const tripoint map_location = tripoint( grid_offset + active_item_ref.location, gridp.z );
        const furn_t &furn = this->furn( map_location ).obj();

        if( furn.has_flag( ter_furn_flag::TFLAG_DONT_REMOVE_ROTTEN ) ) {
            // plants contain a seed item which must not be removed under any circumstances.
            // Lets not process it at all.
            continue;
        }
        // root cellars are special
        temperature_flag flag = temperature_flag::NORMAL;
        if( ter( map_location ) == t_rootcellar ) {
            flag = temperature_flag::ROOT_CELLAR;
        }

        float spoil_multiplier = 1.0f;

        if( has_flag( ter_furn_flag::TFLAG_NO_SPOIL, map_location ) ) {
            spoil_multiplier = 0.0f;
        }

        map_stack items = i_at( map_location );

        process_map_items( *this, items, active_item_ref.item_ref, active_item_ref.parent,
                           map_location, 1, flag,
                           spoil_multiplier * active_item_ref.spoil_multiplier() );
    }
}

void map::process_items_in_vehicles( submap &current_submap )
{
    // a copy, important if the vehicle list changes because a
    // vehicle got destroyed by a bomb (an active item!), this list
    // won't change, but veh_in_nonant will change.
    std::vector<vehicle *> vehicles;
    vehicles.reserve( current_submap.vehicles.size() );
    for( const auto &veh : current_submap.vehicles ) {
        vehicles.push_back( veh.get() );
    }
    for( vehicle *&cur_veh : vehicles ) {
        if( !current_submap.contains_vehicle( cur_veh ) ) {
            // vehicle not in the vehicle list of the nonant, has been
            // destroyed (or moved to another nonant?)
            // Can't be sure that it still exists, so skip it
            continue;
        }

        process_items_in_vehicle( *cur_veh, current_submap );
    }
}

void map::process_items_in_vehicle( vehicle &cur_veh, submap &current_submap )
{
    const bool engine_heater_is_on = cur_veh.has_part( "E_HEATER", true ) && cur_veh.engine_on;
    for( const vpart_reference &vp : cur_veh.get_any_parts( VPFLAG_FLUIDTANK ) ) {
        vp.part().process_contents( *this, vp.pos(), engine_heater_is_on );
    }

    auto cargo_parts = cur_veh.get_parts_including_carried( VPFLAG_CARGO );
    for( const vpart_reference &vp : cargo_parts ) {
        process_vehicle_items( cur_veh, vp.part_index() );
    }

    for( item_reference &active_item_ref : cur_veh.active_items.get_for_processing() ) {
        if( empty( cargo_parts ) ) {
            return;
        } else if( !active_item_ref.item_ref ) {
            // The item was destroyed, so skip it.
            continue;
        }
        const auto it = std::find_if( begin( cargo_parts ),
        end( cargo_parts ), [&]( const vpart_reference & part ) {
            return active_item_ref.location == part.mount();
        } );

        if( it == end( cargo_parts ) ) {
            continue; // Can't find a cargo part matching the active item.
        }
        const item &target = *active_item_ref.item_ref;
        // Find the cargo part and coordinates corresponding to the current active item.
        const vehicle_part &pt = it->part();
        const tripoint item_loc = it->pos();
        vehicle_stack items = cur_veh.get_items( pt );
        float it_insulation = 1.0f;
        temperature_flag flag = temperature_flag::NORMAL;
        if( target.has_temperature() || target.is_food_container() ) {
            const vpart_info &pti = pt.info();
            if( engine_heater_is_on ) {
                flag = temperature_flag::HEATER;
            }
            // some vehicle parts provide insulation, default is 1
            it_insulation = item::find_type( pti.base_item )->insulation_factor;

            if( pt.enabled && pti.has_flag( VPFLAG_FRIDGE ) ) {
                it_insulation = 1; // ignore fridge insulation if on
                flag = temperature_flag::FRIDGE;
            } else if( pt.enabled && pti.has_flag( VPFLAG_FREEZER ) ) {
                it_insulation = 1; // ignore freezer insulation if on
                flag = temperature_flag::FREEZER;
            } else if( pt.enabled && pti.has_flag( VPFLAG_HEATED_TANK ) ) {
                it_insulation = 1; // ignore tank insulation if on
                flag = temperature_flag::HEATER;
            }
        }
        if( !process_map_items( *this, items, active_item_ref.item_ref, active_item_ref.parent,
                                item_loc, it_insulation, flag,
                                active_item_ref.spoil_multiplier() ) ) {
            // If the item was NOT destroyed, we can skip the remainder,
            // which handles fallout from the vehicle being damaged.
            continue;
        }

        // item does not exist anymore, might have been an exploding bomb,
        // check if the vehicle is still valid (does exist)
        if( !current_submap.contains_vehicle( &cur_veh ) ) {
            // Nope, vehicle is not in the vehicle list of the submap,
            // it might have moved to another submap (unlikely)
            // or be destroyed, anyway it does not need to be processed here
            return;
        }

        // Vehicle still valid, reload the list of cargo parts,
        // the list of cargo parts might have changed (imagine a part with
        // a low index has been removed by an explosion, all the other
        // parts would move up to fill the gap).
        cargo_parts = cur_veh.get_any_parts( VPFLAG_CARGO );
    }
}

// Crafting/item finding functions

// Note: this is called quite a lot when drawing tiles
// Console build has the most expensive parts optimized out
bool map::sees_some_items( const tripoint &p, const Creature &who ) const
{
    // Can only see items if there are any items.
    return has_items( p ) && could_see_items( p, who.pos() );
}

bool map::sees_some_items( const tripoint &p, const tripoint &from ) const
{
    return has_items( p ) && could_see_items( p, from );
}

bool map::could_see_items( const tripoint &p, const Creature &who ) const
{
    return could_see_items( p, who.pos() );
}

bool map::could_see_items( const tripoint &p, const tripoint &from ) const
{
    static const std::string container_string( "CONTAINER" );
    const bool container = has_flag_ter_or_furn( container_string, p );
    const bool sealed = has_flag_ter_or_furn( ter_furn_flag::TFLAG_SEALED, p );
    if( sealed && container ) {
        // never see inside of sealed containers
        return false;
    }
    if( container ) {
        // can see inside of containers if adjacent or
        // on top of the container
        return std::abs( p.x - from.x ) <= 1 &&
               std::abs( p.y - from.y ) <= 1 &&
               std::abs( p.z - from.z ) <= 1;
    }
    return true;
}

bool map::has_items( const tripoint &p ) const
{
    if( !inbounds( p ) ) {
        return false;
    }

    point l;
    const submap *const current_submap = unsafe_get_submap_at( p, l );
    if( current_submap == nullptr ) {
        debugmsg( "Tried to check items at (%d,%d) but the submap is not loaded", l.x, l.y );
        return false;
    }

    return !current_submap->get_items( l ).empty();
}

bool map::has_items( const tripoint_bub_ms &p ) const
{
    return has_items( p.raw() );
}

bool map::only_liquid_in_liquidcont( const tripoint &p )
{
    if( has_flag( ter_furn_flag::TFLAG_LIQUIDCONT, p ) ) {
        for( const item &it : i_at( p ) ) {
            if( it.made_of( phase_id::SOLID ) ) {
                return false;
            }
        }
        return true;
    }
    return false;
}

template <typename Stack>
std::list<item> use_amount_stack( Stack stack, const itype_id &type, int &quantity,
                                  const std::function<bool( const item & )> &filter )
{
    std::list<item> ret;
    for( auto a = stack.begin(); a != stack.end() && quantity > 0; ) {
        if( a->use_amount( type, quantity, ret, filter ) ) {
            a = stack.erase( a );
        } else {
            ++a;
        }
    }
    return ret;
}

std::list<item> map::use_amount_square( const tripoint &p, const itype_id &type,
                                        int &quantity, const std::function<bool( const item & )> &filter )
{
    std::list<item> ret;
    // Handle infinite map sources.
    item water = water_from( p );
    if( water.typeId() == type && water.charges == item::INFINITE_CHARGES ) {
        ret.push_back( water );
        quantity = 0;
        return ret;
    }

    if( const std::optional<vpart_reference> ovp = veh_at( p ).cargo() ) {
        std::list<item> tmp = use_amount_stack( ovp->items(), type, quantity, filter );
        ret.splice( ret.end(), tmp );
    }
    std::list<item> tmp = use_amount_stack( i_at( p ), type, quantity, filter );
    ret.splice( ret.end(), tmp );
    return ret;
}

std::list<item_location> map::items_with( const tripoint &p,
        const std::function<bool( const item & )> &filter )
{
    std::list<item_location> ret;
    if( const std::optional<vpart_reference> vp = veh_at( p ).cargo() ) {
        for( item &it : vp->items() ) {
            if( filter( it ) ) {
                ret.emplace_back( vehicle_cursor( vp->vehicle(), vp->part_index() ), &it );
            }
        }
    }
    for( item &it : i_at( p ) ) {
        if( filter( it ) ) {
            ret.emplace_back( map_cursor( p ), &it );
        }
    }
    return ret;
}
std::list<item> map::use_amount( const std::vector<tripoint> &reachable_pts, const itype_id &type,
                                 int &quantity, const std::function<bool( const item & )> &filter, bool select_ind )
{
    std::list<item> ret;
    if( select_ind && !type->count_by_charges() ) {
        std::vector<item_location> locs;
        for( const tripoint &p : reachable_pts ) {
            std::list<item_location> tmp = items_with( p, [&filter, &type]( const item & it ) -> bool {
                return filter( it ) && it.typeId() == type;
            } );
            locs.insert( locs.end(), tmp.begin(), tmp.end() );
        }
        while( quantity != static_cast<int>( locs.size() ) && quantity > 0 && !locs.empty() ) {
            uilist imenu;
            //~ Select components from the map to consume. %d = number of components left to consume.
            imenu.title = string_format( _( "Select which component to use (%d left)" ), quantity );
            for( const item_location &loc : locs ) {
                imenu.addentry( loc->display_name() + " (" + loc.describe() + ")" );
            }
            imenu.query();
            if( imenu.ret < 0 || static_cast<size_t>( imenu.ret ) >= locs.size() ) {
                break;
            }
            locs[imenu.ret]->use_amount( type, quantity, ret, filter );
            locs[imenu.ret].remove_item();
            locs.erase( locs.begin() + imenu.ret );
        }
    }
    for( const tripoint &p : reachable_pts ) {
        std::list<item> tmp = use_amount_square( p, type, quantity, filter );
        ret.splice( ret.end(), tmp );
    }
    return ret;
}
std::list<item> map::use_amount( const tripoint &origin, const int range, const itype_id &type,
                                 int &quantity, const std::function<bool( const item & )> &filter, bool select_ind )
{
    std::vector<tripoint> reachable_pts;
    reachable_flood_steps( reachable_pts, origin, range, 1, 100 );
    return use_amount( reachable_pts, type, quantity, filter, select_ind );
}

static void use_charges_from_furn( const furn_t &f, const itype_id &type, int &quantity,
                                   map *m, const tripoint &p, std::list<item> &ret,
                                   const std::function<bool( const item & )> &filter, bool in_tools )
{
    if( m->has_flag( ter_furn_flag::TFLAG_LIQUIDCONT, p ) ) {
        map_stack item_list = m->i_at( p );
        auto current_item = item_list.begin();
        for( ; current_item != item_list.end(); ++current_item ) {
            // looking for a liquid that matches
            if( filter( *current_item ) && current_item->made_of( phase_id::LIQUID ) &&
                type == current_item->typeId() ) {
                ret.push_back( *current_item );
                if( current_item->charges - quantity > 0 ) {
                    // Update the returned liquid amount to match the requested amount
                    ret.back().charges = quantity;
                    // Update the liquid item in the world to contain the leftover liquid
                    current_item->charges -= quantity;
                    // All the liquid needed was found, no other sources will be needed
                    quantity = 0;
                } else {
                    // The liquid copy in ret already contains how much was available
                    // The leftover quantity returned will check other sources
                    quantity -= current_item->charges;
                    // Remove liquid item from the world
                    item_list.erase( current_item );
                }
                return;
            }
        }
    }

    const itype *itt = f.crafting_pseudo_item_type();
    if( itt != nullptr && itt->tool && !itt->tool->ammo_id.empty() ) {
        const itype_id ammo = ammotype( *itt->tool->ammo_id.begin() )->default_ammotype();
        const bool using_ammotype = f.has_flag( ter_furn_flag::TFLAG_AMMOTYPE_RELOAD );
        map_stack stack = m->i_at( p );
        auto iter = std::find_if( stack.begin(), stack.end(),
        [ammo, using_ammotype]( const item & i ) {
            if( using_ammotype && i.type->ammo && ammo->ammo ) {
                return i.type->ammo->type == ammo->ammo->type;
            } else {
                return i.typeId() == ammo;
            }
        } );
        if( iter != stack.end() ) {
            item furn_item( itt, calendar::turn_zero );
            furn_item.ammo_set( ammo, iter->charges );

            if( !filter( furn_item ) ) {
                return;
            }
            if( furn_item.use_charges( type, quantity, ret, p, return_true<item>, nullptr, in_tools ) ) {
                stack.erase( iter );
            } else {
                iter->charges = furn_item.ammo_remaining();
            }
        }
    }
}

std::list<item> map::use_charges( const std::vector<tripoint> &reachable_pts,
                                  const itype_id &type, int &quantity,
                                  const std::function<bool( const item & )> &filter,
                                  basecamp *bcp, bool in_tools )
{
    std::list<item> ret;

    // We prefer infinite map sources where available, so search for those
    // first
    for( const tripoint &p : reachable_pts ) {
        // Handle infinite map sources.
        item water = water_from( p );
        if( water.typeId() == type && water.charges == item::INFINITE_CHARGES ) {
            water.charges = quantity;
            ret.push_back( water );
            quantity = 0;
            return ret;
        }
    }

    if( bcp ) {
        ret = bcp->use_charges( type, quantity );
        if( quantity <= 0 ) {
            return ret;
        }
    }

    for( const tripoint &p : reachable_pts ) {
        if( accessible_items( p ) ) {
            std::list<item> tmp = i_at( p ).use_charges( type, quantity, p, filter, in_tools );
            ret.splice( ret.end(), tmp );
            if( quantity <= 0 ) {
                return ret;
            }
        }

        if( has_furn( p ) ) {
            use_charges_from_furn( furn( p ).obj(), type, quantity, this, p, ret, filter, in_tools );
            if( quantity <= 0 ) {
                return ret;
            }
        }

        const optional_vpart_position vp = veh_at( p );
        if( vp ) {
            std::list<item> tmp = vp->vehicle().use_charges( *vp, type, quantity, filter, in_tools );
            ret.splice( ret.end(), tmp );
            if( quantity <= 0 ) {
                return ret;
            }
        }
    }

    return ret;
}

std::list<item> map::use_charges( const tripoint &origin, const int range,
                                  const itype_id &type, int &quantity,
                                  const std::function<bool( const item & )> &filter,
                                  basecamp *bcp, bool in_tools )
{
    // populate a grid of spots that can be reached
    std::vector<tripoint> reachable_pts;
    reachable_flood_steps( reachable_pts, origin, range, 1, 100 );
    return use_charges( reachable_pts, type, quantity, filter, bcp, in_tools );
}

units::energy map::consume_ups( const std::vector<tripoint> &reachable_pts, units::energy qty )
{
    const units::energy wanted_qty = qty;

    // populate a grid of spots that can be reached

    for( const tripoint &p : reachable_pts ) {
        if( accessible_items( p ) ) {

            map_stack items = i_at( p );
            for( item &elem : items ) {
                if( elem.has_flag( flag_IS_UPS ) ) {
                    qty -= elem.energy_consume( qty, p, nullptr );
                    if( qty <= 0_J ) {
                        break;
                    }
                }
            }
        }
    }

    return wanted_qty - qty;
}

units::energy map::consume_ups( const tripoint &origin, const int range, units::energy qty )
{
    // populate a grid of spots that can be reached
    std::vector<tripoint> reachable_pts;
    reachable_flood_steps( reachable_pts, origin, range, 1, 100 );
    return consume_ups( reachable_pts, qty );
}

std::list<std::pair<tripoint, item *> > map::get_rc_items( const tripoint &p )
{
    std::list<std::pair<tripoint, item *> > rc_pairs;
    tripoint pos;
    pos.z = abs_sub.z();
    for( pos.x = 0; pos.x < MAPSIZE_X; pos.x++ ) {
        if( p.x != -1 && p.x != pos.x ) {
            continue;
        }
        for( pos.y = 0; pos.y < MAPSIZE_Y; pos.y++ ) {
            if( p.y != -1 && p.y != pos.y ) {
                continue;
            }
            map_stack items = i_at( pos );
            for( item &elem : items ) {
                if( elem.has_flag( flag_RADIO_ACTIVATION ) || elem.has_flag( flag_RADIO_CONTAINER ) ) {
                    rc_pairs.emplace_back( pos, &elem );
                }
            }
        }
    }

    return rc_pairs;
}

bool map::can_see_trap_at( const tripoint &p, const Character &c ) const
{
    return tr_at( p ).can_see( p, c );
}

const trap &map::tr_at( const tripoint &p ) const
{
    if( !inbounds( p ) ) {
        return tr_null.obj();
    }

    point l;
    const submap *const current_submap = unsafe_get_submap_at( p, l );
    if( current_submap == nullptr ) {
        debugmsg( "Tried to get trap at (%d,%d) but the submap is not loaded", l.x, l.y );
        return tr_null.obj();
    }

    const trap_id &builtin_trap = current_submap->get_ter( l )->trap;
    if( builtin_trap != tr_null ) {
        return *builtin_trap;
    }

    return current_submap->get_trap( l ).obj();
}

const trap &map::tr_at( const tripoint_abs_ms &p ) const
{
    return tr_at( bub_from_abs( p ) );
}

const trap &map::tr_at( const tripoint_bub_ms &p ) const
{
    return tr_at( p.raw() );
}

partial_con *map::partial_con_at( const tripoint_bub_ms &p )
{
    if( !inbounds( p ) ) {
        return nullptr;
    }
    point_sm_ms l;
    submap *const current_submap = unsafe_get_submap_at( p, l );
    if( current_submap == nullptr ) {
        debugmsg( "Tried to get construction at %s but the submap is not loaded", l.to_string() );
        return nullptr;
    }
    auto it = current_submap->partial_constructions.find( tripoint_sm_ms( l, p.z() ) );
    if( it != current_submap->partial_constructions.end() ) {
        return &it->second;
    }
    return nullptr;
}

void map::partial_con_remove( const tripoint_bub_ms &p )
{
    if( !inbounds( p ) ) {
        return;
    }
    point_sm_ms l;
    submap *const current_submap = unsafe_get_submap_at( p, l );
    if( current_submap == nullptr ) {
        debugmsg( "Tried to remove construction at %s but the submap is not loaded", l.to_string() );
        return;
    }
    current_submap->partial_constructions.erase( tripoint_sm_ms( l, p.z() ) );
    memory_cache_dec_set_dirty( p.raw(), true );
    avatar &player_character = get_avatar();
    if( player_character.sees( p ) ) {
        player_character.memorize_clear_decoration( getglobal( p ), "tr_" );
    }
}

void map::partial_con_set( const tripoint_bub_ms &p, const partial_con &con )
{
    if( !inbounds( p ) ) {
        return;
    }
    point_sm_ms l;
    submap *const current_submap = unsafe_get_submap_at( p, l );
    if( current_submap == nullptr ) {
        debugmsg( "Tried to set construction at %s but the submap is not loaded", l.to_string() );
        return;
    }
    if( !current_submap->partial_constructions.emplace( tripoint_sm_ms( l, p.z() ), con ).second ) {
        debugmsg( "set partial con on top of terrain which already has a partial con" );
    }
}

void map::trap_set( const tripoint &p, const trap_id &type )
{
    if( !inbounds( p ) ) {
        return;
    }

    point l;
    submap *const current_submap = unsafe_get_submap_at( p, l );
    if( current_submap == nullptr ) {
        debugmsg( "Tried to set trap at %s but the submap is not loaded", l.to_string() );
        return;
    }
    const ter_t &ter = current_submap->get_ter( l ).obj();
    if( ter.trap != tr_null ) {
        debugmsg( "set trap %s (%s) at %s on top of terrain %s (%s) which already has a "
                  "built-in trap", type.id().str(), type->name(), p.to_string(),
                  ter.id.str(), ter.name() );
        return;
    }

    memory_cache_dec_set_dirty( p, true );
    avatar &player_character = get_avatar();
    if( player_character.sees( p ) ) {
        player_character.memorize_clear_decoration( getglobal( p ), "tr_" );
    }
    // If there was already a trap here, remove it.
    if( current_submap->get_trap( l ) != tr_null ) {
        remove_trap( p );
    }

    current_submap->set_trap( l, type );
    if( type != tr_null ) {
        traplocs[type.to_i()].push_back( p );
    }
}

void map::trap_set( const tripoint_bub_ms &p, const trap_id &type )
{
    trap_set( p.raw(), type );
}

void map::remove_trap( const tripoint &p )
{
    if( !inbounds( p ) ) {
        return;
    }

    point l;
    submap *const current_submap = unsafe_get_submap_at( p, l );
    if( current_submap == nullptr ) {
        debugmsg( "Tried to remove trap at (%d,%d) but the submap is not loaded", l.x, l.y );
        return;
    }

    trap_id tid = current_submap->get_trap( l );
    if( tid != tr_null ) {
        if( g != nullptr && this == &get_map() ) {
            memory_cache_dec_set_dirty( p, true );
            avatar &player_character = get_avatar();
            if( player_character.sees( p ) ) {
                player_character.memorize_clear_decoration( getglobal( p ), "tr_" );
            }
            player_character.add_known_trap( p, tr_null.obj() );
        }

        current_submap->set_trap( l, tr_null );
        auto &traps = traplocs[tid.to_i()];
        const auto iter = std::find( traps.begin(), traps.end(), p );
        if( iter != traps.end() ) {
            traps.erase( iter );
        }
    }
}

void map::remove_trap( const tripoint_bub_ms &p )
{
    remove_trap( p.raw() );
}

/*
 * Get wrapper for all fields at xyz
 */
const field &map::field_at( const tripoint &p ) const
{
    if( !inbounds( p ) ) {
        nulfield = field();
        return nulfield;
    }

    point l;
    const submap *const current_submap = unsafe_get_submap_at( p, l );
    if( current_submap == nullptr ) {
        debugmsg( "Tried to get field at (%d,%d) but the submap is not loaded", l.x, l.y );
        nulfield = field();
        return nulfield;
    }

    return current_submap->get_field( l );
}

/*
 * As above, except not const
 */
field &map::field_at( const tripoint &p )
{
    if( !inbounds( p ) ) {
        nulfield = field();
        return nulfield;
    }

    point l;
    submap *const current_submap = unsafe_get_submap_at( p, l );
    if( current_submap == nullptr ) {
        debugmsg( "Tried to get field at (%d,%d,%d) but the submap is not loaded", p.x, p.y, p.z );
        nulfield = field();
        return nulfield;
    }

    return current_submap->get_field( l );
}

field &map::field_at( const tripoint_bub_ms &p )
{
    return field_at( p.raw() );
}

time_duration map::mod_field_age( const tripoint &p, const field_type_id &type,
                                  const time_duration &offset )
{
    return set_field_age( p, type, offset, true );
}

int map::mod_field_intensity( const tripoint &p, const field_type_id &type, const int offset )
{
    return set_field_intensity( p, type, offset, true );
}

time_duration map::set_field_age( const tripoint &p, const field_type_id &type,
                                  const time_duration &age, const bool isoffset )
{
    if( field_entry *const field_ptr = get_field( p, type ) ) {
        return field_ptr->set_field_age( ( isoffset ? field_ptr->get_field_age() : 0_turns ) + age );
    }
    return -1_turns;
}

/*
 * set intensity of field type at point, creating if not present, removing if intensity is 0
 * returns resulting intensity, or 0 for not present
 */
int map::set_field_intensity( const tripoint &p, const field_type_id &type,
                              const int new_intensity,
                              bool isoffset )
{
    field_entry *field_ptr = get_field( p, type );
    if( field_ptr != nullptr ) {
        int adj = ( isoffset && field_ptr->is_field_alive() ?
                    field_ptr->get_field_intensity() : 0 ) + new_intensity;
        on_field_modified( p, *type );
        field_ptr->set_field_intensity( adj );
        return adj;
    } else if( new_intensity > 0 ) {
        return add_field( p, type, new_intensity ) ? new_intensity : 0;
    }

    return 0;
}

time_duration map::get_field_age( const tripoint &p, const field_type_id &type ) const
{
    const field_entry *field_ptr = field_at( p ).find_field( type );
    return field_ptr == nullptr ? -1_turns : field_ptr->get_field_age();
}

time_duration map::get_field_age( const tripoint_bub_ms &p, const field_type_id &type ) const
{
    return get_field_age( p.raw(), type );
}

int map::get_field_intensity( const tripoint &p, const field_type_id &type ) const
{
    return get_field_intensity( tripoint_bub_ms( p ), type );
}

int map::get_field_intensity( const tripoint_bub_ms &p, const field_type_id &type ) const
{
    const field_entry *field_ptr = get_field( p, type );
    return field_ptr == nullptr ? 0 : field_ptr->get_field_intensity();
}

bool map::has_field_at( const tripoint &p, bool check_bounds ) const
{
    const tripoint sm = ms_to_sm_copy( p );
    return ( !check_bounds || inbounds( p ) ) && get_cache( p.z ).field_cache[sm.x + sm.y * MAPSIZE];
}

bool map::has_field_at( const tripoint &p, const field_type_id &type ) const
{
    return get_field( p, type ) != nullptr;
}

template<typename Map>
cata::copy_const<Map, field_entry> *map::get_field_helper(
    Map &m, const tripoint &p, const field_type_id &type )
{
    if( !m.inbounds( p ) || !m.has_field_at( p, false ) ) {
        return nullptr;
    }

    point l;
    auto *const current_submap = m.unsafe_get_submap_at( p, l );
    if( current_submap == nullptr ) {
        debugmsg( "Tried to get field at (%d,%d) but the submap is not loaded", l.x, l.y );
        return nullptr;
    }

    return current_submap->get_field( l ).find_field( type );
}

field_entry *map::get_field( const tripoint &p, const field_type_id &type )
{
    return get_field_helper( *this, p, type );
}

field_entry *map::get_field( const tripoint_bub_ms &p, const field_type_id &type )
{
    return get_field( p.raw(), type );
}

const field_entry *map::get_field( const tripoint &p, const field_type_id &type ) const
{
    return get_field_helper( *this, p, type );
}

const field_entry *map::get_field( const tripoint_bub_ms &p, const field_type_id &type ) const
{
    return get_field( p.raw(), type );
}

bool map::dangerous_field_at( const tripoint &p )
{
    for( auto &pr : field_at( p ) ) {
        field_entry &fd = pr.second;
        if( fd.is_dangerous() ) {
            return true;
        }
    }
    return false;
}

bool map::dangerous_field_at( const tripoint_bub_ms &p )
{
    return dangerous_field_at( p.raw() );
}

bool map::mopsafe_field_at( const tripoint &p )
{
    for( const std::pair<const int_id<field_type>, field_entry> &pr : field_at( p ) ) {
        const field_entry &fd = pr.second;
        if( !fd.is_mopsafe() ) {
            return false;
        }
    }
    return true;
}

bool map::add_field( const tripoint &p, const field_type_id &type_id, int intensity,
                     const time_duration &age, bool hit_player )
{
    if( !inbounds( p ) ) {
        return false;
    }

    if( !type_id ) {
        return false;
    }

    // Don't spawn non-gaseous fields on open air
    if( has_flag( ter_furn_flag::TFLAG_NO_FLOOR, p ) && type_id.obj().phase != phase_id::GAS ) {
        return false;
    }

    // Don't spawn liquid fields on water tiles
    if( ( has_flag( ter_furn_flag::TFLAG_SWIMMABLE, p ) || has_flag( ter_furn_flag::TFLAG_LIQUID, p ) ) && type_id.obj().phase == phase_id::LIQUID ) {
        return false;
    }

    // Hacky way to force electricity fields to become unlit electricity fields
    const field_type_id &converted_type_id = ( type_id == fd_electricity ||
            type_id == fd_electricity_unlit ) ? get_applicable_electricity_field( p ) : type_id;
    const field_type &fd_type = *converted_type_id;

    intensity = std::min( intensity, fd_type.get_max_intensity() );
    if( intensity <= 0 ) {
        return false;
    }

    point l;
    submap *const current_submap = unsafe_get_submap_at( p, l );
    if( current_submap == nullptr ) {
        debugmsg( "Tried to add field at (%d,%d) but the submap is not loaded", l.x, l.y );
        return false;
    }
    current_submap->ensure_nonuniform();
    invalidate_max_populated_zlev( p.z );

    if( current_submap->get_field( l ).add_field( converted_type_id, intensity, age ) ) {
        //Only adding it to the count if it doesn't exist.
        if( !current_submap->field_count++ ) {
            get_cache( p.z ).field_cache.set(
                static_cast<size_t>( p.x / SEEX ) + ( ( p.y / SEEX ) * MAPSIZE ) );
        }
    }

    if( hit_player ) {
        Character &player_character = get_player_character();
        if( g != nullptr && this == &get_map() && p == player_character.pos() ) {
            //Hit the player with the field if it spawned on top of them.
            creature_in_field( player_character );
        }
    }

    on_field_modified( p, fd_type );

    return true;
}

bool map::add_field( const tripoint_bub_ms &p, const field_type_id &type_id, int intensity,
                     const time_duration &age, bool hit_player )
{
    return add_field( p.raw(), type_id, intensity, age, hit_player );
}

void map::remove_field( const tripoint &p, const field_type_id &field_to_remove )
{
    set_field_intensity( p, field_to_remove, 0 );
}

void map::remove_field( const tripoint_bub_ms &p, const field_type_id &field_to_remove )
{
    return remove_field( p.raw(), field_to_remove );
}

void map::delete_field( const tripoint &p, const field_type_id &field_to_remove )
{
    submap *current_submap = this->unsafe_get_submap_at( p );
    field &curfield = this->get_field( p );

    // when displayed_field_type == fd_null it means that `curfield` has no fields inside
    // avoids instantiating (relatively) expensive map iterator
    if( !curfield.displayed_field_type() ) {
        return;
    }

    for( auto it = curfield.begin(); it != curfield.end(); it++ ) {
        if( it->second.get_field_type() == field_to_remove ) {
            --current_submap->field_count;
            curfield.remove_field( it );
            break;
        }
    }
}

void map::clear_fields( const tripoint &p )
{
    if( !inbounds( p ) ) {
        return;
    }

    point l;
    submap *const current_submap = unsafe_get_submap_at( p, l );
    current_submap->clear_fields( l );
}

void map::on_field_modified( const tripoint &p, const field_type &fd_type )
{
    invalidate_max_populated_zlev( p.z );

    get_cache( p.z ).field_cache.set(
        static_cast<size_t>( p.x / SEEX ) + ( ( p.y / SEEX ) * MAPSIZE ) );

    // Dirty the transparency cache now that field processing doesn't always do it
    if( fd_type.dirty_transparency_cache || !fd_type.is_transparent() ) {
        set_transparency_cache_dirty( p, true );
        set_seen_cache_dirty( p );
    }

    if( fd_type.is_dangerous() ) {
        set_pathfinding_cache_dirty( p );
    }

    // Ensure blood type fields don't hang in the air
    if( zlevels && fd_type.accelerated_decay ) {
        support_dirty( p );
    }
}

void map::add_splatter( const field_type_id &type, const tripoint &where, int intensity )
{
    if( intensity <= 0 ) {
        return;
    }
    if( type.obj().is_splattering ) {
        if( const optional_vpart_position vp = veh_at( where ) ) {
            vehicle *const veh = &vp->vehicle();
            // Might be -1 if all the vehicle's parts at where are marked for removal
            const int part = veh->part_displayed_at( vp->mount(), true );
            if( part != -1 ) {
                veh->part( part ).blood += 200 * std::min( intensity, 3 ) / 3;
                return;
            }
        }
    }
    mod_field_intensity( where, type, intensity );
}

void map::add_splatter_trail( const field_type_id &type, const tripoint &from,
                              const tripoint &to )
{
    if( !type.id() ) {
        return;
    }
    const auto trail = line_to( from, to );
    int remainder = trail.size();
    for( const tripoint &elem : trail ) {
        add_splatter( type, elem );
        remainder--;
        if( impassable( elem ) ) { // Blood splatters stop at walls.
            add_splatter( type, elem, remainder );
            return;
        }
    }
}

void map::add_splash( const field_type_id &type, const tripoint &center, int radius,
                      int intensity )
{
    if( !type.id() ) {
        return;
    }
    // TODO: use Bresenham here and take obstacles into account
    for( const tripoint &pnt : points_in_radius( center, radius ) ) {
        if( trig_dist( pnt, center ) <= radius && !one_in( intensity ) ) {
            add_splatter( type, pnt );
        }
    }
}

computer *map::computer_at( const tripoint &p )
{
    if( !inbounds( p ) ) {
        return nullptr;
    }

    point l;
    submap *const sm = unsafe_get_submap_at( p, l );
    if( sm == nullptr ) {
        debugmsg( "Tried to get computer at (%d,%d) but the submap is not loaded", l.x, l.y );
        return nullptr;
    }
    return sm->get_computer( l );
}

bool map::point_within_camp( const tripoint &point_check ) const
{
    // TODO: fix point types
    const tripoint_abs_omt omt_check( ms_to_omt_copy( point_check ) );
    const point_abs_omt p = omt_check.xy();
    for( int x2 = -2; x2 < 2; x2++ ) {
        for( int y2 = -2; y2 < 2; y2++ ) {
            if( std::optional<basecamp *> bcp = overmap_buffer.find_camp( p + point( x2, y2 ) ) ) {
                return ( *bcp )->point_within_camp( omt_check );
            }
        }
    }
    return false;
}

void map::remove_submap_camp( const tripoint &p )
{
    submap *const current_submap = get_submap_at( p );
    if( current_submap == nullptr ) {
        debugmsg( "Tried to remove camp at (%d,%d,%d) but the submap is not loaded", p.x, p.y, p.z );
        return;
    }
    current_submap->camp.reset();
}

basecamp map::hoist_submap_camp( const tripoint &p )
{
    submap *const current_submap = get_submap_at( p );
    if( current_submap == nullptr ) {
        debugmsg( "Tried to hoist camp at (%d,%d,%d) but the submap is not loaded", p.x, p.y, p.z );
        return basecamp();
    }
    basecamp *pcamp = current_submap->camp.get();
    return pcamp ? *pcamp : basecamp();
}

void map::add_camp( const tripoint_abs_omt &omt_pos, const std::string &name )
{
    basecamp temp_camp = basecamp( name, omt_pos );
    overmap_buffer.add_camp( temp_camp );
    get_player_character().camps.insert( omt_pos );
    g->validate_camps();
}

void map::update_submaps_with_active_items()
{
    std::move( submaps_with_active_items_dirty.begin(), submaps_with_active_items_dirty.end(),
               std::inserter( submaps_with_active_items, submaps_with_active_items.begin() ) );
    submaps_with_active_items_dirty.clear();
}

void map::update_visibility_cache( const int zlev )
{
    Character &player_character = get_player_character();
    if( !visibility_variables_cache.visibility_cache_dirty &&
        player_character.pos() == visibility_variables_cache.last_pos ) {
        return;
    }

    if( player_character.pos().z - zlev < fov_3d_z_range && zlev > -OVERMAP_DEPTH ) {
        update_visibility_cache( zlev - 1 );
    }
    visibility_variables_cache.variables_set = true; // Not used yet
    visibility_variables_cache.g_light_level = static_cast<int>( g->light_level( zlev ) );
    visibility_variables_cache.vision_threshold = player_character.get_vision_threshold(
                get_cache_ref(
                    player_character.posz() ).lm[player_character.posx()][player_character.posy()].max() );

    visibility_variables_cache.u_clairvoyance = player_character.clairvoyance();
    visibility_variables_cache.u_sight_impaired = player_character.sight_impaired();
    visibility_variables_cache.u_is_boomered = player_character.has_effect( effect_boomered );
    visibility_variables_cache.clairvoyance_field.reset();
    if( field_fd_clairvoyant.is_valid() ) {
        visibility_variables_cache.clairvoyance_field = field_fd_clairvoyant;
    }

    cata::mdarray<int, point_bub_sm> sm_squares_seen = {};

    auto &visibility_cache = get_cache( zlev ).visibility_cache;

    tripoint p;
    p.z = zlev;
    int &x = p.x;
    int &y = p.y;
    for( x = 0; x < MAPSIZE_X; x++ ) {
        for( y = 0; y < MAPSIZE_Y; y++ ) {
            lit_level ll = apparent_light_at( p, visibility_variables_cache );
            visibility_cache[x][y] = ll;
            sm_squares_seen[ x / SEEX ][ y / SEEY ] += ( ll == lit_level::BRIGHT || ll == lit_level::LIT );
        }
    }

    for( int gridx = 0; gridx < my_MAPSIZE; gridx++ ) {
        for( int gridy = 0; gridy < my_MAPSIZE; gridy++ ) {
            if( sm_squares_seen[gridx][gridy] > 36 ) { // 25% of the submap is visible
                const tripoint sm( gridx, gridy, 0 );
                const tripoint_abs_sm abs_sm = map::abs_sub + sm;
                const tripoint_abs_omt abs_omt = project_to<coords::omt>( abs_sm );
                overmap_buffer.set_seen( abs_omt, true );
            }
        }
    }

#if defined(TILES)
    if( !test_mode ) {
        // Mark cata_tiles draw caches as dirty
        tilecontext->set_draw_cache_dirty();
    }
#endif

    visibility_variables_cache.last_pos = player_character.pos();
    visibility_variables_cache.visibility_cache_dirty = false;
}

void map::invalidate_visibility_cache()
{
    visibility_variables_cache.visibility_cache_dirty = true;
}

const visibility_variables &map::get_visibility_variables_cache() const
{
    return visibility_variables_cache;
}

visibility_type map::get_visibility( const lit_level ll,
                                     const visibility_variables &cache ) const
{
    switch( ll ) {
        case lit_level::DARK:
            // can't see this square at all
            if( cache.u_is_boomered ) {
                return visibility_type::BOOMER_DARK;
            } else {
                return visibility_type::DARK;
            }
        case lit_level::BRIGHT_ONLY:
            // can only tell that this square is bright
            if( cache.u_is_boomered ) {
                return visibility_type::BOOMER;
            } else {
                return visibility_type::LIT;
            }

        case lit_level::LOW:
        // low light, square visible in monochrome
        case lit_level::LIT:
        // normal light
        case lit_level::BRIGHT:
            // bright light
            return visibility_type::CLEAR;
        case lit_level::BLANK:
        case lit_level::MEMORIZED:
            if( cache.u_is_boomered ) {
                return visibility_type::BOOMER_DARK;
            } else {
                return visibility_type::HIDDEN;
            }
    }
    return visibility_type::HIDDEN;
}

static std::optional<char32_t> get_memory_at( const tripoint &p )
{
    const memorized_tile &mt = get_avatar().get_memorized_tile( get_map().getglobal( p ) );
    if( mt.symbol != 0 ) {
        return mt.symbol;
    }
    return std::nullopt;
}

void map::draw( const catacurses::window &w, const tripoint &center )
{
    // We only need to draw anything if we're not in tiles mode.
    if( is_draw_tiles_mode() ) {
        return;
    }

    g->reset_light_level();

    update_visibility_cache( center.z );
    const visibility_variables &cache = get_visibility_variables_cache();

    const auto &visibility_cache = get_cache_ref( center.z ).visibility_cache;

    int wnd_h = getmaxy( w );
    int wnd_w = getmaxx( w );
    const tripoint offs = center - tripoint( wnd_w / 2, wnd_h / 2, 0 );

    // Map memory should be at least the size of the view range
    // so that new tiles can be memorized, and at least the size of the terminal
    // since displayed area may be bigger than view range.
    const point min_mm_reg = point(
                                 std::min( 0, offs.x ),
                                 std::min( 0, offs.y )
                             );
    const point max_mm_reg = point(
                                 std::max( MAPSIZE_X, offs.x + wnd_w ),
                                 std::max( MAPSIZE_Y, offs.y + wnd_h )
                             );
    avatar &player_character = get_avatar();
    player_character.prepare_map_memory_region(
        getglobal( tripoint( min_mm_reg, center.z ) ),
        getglobal( tripoint( max_mm_reg, center.z ) )
    );

    const auto draw_background = [&]( const tripoint & p ) {
        int sym = ' ';
        nc_color col = c_black;
        if( const std::optional<char32_t> memorized_symbol = get_memory_at( p ) ) {
            sym = *memorized_symbol;
            col = c_brown;
        }
        wputch( w, col, sym );
    };

    const auto draw_vision_effect = [&]( const visibility_type vis ) -> bool {
        int sym = '#';
        nc_color col;
        switch( vis )
        {
            case visibility_type::LIT:
                // can only tell that this square is bright
                col = c_light_gray;
                break;
            case visibility_type::BOOMER:
                col = c_pink;
                break;
            case visibility_type::BOOMER_DARK:
                col = c_magenta;
                break;
            default:
                return false;
        }
        wputch( w, col, sym );
        return true;
    };

    drawsq_params params = drawsq_params().memorize( true );
    for( int wy = 0; wy < wnd_h; wy++ ) {
        for( int wx = 0; wx < wnd_w; wx++ ) {
            wmove( w, point( wx, wy ) );
            const tripoint p = offs + tripoint( wx, wy, 0 );
            if( !inbounds( p ) ) {
                draw_background( p );
                continue;
            }

            const lit_level lighting = visibility_cache[p.x][p.y];
            const visibility_type vis = get_visibility( lighting, cache );

            if( draw_vision_effect( vis ) ) {
                continue;
            }

            if( vis == visibility_type::HIDDEN || vis == visibility_type::DARK ) {
                draw_background( p );
                continue;
            }

            const const_maptile curr_maptile = maptile_at_internal( p );
            params
            .low_light( lighting == lit_level::LOW )
            .bright_light( lighting == lit_level::BRIGHT );
            if( draw_maptile( w, p, curr_maptile, params ) ) {
                continue;
            }
            const maptile tile_below = maptile_at_internal( p + tripoint_below );
            draw_from_above( w, tripoint( p.xy(), p.z - 1 ), tile_below, params );
        }
    }

    // Memorize off-screen tiles
    half_open_rectangle<point> display( offs.xy(), offs.xy() + point( wnd_w, wnd_h ) );
    drawsq_params mm_params = drawsq_params().memorize( true ).output( false );
    for( int y = 0; y < MAPSIZE_Y; y++ ) {
        for( int x = 0; x < MAPSIZE_X; x++ ) {
            const tripoint p( x, y, center.z );
            if( display.contains( p.xy() ) ) {
                // Have been memorized during display loop
                continue;
            }

            const lit_level lighting = visibility_cache[p.x][p.y];
            const visibility_type vis = get_visibility( lighting, cache );

            if( vis != visibility_type::CLEAR ) {
                continue;
            }

            const maptile curr_maptile = maptile_at_internal( p );
            mm_params
            .low_light( lighting == lit_level::LOW )
            .bright_light( lighting == lit_level::BRIGHT );

            draw_maptile( w, p, curr_maptile, mm_params );
        }
    }
}

void map::drawsq( const catacurses::window &w, const tripoint &p,
                  const drawsq_params &params ) const
{
    // If we are in tiles mode, the only thing we want to potentially draw is a highlight
    if( is_draw_tiles_mode() ) {
        if( params.highlight() ) {
            g->draw_highlight( p );
        }
        return;
    }

    if( !inbounds( p ) ) {
        return;
    }

    const tripoint view_center = params.center();
    const int k = p.x + getmaxx( w ) / 2 - view_center.x;
    const int j = p.y + getmaxy( w ) / 2 - view_center.y;
    if( k < 0 || k >= getmaxx( w ) || j < 0 || j >= getmaxy( w ) ) {
        return;
    }
    wmove( w, point( k, j ) );

    const const_maptile tile = maptile_at( p );
    if( draw_maptile( w, p, tile, params ) ) {
        return;
    }

    tripoint below( p.xy(), p.z - 1 );
    const const_maptile tile_below = maptile_at( below );
    draw_from_above( w, below, tile_below, params );
}

void map::drawsq( const catacurses::window &w, const tripoint_bub_ms &p,
                  const drawsq_params &params ) const
{
    map::drawsq( w, p.raw(), params );
}

// a check to see if the lower floor needs to be rendered in tiles
bool map::dont_draw_lower_floor( const tripoint &p ) const
{
    return !zlevels || p.z <= -OVERMAP_DEPTH ||
           ( has_floor( p ) && !has_flag( ter_furn_flag::TFLAG_Z_TRANSPARENT, p ) );
}

bool map::draw_maptile( const catacurses::window &w, const tripoint &p,
                        const const_maptile &curr_maptile, const drawsq_params &params ) const
{
    drawsq_params param = params;
    nc_color tercol;
    const ter_t &curr_ter = curr_maptile.get_ter_t();
    const furn_t &curr_furn = curr_maptile.get_furn_t();
    const trap &curr_trap = curr_maptile.get_trap().obj();
    const field &curr_field = curr_maptile.get_field();
    int sym;
    int memory_sym;
    bool hi = false;
    bool graf = false;
    bool draw_item_sym = false;

    if( curr_ter.has_flag( ter_furn_flag::TFLAG_AUTO_WALL_SYMBOL ) ) {
        memory_sym = sym = determine_wall_corner( p );
        tercol = curr_ter.color();
    } else {
        memory_sym = sym = curr_ter.symbol();
        tercol = curr_ter.color();
    }

    avatar &player_character = get_avatar();
    if( curr_furn.id ) {
        sym = curr_furn.symbol();
        tercol = curr_furn.color();
        if( !( player_character.get_grab_type() == object_type::FURNITURE
               && p == player_character.pos() + player_character.grab_point ) ) {
            memory_sym = sym;
        }
    }
    if( curr_ter.has_flag( ter_furn_flag::TFLAG_SWIMMABLE ) &&
        curr_ter.has_flag( ter_furn_flag::TFLAG_DEEP_WATER ) &&
        !player_character.is_underwater() ) {
        param.show_items( false ); // Can only see underwater items if WE are underwater
    }
    // If there's a trap here, and we have sufficient perception, draw that instead
    if( curr_trap.can_see( p, player_character ) ) {
        tercol = curr_trap.color;
        if( curr_trap.sym == '%' ) {
            switch( rng( 1, 5 ) ) {
                case 1:
                    memory_sym = sym = '*';
                    break;
                case 2:
                    memory_sym = sym = '0';
                    break;
                case 3:
                    memory_sym = sym = '8';
                    break;
                case 4:
                    memory_sym = sym = '&';
                    break;
                case 5:
                    memory_sym = sym = '+';
                    break;
            }
        } else {
            memory_sym = sym = curr_trap.sym;
        }
    }
    // FIXME: fix point type
    if( const_cast<map *>( this )->partial_con_at( tripoint_bub_ms( p ) ) != nullptr ) {
        tercol = tr_unfinished_construction->color;
        memory_sym = sym = tr_unfinished_construction->sym;
    }
    if( curr_field.field_count() > 0 ) {
        const field_type_id &fid = curr_field.displayed_field_type();
        const field_entry *fe = curr_field.find_field( fid );
        const std::string field_symbol = fid->get_symbol();
        if( field_symbol == "&" || fe == nullptr ) {
            // Do nothing, a '&' indicates invisible fields.
        } else if( field_symbol == "*" ) {
            // A random symbol.
            switch( rng( 1, 5 ) ) {
                case 1:
                    memory_sym = sym = '*';
                    break;
                case 2:
                    memory_sym = sym = '0';
                    break;
                case 3:
                    memory_sym = sym = '8';
                    break;
                case 4:
                    memory_sym = sym = '&';
                    break;
                case 5:
                    memory_sym = sym = '+';
                    break;
            }
        } else {
            // A field symbol '%' indicates the field should not hide
            // items/terrain. When the symbol is not '%' it will
            // hide items (the color is still inverted if there are items,
            // but the tile symbol is not changed).
            // draw_item_sym indicates that the item symbol should be used
            // even if sym is not '.'.
            // As we don't know at this stage if there are any items
            // (that are visible to the player!), we always set the symbol.
            // If there are items and the field does not hide them,
            // the code handling items will override it.
            draw_item_sym = ( field_symbol == "'%" );
            // If field display_priority is > 1, and the field is set to hide items,
            //draw the field as it obscures what's under it.
            if( ( field_symbol != "%" && fid.obj().priority > 1 ) || ( field_symbol != "%" &&
                    sym == '.' ) )  {
                // default terrain '.' and
                // non-default field symbol -> field symbol overrides terrain
                memory_sym = sym = static_cast<uint8_t>( field_symbol[0] );
            }
            tercol = fe->color();
        }
    }

    // TODO: change the local variable sym to std::string and use it instead of this hack.
    // Currently this are different variables because terrain/... uses int as symbol type and
    // item now use string. Ideally they should all be strings.
    std::string item_sym;

    // If there are items here, draw those instead
    if( param.show_items() && curr_maptile.get_item_count() > 0 &&
        sees_some_items( p, player_character ) ) {
        // if there's furniture/terrain/trap/fields (sym!='.')
        // and we should not override it, then only highlight the square
        if( sym != '.' && sym != '%' && !draw_item_sym ) {
            hi = true;
        } else {
            // otherwise override with the symbol of the last item
            item_sym = curr_maptile.get_uppermost_item().symbol();
            if( !draw_item_sym ) {
                tercol = curr_maptile.get_uppermost_item().color();
            }
            if( curr_maptile.get_item_count() > 1 ) {
                param.highlight( !param.highlight() );
            }
        }
    }

    int veh_part = 0;
    const vehicle *veh = veh_at_internal( p, veh_part );
    if( veh != nullptr ) {
        const vpart_display vd = veh->get_display_of_tile( veh->part( veh_part ).mount );
        sym = vd.symbol_curses;
        tercol = vd.color;
        item_sym.clear(); // clear the item symbol so `sym` is used instead.

        if( !veh->forward_velocity() && !veh->player_in_control( player_character )
            && !( player_character.get_grab_type() == object_type::VEHICLE
                  && veh->get_points().count( player_character.pos() + player_character.grab_point ) ) ) {
            memory_sym = sym;
        }
    }

    if( param.memorize() && memory_cache_ter_is_dirty( p ) ) {
        player_character.memorize_symbol( getglobal( p ), memory_sym );
        memory_cache_ter_set_dirty( p, false );
    }

    // If there's graffiti here, change background color
    if( curr_maptile.has_graffiti() ) {
        graf = true;
    }

    const auto u_vision = player_character.get_vision_modes();
    if( u_vision[BOOMERED] ) {
        tercol = c_magenta;
    } else if( u_vision[NV_GOGGLES] ) {
        tercol = param.bright_light() ? c_white : c_light_green;
    } else if( param.low_light() || u_vision[DARKNESS] ) {
        tercol = c_dark_gray;
    }

    if( param.highlight() ) {
        tercol = invert_color( tercol );
    } else if( hi ) {
        tercol = hilite( tercol );
    } else if( graf ) {
        tercol = red_background( tercol );
    }

    if( item_sym.empty() && sym == ' ' ) {
        if( !zlevels || p.z <= -OVERMAP_DEPTH || !curr_ter.has_flag( ter_furn_flag::TFLAG_NO_FLOOR ) ) {
            // Print filler symbol
            tercol = c_black;
        } else {
            // Draw tile underneath this one instead
            return false;
        }
    }

    if( params.output() ) {
        if( item_sym.empty() ) {
            wputch( w, tercol, sym );
        } else {
            wprintz( w, tercol, item_sym );
        }
    }
    return true;
}

void map::draw_from_above( const catacurses::window &w, const tripoint &p,
                           const const_maptile &curr_tile, const drawsq_params &params ) const
{
    static const int AUTO_WALL_PLACEHOLDER = 2; // this should never appear as a real symbol!

    nc_color tercol = c_dark_gray;
    int sym = ' ';

    const ter_t &curr_ter = curr_tile.get_ter_t();
    const furn_t &curr_furn = curr_tile.get_furn_t();
    int part_below;
    const vehicle *veh;
    if( curr_furn.has_flag( ter_furn_flag::TFLAG_SEEN_FROM_ABOVE ) ) {
        sym = curr_furn.symbol();
        tercol = curr_furn.color();
    } else if( curr_furn.movecost < 0 ) {
        sym = '.';
        tercol = curr_furn.color();
    } else if( ( veh = veh_at_internal( p, part_below ) ) != nullptr ) {
        const vpart_position vpp( const_cast<vehicle &>( *veh ), part_below );
        const vpart_display vd = veh->get_display_of_tile( vpp.mount(), true, true, false );
        const int roof = veh->roof_at_part( part_below );
        sym = vd.symbol_curses;
        tercol = roof >= 0 || vpp.obstacle_at_part() ? c_light_gray : c_light_gray_cyan;
    } else if( curr_ter.has_flag( ter_furn_flag::TFLAG_SEEN_FROM_ABOVE ) ) {
        if( curr_ter.has_flag( ter_furn_flag::TFLAG_AUTO_WALL_SYMBOL ) ) {
            sym = AUTO_WALL_PLACEHOLDER;
        } else if( curr_ter.has_flag( ter_furn_flag::TFLAG_RAMP ) ) {
            sym = '>';
        } else {
            sym = curr_ter.symbol();
        }
        tercol = curr_ter.color();
    } else if( curr_ter.movecost == 0 ) {
        sym = '.';
        tercol = curr_ter.color();
    } else if( !curr_ter.has_flag( ter_furn_flag::TFLAG_NO_FLOOR ) ) {
        sym = '.';
        if( curr_ter.color() != c_cyan ) {
            // Need a special case here, it doesn't cyanize well
            tercol = cyan_background( curr_ter.color() );
        } else {
            tercol = c_black_cyan;
        }
    } else {
        sym = curr_ter.symbol();
        tercol = curr_ter.color();
    }

    if( sym == AUTO_WALL_PLACEHOLDER ) {
        sym = determine_wall_corner( p );
    }

    const std::bitset<NUM_VISION_MODES> &u_vision = get_player_character().get_vision_modes();
    if( u_vision[BOOMERED] ) {
        tercol = c_magenta;
    } else if( u_vision[NV_GOGGLES] ) {
        tercol = params.bright_light() ? c_white : c_light_green;
    } else if( params.low_light() || u_vision[DARKNESS] ) {
        tercol = c_dark_gray;
    }

    if( params.highlight() ) {
        tercol = invert_color( tercol );
    }

    if( params.output() ) {
        wputch( w, tercol, sym );
    }
}

bool map::sees( const tripoint &F, const tripoint &T, const int range, bool with_fields ) const
{
    int dummy = 0;
    return sees( F, T, range, dummy, with_fields );
}

point map::sees_cache_key( const tripoint &from, const tripoint &to ) const
{

    // Canonicalize the order of the tripoints so the cache is reflexive.
    const tripoint &min = from < to ? from : to;
    const tripoint &max = !( from < to ) ? from : to;

    // A little gross, just pack the values into a point.
    return point(
               min.x << 16 | min.y << 8 | ( min.z + OVERMAP_DEPTH ),
               max.x << 16 | max.y << 8 | ( max.z + OVERMAP_DEPTH )
           );
}

/**
 * This one is internal-only, we don't want to expose the slope tweaking ickiness outside the map class.
 **/
bool map::sees( const tripoint &F, const tripoint &T, const int range,
                int &bresenham_slope, bool with_fields ) const
{
    bool ( map::*f_transparent )( const tripoint & p ) const =
        with_fields ? &map::is_transparent : &map::is_transparent_wo_fields;
    lru_cache_t &skew_cache = with_fields ? skew_vision_cache : skew_vision_wo_fields_cache;
    if( std::abs( F.z - T.z ) > fov_3d_z_range ||
        ( range >= 0 && range < rl_dist( F, T ) ) ||
        !inbounds( T ) ) {
        bresenham_slope = 0;
        return false; // Out of range!
    }
    const point key = sees_cache_key( F, T );
    char cached = skew_cache.get( key, -1 );
    if( cached >= 0 ) {
        return cached > 0;
    }
    bool visible = true;

    // Ugly `if` for now
    if( F.z == T.z ) {
        bresenham( F.xy(), T.xy(), bresenham_slope,
        [this, f_transparent, &visible, &T]( const point & new_point ) {
            // Exit before checking the last square, it's still visible even if opaque.
            if( new_point.x == T.x && new_point.y == T.y ) {
                return false;
            }
            if( !( this->*f_transparent )( tripoint( new_point, T.z ) ) ) {
                visible = false;
                return false;
            }
            return true;
        } );
        skew_cache.insert( 100000, key, visible ? 1 : 0 );
        return visible;
    }

    tripoint last_point = F;
    bresenham( F, T, bresenham_slope, 0,
    [this, f_transparent, &visible, &T, &last_point]( const tripoint & new_point ) {
        // Exit before checking the last square if it's not a vertical transition,
        // it's still visible even if opaque.
        if( new_point == T && last_point.z == T.z ) {
            return false;
        }

        // TODO: Allow transparent floors (and cache them!)
        if( new_point.z == last_point.z ) {
            if( !( this->*f_transparent )( new_point ) ) {
                visible = false;
                return false;
            }
        } else {
            const int max_z = std::max( new_point.z, last_point.z );
            if( ( has_floor_or_support( {new_point.xy(), max_z} ) ||
                  !( this->*f_transparent )( {new_point.xy(), last_point.z} ) ) &&
                ( has_floor_or_support( {last_point.xy(), max_z} ) ||
                  !( this->*f_transparent )( {last_point.xy(), new_point.z} ) ) ) {
                visible = false;
                return false;
            }
        }

        last_point = new_point;
        return true;
    } );
    skew_cache.insert( 100000, key, visible ? 1 : 0 );
    return visible;
}

int map::obstacle_coverage( const tripoint &loc1, const tripoint &loc2 ) const
{
    // Can't hide if you are standing on furniture, or non-flat slowing-down terrain tile.
    if( furn( loc2 ).obj().id || ( move_cost( loc2 ) > 2 &&
                                   !has_flag_ter( ter_furn_flag::TFLAG_FLAT, loc2 ) ) ) {
        return 0;
    }
    const point a( std::abs( loc1.x - loc2.x ) * 2, std::abs( loc1.y - loc2.y ) * 2 );
    int offset = std::min( a.x, a.y ) - ( std::max( a.x, a.y ) / 2 );
    tripoint obstaclepos;
    bresenham( loc2, loc1, offset, 0, [&obstaclepos]( const tripoint & new_point ) {
        // Only adjacent tile between you and enemy is checked for cover.
        obstaclepos = new_point;
        return false;
    } );
    if( const furn_id obstacle_f = furn( obstaclepos ) ) {
        return obstacle_f->coverage;
    }
    if( const optional_vpart_position vp = veh_at( obstaclepos ) ) {
        if( vp->obstacle_at_part() ) {
            return 60;
        } else if( !vp->part_with_feature( VPFLAG_AISLE, true ) ) {
            return 45;
        }
    }
    return ter( obstaclepos )->coverage;
}

int map::ledge_coverage( const Creature &viewer, const tripoint &target_p ) const
{
    tripoint viewer_p = viewer.pos();
    creature_size viewer_size = viewer.get_size();

    // Viewer eye level from ground in grids
    float eye_level = 1.0f;
    switch( viewer_size ) {
        case creature_size::medium:
            break;
        case creature_size::tiny:
            eye_level = 0.4f;
            break;
        case creature_size::small:
            eye_level = 0.7f;
            break;
        case creature_size::large:
            eye_level = 1.3f;
            break;
        case creature_size::huge:
            eye_level = 1.6f;
            break;
        case creature_size::num_sizes:
            debugmsg( "ERROR: Creature has invalid size class." );
            break;
    }
    // Viewer eye level crouch / prone multipliers
    const Character *viewer_ch = viewer.as_character();
    if( viewer_ch ) {
        if( viewer_ch->is_crouching() ) {
            eye_level *= 0.5;
        } else if( viewer_ch->is_prone() ) {
            eye_level *= 0.275;
        }
    }
    // Viewer eye level is higher when standing on furniture
    const furn_id viewer_furn = furn( viewer_p );
    if( viewer_furn.obj().id ) {
        eye_level += viewer_furn->coverage * 0.01f;
    }

    return ledge_coverage( viewer_p, target_p, eye_level );
}

int map::ledge_coverage( const tripoint &viewer_p, const tripoint &target_p,
                         const float &eye_level ) const
{
    if( viewer_p.z == target_p.z ) {
        return 0;
    }

    // Find ledge between viewer and target
    // Only the first ledge found is calculated for performance reasons
    tripoint high_p;
    tripoint low_p;
    if( viewer_p.z > target_p.z ) {
        high_p = viewer_p;
        low_p = target_p;
    } else {
        high_p = target_p;
        low_p = viewer_p;
    }
    tripoint ledge_p = high_p;
    bresenham( tripoint( low_p.xy(), high_p.z ), high_p, 0, 0, [this,
    &ledge_p]( const tripoint & new_point ) {
        if( dont_draw_lower_floor( new_point ) ) {
            ledge_p = new_point;
            return false;
        }
        return true;
    } );

    // Height of each z-level in grids
    const float zlevel_to_grid_ratio = 2.0f;
    float dist_to_ledge_base = trig_dist( viewer_p, tripoint( ledge_p.xy(), viewer_p.z ) );
    // Adjustment to ledge distance because ledge is assumed to be between two grids
    dist_to_ledge_base += ( viewer_p.z < target_p.z ) ? -0.5f : 0.5f;
    const float flat_dist = trig_dist( viewer_p, tripoint( target_p.xy(), viewer_p.z ) );
    // Absolute level of viewer's eye
    const float abs_eye_z = viewer_p.z * zlevel_to_grid_ratio + eye_level;
    // "Opposite" of the angle between the eye level and ledge
    const float eye_ledge_z_delta = ( ledge_p.z * zlevel_to_grid_ratio ) - abs_eye_z;
    const float tangent = eye_ledge_z_delta / dist_to_ledge_base;
    // Absolute level concealed by ledge, anything below this point is invisible
    const float covered_z = abs_eye_z + ( tangent * flat_dist );
    // Ledge coverage given by comparing covered_z and the absolute z of the target space
    float ledge_coverage = ( covered_z - target_p.z * zlevel_to_grid_ratio ) * 100;

    // Target has a coverage penalty when standing on furniture
    const furn_id target_furn = furn( target_p );
    if( target_furn.obj().id || ( move_cost( target_p ) > 2 &&
                                  !has_flag_ter( ter_furn_flag::TFLAG_FLAT, target_p ) ) ) {
        ledge_coverage -= target_furn->coverage;
    }

    return ledge_coverage >= 0 ? ledge_coverage : 0;
}

int map::coverage( const tripoint &p ) const
{
    if( const furn_id obstacle_f = furn( p ) ) {
        return obstacle_f->coverage;
    }
    if( const optional_vpart_position vp = veh_at( p ) ) {
        if( vp->obstacle_at_part() ) {
            return 60;
        } else if( !vp->part_with_feature( VPFLAG_AISLE, true ) ) {
            return 45;
        }
    }
    return ter( p )->coverage;
}

// This method tries a bunch of initial offsets for the line to try and find a clear one.
// Basically it does, "Find a line from any point in the source that ends up in the target square".
std::vector<tripoint> map::find_clear_path( const tripoint &source,
        const tripoint &destination ) const
{
    // TODO: Push this junk down into the Bresenham method, it's already doing it.
    const point d( destination.xy() - source.xy() );
    const point a( std::abs( d.x ) * 2, std::abs( d.y ) * 2 );
    const int dominant = std::max( a.x, a.y );
    const int minor = std::min( a.x, a.y );
    // This seems to be the method for finding the ideal start value for the error value.
    const int ideal_start_offset = minor - dominant / 2;
    const int start_sign = ( ideal_start_offset > 0 ) - ( ideal_start_offset < 0 );
    // Not totally sure of the derivation.
    const int max_start_offset = std::abs( ideal_start_offset ) * 2 + 1;
    for( int horizontal_offset = -1; horizontal_offset <= max_start_offset; ++horizontal_offset ) {
        int candidate_offset = horizontal_offset * start_sign;
        if( sees( source, destination, rl_dist( source, destination ), candidate_offset ) ) {
            return line_to( source, destination, candidate_offset, 0 );
        }
    }
    // If we couldn't find a clear LoS, just return the ideal one.
    return line_to( source, destination, ideal_start_offset, 0 );
}

void map::reachable_flood_steps( std::vector<tripoint> &reachable_pts, const tripoint &f,
                                 int range, const int cost_min, const int cost_max ) const
{
    struct pq_item {
        int dist;
        int ndx;
    };
    struct pq_item_comp {
        bool operator()( const pq_item &left, const pq_item &right ) {
            return left.dist > right.dist;
        }
    };
    using PQ_type = std::priority_queue< pq_item, std::vector<pq_item>, pq_item_comp>;

    // temp buffer for grid
    const int grid_dim = range * 2 + 1;
    // init to -1 as "not visited yet"
    std::vector< int > t_grid( static_cast<size_t>( grid_dim * grid_dim ), -1 );
    const tripoint origin_offset = {range, range, 0};
    const int initial_visit_distance = range * range; // Large unreachable value

    // Fill positions that are visitable with initial_visit_distance
    for( const tripoint &p : points_in_radius( f, range ) ) {
        const tripoint tp = { p.xy(), f.z };
        const int tp_cost = move_cost( tp );
        // rejection conditions
        if( tp_cost < cost_min || tp_cost > cost_max || is_open_air( tp ) ) {
            continue;
        }
        // set initial cost for grid point
        tripoint origin_relative = tp - f;
        origin_relative += origin_offset;
        int ndx = origin_relative.x + origin_relative.y * grid_dim;
        t_grid[ ndx ] = initial_visit_distance;
    }

    auto gen_neighbors = []( const pq_item & elem, int grid_dim, std::array<pq_item, 8> &neighbors ) {
        // Up to 8 neighbors
        int new_cost = elem.dist + 1;
        // *INDENT-OFF*
        std::array<int, 8> ox = {
            -1, 0, 1,
            -1,    1,
            -1, 0, 1
        };
        std::array<int, 8> oy = {
            -1, -1, -1,
            0,      0,
            1,  1,  1
        };
        // *INDENT-ON*

        point e( elem.ndx % grid_dim, elem.ndx / grid_dim );
        for( int i = 0; i < 8; ++i ) {
            point n( e + point( ox[i], oy[i] ) );

            int ndx = n.x + n.y * grid_dim;
            neighbors[i] = { new_cost, ndx };
        }
    };

    PQ_type pq( pq_item_comp{} );
    pq_item first_item{ 0, range + range * grid_dim };
    pq.push( first_item );
    std::array<pq_item, 8> neighbor_elems;

    while( !pq.empty() ) {
        const pq_item item = pq.top();
        pq.pop();

        if( t_grid[ item.ndx ] == initial_visit_distance ) {
            t_grid[ item.ndx ] = item.dist;
            if( item.dist + 1 < range ) {
                gen_neighbors( item, grid_dim, neighbor_elems );
                for( pq_item neighbor_elem : neighbor_elems ) {
                    pq.push( neighbor_elem );
                }
            }
        }
    }
    std::vector<char> o_grid( static_cast<size_t>( grid_dim * grid_dim ), 0 );
    for( int y = 0, ndx = 0; y < grid_dim; ++y ) {
        for( int x = 0; x < grid_dim; ++x, ++ndx ) {
            if( t_grid[ ndx ] != -1 && t_grid[ ndx ] < initial_visit_distance ) {
                // set self and neighbors to 1
                for( int dy = -1; dy <= 1; ++dy ) {
                    for( int dx = -1; dx <= 1; ++dx ) {
                        point t2( dx + x, dy + y );

                        if( t2.x >= 0 && t2.x < grid_dim && t2.y >= 0 && t2.y < grid_dim ) {
                            o_grid[ t2.x + t2.y * grid_dim ] = 1;
                        }
                    }
                }
            }
        }
    }

    // Now go over again to pull out all of the reachable points
    for( int y = 0, ndx = 0; y < grid_dim; ++y ) {
        for( int x = 0; x < grid_dim; ++x, ++ndx ) {
            if( o_grid[ ndx ] ) {
                tripoint t = f - origin_offset + tripoint{ x, y, 0 };
                reachable_pts.push_back( t );
            }
        }
    }
}

bool map::clear_path( const tripoint &f, const tripoint &t, const int range,
                      const int cost_min, const int cost_max ) const
{
    if( std::abs( f.z - t.z ) > fov_3d_z_range ) {
        return false;
    }

    // Ugly `if` for now
    if( f.z == t.z ) {
        if( ( range >= 0 && range < rl_dist( f.xy(), t.xy() ) ) ||
            !inbounds( t ) ) {
            return false; // Out of range!
        }
        bool is_clear = true;
        bresenham( f.xy(), t.xy(), 0,
        [this, &is_clear, cost_min, cost_max, &t]( const point & new_point ) {
            // Exit before checking the last square, it's still reachable even if it is an obstacle.
            if( new_point.x == t.x && new_point.y == t.y ) {
                return false;
            }

            const int cost = this->move_cost( new_point );
            if( cost < cost_min || cost > cost_max ) {
                is_clear = false;
                return false;
            }
            return true;
        } );
        return is_clear;
    }

    if( ( range >= 0 && range < rl_dist( f, t ) ) ||
        !inbounds( t ) ) {
        return false; // Out of range!
    }
    bool is_clear = true;
    tripoint last_point = f;
    bresenham( f, t, 0, 0,
    [this, &is_clear, cost_min, cost_max, t, &last_point]( const tripoint & new_point ) {
        // Exit before checking the last square, it's still reachable even if it is an obstacle.
        if( new_point == t ) {
            return false;
        }

        // We have to check a weird case where the move is both vertical and horizontal
        if( new_point.z == last_point.z ) {
            const int cost = move_cost( new_point );
            if( cost < cost_min || cost > cost_max ) {
                is_clear = false;
                return false;
            }
        } else {
            bool this_clear = false;
            const int max_z = std::max( new_point.z, last_point.z );
            if( !has_floor_or_support( {new_point.xy(), max_z} ) ) {
                const int cost = move_cost( {new_point.xy(), last_point.z} );
                if( cost > cost_min && cost < cost_max ) {
                    this_clear = true;
                }
            }

            if( !this_clear && has_floor_or_support( {last_point.xy(), max_z} ) ) {
                const int cost = move_cost( {last_point.xy(), new_point.z} );
                if( cost > cost_min && cost < cost_max ) {
                    this_clear = true;
                }
            }

            if( !this_clear ) {
                is_clear = false;
                return false;
            }
        }

        last_point = new_point;
        return true;
    } );
    return is_clear;
}

bool map::clear_path( const tripoint_bub_ms &f, const tripoint_bub_ms &t, const int range,
                      const int cost_min, const int cost_max ) const
{
    return clear_path( f.raw(), t.raw(), range, cost_min, cost_max );
}

bool map::accessible_items( const tripoint &t ) const
{
    return !has_flag( ter_furn_flag::TFLAG_SEALED, t ) ||
           has_flag( ter_furn_flag::TFLAG_LIQUIDCONT, t );
}

bool map::accessible_items( const tripoint_bub_ms &t ) const
{
    return accessible_items( t.raw() );
}

std::vector<tripoint> map::get_dir_circle( const tripoint &f, const tripoint &t ) const
{
    std::vector<tripoint> circle;
    circle.resize( 8 );

    // The line below can be crazy expensive - we only take the FIRST point of it
    const std::vector<tripoint> line = line_to( f, t, 0, 0 );
    const std::vector<tripoint> spiral = closest_points_first( f, 1 );
    const std::vector<int> pos_index {1, 2, 4, 6, 8, 7, 5, 3};

    //  All possible constellations (closest_points_first goes clockwise)
    //  753  531  312  124  246  468  687  875
    //  8 1  7 2  5 4  3 6  1 8  2 7  4 5  6 3
    //  642  864  786  578  357  135  213  421

    size_t pos_offset = 0;
    for( size_t i = 1; i < spiral.size(); i++ ) {
        if( spiral[i] == line[0] ) {
            pos_offset = i - 1;
            break;
        }
    }

    for( size_t i = 1; i < spiral.size(); i++ ) {
        if( pos_offset >= pos_index.size() ) {
            pos_offset = 0;
        }

        circle[pos_index[pos_offset++] - 1] = spiral[i];
    }

    return circle;
}

void map::save()
{
    for( int gridx = 0; gridx < my_MAPSIZE; gridx++ ) {
        for( int gridy = 0; gridy < my_MAPSIZE; gridy++ ) {
            if( zlevels ) {
                for( int gridz = -OVERMAP_DEPTH; gridz <= OVERMAP_HEIGHT; gridz++ ) {
                    saven( tripoint( gridx, gridy, gridz ) );
                }
            } else {
                saven( tripoint( gridx, gridy, abs_sub.z() ) );
            }
        }
    }
}

void map::load( const tripoint_abs_sm &w, const bool update_vehicle,
                const bool pump_events )
{
    map &main_map = get_map();
    // It used to be unsafe to load a map that overlaps with the primary map;
    // Show an info line in tests to help track new errors
    if( test_mode && this != &main_map && main_map.inbounds( project_to<coords::ms>( w ) ) ) {
        DebugLog( D_INFO, DC_ALL )
                << "loading non-main map at " << w.to_string()
                << " which overlaps with main map (abs_sub = " << main_map.abs_sub.to_string() << ")";
    }
    for( auto &traps : traplocs ) {
        traps.clear();
    }
    field_furn_locs.clear();
    field_ter_locs.clear();
    submaps_with_active_items.clear();
    submaps_with_active_items_dirty.clear();
    set_abs_sub( w );
    clear_vehicle_level_caches();
    for( int gridx = 0; gridx < my_MAPSIZE; gridx++ ) {
        for( int gridy = 0; gridy < my_MAPSIZE; gridy++ ) {
            loadn( point( gridx, gridy ), update_vehicle );
            if( pump_events ) {
                inp_mngr.pump_events();
            }
        }
    }
    rebuild_vehicle_level_caches();

    // actualize after loading all submaps to prevent errors
    // with entities at the edges
    for( int gridx = 0; gridx < my_MAPSIZE; gridx++ ) {
        for( int gridy = 0; gridy < my_MAPSIZE; gridy++ ) {
            const int zmin = zlevels ? -OVERMAP_DEPTH : abs_sub.z();
            const int zmax = zlevels ? OVERMAP_HEIGHT : abs_sub.z();
            for( int gridz = zmin; gridz <= zmax; gridz++ ) {
                actualize( tripoint( point( gridx, gridy ), gridz ) );
                if( pump_events ) {
                    inp_mngr.pump_events();
                }
            }
        }
    }
}

void map::shift_traps( const tripoint &shift )
{
    // Offset needs to have sign opposite to shift direction
    const tripoint offset( -shift.x * SEEX, -shift.y * SEEY, -shift.z );
    for( auto iter = field_furn_locs.begin(); iter != field_furn_locs.end(); ) {
        tripoint &pos = *iter;
        pos += offset;
        if( inbounds( pos ) ) {
            ++iter;
        } else {
            iter = field_furn_locs.erase( iter );
        }
    }
    for( auto iter = field_ter_locs.begin(); iter != field_ter_locs.end(); ) {
        tripoint &pos = *iter;
        pos += offset;
        if( inbounds( pos ) ) {
            ++iter;
        } else {
            iter = field_ter_locs.erase( iter );
        }
    }
    for( auto &traps : traplocs ) {
        for( auto iter = traps.begin(); iter != traps.end(); ) {
            tripoint &pos = *iter;
            pos += offset;
            if( inbounds( pos ) ) {
                ++iter;
            } else {
                // Theoretical enhancement: if this is not the last entry of the vector,
                // move the last entry into pos and remove the last entry instead of iter.
                // This would avoid moving all the remaining entries.
                iter = traps.erase( iter );
            }
        }
    }
}

template<int SIZE, int MULTIPLIER>
void shift_bitset_cache( std::bitset<SIZE *SIZE> &cache, const point &s )
{
    // sx shifts by MULTIPLIER rows, sy shifts by MULTIPLIER columns.
    int shift_amount = s.x * MULTIPLIER + s.y * SIZE * MULTIPLIER;
    if( shift_amount > 0 ) {
        cache >>= static_cast<size_t>( shift_amount );
    } else if( shift_amount < 0 ) {
        cache <<= static_cast<size_t>( -shift_amount );
    }
    // Shifting in the y direction shifted in 0 values, no no additional clearing is necessary, but
    // a shift in the x direction makes values "wrap" to the next row, and they need to be zeroed.
    if( s.x == 0 ) {
        return;
    }
    const size_t x_offset = s.x > 0 ? SIZE - MULTIPLIER : 0;
    for( size_t y = 0; y < SIZE; ++y ) {
        size_t y_offset = y * SIZE;
        for( size_t x = 0; x < MULTIPLIER; ++x ) {
            cache.reset( y_offset + x_offset + x );
        }
    }
}

template void
shift_bitset_cache<MAPSIZE_X, SEEX>( std::bitset<MAPSIZE_X *MAPSIZE_X> &cache,
                                     const point &s );
template void
shift_bitset_cache<MAPSIZE, 1>( std::bitset<MAPSIZE *MAPSIZE> &cache, const point &s );

void map::shift( const point &sp )
{
    // Special case of 0-shift; refresh the map
    if( sp == point_zero ) {
        return; // Skip this?
    }

    if( std::abs( sp.x ) > 1 || std::abs( sp.y ) > 1 ) {
        debugmsg( "map::shift called with a shift of more than one submap" );
    }

    const tripoint_abs_sm abs = get_abs_sub();
    std::vector<tripoint> loaded_grids;

    // TODO: fix point types (sp should be relative?)
    set_abs_sub( abs + sp );

    g->shift_destination_preview( point( -sp.x * SEEX, -sp.y * SEEY ) );

    shift_traps( tripoint( sp, 0 ) );

    vehicle *remoteveh = g->remoteveh();

    const int zmin = zlevels ? -OVERMAP_DEPTH : abs.z();
    const int zmax = zlevels ? OVERMAP_HEIGHT : abs.z();
    for( int gridz = zmin; gridz <= zmax; gridz++ ) {
        level_cache *cache = get_cache_lazy( gridz );
        if( !cache ) {
            continue;
        }
        for( vehicle *veh : cache->vehicle_list ) {
            veh->zones_dirty = true;
        }
    }

    // Shift the map sx submaps to the right and sy submaps down.
    // sx and sy should never be bigger than +/-1.
    // absx and absy are our position in the world, for saving/loading purposes.
    clear_vehicle_level_caches();
    for( int gridz = zmin; gridz <= zmax; gridz++ ) {
        // Clear vehicle list and rebuild after shift
        // mlangsdorf 2020 - this is kind of insane, building the cache is not free, why are
        // we doing this?
        clear_vehicle_list( gridz );
        level_cache *cache = get_cache_lazy( gridz );
        if( cache ) {
            shift_bitset_cache<MAPSIZE_X, SEEX>( cache->map_memory_cache_dec, sp );
            shift_bitset_cache<MAPSIZE_X, SEEX>( cache->map_memory_cache_ter, sp );
            shift_bitset_cache<MAPSIZE, 1>( cache->field_cache, sp );
        }
        if( sp.x >= 0 ) {
            for( int gridx = 0; gridx < my_MAPSIZE; gridx++ ) {
                if( sp.y >= 0 ) {
                    for( int gridy = 0; gridy < my_MAPSIZE; gridy++ ) {
                        const tripoint grid( gridx, gridy, gridz );
                        if( gridx + sp.x < my_MAPSIZE && gridy + sp.y < my_MAPSIZE ) {
                            copy_grid( grid, grid + sp );
                            submap *const cur_submap = get_submap_at_grid( grid );
                            if( cur_submap == nullptr ) {
                                debugmsg( "Tried to update vehicle list at %s but the submap is not loaded", grid.to_string() );
                                continue;
                            }
                            update_vehicle_list( cur_submap, gridz );
                        } else {
                            loadn( grid, true );
                            loaded_grids.emplace_back( grid );
                        }
                    }
                } else { // sy < 0; work through it backwards
                    for( int gridy = my_MAPSIZE - 1; gridy >= 0; gridy-- ) {
                        const tripoint grid( gridx, gridy, gridz );
                        if( gridx + sp.x < my_MAPSIZE && gridy + sp.y >= 0 ) {
                            copy_grid( grid, grid + sp );
                            submap *const cur_submap = get_submap_at_grid( grid );
                            if( cur_submap == nullptr ) {
                                debugmsg( "Tried to update vehicle list at %s but the submap is not loaded", grid.to_string() );
                                continue;
                            }
                            update_vehicle_list( cur_submap, gridz );
                        } else {
                            loadn( grid, true );
                            loaded_grids.emplace_back( grid );
                        }
                    }
                }
            }
        } else { // sx < 0; work through it backwards
            for( int gridx = my_MAPSIZE - 1; gridx >= 0; gridx-- ) {
                if( sp.y >= 0 ) {
                    for( int gridy = 0; gridy < my_MAPSIZE; gridy++ ) {
                        const tripoint grid( gridx, gridy, gridz );
                        if( gridx + sp.x >= 0 && gridy + sp.y < my_MAPSIZE ) {
                            copy_grid( grid, grid + sp );
                            submap *const cur_submap = get_submap_at_grid( grid );
                            if( cur_submap == nullptr ) {
                                debugmsg( "Tried to update vehicle list at %s but the submap is not loaded", grid.to_string() );
                                continue;
                            }
                            update_vehicle_list( cur_submap, gridz );
                        } else {
                            loadn( grid, true );
                            loaded_grids.emplace_back( grid );
                        }
                    }
                } else { // sy < 0; work through it backwards
                    for( int gridy = my_MAPSIZE - 1; gridy >= 0; gridy-- ) {
                        const tripoint grid( gridx, gridy, gridz );
                        if( gridx + sp.x >= 0 && gridy + sp.y >= 0 ) {
                            copy_grid( grid, grid + sp );
                            submap *const cur_submap = get_submap_at_grid( grid );
                            if( cur_submap == nullptr ) {
                                debugmsg( "Tried to update vehicle list at %s but the submap is not loaded", grid.to_string() );
                                continue;
                            }
                            update_vehicle_list( cur_submap, gridz );
                        } else {
                            loadn( grid, true );
                            loaded_grids.emplace_back( grid );
                        }
                    }
                }
            }
        }

    }
    rebuild_vehicle_level_caches();

    g->setremoteveh( remoteveh );

    if( !support_cache_dirty.empty() ) {
        std::set<tripoint> old_cache = std::move( support_cache_dirty );
        support_cache_dirty.clear();
        for( const tripoint &pt : old_cache ) {
            support_cache_dirty.insert( pt + point( -sp.x * SEEX, -sp.y * SEEY ) );
        }
    }
    // actualize after loading all submaps to prevent errors
    // with entities at the edges
    for( tripoint loaded_grid : loaded_grids ) {
        actualize( loaded_grid );
    }
}

void map::vertical_shift( const int newz )
{
    if( !zlevels ) {
        debugmsg( "Called map::vertical_shift in a non-z-level world" );
        return;
    }

    if( newz < -OVERMAP_DEPTH || newz > OVERMAP_HEIGHT ) {
        debugmsg( "Tried to get z-level %d outside allowed range of %d-%d",
                  newz, -OVERMAP_DEPTH, OVERMAP_HEIGHT );
        return;
    }

    tripoint_abs_sm trp = get_abs_sub();
    set_abs_sub( tripoint_abs_sm( trp.xy(), newz ) );

    // TODO: Remove the function when it's safe
}

// saven saves a single nonant.  worldx and worldy are used for the file
// name and specifies where in the world this nonant is.  gridx and gridy are
// the offset from the top left nonant:
// 0,0 1,0 2,0
// 0,1 1,1 2,1
// 0,2 1,2 2,2
// (worldx,worldy,worldz) denotes the absolute coordinate of the submap
// in grid[0].
void map::saven( const tripoint &grid )
{
    dbg( D_INFO ) << "map::saven(worldx[" << abs_sub.x() << "], worldy[" << abs_sub.y()
                  << "], worldz[" << abs_sub.z()
                  << "], gridx[" << grid.x << "], gridy[" << grid.y << "], gridz[" << grid.z << "])";
    const int gridn = get_nonant( grid );
    submap *submap_to_save = getsubmap( gridn );
    if( submap_to_save == nullptr ) {
        debugmsg( "Tried to save submap node (%d) but it's not loaded", gridn );
        return;
    }
    if( submap_to_save->get_ter( point_zero ) == t_null ) {
        // This is a serious error and should be signaled as soon as possible
        debugmsg( "map::saven grid %s uninitialized!", grid.to_string() );
        return;
    }

    const tripoint_abs_sm abs = abs_sub.xy() + grid;

    if( !zlevels && grid.z != abs_sub.z() ) {
        debugmsg( "Tried to save submap (%d,%d,%d) as (%d,%d,%d), which isn't supported in non-z-level builds",
                  abs.x(), abs.y(), abs_sub.z(), abs.x(), abs.y(), grid.z );
    }

    dbg( D_INFO ) << "map::saven abs: " << abs
                  << "  gridn: " << gridn;
    submap_to_save->last_touched = calendar::turn;
    MAPBUFFER.add_submap( abs, submap_to_save );
}

// Optimized mapgen function that only works properly for very simple overmap types
// Does not create or require a temporary map and does its own saving
bool generate_uniform( const tripoint_abs_sm &p, const oter_id &oter )
{
    std::unique_ptr<submap> sm = std::make_unique<submap>();
    if( oter == oter_open_air ) {
        sm->set_all_ter( t_open_air, true );
    } else if( oter == oter_empty_rock || oter == oter_deep_rock ) {
        sm->set_all_ter( t_rock, true );
    } else if( oter == oter_solid_earth ) {
        sm->set_all_ter( ter_t_soil, true );
    } else {
        return false;
    }
    sm->last_touched = calendar::turn;
    return MAPBUFFER.add_submap( p, sm );
}

bool generate_uniform_omt( const tripoint_abs_sm &p, const oter_id &terrain_type )
{
    dbg( D_INFO ) << "generate_uniform p: " << p
                  << "  terrain_type: " << terrain_type.id().str();

    bool ret = true;
    for( int xd = 0; xd <= 1; xd++ ) {
        for( int yd = 0; yd <= 1; yd++ ) {
            ret &= generate_uniform( p + point( xd, yd ), terrain_type );
        }
    }
    return ret;
}

void map::loadn( const tripoint &grid, const bool update_vehicles )
{
    dbg( D_INFO ) << "map::loadn(game[" << g.get() << "], worldx[" << abs_sub.x()
                  << "], worldy[" << abs_sub.y() << "], grid " << grid << ")";

    const tripoint_abs_sm grid_abs_sub = abs_sub.xy() + grid;
    const size_t gridn = get_nonant( grid );

    dbg( D_INFO ) << "map::loadn grid_abs_sub: " << grid_abs_sub << "  gridn: " << gridn;

    const int old_abs_z = abs_sub.z(); // Ugly, but necessary at the moment
    abs_sub.z() = grid.z;

    bool const main_inbounds =
        this != &get_map() && get_map().inbounds( project_to<coords::ms>( grid_abs_sub ) );

    submap *tmpsub = MAPBUFFER.lookup_submap( grid_abs_sub );
    if( tmpsub == nullptr ) {
        // It doesn't exist; we must generate it!
        dbg( D_INFO | D_WARNING ) << "map::loadn: Missing mapbuffer data.  Regenerating.";

        // Each overmap square is two nonants; to prevent overlap, generate only at
        //  squares divisible by 2.
        const tripoint_abs_omt grid_abs_omt = project_to<coords::omt>( grid_abs_sub );
        const tripoint_abs_sm grid_abs_sub_rounded = project_to<coords::sm>( grid_abs_omt );

        const oter_id terrain_type = overmap_buffer.ter( grid_abs_omt );

        // Short-circuit if the map tile is uniform
        // TODO: Replace with json mapgen functions.
        if( !generate_uniform_omt( grid_abs_sub_rounded, terrain_type ) ) {
            tinymap tmp_map;
            tmp_map.main_cleanup_override( false );
            tmp_map.generate( grid_abs_sub_rounded, calendar::turn );
            _main_requires_cleanup |= main_inbounds && tmp_map.is_main_cleanup_queued();
        }

        // This is the same call to MAPBUFFER as above!
        tmpsub = MAPBUFFER.lookup_submap( grid_abs_sub );
        if( tmpsub == nullptr ) {
            dbg( D_ERROR ) << "failed to generate a submap at " << grid_abs_sub;
            debugmsg( "failed to generate a submap at %s", grid_abs_sub.to_string() );
            return;
        }
    }

    // New submap changes the content of the map and all caches must be recalculated
    set_transparency_cache_dirty( grid.z );
    set_seen_cache_dirty( grid.z );
    set_outside_cache_dirty( grid.z );
    set_floor_cache_dirty( grid.z );
    set_pathfinding_cache_dirty( grid.z );
    setsubmap( gridn, tmpsub );
    if( !tmpsub->active_items.empty() ) {
        submaps_with_active_items_dirty.emplace( grid_abs_sub );
    }
    if( tmpsub->field_count > 0 ) {
        get_cache( grid.z ).field_cache.set( grid.x + grid.y * MAPSIZE );
    }

    // Destroy bugged no-part vehicles
    auto &veh_vec = tmpsub->vehicles;
    for( auto iter = veh_vec.begin(); iter != veh_vec.end(); ) {
        vehicle *veh = iter->get();
        if( veh->part_count() > 0 ) {
            // Always fix submap coordinates for easier Z-level-related operations
            veh->sm_pos = grid;
            iter++;
            if( main_inbounds ) {
                _main_requires_cleanup = true;
            }
        } else {
            if( veh->tracking_on ) {
                overmap_buffer.remove_vehicle( veh );
            }
            dirty_vehicle_list.erase( veh );
            iter = veh_vec.erase( iter );
        }
    }

    // Update vehicle data
    if( update_vehicles ) {
        level_cache &map_cache = get_cache( grid.z );
        for( const auto &veh : tmpsub->vehicles ) {
            // Only add if not tracking already.
            if( map_cache.vehicle_list.find( veh.get() ) == map_cache.vehicle_list.end() ) {
                map_cache.vehicle_list.insert( veh.get() );
                if( !veh->loot_zones.empty() ) {
                    map_cache.zone_vehicles.insert( veh.get() );
                }
            }
        }
    }

    abs_sub.z() = old_abs_z;
}

void map::loadn( const point &grid, bool update_vehicles )
{
    if( zlevels ) {
        for( int gridz = -OVERMAP_DEPTH; gridz <= OVERMAP_HEIGHT; gridz++ ) {
            loadn( tripoint( grid, gridz ), update_vehicles );
        }

        // Note: we want it in a separate loop! It is a post-load cleanup
        // Since we're adding roofs, we want it to go up (from lowest to highest)
        for( int gridz = -OVERMAP_DEPTH; gridz <= OVERMAP_HEIGHT; gridz++ ) {
            add_roofs( tripoint( grid, gridz ) );
        }
    } else {
        loadn( tripoint( grid, abs_sub.z() ), update_vehicles );
    }
}

void map::rotten_item_spawn( const item &item, const tripoint &pnt )
{
    if( get_creature_tracker().creature_at( pnt ) != nullptr ) {
        return;
    }
    const auto &comest = item.get_comestible();
    mongroup_id mgroup = comest->rot_spawn;
    if( mgroup.is_null() ) {
        return;
    }

    if( rng( 0, 100 ) < comest->rot_spawn_chance ) {
        std::vector<MonsterGroupResult> spawn_details = MonsterGroupManager::GetResultFromGroup( mgroup );
        for( const MonsterGroupResult &mgr : spawn_details ) {
            add_spawn( mgr, pnt );
        }
        if( get_player_view().sees( pnt ) ) {
            if( item.is_seed() ) {
                add_msg( m_warning, _( "Something has crawled out of the %s plants!" ), item.get_plant_name() );
            } else {
                add_msg( m_warning, _( "Something has crawled out of the %s!" ), item.tname() );
            }
        }
    }
}

void map::fill_funnels( const tripoint &p, const time_point &since )
{
    const trap &tr = tr_at( p );
    if( !tr.is_funnel() ) {
        return;
    }
    // Note: the inside/outside cache might not be correct at this time
    if( has_flag_ter_or_furn( ter_furn_flag::TFLAG_INDOORS, p ) ) {
        return;
    }
    map_stack items = i_at( p );
    units::volume maxvolume = 0_ml;
    auto biggest_container = items.end();
    for( auto candidate = items.begin(); candidate != items.end(); ++candidate ) {
        if( candidate->is_funnel_container( maxvolume ) ) {
            biggest_container = candidate;
        }
    }
    if( biggest_container != items.end() ) {
        retroactively_fill_from_funnel( *biggest_container, tr, since, calendar::turn, getglobal( p ) );
    }
}

void map::grow_plant( const tripoint &p )
{
    const furn_t &furn = this->furn( p ).obj();
    if( !furn.has_flag( ter_furn_flag::TFLAG_PLANT ) ) {
        return;
    }
    // Can't use item_stack::only_item() since there might be fertilizer
    map_stack items = i_at( p );
    map_stack::iterator seed = std::find_if( items.begin(), items.end(), []( const item & it ) {
        return it.is_seed();
    } );

    if( seed == items.end() ) {
        // No seed there anymore, we don't know what kind of plant it was.
        // TODO: Fix point types
        const tripoint_abs_ms ms_pos( getabs( p ) );
        const tripoint_abs_sm sm_pos = project_to<coords::sm>( ms_pos );
        const oter_id ot = overmap_buffer.ter( project_to<coords::omt>( ms_pos ) );
        dbg( D_ERROR ) << "plant furniture has no seed item.  "
                       << "furniture: " << furn.id.str()
                       << ", submap absolute: " << sm_pos
                       << ", map square absolute: " << ms_pos
                       << ", class map map square relative: " << p
                       << ", overmap terrain: " << ot.id().str()
        << ", other items: " << enumerate_as_string( items, []( const item & it ) {
            return it.display_name();
        } );
        i_clear( p );
        furn_set( p, f_null );
        return;
    }
    //furn.name() = seed->get_plant_name();
    const time_duration plantEpoch = seed->get_plant_epoch();
    if( seed->age() >= plantEpoch * furn.plant->growth_multiplier &&
        !furn.has_flag( ter_furn_flag::TFLAG_GROWTH_HARVEST ) ) {
        if( seed->age() < plantEpoch * 2 ) {
            if( has_flag_furn( ter_furn_flag::TFLAG_GROWTH_SEEDLING, p ) ) {
                return;
            }

            // Remove fertilizer if any
            map_stack::iterator fertilizer = std::find_if( items.begin(), items.end(), []( const item & it ) {
                return it.has_flag( flag_FERTILIZER );
            } );
            if( fertilizer != items.end() ) {
                items.erase( fertilizer );
            }

            rotten_item_spawn( *seed, p );
            //Become a seedling
            std::optional<furn_str_id> seedling_form = seed->get_plant_seedling_form();
            furn_set( p, furn_str_id( seedling_form.value() ) );
        } else if( seed->age() < plantEpoch * 3 * furn.plant->growth_multiplier ) {
            if( has_flag_furn( ter_furn_flag::TFLAG_GROWTH_MATURE, p ) ) {
                return;
            }
            // Remove fertilizer if any
            map_stack::iterator fertilizer = std::find_if( items.begin(), items.end(), []( const item & it ) {
                return it.has_flag( flag_FERTILIZER );
            } );
            if( fertilizer != items.end() ) {
                items.erase( fertilizer );
            }
            rotten_item_spawn( *seed, p );
            //You've skipped the seedling stage so roll monsters twice
            if( !has_flag_furn( ter_furn_flag::TFLAG_GROWTH_SEEDLING, p ) ) {
                rotten_item_spawn( *seed, p );
            }
            //Become a mature plant
            std::optional<furn_str_id> mature_form = seed->get_plant_mature_form();
            furn_set( p, furn_str_id( mature_form.value() ) );

        } else {
            //You've skipped two stages so roll monsters two times
            if( has_flag_furn( ter_furn_flag::TFLAG_GROWTH_SEEDLING, p ) ) {
                rotten_item_spawn( *seed, p );
                rotten_item_spawn( *seed, p );
                //One stage change
            } else if( has_flag_furn( ter_furn_flag::TFLAG_GROWTH_MATURE, p ) ) {
                rotten_item_spawn( *seed, p );
                //Goes from seed to harvest in one check
            } else {
                rotten_item_spawn( *seed, p );
                rotten_item_spawn( *seed, p );
                rotten_item_spawn( *seed, p );
            }
            //Become a harvestable plant.
            std::optional<furn_str_id> harvestable_form = seed->get_plant_harvestable_form();
            furn_set( p, furn_str_id( harvestable_form.value() ) );
        }
    }
}

void map::restock_fruits( const tripoint &p, const time_duration &time_since_last_actualize )
{
    const ter_t &ter = this->ter( p ).obj();
    if( !ter.has_flag( ter_furn_flag::TFLAG_HARVESTED ) ) {
        return; // Already harvestable. Do nothing.
    }
    // Make it harvestable again if the last actualization was during a different season or year.
    const time_point last_touched = calendar::turn - time_since_last_actualize;
    if( season_of_year( calendar::turn ) != season_of_year( last_touched ) ||
        time_since_last_actualize >= calendar::season_length() ) {
        ter_set( p, ter.transforms_into );
    }
}

void map::produce_sap( const tripoint &p, const time_duration &time_since_last_actualize )
{
    if( time_since_last_actualize <= 0_turns ) {
        return;
    }

    if( t_tree_maple_tapped != ter( p ) ) {
        return;
    }

    // Amount of maple sap liters produced per season per tap
    static const int maple_sap_per_season = 56;

    // How many turns to produce 1 charge (250 ml) of sap?
    const time_duration producing_length = 0.75 * calendar::season_length();

    const time_duration turns_to_produce = producing_length / ( maple_sap_per_season * 4 );

    // How long of this time_since_last_actualize have we been in the producing period (late winter, early spring)?
    time_duration time_producing = 0_turns;

    if( time_since_last_actualize >= calendar::year_length() ) {
        time_producing = producing_length;
    } else {
        // We are only producing sap on the intersection with the sap producing season.
        const time_duration early_spring_end = 0.5f * calendar::season_length();
        const time_duration late_winter_start = 3.75f * calendar::season_length();

        const time_point last_actualize = calendar::turn - time_since_last_actualize;
        const time_duration last_actualize_tof = time_past_new_year( last_actualize );
        bool last_producing = last_actualize_tof >= late_winter_start ||
                              last_actualize_tof < early_spring_end;
        const time_duration current_tof = time_past_new_year( calendar::turn );
        bool current_producing = current_tof >= late_winter_start ||
                                 current_tof < early_spring_end;

        const time_duration non_producing_length = 3.25 * calendar::season_length();

        if( last_producing && current_producing ) {
            if( time_since_last_actualize < non_producing_length ) {
                time_producing = time_since_last_actualize;
            } else {
                time_producing = time_since_last_actualize - non_producing_length;
            }
        } else if( !last_producing && !current_producing ) {
            if( time_since_last_actualize > non_producing_length ) {
                time_producing = time_since_last_actualize - non_producing_length;
            }
        } else if( last_producing && !current_producing ) {
            // We hit the end of early spring
            if( last_actualize_tof < early_spring_end ) {
                time_producing = early_spring_end - last_actualize_tof;
            } else {
                time_producing = calendar::year_length() - last_actualize_tof + early_spring_end;
            }
        } else if( !last_producing && current_producing ) {
            // We hit the start of late winter
            if( current_tof >= late_winter_start ) {
                time_producing = current_tof - late_winter_start;
            } else {
                time_producing = 0.25f * calendar::season_length() + current_tof;
            }
        }
    }

    int new_charges = roll_remainder( time_producing / turns_to_produce );
    // Not enough time to produce 1 charge of sap
    if( new_charges <= 0 ) {
        return;
    }

    item sap( "maple_sap", calendar::turn );

    sap.set_item_temperature( get_weather().get_temperature( p ) );
    sap.charges = new_charges;

    // Is there a proper container?
    map_stack items = i_at( p );
    for( item &it : items ) {
        if( it.will_spill() || it.is_watertight_container() ) {
            const int capacity = it.get_remaining_capacity_for_liquid( sap, true );
            if( capacity > 0 ) {
                sap.charges = std::min( sap.charges, capacity );

                // The environment might have poisoned the sap with animals passing by, insects, leaves or contaminants in the ground
                sap.poison = one_in( 10 ) ? 1 : 0;

                it.put_in( sap, pocket_type::CONTAINER );
            }
            // Only fill up the first container.
            break;
        }
    }
}

void map::rad_scorch( const tripoint &p, const time_duration &time_since_last_actualize )
{
    const int rads = get_radiation( p );
    if( rads == 0 ) {
        return;
    }

    // TODO: More interesting rad scorch chance - base on season length?
    if( !x_in_y( 1.0 * rads * rads * time_since_last_actualize, 91_days ) ) {
        return;
    }

    // First destroy the farmable plants (those are furniture)
    // TODO: Rad-resistant mutant plants (that produce radioactive fruit)
    const furn_t &fid = furn( p ).obj();
    if( fid.has_flag( ter_furn_flag::TFLAG_PLANT ) ) {
        i_clear( p );
        furn_set( p, f_null );
    }

    const ter_id tid = ter( p );
    // TODO: De-hardcode this
    static const std::map<ter_id, ter_str_id> dies_into {{
            {t_grass, ter_t_dirt},
            {t_tree_young, ter_t_dirt},
            {t_tree_pine, ter_t_tree_deadpine},
            {t_tree_birch, ter_t_tree_birch_harvested},
            {t_tree_willow, ter_t_tree_willow_harvested},
            {t_tree_hickory, ter_t_tree_hickory_dead},
            {t_tree_hickory_harvested, ter_t_tree_hickory_dead},
        }};

    const auto iter = dies_into.find( tid );
    if( iter != dies_into.end() ) {
        ter_set( p, iter->second );
        return;
    }

    const ter_t &tr = tid.obj();
    if( tr.has_flag( ter_furn_flag::TFLAG_SHRUB ) ) {
        ter_set( p, t_dirt );
    } else if( tr.has_flag( ter_furn_flag::TFLAG_TREE ) ) {
        ter_set( p, ter_t_tree_dead );
    }
}

void map::decay_cosmetic_fields( const tripoint &p,
                                 const time_duration &time_since_last_actualize )
{
    for( auto &pr : field_at( p ) ) {
        field_entry &fd = pr.second;
        const time_duration hl = fd.get_field_type().obj().half_life;
        if( !fd.get_field_type()->accelerated_decay || hl <= 0_turns ) {
            continue;
        }

        const time_duration added_age = 2 * time_since_last_actualize / rng( 2, 4 );
        fd.mod_field_age( added_age );
        const int intensity_drop = fd.get_field_age() / hl;
        if( intensity_drop > 0 ) {
            fd.set_field_intensity( fd.get_field_intensity() - intensity_drop );
            fd.mod_field_age( -hl * intensity_drop );
        }
    }
}

void map::actualize( const tripoint &grid )
{
    submap *const tmpsub = get_submap_at_grid( grid );
    if( tmpsub == nullptr ) {
        debugmsg( "Actualize called on null submap (%d,%d,%d)", grid.x, grid.y, grid.z );
        return;
    }

    for( const std::unique_ptr<vehicle> &veh : tmpsub->vehicles ) {
        // spill out items too large, MIGRATION pockets etc from vehicle parts
        for( const vpart_reference &vp : veh->get_all_parts() ) {
            const item &base_const = vp.part().get_base();
            const_cast<item &>( base_const ).overflow( vp.pos() );
        }
        veh->refresh();
    }

    const time_duration time_since_last_actualize = calendar::turn - tmpsub->last_touched;
    const bool do_funnels = grid.z >= 0;

    // check spoiled stuff, and fill up funnels while we're at it
    process_items_in_vehicles( *tmpsub );
    process_items_in_submap( *tmpsub, grid );
    explosion_handler::process_explosions();
    for( int x = 0; x < SEEX; x++ ) {
        for( int y = 0; y < SEEY; y++ ) {
            const tripoint pnt = sm_to_ms_copy( grid ) + point( x, y );
            const point p( x, y );
            const furn_t &furn = *this->furn( pnt );
            const ter_t &terr = *this->ter( pnt );
            if( !furn.emissions.empty() ) {
                field_furn_locs.push_back( pnt );
            }
            if( !terr.emissions.empty() ) {
                field_ter_locs.push_back( pnt );
            }

            const trap_id trap_here = tmpsub->get_trap( p );
            if( trap_here != tr_null ) {
                traplocs[trap_here.to_i()].push_back( pnt );
            }
            const ter_t &ter = tmpsub->get_ter( p ).obj();
            if( ter.trap != tr_null && ter.trap != tr_ledge ) {
                traplocs[ter.trap.to_i()].push_back( pnt );
            }

            if( do_funnels ) {
                fill_funnels( pnt, tmpsub->last_touched );
            }

            grow_plant( pnt );

            restock_fruits( pnt, time_since_last_actualize );

            produce_sap( pnt, time_since_last_actualize );

            rad_scorch( pnt, time_since_last_actualize );

            decay_cosmetic_fields( pnt, time_since_last_actualize );
        }
    }

    // the last time we touched the submap, is right now.
    tmpsub->last_touched = calendar::turn;
}

void map::add_roofs( const tripoint &grid )
{
    if( !zlevels ) {
        // No roofs required!
        // Why not? Because submaps below and above don't exist yet
        return;
    }

    submap *const sub_here = get_submap_at_grid( grid );
    if( sub_here == nullptr ) {
        debugmsg( "Tried to add roofs/floors on null submap on %d,%d,%d",
                  grid.x, grid.y, grid.z );
        return;
    }

    bool check_roof = grid.z > -OVERMAP_DEPTH;

    submap *const sub_below = check_roof ? get_submap_at_grid( grid + tripoint_below ) : nullptr;

    if( check_roof && sub_below == nullptr ) {
        debugmsg( "Tried to add roofs to sm at %d,%d,%d, but sm below doesn't exist",
                  grid.x, grid.y, grid.z );
        return;
    }

    for( int x = 0; x < SEEX; x++ ) {
        for( int y = 0; y < SEEY; y++ ) {
            const ter_id ter_here = sub_here->get_ter( { x, y } );
            if( ter_here != t_open_air ) {
                continue;
            }

            if( !check_roof ) {
                // Make sure we don't have open air at lowest z-level
                sub_here->set_ter( { x, y }, t_rock_floor );
                continue;
            }

            const ter_t &ter_below = sub_below->get_ter( { x, y } ).obj();
            if( ter_below.roof ) {
                // TODO: Make roof variable a ter_id to speed this up
                sub_here->set_ter( { x, y }, ter_below.roof.id() );
            }
        }
    }
}

void map::copy_grid( const tripoint &to, const tripoint &from )
{
    submap *smap = get_submap_at_grid( from );
    if( smap == nullptr ) {
        debugmsg( "Tried to copy grid from (%d,%d,%d) but the submap is not loaded", from.x, from.y,
                  from.z );
        return;
    }
    setsubmap( get_nonant( to ), smap );
    for( auto &it : smap->vehicles ) {
        it->sm_pos = to;
    }
}

void map::spawn_monsters_submap_group( const tripoint &gp, mongroup &group, bool ignore_sight )
{
    Character &player_character = get_player_character();
    const int s_range = std::min( HALF_MAPSIZE_X,
                                  player_character.sight_range( g->light_level( player_character.posz() ) ) );
    int pop = group.population;
    std::vector<tripoint> locations;
    if( !ignore_sight ) {
        // If the submap is one of the outermost submaps, assume that monsters are
        // invisible there.
        if( gp.x == 0 || gp.y == 0 || gp.x + 1 == MAPSIZE || gp.y + 1 == MAPSIZE ) {
            ignore_sight = true;
        }
    }

    if( gp.z != player_character.posz() ) {
        // Note: this is only OK because 3D vision isn't a thing yet
        ignore_sight = true;
    }

    static const auto allow_on_terrain = [&]( const tripoint & p ) {
        // TODO: flying creatures should be allowed to spawn without a floor,
        // but the new creature is created *after* determining the terrain, so
        // we can't check for it here.
        return passable( p ) && has_floor_or_water( p );
    };

    // If the submap is uniform, we can skip many checks
    const submap *current_submap = get_submap_at_grid( gp );
    if( current_submap == nullptr ) {
        debugmsg( "Tried spawn monster group at (%d,%d,%d) but the submap is not loaded", gp.x, gp.y,
                  gp.z );
        return;
    }
    bool ignore_terrain_checks = false;
    bool ignore_inside_checks = gp.z < 0;
    if( current_submap->is_uniform() ) {
        const tripoint upper_left{ SEEX * gp.x, SEEY * gp.y, gp.z };
        if( !allow_on_terrain( upper_left ) ||
            ( !ignore_inside_checks && has_flag_ter_or_furn( ter_furn_flag::TFLAG_INDOORS, upper_left ) ) ) {
            const tripoint glp = getabs( gp );
            dbg( D_WARNING ) << "Empty locations for group " << group.type.str() <<
                             " at uniform submap " << gp.x << "," << gp.y << "," << gp.z <<
                             " global " << glp.x << "," << glp.y << "," << glp.z;
            return;
        }

        ignore_terrain_checks = true;
        ignore_inside_checks = true;
    }

    creature_tracker &creatures = get_creature_tracker();
    for( int x = 0; x < SEEX; ++x ) {
        for( int y = 0; y < SEEY; ++y ) {
            point f( x + SEEX * gp.x, y + SEEY * gp.y );
            tripoint fp{ f, gp.z };
            if( creatures.creature_at( fp ) != nullptr ) {
                continue; // there is already some creature
            }

            if( !ignore_terrain_checks && !allow_on_terrain( fp ) ) {
                continue; // solid area, impassable
            }

            if( !ignore_sight && sees( player_character.pos(), fp, s_range ) ) {
                continue; // monster must spawn outside the viewing range of the player
            }

            if( !ignore_inside_checks && has_flag_ter_or_furn( ter_furn_flag::TFLAG_INDOORS, fp ) ) {
                continue; // monster must spawn outside.
            }

            locations.push_back( fp );
        }
    }

    if( locations.empty() ) {
        // TODO: what now? there is no possible place to spawn monsters, most
        // likely because the player can see all the places.
        const tripoint glp = getabs( gp );
        dbg( D_WARNING ) << "Empty locations for group " << group.type.str() <<
                         " at " << gp.x << "," << gp.y << "," << gp.z <<
                         " global " << glp.x << "," << glp.y << "," << glp.z;
        // Just kill the group. It's not like we're removing existing monsters
        // Unless it's a horde - then don't kill it and let it spawn behind a tree or smoke cloud
        if( !group.horde ) {
            group.clear();
        }

        return;
    }

    if( pop ) {
        // Populate the group from its population variable.
        for( int m = 0; m < pop; m++ ) {
            std::vector<MonsterGroupResult> spawn_details =
                MonsterGroupManager::GetResultFromGroup( group.type, &pop );
            for( const MonsterGroupResult &mgr : spawn_details ) {
                if( !mgr.name ) {
                    continue;
                }
                monster tmp( mgr.name );

                // If a monster came from a horde population, configure them to always be willing to rejoin a horde.
                if( group.horde ) {
                    tmp.set_horde_attraction( MHA_ALWAYS );
                }
                for( int i = 0; i < mgr.pack_size; i++ ) {
                    group.monsters.push_back( tmp );
                }
            }
        }
    }

    // Find horde's target submap
    for( monster &tmp : group.monsters ) {
        for( int tries = 0; tries < 10 && !locations.empty(); tries++ ) {
            const tripoint local_pos = random_entry_removed( locations );
            const tripoint_abs_ms abs_pos = get_map().getglobal( local_pos );
            if( !tmp.can_move_to( local_pos ) ) {
                continue; // target can not contain the monster
            }
            if( group.horde ) {
                // Give monster a random point near horde's expected destination
                const tripoint_sm_ms pos_in_sm( rng( 0, SEEX ), rng( 0, SEEY ), local_pos.z );
                const tripoint_abs_ms rand_dest = project_combine( group.target, pos_in_sm );
                const int turns = rl_dist( abs_pos, rand_dest ) + group.interest;
                tmp.wander_to( rand_dest, turns );
                add_msg_debug( debugmode::DF_MAP, "%s targeting %s", tmp.disp_name(),
                               tmp.wander_pos.to_string_writable() );
            }

            monster *const placed = g->place_critter_at( make_shared_fast<monster>( tmp ), local_pos );
            if( placed ) {
                placed->on_load();
            }
            break;
        }
    }
    // indicates the group is empty, and can be removed later
    group.clear();
}

void map::spawn_monsters_submap( const tripoint &gp, bool ignore_sight, bool spawn_nonlocal )
{
    // TODO: fix point types
    const tripoint_abs_sm submap_pos( gp + abs_sub.xy() );
    // Load unloaded monsters
    overmap_buffer.spawn_monster( submap_pos, spawn_nonlocal );
    // Only spawn new monsters after existing monsters are loaded.
    std::vector<mongroup *> groups = overmap_buffer.groups_at( submap_pos );
    for( mongroup *&mgp : groups ) {
        spawn_monsters_submap_group( gp, *mgp, ignore_sight );
    }

    submap *const current_submap = get_submap_at_grid( gp );
    if( current_submap == nullptr ) {
        debugmsg( "Tried spawn monsters at (%d,%d,%d) but the submap is not loaded", gp.x, gp.y, gp.z );
        return;
    }
    const tripoint gp_ms = sm_to_ms_copy( gp );

    creature_tracker &creatures = get_creature_tracker();

    // The list of spawns on the submap might be updated while we are iterating it.
    // For example, `monster::on_load` -> `monster::try_reproduce` calls `map::add_spawn`.
    // Therefore, this intentionally uses old-school indexed for-loop with re-check against `.size()` each step.
    // NOLINTNEXTLINE(modernize-loop-convert)
    for( size_t sp_i = 0; sp_i < current_submap->spawns.size(); ++sp_i ) {
        const spawn_point i = current_submap->spawns[sp_i]; // intentional copy
        const tripoint center = gp_ms + i.pos;
        const tripoint_range<tripoint> points = points_in_radius( center, 3 );

        for( int j = 0; j < i.count; j++ ) {
            monster tmp( i.type );

            if( tmp.type->in_species( species_FERAL ) ) {
                if( one_in( 100 ) ) {
                    // Same chances and duration of flu vs. cold as for the player.
                    if( one_in( 6 ) ) {
                        tmp.add_effect( effect_fake_flu, rng( 3_days, 10_days ) );
                    } else {
                        tmp.add_effect( effect_fake_common_cold, rng( 1_days, 14_days ) );
                    }
                }
            }

            if( i.mission_id > 0 ) {
                mission *found_mission = mission::find( i.mission_id );
                if( found_mission != nullptr ) {
                    tmp.mission_ids = { i.mission_id };
                    if( found_mission->get_type().goal == MGOAL_KILL_MONSTERS ) {
                        found_mission->register_kill_needed();
                    }
                }
            }
            if( i.name.has_value() ) {
                tmp.unique_name = i.name.value();
            }
            if( i.friendly ) {
                tmp.friendly = -1;
                tmp.add_effect( effect_pet, 1_turns, true );
            }
            if( !i.data.ammo.empty() ) {
                for( std::pair<itype_id, jmapgen_int> ap : i.data.ammo ) {
                    tmp.ammo.emplace( ap.first, ap.second.get() );
                }
            } else {
                tmp.ammo = tmp.type->starting_ammo;
            }

            const auto valid_location = [&]( const tripoint & p ) {
                // Checking for creatures via g is only meaningful if this is the main game map.
                // If it's some local map instance, the coordinates will most likely not even match.
                return ( !g || &get_map() != this || !creatures.creature_at( p ) ) && tmp.can_move_to( p );
            };

            const auto place_it = [&]( const tripoint & p ) {
                monster *const placed = g->place_critter_at( make_shared_fast<monster>( tmp ), p );
                if( !i.data.patrol_points_rel_ms.empty() ) {
                    placed->set_patrol_route( i.data.patrol_points_rel_ms );
                }
                if( placed ) {
                    placed->on_load();
                }
            };

            // First check out defined spawn location for a valid placement, and if that doesn't work
            // then fall back to picking a random point that is a valid location.
            if( valid_location( center ) ) {
                place_it( center );
            } else if( const std::optional<tripoint> pos = random_point( points, valid_location ) ) {
                place_it( *pos );
            }
        }
    }
    current_submap->spawns.clear();
}

void map::spawn_monsters( bool ignore_sight, bool spawn_nonlocal )
{
    const int zmin = zlevels ? -OVERMAP_DEPTH : abs_sub.z();
    const int zmax = zlevels ? OVERMAP_HEIGHT : abs_sub.z();
    tripoint gp;
    int &gx = gp.x;
    int &gy = gp.y;
    int &gz = gp.z;
    for( gz = zmin; gz <= zmax; gz++ ) {
        for( gx = 0; gx < my_MAPSIZE; gx++ ) {
            for( gy = 0; gy < my_MAPSIZE; gy++ ) {
                spawn_monsters_submap( gp, ignore_sight, spawn_nonlocal );
            }
        }
    }
}

void map::clear_spawns()
{
    for( submap *&smap : grid ) {
        smap->spawns.clear();
    }
}

void map::clear_traps()
{
    for( submap *&smap : grid ) {
        for( int x = 0; x < SEEX; x++ ) {
            for( int y = 0; y < SEEY; y++ ) {
                const point p( x, y );
                smap->set_trap( p, tr_null );
            }
        }
    }

    // Forget about all trap locations.
    for( auto &i : traplocs ) {
        i.clear();
    }
}

const std::vector<tripoint> &map::get_furn_field_locations() const
{
    return field_furn_locs;
}

const std::vector<tripoint> &map::get_ter_field_locations() const
{
    return field_ter_locs;
}

const std::vector<tripoint> &map::trap_locations( const trap_id &type ) const
{
    return traplocs[type.to_i()];
}

bool map::inbounds( const tripoint_abs_ms &p ) const
{
    return inbounds( getlocal( p ) );
}

bool map::inbounds( const tripoint &p ) const
{
    static constexpr tripoint map_boundary_min( 0, 0, -OVERMAP_DEPTH );
    static constexpr tripoint map_boundary_max( MAPSIZE_Y, MAPSIZE_X, OVERMAP_HEIGHT + 1 );

    static constexpr half_open_cuboid<tripoint> map_boundaries(
        map_boundary_min, map_boundary_max );

    return map_boundaries.contains( p );
}

bool map::inbounds( const tripoint_bub_ms &p ) const
{
    return inbounds( p.raw() );
}

bool map::inbounds( const tripoint_abs_omt &p ) const
{
    const tripoint_abs_omt map_origin = project_to<coords::omt>( abs_sub );
    return inbounds_z( p.z() ) &&
           p.x() >= map_origin.x() &&
           p.y() >= map_origin.y() &&
           p.x() <= map_origin.x() + my_HALF_MAPSIZE &&
           p.y() <= map_origin.y() + my_HALF_MAPSIZE;
}

bool tinymap::inbounds( const tripoint &p ) const
{
    constexpr tripoint map_boundary_min( 0, 0, -OVERMAP_DEPTH );
    constexpr tripoint map_boundary_max( SEEY * 2, SEEX * 2, OVERMAP_HEIGHT + 1 );

    constexpr half_open_cuboid<tripoint> map_boundaries( map_boundary_min, map_boundary_max );

    return map_boundaries.contains( p );
}

bool tinymap::inbounds( const tripoint_omt_ms &p ) const
{
    constexpr tripoint_omt_ms map_boundary_min( 0, 0, -OVERMAP_DEPTH );
    constexpr tripoint_omt_ms map_boundary_max( SEEY * 2, SEEX * 2, OVERMAP_HEIGHT + 1 );

    constexpr half_open_cuboid<tripoint_omt_ms> map_boundaries( map_boundary_min, map_boundary_max );

    return map_boundaries.contains( p );
}

tripoint_range<tripoint> tinymap::points_on_zlevel() const
{
    return map::points_on_zlevel();
}

tripoint_range<tripoint> tinymap::points_on_zlevel( int z ) const
{
    return map::points_on_zlevel( z );
}

tripoint_range<tripoint> tinymap::points_in_rectangle(
    const tripoint &from, const tripoint &to ) const
{
    return map::points_in_rectangle( from, to );
}

tripoint_range<tripoint> tinymap::points_in_radius(
    const tripoint &center, size_t radius, size_t radiusz ) const
{
    return map::points_in_radius( center, radius, radiusz );
}

// set up a map just long enough scribble on it
// this tinymap should never, ever get saved
fake_map::fake_map( const ter_id &ter_type )
{
    const tripoint_abs_sm tripoint_below_zero( 0, 0, fake_map_z );

    set_abs_sub( tripoint_below_zero );
    for( int gridx = 0; gridx < get_my_MAPSIZE(); gridx++ ) {
        for( int gridy = 0; gridy < get_my_MAPSIZE(); gridy++ ) {
            std::unique_ptr<submap> sm = std::make_unique<submap>();

            sm->set_all_ter( ter_type );
            sm->set_all_furn( f_null );
            sm->set_all_traps( tr_null );

            setsubmap( get_nonant( { gridx, gridy, fake_map_z } ), sm.get() );

            temp_submaps_.emplace_back( std::move( sm ) );
        }
    }
}

fake_map::~fake_map() = default;

void map::set_graffiti( const tripoint &p, const std::string &contents )
{
    if( !inbounds( p ) ) {
        return;
    }
    point l;
    submap *const current_submap = unsafe_get_submap_at( p, l );
    if( current_submap == nullptr ) {
        debugmsg( "Tried to set graffiti at (%d,%d) but the submap is not loaded", l.x, l.y );
        return;
    }
    current_submap->set_graffiti( l, contents );
}

void map::delete_graffiti( const tripoint &p )
{
    if( !inbounds( p ) ) {
        return;
    }
    point l;
    submap *const current_submap = unsafe_get_submap_at( p, l );
    if( current_submap == nullptr ) {
        debugmsg( "Tried to delete graffiti at (%d,%d) but the submap is not loaded", l.x, l.y );
        return;
    }
    current_submap->delete_graffiti( l );
}

const std::string &map::graffiti_at( const tripoint &p ) const
{
    if( !inbounds( p ) ) {
        static const std::string empty_string;
        return empty_string;
    }
    point l;
    const submap *const current_submap = unsafe_get_submap_at( p, l );
    if( current_submap == nullptr ) {
        debugmsg( "Tried to get graffiti at (%d,%d) but the submap is not loaded", l.x, l.y );
        static const std::string empty_string;
        return empty_string;
    }
    return current_submap->get_graffiti( l );
}

bool map::has_graffiti_at( const tripoint &p ) const
{
    if( !inbounds( p ) ) {
        return false;
    }
    point l;
    const submap *const current_submap = unsafe_get_submap_at( p, l );
    if( current_submap == nullptr ) {
        debugmsg( "Tried to get graffiti at (%d,%d) but the submap is not loaded", l.x, l.y );
        return false;
    }
    return current_submap->has_graffiti( l );
}

int map::determine_wall_corner( const tripoint &p ) const
{
    const std::bitset<NUM_TERCONN> &test_connect_group = ter( p ).obj().connect_to_groups;
    uint8_t connections = get_known_connections( p, test_connect_group );
    // The bits in connections are SEWN, whereas the characters in LINE_
    // constants are NESW, so we want values in 8 | 2 | 1 | 4 order.
    switch( connections ) {
        case 8 | 2 | 1 | 4:
            return LINE_XXXX;
        case 0 | 2 | 1 | 4:
            return LINE_OXXX;

        case 8 | 0 | 1 | 4:
            return LINE_XOXX;
        case 0 | 0 | 1 | 4:
            return LINE_OOXX;

        case 8 | 2 | 0 | 4:
            return LINE_XXOX;
        case 0 | 2 | 0 | 4: // NOLINT(misc-redundant-expression)
            return LINE_OXOX;
        case 8 | 0 | 0 | 4: // NOLINT(misc-redundant-expression)
            return LINE_XOOX;
        case 0 | 0 | 0 | 4:
            return LINE_OXOX; // LINE_OOOX would be better

        case 8 | 2 | 1 | 0:
            return LINE_XXXO;
        case 0 | 2 | 1 | 0: // NOLINT(misc-redundant-expression)
            return LINE_OXXO;
        case 8 | 0 | 1 | 0: // NOLINT(bugprone-branch-clone,misc-redundant-expression)
            return LINE_XOXO;
        case 0 | 0 | 1 | 0:
            return LINE_XOXO; // LINE_OOXO would be better
        case 8 | 2 | 0 | 0: // NOLINT(misc-redundant-expression)
            return LINE_XXOO;
        case 0 | 2 | 0 | 0: // NOLINT(misc-redundant-expression)
            return LINE_OXOX; // LINE_OXOO would be better
        case 8 | 0 | 0 | 0: // NOLINT(misc-redundant-expression)
            return LINE_XOXO; // LINE_XOOO would be better

        case 0 | 0 | 0 | 0:
            return ter( p ).obj().symbol(); // technically just a column

        default:
            // cata_assert( false );
            // this shall not happen
            return '?';
    }
}

void map::build_outside_cache( const int zlev )
{
    auto *ch_lazy = get_cache_lazy( zlev );
    if( !ch_lazy || !ch_lazy->outside_cache_dirty ) {
        return;
    }
    level_cache &ch = *ch_lazy;

    // Make a bigger cache to avoid bounds checking
    // We will later copy it to our regular cache
    const size_t padded_w = MAPSIZE_X + 2;
    const size_t padded_h = MAPSIZE_Y + 2;
    cata::mdarray<bool, point_bub_ms, padded_w, padded_h> padded_cache;

    auto &outside_cache = ch.outside_cache;
    if( zlev < 0 ) {
        std::uninitialized_fill_n(
            &outside_cache[0][0], MAPSIZE_X * MAPSIZE_Y, false );
        return;
    }

    padded_cache.fill( true );

    for( int smx = 0; smx < my_MAPSIZE; ++smx ) {
        for( int smy = 0; smy < my_MAPSIZE; ++smy ) {
            const submap *cur_submap = get_submap_at_grid( { smx, smy, zlev } );
            if( cur_submap == nullptr ) {
                debugmsg( "Tried to build outside cache at (%d,%d,%d) but the submap is not loaded", smx, smy,
                          zlev );
                continue;
            }

            for( int sx = 0; sx < SEEX; ++sx ) {
                for( int sy = 0; sy < SEEY; ++sy ) {
                    point sp( sx, sy );
                    if( cur_submap->get_ter( sp ).obj().has_flag( ter_furn_flag::TFLAG_INDOORS ) ||
                        cur_submap->get_furn( sp ).obj().has_flag( ter_furn_flag::TFLAG_INDOORS ) ) {
                        const point p( sx + smx * SEEX, sy + smy * SEEY );
                        // Add 1 to both coordinates, because we're operating on the padded cache
                        for( int dx = 0; dx <= 2; dx++ ) {
                            for( int dy = 0; dy <= 2; dy++ ) {
                                padded_cache[p.x + dx][p.y + dy] = false;
                            }
                        }
                    }
                }
            }
        }
    }

    // Copy the padded cache back to the proper one, but with no padding
    for( int x = 0; x < SEEX * my_MAPSIZE; x++ ) {
        std::copy_n( &padded_cache[x + 1][1], SEEX * my_MAPSIZE, &outside_cache[x][0] );
    }

    ch.outside_cache_dirty = false;
}

void map::build_obstacle_cache(
    const tripoint &start, const tripoint &end,
    cata::mdarray<fragment_cloud, point_bub_ms> &obstacle_cache )
{
    const point min_submap{ std::max( 0, start.x / SEEX ), std::max( 0, start.y / SEEY ) };
    const point max_submap{
        std::min( my_MAPSIZE - 1, end.x / SEEX ), std::min( my_MAPSIZE - 1, end.y / SEEY ) };
    // Find and cache all the map obstacles.
    // For now setting obstacles to be extremely dense and fill their squares.
    // In future, scale effective obstacle density by the thickness of the obstacle.
    // Also consider modelling partial obstacles.
    // TODO: Support z-levels.
    for( int smx = min_submap.x; smx <= max_submap.x; ++smx ) {
        for( int smy = min_submap.y; smy <= max_submap.y; ++smy ) {
            const submap *cur_submap = get_submap_at_grid( { smx, smy, start.z } );
            if( cur_submap == nullptr ) {
                debugmsg( "Tried to build obstacle cache at (%d,%d,%d) but the submap is not loaded", smx, smy,
                          start.z );
                continue;
            }

            // TODO: Init indices to prevent iterating over unused submap sections.
            for( int sx = 0; sx < SEEX; ++sx ) {
                for( int sy = 0; sy < SEEY; ++sy ) {
                    const point sp( sx, sy );
                    int ter_move = cur_submap->get_ter( sp ).obj().movecost;
                    int furn_move = cur_submap->get_furn( sp ).obj().movecost;
                    const point p2( sx + smx * SEEX, sy + smy * SEEY );
                    if( ter_move == 0 || furn_move < 0 || ter_move + furn_move == 0 ) {
                        obstacle_cache[p2.x][p2.y].velocity = 1000.0f;
                        obstacle_cache[p2.x][p2.y].density = 0.0f;
                    } else {
                        // Magic number warning, this is the density of air at sea level at
                        // some nominal temp and humidity.
                        // TODO: figure out if our temp/altitude/humidity variation is
                        // sufficient to bother setting this differently.
                        obstacle_cache[p2.x][p2.y].velocity = 1.2f;
                        obstacle_cache[p2.x][p2.y].density = 1.0f;
                    }
                }
            }
        }
    }
    VehicleList vehs = get_vehicles( start, end );
    const inclusive_cuboid<tripoint> bounds( start, end );
    // Cache all the vehicle stuff in one loop
    for( wrapped_vehicle &v : vehs ) {
        for( const vpart_reference &vp : v.v->get_all_parts() ) {
            tripoint p = v.pos + vp.part().precalc[0];
            if( p.z != start.z ) {
                break;
            }
            if( !bounds.contains( p ) ) {
                continue;
            }

            if( vp.obstacle_at_part() ) {
                obstacle_cache[p.x][p.y].velocity = 1000.0f;
                obstacle_cache[p.x][p.y].density = 0.0f;
            }
        }
    }
    // Iterate over creatures and set them to block their squares relative to their size.
    for( Creature &critter : g->all_creatures() ) {
        const tripoint loc = critter.pos();
        if( loc.z != start.z ) {
            continue;
        }
        // TODO: scale this with expected creature "thickness".
        obstacle_cache[loc.x][loc.y].velocity = 1.2f;
        // ranged_target_size is "proportion of square that is blocked", and density needs to be
        // "transmissivity of square", so we need the reciprocal.
        obstacle_cache[loc.x][loc.y].density = 1.0 - critter.ranged_target_size();
    }
}

// If this ever shows up on profiling, maybe prepopulate one of these in the map cache for each level.
std::bitset<OVERMAP_LAYERS> map::get_inter_level_visibility( const int origin_zlevel ) const
{
    std::bitset<OVERMAP_LAYERS> seen_levels;
    seen_levels.set( origin_zlevel + OVERMAP_DEPTH );
    for( int z = origin_zlevel + 1; z <= OVERMAP_HEIGHT; ++z ) {
        if( get_cache_ref( z ).no_floor_gaps ) {
            break;
        } else {
            seen_levels.set( z + OVERMAP_DEPTH );
        }
    }
    for( int z = origin_zlevel; z > -OVERMAP_DEPTH; --z ) {
        if( get_cache_ref( z ).no_floor_gaps ) {
            break;
        } else {
            // No floor means we can see the *lower* level.
            seen_levels.set( z - 1 + OVERMAP_DEPTH );
        }
    }
    return seen_levels;
}

bool map::build_floor_cache( const int zlev )
{
    auto *ch_lazy = get_cache_lazy( zlev );
    if( !ch_lazy || !ch_lazy->floor_cache_dirty ) {
        return false;
    }
    level_cache &ch = *ch_lazy;

    auto &floor_cache = ch.floor_cache;
    std::uninitialized_fill_n(
        &floor_cache[0][0], MAPSIZE_X * MAPSIZE_Y, true );
    bool &no_floor_gaps = ch.no_floor_gaps;
    no_floor_gaps = true;

    bool lowest_z_lev = zlev <= -OVERMAP_DEPTH;

    for( int smx = 0; smx < my_MAPSIZE; ++smx ) {
        for( int smy = 0; smy < my_MAPSIZE; ++smy ) {
            const submap *cur_submap = get_submap_at_grid( { smx, smy, zlev } );
            const submap *below_submap = !lowest_z_lev ? get_submap_at_grid( { smx, smy, zlev - 1 } ) : nullptr;

            if( cur_submap == nullptr ) {
                debugmsg( "Tried to build floor cache at (%d,%d,%d) but the submap is not loaded", smx, smy, zlev );
                continue;
            }
            if( !lowest_z_lev && below_submap == nullptr ) {
                debugmsg( "Tried to build floor cache at (%d,%d,%d) but the submap is not loaded", smx, smy,
                          zlev - 1 );
                continue;
            }

            for( int sx = 0; sx < SEEX; ++sx ) {
                for( int sy = 0; sy < SEEY; ++sy ) {
                    point sp( sx, sy );
                    const ter_t &terrain = cur_submap->get_ter( sp ).obj();
                    if( terrain.has_flag( ter_furn_flag::TFLAG_NO_FLOOR ) ||
                        terrain.has_flag( ter_furn_flag::TFLAG_NO_FLOOR_WATER ) ||
                        terrain.has_flag( ter_furn_flag::TFLAG_GOES_DOWN ) ||
                        terrain.has_flag( ter_furn_flag::TFLAG_TRANSPARENT_FLOOR ) ) {
                        if( below_submap &&
                            below_submap->get_furn( sp ).obj().has_flag( ter_furn_flag::TFLAG_SUN_ROOF_ABOVE ) ) {
                            continue;
                        }
                        const point p( sx + smx * SEEX, sy + smy * SEEY );
                        floor_cache[p.x][p.y] = false;
                        no_floor_gaps = false;
                    }
                }
            }
        }
    }

    ch.floor_cache_dirty = false;
    return zlevels;
}

void map::build_floor_caches()
{
    const int minz = zlevels ? -OVERMAP_DEPTH : abs_sub.z();
    const int maxz = zlevels ? OVERMAP_HEIGHT : abs_sub.z();
    for( int z = minz; z <= maxz; z++ ) {
        build_floor_cache( z );
    }
}

static void vehicle_caching_internal( level_cache &zch, const vpart_reference &vp, vehicle *v )
{
    auto &outside_cache = zch.outside_cache;
    auto &transparency_cache = zch.transparency_cache;
    auto &floor_cache = zch.floor_cache;

    const size_t part = vp.part_index();
    const tripoint part_pos =  v->global_part_pos3( vp.part() );

    bool vehicle_is_opaque = vp.has_feature( VPFLAG_OPAQUE ) && !vp.part().is_broken();

    if( vehicle_is_opaque ) {
        int dpart = v->part_with_feature( part, VPFLAG_OPENABLE, true );
        if( dpart < 0 || !v->part( dpart ).open ) {
            transparency_cache[part_pos.x][part_pos.y] = LIGHT_TRANSPARENCY_SOLID;
        } else {
            vehicle_is_opaque = false;
        }
    }

    if( vehicle_is_opaque || vp.is_inside() ) {
        outside_cache[part_pos.x][part_pos.y] = false;
    }

    if( vp.has_feature( VPFLAG_BOARDABLE ) && !vp.part().is_broken() ) {
        floor_cache[part_pos.x][part_pos.y] = true;
    }
}

static void vehicle_caching_internal_above( level_cache &zch_above, const vpart_reference &vp,
        vehicle *v )
{
    if( vp.has_feature( VPFLAG_ROOF ) || vp.has_feature( VPFLAG_OPAQUE ) ) {
        const tripoint part_pos = v->global_part_pos3( vp.part() );
        zch_above.floor_cache[part_pos.x][part_pos.y] = true;
    }
}

void map::do_vehicle_caching( int z )
{
    level_cache *ch = get_cache_lazy( z );
    if( !ch ) {
        return;
    }
    for( vehicle *v : ch->vehicle_list ) {
        for( const vpart_reference &vp : v->get_all_parts_with_fakes() ) {
            const tripoint part_pos = v->global_part_pos3( vp.part() );
            if( !inbounds( part_pos.xy() ) ) {
                continue;
            }
            vehicle_caching_internal( get_cache( part_pos.z ), vp, v );
            if( part_pos.z < OVERMAP_HEIGHT ) {
                vehicle_caching_internal_above( get_cache( part_pos.z + 1 ), vp, v );
            }
        }
    }
}

void map::build_map_cache( const int zlev, bool skip_lightmap )
{
    const int minz = zlevels ? -OVERMAP_DEPTH : zlev;
    const int maxz = zlevels ? OVERMAP_HEIGHT : zlev;
    bool seen_cache_dirty = false;
    bool camera_cache_dirty = false;
    for( int z = minz; z <= maxz; z++ ) {
        build_outside_cache( z );
        build_transparency_cache( z );
        bool floor_cache_was_dirty = build_floor_cache( z );
        seen_cache_dirty |= floor_cache_was_dirty;
        seen_cache_dirty |= get_cache( z ).seen_cache_dirty;
    }
    // needs a separate pass as it changes the caches on neighbour z-levels (e.g. floor_cache);
    // otherwise such changes might be overwritten by main cache-building logic
    for( int z = minz; z <= maxz; z++ ) {
        do_vehicle_caching( z );
    }

    seen_cache_dirty |= build_vision_transparency_cache( zlev );

    if( seen_cache_dirty ) {
        skew_vision_cache.clear();
        skew_vision_wo_fields_cache.clear();
    }
    avatar &u = get_avatar();
    Character::moncam_cache_t mcache = u.get_active_moncams();
    Character::moncam_cache_t diff;
    std::set_symmetric_difference( u.moncam_cache.begin(), u.moncam_cache.end(), mcache.begin(),
                                   mcache.end(), std::inserter( diff, diff.end() ) );
    camera_cache_dirty |= !diff.empty();
    // Initial value is illegal player position.
    const tripoint_abs_ms p = get_player_character().get_location();
    int const sr = u.unimpaired_range();
    static tripoint_abs_ms player_prev_pos;
    static int player_prev_range( 0 );
    seen_cache_dirty |= player_prev_pos != p || sr != player_prev_range || camera_cache_dirty;
    if( seen_cache_dirty ) {
        if( inbounds( p ) ) {
            build_seen_cache( getlocal( p ), zlev, sr );
        }
        player_prev_pos = p;
        player_prev_range = sr;
        camera_cache_dirty = true;
#if defined(TILES)
        if( !test_mode ) {
            // Mark cata_tiles draw caches as dirty
            tilecontext->set_draw_cache_dirty();
        }
#endif
    }
    if( camera_cache_dirty ) {
        u.moncam_cache = mcache;
        bool cumulative = seen_cache_dirty;
        for( Character::cached_moncam const &mon : u.moncam_cache ) {
            if( inbounds( mon.second ) ) {
                int const range = mon.first->type->vision_day;
                build_seen_cache( getlocal( mon.second ), mon.second.z(), range, cumulative,
                                  true, std::max( 60 - range, 0 ) );
                cumulative = true;
            }
        }
    }
    if( !skip_lightmap ) {
        generate_lightmap( zlev );
    }
}

//////////
///// coordinate helpers

tripoint map::getabs( const tripoint &p ) const
{
    // TODO: fix point types
    return sm_to_ms_copy( abs_sub.xy().raw() ) + p;
}

tripoint map::getabs( const tripoint_bub_ms &p ) const
{
    return ( project_to<coords::ms>( abs_sub.xy() ) + p.raw() ).raw();
}

tripoint_abs_ms map::getglobal( const tripoint &p ) const
{
    return tripoint_abs_ms( getabs( p ) );
}

tripoint_abs_ms map::getglobal( const tripoint_bub_ms &p ) const
{
    return project_to<coords::ms>( abs_sub.xy() ) + p.raw();
}

tripoint map::getlocal( const tripoint &p ) const
{
    // TODO: fix point types
    return p - sm_to_ms_copy( abs_sub.xy().raw() );
}

tripoint map::getlocal( const tripoint_abs_ms &p ) const
{
    // TODO: fix point types
    return getlocal( p.raw() );
}

tripoint_bub_ms map::bub_from_abs( const tripoint &p ) const
{
    // TODO: fix point types
    return bub_from_abs( tripoint_abs_ms( p ) );
}

tripoint_bub_ms map::bub_from_abs( const tripoint_abs_ms &p ) const
{
    return tripoint_bub_ms() + ( p - project_to<coords::ms>( abs_sub.xy() ) );
}

void map::set_abs_sub( const tripoint_abs_sm &p )
{
    abs_sub = p;
}

tripoint_abs_sm map::get_abs_sub() const
{
    return abs_sub;
}

template<typename Array>
static cata::copy_const<Array, submap> *getsubmap_helper(
    const Array &grid, const size_t grididx )
{
    if( grididx >= grid.size() ) {
        debugmsg( "Tried to access invalid grid index %d. Grid size: %d", grididx, grid.size() );
        return nullptr;
    }
    return grid[grididx];
}

submap *map::getsubmap( const size_t grididx )
{
    return getsubmap_helper( grid, grididx );
}

const submap *map::getsubmap( const size_t grididx ) const
{
    return getsubmap_helper( grid, grididx );
}

void map::setsubmap( const size_t grididx, submap *const smap )
{
    if( grididx >= grid.size() ) {
        debugmsg( "Tried to access invalid grid index %d", grididx );
        return;
    } else if( smap == nullptr ) {
        debugmsg( "Tried to set NULL submap pointer at index %d", grididx );
        return;
    }
    grid[grididx] = smap;
}

submap *map::get_submap_at( const tripoint &p )
{
    if( !inbounds( p ) ) {
        debugmsg( "Tried to access invalid map position %s", p.to_string() );
        return nullptr;
    }
    return unsafe_get_submap_at( p );
}

const submap *map::get_submap_at( const tripoint &p ) const
{
    if( !inbounds( p ) ) {
        debugmsg( "Tried to access invalid map position %s", p.to_string() );
        return nullptr;
    }
    return unsafe_get_submap_at( p );
}

submap *map::get_submap_at_grid( const tripoint &gridp )
{
    return getsubmap( get_nonant( gridp ) );
}

const submap *map::get_submap_at_grid( const tripoint &gridp ) const
{
    return getsubmap( get_nonant( gridp ) );
}

size_t map::get_nonant( const tripoint &gridp ) const
{
    if( gridp.x < 0 || gridp.x >= my_MAPSIZE ||
        gridp.y < 0 || gridp.y >= my_MAPSIZE ||
        gridp.z < -OVERMAP_DEPTH || gridp.z > OVERMAP_HEIGHT ) {
        debugmsg( "Tried to access invalid map position at grid (%d,%d,%d)", gridp.x, gridp.y, gridp.z );
        return 0;
    }

    if( zlevels ) {
        const int indexz = gridp.z + OVERMAP_HEIGHT; // Can't be lower than 0
        return indexz + ( gridp.x + gridp.y * my_MAPSIZE ) * OVERMAP_LAYERS;
    } else {
        return gridp.x + gridp.y * my_MAPSIZE;
    }
}

void map::draw_line_ter( const ter_id &type, const point &p1, const point &p2,
                         bool avoid_creatures )
{
    draw_line( [this, type, avoid_creatures]( const point & p ) {
        this->ter_set( p, type, avoid_creatures );
    }, p1, p2 );
}

void map::draw_line_furn( const furn_id &type, const point &p1, const point &p2,
                          bool avoid_creatures )
{
    draw_line( [this, type, avoid_creatures]( const point & p ) {
        this->furn_set( p, type, avoid_creatures );
    }, p1, p2 );
}

void map::draw_fill_background( const ter_id &type )
{
    // Need to explicitly set caches dirty - set_ter would do it before
    set_transparency_cache_dirty( abs_sub.z() );
    set_seen_cache_dirty( abs_sub.z() );
    set_outside_cache_dirty( abs_sub.z() );
    set_pathfinding_cache_dirty( abs_sub.z() );

    // Fill each submap rather than each tile
    for( int gridx = 0; gridx < my_MAPSIZE; gridx++ ) {
        for( int gridy = 0; gridy < my_MAPSIZE; gridy++ ) {
            submap *sm = get_submap_at_grid( {gridx, gridy} );
            if( sm == nullptr ) {
                debugmsg( "Tried to fill background at (%d,%d) but the submap is not loaded", gridx, gridy );
                continue;
            }
            sm->set_all_ter( type, true );
        }
    }
}

void map::draw_fill_background( ter_id( *f )() )
{
    draw_square_ter( f, point_zero, point( SEEX * my_MAPSIZE - 1, SEEY * my_MAPSIZE - 1 ) );
}
void map::draw_fill_background( const weighted_int_list<ter_id> &f )
{
    draw_square_ter( f, point_zero, point( SEEX * my_MAPSIZE - 1, SEEY * my_MAPSIZE - 1 ) );
}

void map::draw_square_ter( const ter_id &type, const point &p1, const point &p2,
                           bool avoid_creatures )
{
    draw_square( [this, type, avoid_creatures]( const point & p ) {
        this->ter_set( p, type, avoid_creatures );
    }, p1, p2 );
}

void map::draw_square_furn( const furn_id &type, const point &p1, const point &p2,
                            bool avoid_creatures )
{
    draw_square( [this, type, avoid_creatures]( const point & p ) {
        this->furn_set( p, type, avoid_creatures );
    }, p1, p2 );
}

void map::draw_square_ter( ter_id( *f )(), const point &p1, const point &p2, bool avoid_creatures )
{
    draw_square( [this, f, avoid_creatures]( const point & p ) {
        this->ter_set( p, f(), avoid_creatures );
    }, p1, p2 );
}

void map::draw_square_ter( const weighted_int_list<ter_id> &f, const point &p1,
                           const point &p2, bool avoid_creatures )
{
    draw_square( [this, f, avoid_creatures]( const point & p ) {
        const ter_id *tid = f.pick();
        this->ter_set( p, tid != nullptr ? *tid : t_null, avoid_creatures );
    }, p1, p2 );
}

void map::draw_rough_circle_ter( const ter_id &type, const point &p, int rad )
{
    draw_rough_circle( [this, type]( const point & q ) {
        this->ter_set( q, type );
    }, p, rad );
}

void map::draw_rough_circle_furn( const furn_id &type, const point &p, int rad )
{
    draw_rough_circle( [this, type]( const point & q ) {
        if( !is_open_air( tripoint( q, abs_sub.z() ) ) ) {
            this->furn_set( q, type );
        }
    }, p, rad );
}

void map::draw_circle_ter( const ter_id &type, const rl_vec2d &p, double rad )
{
    draw_circle( [this, type]( const point & q ) {
        this->ter_set( q, type );
    }, p, rad );
}

void map::draw_circle_ter( const ter_id &type, const point &p, int rad )
{
    draw_circle( [this, type]( const point & q ) {
        this->ter_set( q, type );
    }, p, rad );
}

void map::draw_circle_furn( const furn_id &type, const point &p, int rad )
{
    draw_circle( [this, type]( const point & q ) {
        this->furn_set( q, type );
    }, p, rad );
}

void map::add_corpse( const tripoint &p )
{
    item body;

    const bool isReviveSpecial = one_in( 10 );

    if( !isReviveSpecial ) {
        body = item::make_corpse();
    } else {
        body = item::make_corpse( mon_zombie );
        body.set_flag( flag_REVIVE_SPECIAL );
    }

    put_items_from_loc( Item_spawn_data_default_zombie_clothes, p, calendar::turn_zero );
    if( one_in( 3 ) ) {
        put_items_from_loc( Item_spawn_data_default_zombie_items, p, calendar::turn_zero );
    }

    add_item_or_charges( p, body );
}

field &map::get_field( const tripoint &p )
{
    return field_at( p );
}

void map::creature_on_trap( Creature &c, const bool may_avoid ) const
{
    // gliding or boarded in a vehicle means the player is above the trap
    // like a flying monster and can never trigger the trap.
    const Character *const you = c.as_character();
    if( you != nullptr && ( you->in_vehicle || you->has_effect( effect_gliding ) ) ) {
        return;
    }

    tripoint pos = c.pos();
    // proximity traps
    std::vector<tripoint> tr_proximity;
    // find proximity traps in adjacent tiles
    for( int x = pos.x - 1; x <= pos.x + 1; x++ ) {
        for( int y = pos.y - 1; y <= pos.y + 1; y++ ) {
            if( x == pos.x && y == pos.y ) {
                continue;
            }
            const tripoint loc = tripoint( x, y, pos.z );
            const trap *trap_here = &tr_at( loc );
            if( trap_here->has_flag( json_flag_PROXIMITY ) ) {
                tr_proximity.push_back( loc );
            }
        }
    }
    // first trigger proximity traps
    for( tripoint &loc : tr_proximity ) {
        maybe_trigger_prox_trap( loc, c, may_avoid );
    }
    // then traps we stepped on
    maybe_trigger_trap( pos, c, may_avoid );
}


void map::maybe_trigger_prox_trap( const tripoint &pos, Creature &c, const bool may_avoid ) const
{
    const trap &tr = tr_at( pos );
    if( tr.is_null() ) {
        return;
    }

    //Don't trigger benign traps like cots and funnels
    if( tr.is_benign() ) {
        return;
    }

    if( tr.has_flag( json_flag_AVATAR_ONLY ) && !c.is_avatar() ) {
        return;
    }

    if( !tr.has_flag( json_flag_UNDODGEABLE ) && may_avoid && c.avoid_trap( pos, tr ) ) {
        Character *const pl = c.as_character();
        if( !tr.is_always_invisible() && pl && !pl->knows_trap( pos ) ) {
            pl->add_msg_if_player( _( "You've spotted a %1$s!" ), tr.name() );
            pl->add_known_trap( pos, tr );
        }
        return;
    }

    if( !tr.is_always_invisible() && tr.has_trigger_msg() ) {
        c.add_msg_player_or_npc( m_bad, tr.get_trigger_message_u(), tr.get_trigger_message_npc(),
                                 tr.name() );
    }
    tr.trigger( pos, c );
}

void map::maybe_trigger_trap( const tripoint &pos, Creature &c, const bool may_avoid ) const
{
    const trap &tr = tr_at( pos );
    if( tr.is_null() ) {
        return;
    }

    //Don't trigger benign traps like cots and funnels
    if( tr.is_benign() ) {
        return;
    }

    if( tr.has_flag( json_flag_AVATAR_ONLY ) && !c.is_avatar() ) {
        return;
    }

    if( !tr.has_flag( json_flag_UNDODGEABLE ) && may_avoid && c.avoid_trap( pos, tr ) ) {
        Character *const pl = c.as_character();
        if( !tr.is_always_invisible() && pl && !pl->knows_trap( pos ) ) {
            pl->add_msg_if_player( _( "You've spotted a %1$s!" ), tr.name() );
            pl->add_known_trap( pos, tr );
        }
        return;
    }

    if( !tr.is_always_invisible() && tr.has_trigger_msg() ) {
        c.add_msg_player_or_npc( m_bad, tr.get_trigger_message_u(), tr.get_trigger_message_npc(),
                                 tr.name() );
    }
    tr.trigger( c.pos(), c );
}

void map::maybe_trigger_trap( const tripoint_bub_ms &pos, Creature &c, const bool may_avoid ) const
{
    maybe_trigger_trap( pos.raw(), c, may_avoid );
}

template<typename Functor>
void map::function_over( const tripoint &start, const tripoint &end, Functor fun ) const
{
    // start and end are just two points, end can be "before" start
    // Also clip the area to map area
    const tripoint min( std::max( std::min( start.x, end.x ), 0 ), std::max( std::min( start.y, end.y ),
                        0 ), std::max( std::min( start.z, end.z ), -OVERMAP_DEPTH ) );
    const tripoint max( std::min( std::max( start.x, end.x ), SEEX * my_MAPSIZE - 1 ),
                        std::min( std::max( start.y, end.y ), SEEY * my_MAPSIZE - 1 ), std::min( std::max( start.z, end.z ),
                                OVERMAP_HEIGHT ) );

    // Submaps that contain the bounding points
    const point min_sm( min.x / SEEX, min.y / SEEY );
    const point max_sm( max.x / SEEX, max.y / SEEY );
    // Z outermost, because submaps are flat
    tripoint gp;
    int &z = gp.z;
    int &smx = gp.x;
    int &smy = gp.y;
    for( z = min.z; z <= max.z; z++ ) {
        for( smx = min_sm.x; smx <= max_sm.x; smx++ ) {
            for( smy = min_sm.y; smy <= max_sm.y; smy++ ) {
                submap const *cur_submap = get_submap_at_grid( { smx, smy, z } );
                if( cur_submap == nullptr ) {
                    debugmsg( "Tried to function over (%d,%d,%d) but the submap is not loaded", smx, smy, z );
                    continue;
                }
                // Bounds on the submap coordinates
                const point sm_min( smx > min_sm.x ? 0 : min.x % SEEX, smy > min_sm.y ? 0 : min.y % SEEY );
                const point sm_max( smx < max_sm.x ? SEEX - 1 : max.x % SEEX,
                                    smy < max_sm.y ? SEEY - 1 : max.y % SEEY );

                point lp;
                int &sx = lp.x;
                int &sy = lp.y;
                for( sx = sm_min.x; sx <= sm_max.x; ++sx ) {
                    for( sy = sm_min.y; sy <= sm_max.y; ++sy ) {
                        const iteration_state rval = fun( gp, cur_submap, lp );
                        if( rval != ITER_CONTINUE ) {
                            switch( rval ) {
                                case ITER_SKIP_ZLEVEL:
                                    smx = my_MAPSIZE + 1;
                                    smy = my_MAPSIZE + 1;
                                // Fall through
                                case ITER_SKIP_SUBMAP:
                                    sx = SEEX;
                                    sy = SEEY;
                                    break;
                                default:
                                    return;
                            }
                        }
                    }
                }
            }
        }
    }
}

void map::scent_blockers( std::array<std::array<bool, MAPSIZE_X>, MAPSIZE_Y> &blocks_scent,
                          std::array<std::array<bool, MAPSIZE_X>, MAPSIZE_Y> &reduces_scent,
                          const point &min, const point &max )
{
    ter_furn_flag reduce = ter_furn_flag::TFLAG_REDUCE_SCENT;
    ter_furn_flag block = ter_furn_flag::TFLAG_NO_SCENT;
    auto fill_values = [&]( const tripoint & gp, const submap * sm, const point & lp ) {
        // We need to generate the x/y coordinates, because we can't get them "for free"
        const point p = lp + sm_to_ms_copy( gp.xy() );
        if( sm->get_ter( lp ).obj().has_flag( block ) ) {
            blocks_scent[p.x][p.y] = true;
            reduces_scent[p.x][p.y] = false;
        } else if( sm->get_ter( lp ).obj().has_flag( reduce ) ||
                   sm->get_furn( lp ).obj().has_flag( reduce ) ) {
            blocks_scent[p.x][p.y] = false;
            reduces_scent[p.x][p.y] = true;
        } else {
            blocks_scent[p.x][p.y] = false;
            reduces_scent[p.x][p.y] = false;
        }

        return ITER_CONTINUE;
    };

    function_over( tripoint( min, abs_sub.z() ), tripoint( max, abs_sub.z() ), fill_values );

    const inclusive_rectangle<point> local_bounds( min, max );

    // Now vehicles

    VehicleList vehs = get_vehicles();
    for( wrapped_vehicle &wrapped_veh : vehs ) {
        vehicle &veh = *( wrapped_veh.v );
        for( const vpart_reference &vp : veh.get_all_parts_with_fakes() ) {
            if( !vp.has_feature( VPFLAG_OBSTACLE ) &&
                ( !vp.has_feature( VPFLAG_OPENABLE ) || !vp.part().open ) ) {
                continue;
            }
            const tripoint part_pos = vp.pos();
            if( local_bounds.contains( part_pos.xy() ) ) {
                reduces_scent[part_pos.x][part_pos.y] = true;
            }
        }
    }
}

tripoint_range<tripoint> map::points_in_rectangle( const tripoint &from, const tripoint &to ) const
{
    const tripoint min( std::max( 0, std::min( from.x, to.x ) ), std::max( 0, std::min( from.y,
                        to.y ) ), std::max( -OVERMAP_DEPTH, std::min( from.z, to.z ) ) );
    const tripoint max( std::min( SEEX * my_MAPSIZE - 1, std::max( from.x, to.x ) ),
                        std::min( SEEX * my_MAPSIZE - 1, std::max( from.y, to.y ) ), std::min( OVERMAP_HEIGHT,
                                std::max( from.z, to.z ) ) );
    return tripoint_range<tripoint>( min, max );
}

tripoint_range<tripoint> map::points_in_radius( const tripoint &center, size_t radius,
        size_t radiusz ) const
{
    const tripoint min( std::max<int>( 0, center.x - radius ), std::max<int>( 0, center.y - radius ),
                        clamp<int>( center.z - radiusz, -OVERMAP_DEPTH, OVERMAP_HEIGHT ) );
    const tripoint max( std::min<int>( SEEX * my_MAPSIZE - 1, center.x + radius ),
                        std::min<int>( SEEX * my_MAPSIZE - 1, center.y + radius ), clamp<int>( center.z + radiusz,
                                -OVERMAP_DEPTH, OVERMAP_HEIGHT ) );
    return tripoint_range<tripoint>( min, max );
}

tripoint_range<tripoint_bub_ms> map::points_in_radius(
    const tripoint_bub_ms &center, size_t radius, size_t radiusz ) const
{
    const tripoint_bub_ms min(
        std::max<int>( 0, center.x() - radius ), std::max<int>( 0, center.y() - radius ),
        clamp<int>( center.z() - radiusz, -OVERMAP_DEPTH, OVERMAP_HEIGHT ) );
    const tripoint_bub_ms max(
        std::min<int>( SEEX * my_MAPSIZE - 1, center.x() + radius ),
        std::min<int>( SEEX * my_MAPSIZE - 1, center.y() + radius ),
        clamp<int>( center.z() + radiusz, -OVERMAP_DEPTH, OVERMAP_HEIGHT ) );
    return tripoint_range<tripoint_bub_ms>( min, max );
}

tripoint_range<tripoint> map::points_on_zlevel( const int z ) const
{
    if( z < -OVERMAP_DEPTH || z > OVERMAP_HEIGHT ) {
        // TODO: need a default constructor that creates an empty range.
        return tripoint_range<tripoint>( tripoint_zero, tripoint_zero - tripoint_above );
    }
    return tripoint_range<tripoint>(
               tripoint( 0, 0, z ), tripoint( SEEX * my_MAPSIZE - 1, SEEY * my_MAPSIZE - 1, z ) );
}

tripoint_range<tripoint> map::points_on_zlevel() const
{
    return points_on_zlevel( abs_sub.z() );
}

std::list<item_location> map::get_active_items_in_radius(
    const tripoint &center, int radius )
{
    return get_active_items_in_radius( center, radius, special_item_type::none );
}

std::list<item_location> map::get_active_items_in_radius( const tripoint &center, int radius,
        special_item_type type )
{
    std::list<item_location> result;

    const point minp( center.xy() + point( -radius, -radius ) );
    const point maxp( center.xy() + point( radius, radius ) );

    const point ming( std::max( minp.x / SEEX, 0 ),
                      std::max( minp.y / SEEY, 0 ) );
    const point maxg( std::min( maxp.x / SEEX, my_MAPSIZE - 1 ),
                      std::min( maxp.y / SEEY, my_MAPSIZE - 1 ) );

    for( const tripoint_abs_sm &abs_submap_loc : submaps_with_active_items ) {
        // TODO: fix point types
        const tripoint submap_loc = ( abs_submap_loc - abs_sub.xy() ).raw();
        if( submap_loc.x < ming.x || submap_loc.y < ming.y ||
            submap_loc.x > maxg.x || submap_loc.y > maxg.y ) {
            continue;
        }
        const point sm_offset( submap_loc.x * SEEX, submap_loc.y * SEEY );

        submap *sm = get_submap_at_grid( submap_loc );
        if( sm == nullptr ) {
            debugmsg( "Tried get active items in radius of (%d,%d,%d) but the submap is not loaded",
                      submap_loc.x, submap_loc.y, submap_loc.z );
            continue;
        }
        std::vector<item_reference> items = type == special_item_type::none ? sm->active_items.get() :
                                            sm->active_items.get_special( type );
        for( const item_reference &elem : items ) {
            const tripoint pos( sm_offset + elem.location, submap_loc.z );

            if( rl_dist( pos, center ) > radius ) {
                continue;
            }

            if( elem.item_ref ) {
                result.emplace_back( map_cursor( pos ), elem.item_ref.get() );
            }
        }
    }

    return result;
}

std::list<tripoint> map::find_furnitures_with_flag_in_radius( const tripoint &center,
        size_t radius,
        const std::string &flag,
        size_t radiusz ) const
{
    std::list<tripoint> furn_locs;
    for( const tripoint &furn_loc : points_in_radius( center, radius, radiusz ) ) {
        if( has_flag_furn( flag, furn_loc ) ) {
            furn_locs.push_back( furn_loc );
        }
    }
    return furn_locs;
}

std::list<tripoint> map::find_furnitures_with_flag_in_radius( const tripoint &center,
        size_t radius,
        const ter_furn_flag flag,
        size_t radiusz ) const
{
    std::list<tripoint> furn_locs;
    for( const tripoint &furn_loc : points_in_radius( center, radius, radiusz ) ) {
        if( has_flag_furn( flag, furn_loc ) ) {
            furn_locs.push_back( furn_loc );
        }
    }
    return furn_locs;
}

std::list<Creature *> map::get_creatures_in_radius( const tripoint &center, size_t radius,
        size_t radiusz ) const
{
    creature_tracker &creatures = get_creature_tracker();
    std::list<Creature *> creature_list;
    for( const tripoint &loc : points_in_radius( center, radius, radiusz ) ) {
        Creature *tmp_critter = creatures.creature_at( loc );
        if( tmp_critter != nullptr ) {
            creature_list.push_back( tmp_critter );
        }

    }
    return creature_list;
}

level_cache &map::access_cache( int zlev )
{
    if( zlev >= -OVERMAP_DEPTH && zlev <= OVERMAP_HEIGHT ) {
        std::unique_ptr<level_cache> &cache = caches[zlev + OVERMAP_DEPTH];
        if( !cache ) {
            cache = std::make_unique<level_cache>();
        }
        return *cache;
    }

    debugmsg( "access_cache called with invalid z-level: %d", zlev );
    return nullcache;
}

const level_cache &map::access_cache( int zlev ) const
{
    if( zlev >= -OVERMAP_DEPTH && zlev <= OVERMAP_HEIGHT ) {
        std::unique_ptr<level_cache> &cache = caches[zlev + OVERMAP_DEPTH];
        if( !cache ) {
            cache = std::make_unique<level_cache>();
        }
        return *cache;
    }

    debugmsg( "access_cache called with invalid z-level: %d", zlev );
    return nullcache;
}

pathfinding_cache::pathfinding_cache()
{
    dirty = true;
}

pathfinding_cache &map::get_pathfinding_cache( int zlev ) const
{
    return *pathfinding_caches[zlev + OVERMAP_DEPTH];
}

void map::set_pathfinding_cache_dirty( const int zlev )
{
    if( inbounds_z( zlev ) ) {
        get_pathfinding_cache( zlev ).dirty = true;
    }
}

void map::set_pathfinding_cache_dirty( const tripoint &p )
{
    if( inbounds( p ) ) {
        get_pathfinding_cache( p.z ).dirty_points.insert( p.xy() );
    }
}

void map::queue_main_cleanup()
{
    if( this != &get_map() ) {
        _main_requires_cleanup = true;
    }
}

bool map::is_main_cleanup_queued() const
{
    return _main_requires_cleanup;
}

void map::main_cleanup_override( bool over )
{
    _main_cleanup_override = over;
}

const pathfinding_cache &map::get_pathfinding_cache_ref( int zlev ) const
{
    if( !inbounds_z( zlev ) ) {
        debugmsg( "Tried to get pathfinding cache for out of bounds z-level %d", zlev );
        return *pathfinding_caches[ OVERMAP_DEPTH ];
    }
    pathfinding_cache &cache = get_pathfinding_cache( zlev );
    if( cache.dirty || !cache.dirty_points.empty() ) {
        update_pathfinding_cache( zlev );
    }

    return cache;
}

void map::update_pathfinding_cache( const tripoint &p ) const
{
    if( !inbounds( p ) ) {
        return;
    }
    pathfinding_cache &cache = get_pathfinding_cache( p.z );
    pf_special cur_value = PF_NORMAL;

    const_maptile tile = maptile_at_internal( p );

    const ter_t &terrain = tile.get_ter_t();
    const furn_t &furniture = tile.get_furn_t();
    const field &field = tile.get_field();
    const map &here = get_map();
    int part;
    const vehicle *veh = veh_at_internal( p, part );

    const int cost = move_cost_internal( furniture, terrain, field, veh, part );

    if( cost > 2 ) {
        cur_value |= PF_SLOW;
    } else if( cost <= 0 ) {
        cur_value |= PF_WALL;
        if( terrain.has_flag( ter_furn_flag::TFLAG_CLIMBABLE ) ) {
            cur_value |= PF_CLIMBABLE;
        }
    }

    if( veh != nullptr ) {
        cur_value |= PF_VEHICLE;
    }

    for( const auto &fld : tile.get_field() ) {
        const field_entry &cur = fld.second;
        if( cur.is_dangerous() ) {
            cur_value |= PF_FIELD;
        }
    }

    if( ( !tile.get_trap_t().is_benign() || !terrain.trap.obj().is_benign() ) &&
        !here.has_vehicle_floor( p ) ) {
        cur_value |= PF_TRAP;
    }

    if( terrain.has_flag( ter_furn_flag::TFLAG_GOES_DOWN ) ||
        terrain.has_flag( ter_furn_flag::TFLAG_GOES_UP ) ||
        terrain.has_flag( ter_furn_flag::TFLAG_RAMP ) || terrain.has_flag( ter_furn_flag::TFLAG_RAMP_UP ) ||
        terrain.has_flag( ter_furn_flag::TFLAG_RAMP_DOWN ) ) {
        cur_value |= PF_UPDOWN;
    }

    if( terrain.has_flag( ter_furn_flag::TFLAG_SHARP ) && !here.has_vehicle_floor( p ) ) {
        cur_value |= PF_SHARP;
    }

    cache.special[p.x][p.y] = cur_value;
}

void map::update_pathfinding_cache( int zlev ) const
{
    pathfinding_cache &cache = get_pathfinding_cache( zlev );

    if( cache.dirty ) {
        const int size = getmapsize();
        for( int x = 0; x < size * SEEX; ++x ) {
            for( int y = 0; y < size * SEEX; ++y ) {
                update_pathfinding_cache( { x, y, zlev } );
            }
        }
        cache.dirty = false;
    } else {
        for( const point &p : cache.dirty_points ) {
            update_pathfinding_cache( { p, zlev } );
        }
    }
    cache.dirty_points.clear();
}

void map::clip_to_bounds( tripoint &p ) const
{
    clip_to_bounds( p.x, p.y, p.z );
}

void map::clip_to_bounds( int &x, int &y ) const
{
    if( x < 0 ) {
        x = 0;
    } else if( x >= SEEX * my_MAPSIZE ) {
        x = SEEX * my_MAPSIZE - 1;
    }

    if( y < 0 ) {
        y = 0;
    } else if( y >= SEEY * my_MAPSIZE ) {
        y = SEEY * my_MAPSIZE - 1;
    }
}

void map::clip_to_bounds( int &x, int &y, int &z ) const
{
    clip_to_bounds( x, y );
    if( z < -OVERMAP_DEPTH ) {
        z = -OVERMAP_DEPTH;
    } else if( z > OVERMAP_HEIGHT ) {
        z = OVERMAP_HEIGHT;
    }
}

bool map::is_cornerfloor( const tripoint &p ) const
{
    if( impassable( p ) ) {
        return false;
    }
    std::set<tripoint> impassable_adjacent;
    for( const tripoint &pt : points_in_radius( p, 1 ) ) {
        if( impassable( pt ) ) {
            impassable_adjacent.insert( pt );
        }
    }
    if( !impassable_adjacent.empty() ) {
        //to check if a floor is a corner we first search if any of its diagonal adjacent points is impassable
        std::set< tripoint> diagonals = { p + tripoint_north_east, p + tripoint_north_west, p + tripoint_south_east, p + tripoint_south_west };
        for( const tripoint &impassable_diagonal : diagonals ) {
            if( impassable_adjacent.count( impassable_diagonal ) != 0 ) {
                //for every impassable diagonal found, we check if that diagonal terrain has at least two impassable neighbors that also neighbor point p
                int f = 0;
                for( const tripoint &l : points_in_radius( impassable_diagonal, 1 ) ) {
                    if( impassable_adjacent.count( l ) != 0 ) {
                        f++;
                    }
                    if( f > 2 ) {
                        return true;
                    }
                }
            }
        }
    }
    return false;
}

int map::calc_max_populated_zlev()
{
    // cache is filled and valid, skip recalculation
    if( max_populated_zlev && max_populated_zlev->first == get_abs_sub() ) {
        return max_populated_zlev->second;
    }

    // We'll assume ground level is populated
    int max_z = 0;

    for( int sz = 1; sz <= OVERMAP_HEIGHT; sz++ ) {
        bool level_done = false;
        for( int sx = 0; sx < my_MAPSIZE; sx++ ) {
            for( int sy = 0; sy < my_MAPSIZE; sy++ ) {
                const submap *sm = get_submap_at_grid( tripoint( sx, sy, sz ) );
                if( sm == nullptr ) {
                    debugmsg( "Tried to calc max populated zlev at (%d,%d,%d) but the submap is not loaded", sx, sy,
                              sz );
                    continue;
                }
                if( !sm->is_uniform() ) {
                    max_z = sz;
                    level_done = true;
                    break;
                }
            }
            if( level_done ) {
                break;
            }
        }
    }

    max_populated_zlev = std::make_pair( get_abs_sub(), max_z );
    return max_z;
}

void map::invalidate_max_populated_zlev( int zlev )
{
    if( max_populated_zlev && max_populated_zlev->second < zlev ) {
        max_populated_zlev->second = zlev;
    }
}

bool map::has_potential_los( const tripoint &from, const tripoint &to ) const
{
    const point key = sees_cache_key( from, to );
    char cached = skew_vision_cache.get( key, -1 );
    if( cached >= 0 ) {
        return cached > 0;
    }
    return true;
}

static bool is_haulable( const item &it )
{
    // Liquid cannot be picked up
    return !it.made_of_from_type( phase_id::LIQUID );
}

bool map::has_haulable_items( const tripoint &pos )
{
    const map_stack items = i_at( pos );
    for( const item &it : items ) {
        if( is_haulable( it ) ) {
            return true;
        }
    }
    return false;
}

std::vector<item_location> map::get_haulable_items( const tripoint &pos )
{
    std::vector<item_location> target_items;
    map_stack items = i_at( pos );
    target_items.reserve( items.size() );
    for( item &it : items ) {
        if( is_haulable( it ) ) {
            target_items.emplace_back( map_cursor( pos ), &it );
        }
    }
    return target_items;
}

tripoint drawsq_params::center() const
{
    if( view_center == tripoint_min ) {
        avatar &player_character = get_avatar();
        return player_character.pos() + player_character.view_offset;
    } else {
        return view_center;
    }
}<|MERGE_RESOLUTION|>--- conflicted
+++ resolved
@@ -3373,12 +3373,7 @@
     // TODO: Burning fuel on water, fires on boats?
     if( has_flag_ter( ter_furn_flag::TFLAG_LIQUID, p ) ||
         has_flag_ter( ter_furn_flag::TFLAG_SWIMMABLE, p ) ||
-<<<<<<< HEAD
-        has_flag_ter( ter_furn_flag::TFLAG_LIQUIDCONT, p ) || 
-        has_flag_ter( ter_furn_flag::TFLAG_NO_FLOOR, p ) ) {
-=======
         has_flag_ter( ter_furn_flag::TFLAG_LIQUIDCONT, p ) ) {
->>>>>>> 0d2624e1
         return false;
     }
 
