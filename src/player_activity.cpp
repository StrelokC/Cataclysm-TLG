--- conflicted
+++ resolved
@@ -34,28 +34,6 @@
 
 const std::string &player_activity::get_stop_phrase() const
 {
-<<<<<<< HEAD
-    static const std::string stop_phrase[NUM_ACTIVITIES] = {
-        _( " Stop?" ), _( " Stop reloading?" ),
-        _( " Stop reading?" ), _( " Stop playing?" ),
-        _( " Stop waiting?" ), _( " Stop crafting?" ),
-        _( " Stop crafting?" ), _( " Stop disassembly?" ),
-        _( " Stop butchering?" ), _( " Stop salvaging?" ), _( " Stop foraging?" ),
-        _( " Stop construction?" ), _( " Stop interacting with the vehicle?" ),
-        _( " Stop pumping gas?" ), _( " Stop training?" ),
-        _( " Stop waiting?" ), _( " Stop using first aid?" ),
-        _( " Stop fishing?" ), _( " Stop mining?" ), _( " Stop burrowing?" ),
-        _( " Stop smashing?" ), _( " Stop de-stressing?" ),
-        _( " Stop cutting tissues?" ), _( " Stop dropping?" ),
-        _( " Stop stashing?" ), _( " Stop picking up?" ),
-        _( " Stop moving items?" ), _( " Stop interacting with inventory?" ),
-        _( " Stop fiddling with your clothes?" ), _( " Stop lighting the fire?" ),
-        _( " Stop working the winch?" ), _( " Stop filling the container?" ),
-        _( " Stop hotwiring the vehicle?" ), _( " Stop aiming?" ),
-        _( " Stop using the ATM?" ), _( " Stop trying to start the vehicle?" ),
-        _( " Stop welding?" ), _( " Stop cracking?" ), _( " Stop repairing?" ),
-        _( " Stop mending?" ), _( " Stop modifying gun?" )
-=======
     static const std::array<std::string, NUM_ACTIVITIES> stop_phrase = {{
             _( "Stop?" ), _( "Stop reloading?" ),
             _( "Stop reading?" ), _( "Stop playing?" ),
@@ -75,9 +53,8 @@
             _( "Stop hotwiring the vehicle?" ), _( "Stop aiming?" ),
             _( "Stop using the ATM?" ), _( "Stop trying to start the vehicle?" ),
             _( "Stop welding?" ), _( "Stop cracking?" ), _( "Stop repairing?" ),
-            _( "Stop modifying gun?" )
+            _( "Stop mending?" ), _( "Stop modifying gun?" )
         }
->>>>>>> f4bc8d31
     };
     return stop_phrase[type];
 }
@@ -573,6 +550,7 @@
         case ACT_MAKE_ZLAVE:
         case ACT_GUNMOD_ADD:
         case ACT_REPAIR_ITEM:
+        case ACT_MEND_ITEM:
             // Those should have extra limitations
             // But for now it's better to allow too much than too little
             break;
