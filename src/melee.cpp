--- conflicted
+++ resolved
@@ -379,17 +379,12 @@
             healall( rng(dam / 10, dam / 5) );
         }
 
-<<<<<<< HEAD
-        message = melee_message( technique, *this, dealt_dam );
-        player_hit_message(this, message, t, dam, critical_hit);
-=======
         if( g->u.sees( t ) ) {
-            message = melee_message(technique.id, *this, bash_dam, cut_dam, stab_dam);
-            player_hit_message(this, message, t, dam, critical_hit);
+            message = melee_message( technique, *this, dealt_dam );
+            player_hit_message( this, message, t, dam, critical_hit );
         } else {
             add_msg_player_or_npc( m_good, _("You hit something."), _("<npcname> hits something.") );
         }
->>>>>>> 51b046b6
 
         if (!specialmsg.empty()) {
             add_msg_if_player(specialmsg.c_str());
@@ -415,9 +410,9 @@
 
 void player::reach_attack( const tripoint &p )
 {
-    matec_id force_technique = "";
+    matec_id force_technique = tec_none;
     if( weapon.has_flag( "WHIP" ) && ( skillLevel( "melee" ) > 5) && one_in( 3 ) ) {
-        force_technique = "WHIP_DISARM";
+        force_technique = matec_id( "WHIP_DISARM" );
     }
 
     Creature *critter = g->critter_at( p );
@@ -460,7 +455,7 @@
         return;
     }
 
-    melee_attack( *critter, !force_technique.empty(), force_technique );
+    melee_attack( *critter, !force_technique.str().empty(), force_technique );
 }
 
 int stumble(player &u)
