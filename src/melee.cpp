--- conflicted
+++ resolved
@@ -1300,11 +1300,7 @@
         thing_blocked_with = weapon.tname();
         handle_melee_wear();
     } else if (can_limb_block()) {
-<<<<<<< HEAD
         //Choose which body part to block with, assume left side first
-=======
-        // Choose which body part to block with
->>>>>>> 0816c822
         if (can_leg_block() && can_arm_block()) {
             bp_hit = one_in(2) ? bp_leg_l : bp_arm_l;
         } else if (can_leg_block()) {
