--- conflicted
+++ resolved
@@ -22,9 +22,6 @@
 #include <limits>  // std::numeric_limits
 #define SKIPLINE(stream) stream.ignore(std::numeric_limits<std::streamsize>::max(), '\n')
 
-<<<<<<< HEAD
-void mattack::antqueen(monster *z, int index)
-=======
 // shared utility functions
 int within_visual_range(monster *z, int max) {
     int j, dist;
@@ -51,8 +48,7 @@
 }
 
 
-void mattack::antqueen(monster *z)
->>>>>>> 9aa679bc
+void mattack::antqueen(monster *z, int index)
 {
     std::vector<point> egg_points;
     std::vector<int> ants;
@@ -240,21 +236,13 @@
 
 void mattack::boomer(monster *z, int index)
 {
-<<<<<<< HEAD
-    int j;
-    if (rl_dist(z->posx(), z->posy(), g->u.posx, g->u.posy) > 3 ||
-        !g->sees_u(z->posx(), z->posy(), j)) {
-        return;    // Out of range
-    }
-    std::vector<point> line = line_to(z->posx(), z->posy(), g->u.posx, g->u.posy, j);
-    z->reset_special(index); // Reset timer
-=======
     int dist = within_visual_range(z, 3);
-    if (dist < 0) return;
+    if (dist < 0) {
+        return;
+    }
 
     std::vector<point> line = line_to(z->posx(), z->posy(), g->u.posx, g->u.posy, dist);
-    z->sp_timeout = z->type->sp_freq; // Reset timer
->>>>>>> 9aa679bc
+    z->reset_special(index); // Reset timer
     z->moves -= 250;   // It takes a while
     bool u_see = g->u_see(z->posx(), z->posy());
     if (u_see) {
@@ -343,17 +331,11 @@
 
 void mattack::smash(monster *z, int index)
 {
-<<<<<<< HEAD
-    int t, dist = rl_dist(z->posx(), z->posy(), g->u.posx, g->u.posy);
-    if (dist > 1 || !g->sees_u(z->posx(), z->posy(), t)) {
-        return;    // Out of range
-    }
-    z->reset_special(index); // Reset timer
-=======
-    if (within_visual_range(z, 1) < 0) return;
-
-    z->sp_timeout = z->type->sp_freq; // Reset timer
->>>>>>> 9aa679bc
+    if (within_visual_range(z, 1) < 0) {
+        return;
+    }
+
+    z->reset_special(index); // Reset timer
     // Costs lots of moves to give you a little bit of a chance to get away.
     z->moves -= 400;
 
@@ -377,18 +359,12 @@
 
 void mattack::science(monster *z, int index) // I said SCIENCE again!
 {
-<<<<<<< HEAD
-    int t, dist = rl_dist(z->posx(), z->posy(), g->u.posx, g->u.posy);
-    if (dist > 5 || !g->sees_u(z->posx(), z->posy(), t)) {
-        return;    // Out of range
-    }
-    z->reset_special(index); // Reset timer
-=======
     int dist = within_visual_range(z, 5);
-    if (dist < 0) return;
-
-    z->sp_timeout = z->type->sp_freq; // Reset timer
->>>>>>> 9aa679bc
+    if (dist < 0) {
+        return;
+    }
+
+    z->reset_special(index); // Reset timer
     std::vector<point> free;
     for (int x = z->posx() - 1; x <= z->posx() + 1; x++) {
         for (int y = z->posy() - 1; y <= z->posy() + 1; y++) {
@@ -1908,19 +1884,9 @@
 
 void mattack::photograph(monster *z, int index)
 {
-<<<<<<< HEAD
-    int t;
-    if (z->faction_id == -1 ||
-        rl_dist(z->posx(), z->posy(), g->u.posx, g->u.posy) > 6 ||
-        !g->sees_u(z->posx(), z->posy(), t)) {
-        return;
-    }
-    z->reset_special(index); // Reset timer
-=======
     if (z->faction_id == -1 || (within_visual_range(z, 6) < 0)) return;
 
-    z->sp_timeout = z->type->sp_freq;
->>>>>>> 9aa679bc
+    z->reset_special(index); // Reset timer
     z->moves -= 150;
     add_msg(m_warning, _("The %s takes your picture!"), z->name().c_str());
     // TODO: Make the player known to the faction
@@ -2549,25 +2515,10 @@
 {
     if (z->friendly != 0) {
       // friendly
-
-<<<<<<< HEAD
-      npc tmp;
-      tmp.name = _("The ") + z->name();
-      tmp.set_fake(true);
+      npc tmp = make_fake_npc(z, 12, 8, 8, 8);
       tmp.skillLevel("launcher").level(2);
       tmp.skillLevel("gun").level(2);
-      tmp.recoil = 0;
-      tmp.posx = z->posx();
-      tmp.posy = z->posy();
-      tmp.str_cur = 12;
-      tmp.dex_cur = 8;
-      tmp.per_cur = 8;
-
       z->reset_special(index); // Reset timer
-=======
-      npc tmp = make_fake_npc(z, 12, 8, 8, 8);
-      z->sp_timeout = z->type->sp_freq; // Reset timer
->>>>>>> 9aa679bc
       Creature *target = NULL;
 
       // Attacking monsters, not the player!
@@ -2600,19 +2551,12 @@
       return;
     }
  
-<<<<<<< HEAD
-    int t;
-    if (abs(g->u.posx - z->posx()) > 5 || abs(g->u.posy - z->posy()) > 5 ||
-        !g->sees_u(z->posx(), z->posy(), t)) {
-        return;    // Out of range
-    }
-    z->reset_special(index); // Reset timer
-=======
     int dist = within_visual_range(z, 5);
-    if (dist < 0) return;
-
-    z->sp_timeout = z->type->sp_freq; // Reset timer
->>>>>>> 9aa679bc
+    if (dist < 0) {
+        return;
+    }
+
+    z->reset_special(index); // Reset timer
     z->moves -= 500;   // It takes a while
     std::vector<point> traj = line_to(z->posx(), z->posy(), g->u.posx, g->u.posy, dist);
 
@@ -2636,13 +2580,8 @@
     int t;
     bool sees_u = g->sees_u(z->posx(), z->posy(), t);
     bool cuffed = g->u.weapon.type->id == "e_handcuffs";
-<<<<<<< HEAD
-    z->reset_special(index); // Reset timer
-    if (rl_dist(z->posx(), z->posy(), g->u.posx, g->u.posy) > 2 || !sees_u) {
-=======
-    z->sp_timeout = z->type->sp_freq; // Reset timer
+    z->reset_special(index); // Reset timer
     if (within_visual_range(z, 2) < 0) {
->>>>>>> 9aa679bc
         if (one_in(3)) {
             if (sees_u) {
                 if (g->u.unarmed_attack()) {
