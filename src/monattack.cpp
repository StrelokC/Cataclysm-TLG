--- conflicted
+++ resolved
@@ -1319,15 +1319,12 @@
  if (g->u.uncanny_dodge()) { return; }
  z->sp_timeout = z->type->sp_freq; // Reset timer
  z->moves -= 200;   // It takes a while
-<<<<<<< HEAD
+  if (g->u.has_artifact_with(AEP_RESIST_ELECTRICITY) || g->u.has_active_bionic("bio_faraday") ||
+    g->u.worn_with_flag("ELECTRIC_IMMUNE")) { //Resistances applied.
+     add_msg(_("The %s unsuccessfully attempts to shock you."), z->name().c_str());
+  return;
+  }
  add_msg(_("The %s shocks you!"), z->name().c_str());
-=======
- if (g->u.has_artifact_with(AEP_RESIST_ELECTRICITY) || g->u.has_active_bionic("bio_faraday") || g->u.worn_with_flag("ELECTRIC_IMMUNE")) { //Resistances applied.
-     g->add_msg(_("The %s unsuccessfully attempts to shock you."), z->name().c_str());
-  return;
- }
- g->add_msg(_("The %s shocks you!"), z->name().c_str());
->>>>>>> c0c8e470
  int shock = rng(1, 5);
  g->u.hurt(bp_torso, -1, shock * rng(1, 3));
  g->u.moves -= shock * 20;
