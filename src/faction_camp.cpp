--- conflicted
+++ resolved
@@ -3195,24 +3195,12 @@
             const tripoint &omt_pos, int range, bool purge )
 {
     std::vector<std::pair<std::string, tripoint>> om_camp_region;
-<<<<<<< HEAD
-    for( int x = -range; x <= range; x++ ) {
-        for( int y = -range; y <= range; y++ ) {
-            const tripoint omt_near_pos = omt_pos + point( x, y );
-            const oter_id &omt_rnear = overmap_buffer.ter( omt_near_pos );
-            std::string om_rnear_id = omt_rnear.id().c_str();
-            if( !purge || ( om_rnear_id.find( "faction_base_" ) != std::string::npos &&
-                            om_rnear_id.find( "faction_base_camp" ) == std::string::npos ) ) {
-                om_camp_region.push_back( std::make_pair( om_rnear_id, omt_near_pos ) );
-            }
-=======
     for( const tripoint &omt_near_pos : points_in_radius( omt_pos, range ) ) {
-        oter_id &omt_rnear = overmap_buffer.ter( omt_near_pos );
+        const oter_id &omt_rnear = overmap_buffer.ter( omt_near_pos );
         std::string om_rnear_id = omt_rnear.id().c_str();
         if( !purge || ( om_rnear_id.find( "faction_base_" ) != std::string::npos &&
                         om_rnear_id.find( "faction_base_camp" ) == std::string::npos ) ) {
             om_camp_region.push_back( std::make_pair( om_rnear_id, omt_near_pos ) );
->>>>>>> b89698d3
         }
     }
     return om_camp_region;
