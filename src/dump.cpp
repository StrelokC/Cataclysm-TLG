--- conflicted
+++ resolved
@@ -100,11 +100,7 @@
 
     } else if( what == "ARMOR" ) {
         header = {
-<<<<<<< HEAD
-            "Name", "Encumber (fit)", "Warmth", "Weight", "Storage", "Coverage", "Bash", "Cut", "Bullet", "Acid", "Fire"
-=======
-            "Name", "Encumber (fit)", "Warmth", "Weight", "Coverage", "Bash", "Cut", "Acid", "Fire"
->>>>>>> fd7db4a4
+            "Name", "Encumber (fit)", "Warmth", "Weight", "Coverage", "Bash", "Cut", "Bullet", "Acid", "Fire"
         };
         auto dump = [&rows]( const item & obj ) {
             std::vector<std::string> r;
