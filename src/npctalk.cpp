--- conflicted
+++ resolved
@@ -4328,13 +4328,8 @@
 // Returns true if we destroyed the item through consumption
 consumption_result try_consume( npc &p, item &it, std::string &reason )
 {
-<<<<<<< HEAD
-    // @todo Unify this with 'player::consume_item()'
+    // @todo: Unify this with 'player::consume_item()'
     bool consuming_contents = it.is_container();
-=======
-    // @todo: Unify this with 'player::consume_item()'
-    bool consuming_contents = it.is_food_container();
->>>>>>> 8489533d
     item &to_eat = consuming_contents ? it.contents.front() : it;
     const auto &comest = to_eat.type->comestible;
     if( !comest ) {
