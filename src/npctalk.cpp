--- conflicted
+++ resolved
@@ -6475,14 +6475,10 @@
     { "open_dialogue", jarg::member, &talk_effect_fun_t::set_open_dialogue },
     { "take_control", jarg::member, &talk_effect_fun_t::set_take_control },
     { "add_debt", jarg::array, &talk_effect_fun_t::set_add_debt },
-<<<<<<< HEAD
     { "u_set_talker", "npc_set_talker", jarg::member, &talk_effect_fun_t::set_set_talker },
     { "turn_cost", jarg::member, &talk_effect_fun_t::set_turn_cost },
     { "transform_item", jarg::member, &talk_effect_fun_t::set_transform_item },
-=======
     { "trigger_event", jarg::member, &talk_effect_fun_t::set_trigger_event },
-    { "u_set_talker", "npc_set_talker", jarg::member, &talk_effect_fun_t::set_set_talker}
->>>>>>> 31e4c0e9
 };
 
 void talk_effect_t::parse_sub_effect( const JsonObject &jo )
