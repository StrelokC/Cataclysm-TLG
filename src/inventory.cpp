--- conflicted
+++ resolved
@@ -117,55 +117,6 @@
     return u.rate_action_use(&it) != HINT_CANT;
 }
 
-<<<<<<< HEAD
-// TODO: Remove the second argument
-/*static*/ bool inventory::has_category(const item &it, item_cat cat, const player &)
-{
-    switch (cat) {
-    case IC_AMMO: // ammo
-        if (it.is_ammo() || it.is_ammo_container()) {
-            return true;
-        }
-        break;
-    case IC_ARMOR: // armor
-        if (it.is_armor()) {
-            return true;
-        }
-        break;
-    case IC_BOOK: // books
-        if (it.is_book()) {
-            return true;
-        }
-        break;
-    case IC_TOOL: // tools
-        if (it.is_tool()) {
-            return true;
-        }
-        break;
-    case IC_CONTAINER: // containers for liquid handling
-        if (it.is_tool() || it.is_gun()) {
-            if (it.ammo_type() == "gasoline") {
-                return true;
-            }
-        } else {
-            if (it.is_container()) {
-                return true;
-            }
-        }
-        break;
-    case IC_GUN:
-        if(it.is_gun()) {
-            return true;
-        }
-        break;
-    case IC_NULL:
-        break;
-    }
-    return false;
-}
-
-=======
->>>>>>> 54ea987d
 /*static*/ bool inventory::has_capacity_for_liquid(const item &it, const item &liquid)
 {
     return (it.get_remaining_capacity_for_liquid(liquid) > 0);
