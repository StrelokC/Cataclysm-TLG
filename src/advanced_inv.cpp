--- conflicted
+++ resolved
@@ -583,11 +583,7 @@
     const trap_id tid = g->m.tr_at(x, y);
     if (tid != tr_null) {
         const struct trap &t = *traplist[tid];
-<<<<<<< HEAD
-        if( (t.can_see( tripoint( x, y, g->get_levz() ), g->u ) && !t.is_benign()) ) {
-=======
         if( t.can_see( tripoint(x, y, g->get_levz()), g->u) && !t.is_benign() ) {
->>>>>>> e5921568
             flags.append(_(" TRAP"));
         }
     }
