--- conflicted
+++ resolved
@@ -81,12 +81,8 @@
         Group_tag carry_override;
         Group_tag weapon_override;
 
-<<<<<<< HEAD
+        std::map<Mutation_category_tag, distribution> mutation_rounds;
         trait_group::Trait_group_tag traits = trait_group::Trait_group_tag( "EMPTY_GROUP" );
-=======
-        std::map<Mutation_category_tag, distribution> mutation_rounds;
-        std::map<trait_id, int> traits;
->>>>>>> 4f691a95
 
         npc_class();
 
