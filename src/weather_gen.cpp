#include "weather_gen.h"
#include "options.h"
#include "enums.h"

#include <cmath>
#include <iostream>
#include <sstream>
#include <fstream>

const double tau = 2 * std::acos(-1);

weather_generator::weather_generator() { }
weather_generator::weather_generator(unsigned seed) : SEED(seed) { }

w_point weather_generator::get_weather(const point &location, const calendar &t)
{
    const double x(location.x / 2000.0);// Integer x position / widening factor of the Perlin function.
    const double y(location.y / 2000.0);// Integer y position / widening factor of the Perlin function.
<<<<<<< HEAD
    int initial_season(0);
    if(ACTIVE_WORLD_OPTIONS["INITIAL_SEASON"].getValue() == "spring") {
        initial_season = 1;
    } else if(ACTIVE_WORLD_OPTIONS["INITIAL_SEASON"].getValue() == "summer") {
        initial_season = 2;
    } else if(ACTIVE_WORLD_OPTIONS["INITIAL_SEASON"].getValue() == "autumn") {
        initial_season = 3;
    }
    const double z( double( t.get_turn() + DAYS(initial_season * t.season_length()) ) /
                    2000.0); // Integer turn / widening factor of the Perlin function.
=======
//    int initial_season(0);
//    if(ACTIVE_WORLD_OPTIONS["INITIAL_SEASON"].getValue() == "spring") {
//        initial_season = 1;
//    } else if(ACTIVE_WORLD_OPTIONS["INITIAL_SEASON"].getValue() == "summer") {
//        initial_season = 2;
//    } else if(ACTIVE_WORLD_OPTIONS["INITIAL_SEASON"].getValue() == "autumn") {
//        initial_season = 3;
//    }
    const double z( double( t.get_turn() ) / 2000.0); // Integer turn / widening factor of the Perlin function.
>>>>>>> 21ff7e3f
    const double dayFraction((double)t.minutes_past_midnight() / 1440);

    // Noise factors
    double T(raw_noise_4d(x, y, z, SEED) * 8.0);
    double H(raw_noise_4d(x, y, z / 5, SEED + 101));
    double H2(raw_noise_4d(x, y, z, SEED + 151) / 4);
    double P(raw_noise_4d(x, y, z / 3, SEED + 211) * 70);

<<<<<<< HEAD
    const double now(( double(t.turn_of_year() + DAYS( initial_season * t.season_length() )) ) / double(
                         calendar::year_turns())); // [0,1)
=======
    const double now( (double( t.turn_of_year() )) / double(t.year_turns()) ); // [0,1)
>>>>>>> 21ff7e3f
    const double ctn(cos(tau * now));

    // Temperature variation
    const double mod_t(0); // TODO: make this depend on latitude and altitude?
    const double current_t(base_t + mod_t); // Current baseline temperature. Degrees Celsius.
    const double seasonal_variation(ctn * -1); // Start and end at -1 going up to 1 in summer.
    const double season_atenuation(ctn / 2 + 1); // Harsh winter nights, hot summers.
    const double season_dispersion(pow(2,
                                       ctn * -1 + 1) - 2.3); // Make summers peak faster and winters not perma-frozen.
    const double daily_variation(cos( tau * dayFraction - tau / 8 ) * -1 * season_atenuation +
                                 season_dispersion); // Day-night temperature variation.

    T += current_t; // Add baseline to the noise.
    T += seasonal_variation * 12 * exp(-pow(current_t * 2.7 / 20 - 0.5,
                                            2)); // Add season curve offset to account for the winter-summer difference in day-night difference.
    T += daily_variation * 10 * exp(-pow(current_t / 30,
                                         2)); // Add daily variation scaled to the inverse of the current baseline. A very specific and finicky adjustment curve.
    T = T * 9 / 5 + 32; // Convert to imperial. =|

    // Humidity variation
    const double mod_h(0);
    const double current_h(base_h + mod_h);
    H = std::max(std::min((ctn / 10.0 + (-pow(H, 2) * 3 + H2)) * current_h / 2.0 + current_h, 100.0),
                 0.0); // Humidity stays mostly at the mean level, but has low peaks rarely. It's a percentage.

    // Pressure variation
    P += seasonal_variation * 20 +
         base_p; // Pressure is mostly random, but a bit higher on summer and lower on winter. In millibars.

    return w_point(T, H, P);
}

weather_type weather_generator::get_weather_conditions(const point &location, const calendar &t)
{
    w_point w(get_weather(location, t));
    weather_type wt = get_weather_conditions(w);
    // Make sure we don't say it's sunny at night! =P
    if (wt == WEATHER_SUNNY && t.is_night()) { return WEATHER_CLEAR; }
    return wt;
}
weather_type weather_generator::get_weather_conditions(const w_point &w) const
{
    weather_type r(WEATHER_CLEAR);
    if (w.pressure > 1030 && w.humidity < 70) {
        r = WEATHER_SUNNY;
    }
    if (w.pressure < 1030 && w.humidity > 40) {
        r = WEATHER_CLOUDY;
    }
    if (r == WEATHER_CLOUDY && (w.humidity > 60 || w.pressure < 1010)) {
        r = WEATHER_DRIZZLE;
    }
    if (r == WEATHER_DRIZZLE && (w.humidity > 70 || w.pressure < 1000)) {
        r = WEATHER_RAINY;
    }
    if (r == WEATHER_RAINY && w.pressure < 985) {
        r = WEATHER_THUNDER;
    }
    if (r == WEATHER_THUNDER && w.pressure < 970) {
        r = WEATHER_LIGHTNING;
    }

    if (w.temperature <= 0) {
        if (r == WEATHER_DRIZZLE) {
            r = WEATHER_FLURRIES;
        } else if (r > WEATHER_DRIZZLE) {
            r = WEATHER_SNOW;
        } else if (r > WEATHER_THUNDER) {
            r = WEATHER_SNOWSTORM;
        }
    }

    if (r == WEATHER_DRIZZLE && w.acidic) {
        r = WEATHER_ACID_DRIZZLE;
    }
    if (r > WEATHER_DRIZZLE && w.acidic) {
        r = WEATHER_ACID_RAIN;
    }
    return r;
}

void weather_generator::test_weather()
{
    // Outputs a Cata year's worth of weather data to a csv file.
    // Usage:
    // weather_generator WEATHERGEN(0); // Seeds the weather object.
    // WEATHERGEN.test_weather(); // Runs this test.
    std::ofstream testfile;
    std::ostringstream ss;
    testfile.open("weather.output", std::ofstream::trunc);
    testfile << "turn,temperature(F),humidity(%),pressure(mB)" << std::endl;

<<<<<<< HEAD
    for (calendar i(0); i.get_turn() < 14400 * calendar::year_length(); i += 200) {
=======
    for (calendar i(calendar::turn); i.get_turn() < calendar::turn + 14400 * 2 * calendar::turn.year_length(); i+=200) {
>>>>>>> 21ff7e3f
        ss.str("");
        w_point w = get_weather(point(0, 0), i);
        ss << i.get_turn() << "," << w.temperature << "," << w.humidity << "," << w.pressure;
        testfile << std::string( ss.str() ) << std::endl;
    }
    testfile.close();
    //debugmsg("Starting season: %s", ACTIVE_WORLD_OPTIONS["INITIAL_SEASON"].getValue().c_str());
}<|MERGE_RESOLUTION|>--- conflicted
+++ resolved
@@ -16,18 +16,7 @@
 {
     const double x(location.x / 2000.0);// Integer x position / widening factor of the Perlin function.
     const double y(location.y / 2000.0);// Integer y position / widening factor of the Perlin function.
-<<<<<<< HEAD
-    int initial_season(0);
-    if(ACTIVE_WORLD_OPTIONS["INITIAL_SEASON"].getValue() == "spring") {
-        initial_season = 1;
-    } else if(ACTIVE_WORLD_OPTIONS["INITIAL_SEASON"].getValue() == "summer") {
-        initial_season = 2;
-    } else if(ACTIVE_WORLD_OPTIONS["INITIAL_SEASON"].getValue() == "autumn") {
-        initial_season = 3;
-    }
-    const double z( double( t.get_turn() + DAYS(initial_season * t.season_length()) ) /
-                    2000.0); // Integer turn / widening factor of the Perlin function.
-=======
+    // Leaving these in just in case something ELSE goes wrong--KA101
 //    int initial_season(0);
 //    if(ACTIVE_WORLD_OPTIONS["INITIAL_SEASON"].getValue() == "spring") {
 //        initial_season = 1;
@@ -37,7 +26,6 @@
 //        initial_season = 3;
 //    }
     const double z( double( t.get_turn() ) / 2000.0); // Integer turn / widening factor of the Perlin function.
->>>>>>> 21ff7e3f
     const double dayFraction((double)t.minutes_past_midnight() / 1440);
 
     // Noise factors
@@ -46,12 +34,7 @@
     double H2(raw_noise_4d(x, y, z, SEED + 151) / 4);
     double P(raw_noise_4d(x, y, z / 3, SEED + 211) * 70);
 
-<<<<<<< HEAD
-    const double now(( double(t.turn_of_year() + DAYS( initial_season * t.season_length() )) ) / double(
-                         calendar::year_turns())); // [0,1)
-=======
     const double now( (double( t.turn_of_year() )) / double(t.year_turns()) ); // [0,1)
->>>>>>> 21ff7e3f
     const double ctn(cos(tau * now));
 
     // Temperature variation
@@ -144,11 +127,7 @@
     testfile.open("weather.output", std::ofstream::trunc);
     testfile << "turn,temperature(F),humidity(%),pressure(mB)" << std::endl;
 
-<<<<<<< HEAD
-    for (calendar i(0); i.get_turn() < 14400 * calendar::year_length(); i += 200) {
-=======
     for (calendar i(calendar::turn); i.get_turn() < calendar::turn + 14400 * 2 * calendar::turn.year_length(); i+=200) {
->>>>>>> 21ff7e3f
         ss.str("");
         w_point w = get_weather(point(0, 0), i);
         ss << i.get_turn() << "," << w.temperature << "," << w.humidity << "," << w.pressure;
