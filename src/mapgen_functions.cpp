#include "mapgen.h"
#include "mapgen_functions.h"
#include "map_iterator.h"
#include "output.h"
#include "item_factory.h"
#include "line.h"
#include "mapgenformat.h"
#include "overmap.h"
#include "options.h"
#include "game.h"
#include "debug.h"
#include "scenario.h"
#include "translations.h"
#include "trap.h"
#include <array>
#include "vehicle_group.h"
#include "computer.h"
#include "mapdata.h"
#include "field.h"
#include <algorithm>
#include <iterator>

const mtype_id mon_ant_larva( "mon_ant_larva" );
const mtype_id mon_ant_queen( "mon_ant_queen" );
const mtype_id mon_bat( "mon_bat" );
const mtype_id mon_bee( "mon_bee" );
const mtype_id mon_beekeeper( "mon_beekeeper" );
const mtype_id mon_fungaloid_queen( "mon_fungaloid_queen" );
const mtype_id mon_fungaloid_seeder( "mon_fungaloid_seeder" );
const mtype_id mon_fungaloid_tower( "mon_fungaloid_tower" );
const mtype_id mon_jabberwock( "mon_jabberwock" );
const mtype_id mon_rat_king( "mon_rat_king" );
const mtype_id mon_sewer_rat( "mon_sewer_rat" );
const mtype_id mon_shia( "mon_shia" );
const mtype_id mon_spider_web( "mon_spider_web" );
const mtype_id mon_spider_widow_giant( "mon_spider_widow_giant" );
const mtype_id mon_spider_cellar_giant( "mon_spider_cellar_giant" );
const mtype_id mon_wasp( "mon_wasp" );
const mtype_id mon_zombie_jackson( "mon_zombie_jackson" );
const mtype_id mon_zombie( "mon_zombie" );

mapgendata::mapgendata( oter_id north, oter_id east, oter_id south, oter_id west,
                        oter_id northeast, oter_id southeast, oter_id southwest, oter_id northwest,
                        oter_id up, int z, const regional_settings *rsettings, map *mp ) :
    default_groundcover( t_null, 1, t_null )
{
    t_nesw[0] = north;
    t_nesw[1] = east;
    t_nesw[2] = south;
    t_nesw[3] = west;
    t_nesw[4] = northeast;
    t_nesw[5] = southeast;
    t_nesw[6] = southwest;
    t_nesw[7] = northwest;
    t_above = up;
    zlevel = z;
    n_fac = 0;
    e_fac = 0;
    s_fac = 0;
    w_fac = 0;
    ne_fac = 0;
    se_fac = 0;
    sw_fac = 0;
    nw_fac = 0;
    region = rsettings;
    m = mp;
    // making a copy so we can fudge values if desired
    default_groundcover.chance = region->default_groundcover.chance;
    default_groundcover.primary = region->default_groundcover.primary;
    default_groundcover.secondary = region->default_groundcover.secondary;

}

tripoint rotate_point( const tripoint &p, int rotations )
{
    if( p.x < 0 || p.x >= SEEX * 2 ||
        p.y < 0 || p.y >= SEEY * 2 ) {
        debugmsg( "Point out of range: %d,%d,%d", p.x, p.y, p.z );
        // Mapgen is vulnerable, don't supply invalid points, debugmsg is enough
        return tripoint( 0, 0, p.z );
    }

    rotations = rotations % 4;

    tripoint ret = p;
    switch( rotations ) {
        case 0:
            break;
        case 1:
            ret.x = p.y;
            ret.y = SEEX * 2 - 1 - p.x;
            break;
        case 2:
            ret.x = SEEX * 2 - 1 - p.x;
            ret.y = SEEY * 2 - 1 - p.y;
            break;
        case 3:
            ret.x = SEEY * 2 - 1 - p.y;
            ret.y = p.x;
            break;
    }

    return ret;
}

std::map<std::string, building_gen_pointer> mapgen_cfunction_map;

void init_mapgen_builtin_functions() {
    mapgen_cfunction_map.clear();
    mapgen_cfunction_map["null"]             = &mapgen_null;
    mapgen_cfunction_map["crater"]           = &mapgen_crater;
    mapgen_cfunction_map["field"]            = &mapgen_field;
    mapgen_cfunction_map["dirtlot"]          = &mapgen_dirtlot;
    mapgen_cfunction_map["forest"]           = &mapgen_forest_general;
    mapgen_cfunction_map["hive"]             = &mapgen_hive;
    mapgen_cfunction_map["spider_pit"]       = &mapgen_spider_pit;
    mapgen_cfunction_map["fungal_bloom"]     = &mapgen_fungal_bloom;
    mapgen_cfunction_map["fungal_tower"]     = &mapgen_fungal_tower;
    mapgen_cfunction_map["fungal_flowers"]   = &mapgen_fungal_flowers;
    mapgen_cfunction_map["road_straight"]    = &mapgen_road;
    mapgen_cfunction_map["road_curved"]      = &mapgen_road;
    mapgen_cfunction_map["road_end"]         = &mapgen_road;
    mapgen_cfunction_map["road_tee"]         = &mapgen_road;
    mapgen_cfunction_map["road_four_way"]    = &mapgen_road;
    mapgen_cfunction_map["field"]            = &mapgen_field;
    mapgen_cfunction_map["bridge"]           = &mapgen_bridge;
    mapgen_cfunction_map["highway"]          = &mapgen_highway;
    mapgen_cfunction_map["river_center"] = &mapgen_river_center;
    mapgen_cfunction_map["river_curved_not"] = &mapgen_river_curved_not;
    mapgen_cfunction_map["river_straight"]   = &mapgen_river_straight;
    mapgen_cfunction_map["river_curved"]     = &mapgen_river_curved;
    mapgen_cfunction_map["parking_lot"]      = &mapgen_parking_lot;
    mapgen_cfunction_map["s_gas"]      = &mapgen_gas_station;
    mapgen_cfunction_map["house_generic_boxy"]      = &mapgen_generic_house_boxy;
    mapgen_cfunction_map["house_generic_big_livingroom"]      = &mapgen_generic_house_big_livingroom;
    mapgen_cfunction_map["house_generic_center_hallway"]      = &mapgen_generic_house_center_hallway;
    mapgen_cfunction_map["church_new_england"]             = &mapgen_church_new_england;
    mapgen_cfunction_map["church_gothic"]             = &mapgen_church_gothic;
    mapgen_cfunction_map["s_pharm"]             = &mapgen_pharm;
    mapgen_cfunction_map["spider_pit"] = mapgen_spider_pit;
    mapgen_cfunction_map["s_sports"] = mapgen_s_sports;
//    mapgen_cfunction_map["shelter"] = &mapgen_shelter;
    mapgen_cfunction_map["shelter_under"] = &mapgen_shelter_under;
    mapgen_cfunction_map["lmoe"] = &mapgen_lmoe;
    mapgen_cfunction_map["basement_generic_layout"] = &mapgen_basement_generic_layout; // empty, not bound
    mapgen_cfunction_map["basement_junk"] = &mapgen_basement_junk;
    /*
    mapgen_cfunction_map["basement_chemlab"] = &mapgen_basement_chemlab;
    mapgen_cfunction_map["basement_weed"] = &mapgen_basement_weed;
    mapgen_cfunction_map["basement_game"] = &mapgen_basement_game;
    */
    mapgen_cfunction_map["basement_spiders"] = &mapgen_basement_spiders;
    mapgen_cfunction_map["office_doctor"] = &mapgen_office_doctor;
    mapgen_cfunction_map["sub_station"] = &mapgen_sub_station;
//  mapgen_cfunction_map["s_garage"] = &mapgen_s_garage;
//    mapgen_cfunction_map["farm"] = &mapgen_farm;
//    mapgen_cfunction_map["farm_field"] = &mapgen_farm_field;
    mapgen_cfunction_map["police"] = &mapgen_police;
    mapgen_cfunction_map["bank"] = &mapgen_bank;
    mapgen_cfunction_map["pawn"] = &mapgen_pawn;
    mapgen_cfunction_map["mil_surplus"] = &mapgen_mil_surplus;
    mapgen_cfunction_map["cave"] = &mapgen_cave;
    mapgen_cfunction_map["cave_rat"] = &mapgen_cave_rat;
    mapgen_cfunction_map["cavern"] = &mapgen_cavern;
    mapgen_cfunction_map["open_air"] = &mapgen_open_air;
    mapgen_cfunction_map["rift"] = &mapgen_rift;
    mapgen_cfunction_map["hellmouth"] = &mapgen_hellmouth;

    // New rock function - should be default, but isn't yet for compatibility reasons (old overmaps)
    mapgen_cfunction_map["empty_rock"] = &mapgen_rock;
    // Old rock behavior, for compatibility and near caverns and slime pits
    mapgen_cfunction_map["rock"] = &mapgen_rock_partial;

    mapgen_cfunction_map["subway_station"] = &mapgen_subway_station;

    mapgen_cfunction_map["subway_straight"]    = &mapgen_subway_straight;
    mapgen_cfunction_map["subway_curved"]      = &mapgen_subway_curved;
    // @todo Add a dedicated dead-end function. For now it copies the straight section above.
    mapgen_cfunction_map["subway_end"]         = &mapgen_subway_straight;
    mapgen_cfunction_map["subway_tee"]         = &mapgen_subway_tee;
    mapgen_cfunction_map["subway_four_way"]    = &mapgen_subway_four_way;

    mapgen_cfunction_map["sewer_straight"]    = &mapgen_sewer_straight;
    mapgen_cfunction_map["sewer_curved"]      = &mapgen_sewer_curved;
    // @todo Add a dedicated dead-end function. For now it copies the straight section above.
    mapgen_cfunction_map["sewer_end"]         = &mapgen_sewer_straight;
    mapgen_cfunction_map["sewer_tee"]         = &mapgen_sewer_tee;
    mapgen_cfunction_map["sewer_four_way"]    = &mapgen_sewer_four_way;

    mapgen_cfunction_map["ants_straight"]    = &mapgen_ants_straight;
    mapgen_cfunction_map["ants_curved"]      = &mapgen_ants_curved;
    // @todo Add a dedicated dead-end function. For now it copies the straight section above.
    mapgen_cfunction_map["ants_end"]         = &mapgen_ants_straight;
    mapgen_cfunction_map["ants_tee"]         = &mapgen_ants_tee;
    mapgen_cfunction_map["ants_four_way"]    = &mapgen_ants_four_way;
    mapgen_cfunction_map["ants_food"] = &mapgen_ants_food;
    mapgen_cfunction_map["ants_larvae"] = &mapgen_ants_larvae;
    mapgen_cfunction_map["ants_queen"] = &mapgen_ants_queen;
/* todo
    mapgen_cfunction_map["office_tower_1_entrance"] = &mapgen_office_tower_1_entrance;
    mapgen_cfunction_map["office_tower_1"] = &mapgen_office_tower_1;
    mapgen_cfunction_map["office_tower_b_entrance"] = &mapgen_office_tower_b_entrance;
    mapgen_cfunction_map["office_tower_b"] = &mapgen_office_tower_b;

    mapgen_cfunction_map["megastore_entrance"] = &mapgen_megastore_entrance;
    mapgen_cfunction_map["megastore"] = &mapgen_megastore;
    mapgen_cfunction_map["hospital_entrance"] = &mapgen_hospital_entrance;
    mapgen_cfunction_map["hospital"] = &mapgen_hospital;
    mapgen_cfunction_map["public_works_entrance"] = &mapgen_public_works_entrance;
    mapgen_cfunction_map["public_works"] = &mapgen_public_works;
    mapgen_cfunction_map["prison_1"] = &mapgen_prison_1;
    mapgen_cfunction_map["prison_2"] = &mapgen_prison_2;
    mapgen_cfunction_map["prison_3"] = &mapgen_prison_3;
    mapgen_cfunction_map["prison_4"] = &mapgen_prison_4;
    mapgen_cfunction_map["prison_5"] = &mapgen_prison_5;
    mapgen_cfunction_map["prison_6"] = &mapgen_prison_6;
    mapgen_cfunction_map["prison_7"] = &mapgen_prison_7;
    mapgen_cfunction_map["prison_8"] = &mapgen_prison_8;
    mapgen_cfunction_map["prison_9"] = &mapgen_prison_9;
    mapgen_cfunction_map["prison_b"] = &mapgen_prison_b;
    mapgen_cfunction_map["prison_b_entrance"] = &mapgen_prison_b_entrance;
    mapgen_cfunction_map["hotel_tower_1_1"] = &mapgen_hotel_tower_1_1;
    mapgen_cfunction_map["hotel_tower_1_2"] = &mapgen_hotel_tower_1_2;
    mapgen_cfunction_map["hotel_tower_1_3"] = &mapgen_hotel_tower_1_3;
    mapgen_cfunction_map["hotel_tower_1_4"] = &mapgen_hotel_tower_1_4;
    mapgen_cfunction_map["hotel_tower_1_5"] = &mapgen_hotel_tower_1_5;
    mapgen_cfunction_map["hotel_tower_1_6"] = &mapgen_hotel_tower_1_6;
    mapgen_cfunction_map["hotel_tower_1_7"] = &mapgen_hotel_tower_1_7;
    mapgen_cfunction_map["hotel_tower_1_8"] = &mapgen_hotel_tower_1_8;
    mapgen_cfunction_map["hotel_tower_1_9"] = &mapgen_hotel_tower_1_9;
    mapgen_cfunction_map["hotel_tower_b_1"] = &mapgen_hotel_tower_b_1;
    mapgen_cfunction_map["hotel_tower_b_2"] = &mapgen_hotel_tower_b_2;
    mapgen_cfunction_map["hotel_tower_b_3"] = &mapgen_hotel_tower_b_3;
    mapgen_cfunction_map["mansion_entrance"] = &mapgen_mansion_entrance;
    mapgen_cfunction_map["mansion"] = &mapgen_mansion;
    mapgen_cfunction_map["fema_entrance"] = &mapgen_fema_entrance;
    mapgen_cfunction_map["fema"] = &mapgen_fema;
    mapgen_cfunction_map["station_radio"] = &mapgen_station_radio;
    mapgen_cfunction_map["lab"] = &mapgen_lab;
    mapgen_cfunction_map["lab_stairs"] = &mapgen_lab_stairs;
    mapgen_cfunction_map["lab_core"] = &mapgen_lab_core;
    mapgen_cfunction_map["lab_finale"] = &mapgen_lab_finale;
    mapgen_cfunction_map["ice_lab"] = &mapgen_ice_lab;
    mapgen_cfunction_map["ice_lab_stairs"] = &mapgen_ice_lab_stairs;
    mapgen_cfunction_map["ice_lab_core"] = &mapgen_ice_lab_core;
    mapgen_cfunction_map["ice_lab_finale"] = &mapgen_ice_lab_finale;
    mapgen_cfunction_map["nuke_plant"] = &mapgen_nuke_plant;
    mapgen_cfunction_map["outpost"] = &mapgen_outpost;
    mapgen_cfunction_map["silo"] = &mapgen_silo;
    mapgen_cfunction_map["silo_finale"] = &mapgen_silo_finale;
    mapgen_cfunction_map["temple"] = &mapgen_temple;
    mapgen_cfunction_map["temple_stairs"] = &mapgen_temple_stairs;
    mapgen_cfunction_map["temple_finale"] = &mapgen_temple_finale;
    mapgen_cfunction_map["sewage_treatment"] = &mapgen_sewage_treatment;
    mapgen_cfunction_map["sewage_treatment_hub"] = &mapgen_sewage_treatment_hub;
    mapgen_cfunction_map["sewage_treatment_under"] = &mapgen_sewage_treatment_under;
    mapgen_cfunction_map["mine_entrance"] = &mapgen_mine_entrance;
    mapgen_cfunction_map["mine_shaft"] = &mapgen_mine_shaft;
    mapgen_cfunction_map["mine"] = &mapgen_mine;
    mapgen_cfunction_map["mine_down"] = &mapgen_mine_down;
    mapgen_cfunction_map["mine_finale"] = &mapgen_mine_finale;
    mapgen_cfunction_map["spiral_hub"] = &mapgen_spiral_hub;
    mapgen_cfunction_map["spiral"] = &mapgen_spiral;
    mapgen_cfunction_map["radio_tower"] = &mapgen_radio_tower;
    mapgen_cfunction_map["toxic_dump"] = &mapgen_toxic_dump;
    mapgen_cfunction_map["haz_sar_entrance"] = &mapgen_haz_sar_entrance;
    mapgen_cfunction_map["haz_sar"] = &mapgen_haz_sar;
    mapgen_cfunction_map["haz_sar_entrance_b1"] = &mapgen_haz_sar_entrance_b1;
    mapgen_cfunction_map["haz_sar_b1"] = &mapgen_haz_sar_b1;

    mapgen_cfunction_map["spider_pit_under"] = &mapgen_spider_pit_under;
    mapgen_cfunction_map["anthill"] = &mapgen_anthill;
    mapgen_cfunction_map["slimepit"] = &mapgen_slimepit;
    mapgen_cfunction_map["slimepit_down"] = &mapgen_slimepit_down;
    mapgen_cfunction_map["triffid_roots"] = &mapgen_triffid_roots;
    mapgen_cfunction_map["triffid_finale"] = &mapgen_triffid_finale;

*/
    mapgen_cfunction_map["tutorial"] = &mapgen_tutorial;
//
}

void mapgendata::set_dir(int dir_in, int val)
{
    switch (dir_in) {
    case 0:
        n_fac = val;
        break;
    case 1:
        e_fac = val;
        break;
    case 2:
        s_fac = val;
        break;
    case 3:
        w_fac = val;
        break;
    case 4:
        ne_fac = val;
        break;
    case 5:
        se_fac = val;
        break;
    case 6:
        sw_fac = val;
        break;
    case 7:
        nw_fac = val;
        break;
    default:
        debugmsg("Invalid direction for mapgendata::set_dir. dir_in = %d", dir_in);
        break;
    }
}

void mapgendata::fill(int val)
{
    n_fac = val;
    e_fac = val;
    s_fac = val;
    w_fac = val;
    ne_fac = val;
    se_fac = val;
    sw_fac = val;
    nw_fac = val;
}

int& mapgendata::dir(int dir_in)
{
    switch (dir_in) {
    case 0:
        return n_fac;
        break;
    case 1:
        return e_fac;
        break;
    case 2:
        return s_fac;
        break;
    case 3:
        return w_fac;
        break;
    case 4:
        return ne_fac;
        break;
    case 5:
        return se_fac;
        break;
    case 6:
        return sw_fac;
        break;
    case 7:
        return nw_fac;
        break;
    default:
        debugmsg("Invalid direction for mapgendata::set_dir. dir_in = %d", dir_in);
        //return something just so the compiler doesn't freak out. Not really correct, though.
        return n_fac;
        break;
    }
}

ter_id grass_or_dirt()
{
 if (one_in(4))
  return t_grass;
 return t_dirt;
}

ter_id dirt_or_pile()
{
 if (one_in(4))
  return t_dirtmound;
 return t_dirt;
}

ter_id clay_or_sand()
{
 if (one_in(4))
  return t_sand;
 return t_clay;
}

void mapgendata::square_groundcover(const int x1, const int y1, const int x2, const int y2) {
    m->draw_square_ter( this->default_groundcover, x1, y1, x2, y2);
}
void mapgendata::fill_groundcover() {
    m->draw_fill_background( this->default_groundcover );
}
bool mapgendata::is_groundcover(const ter_id iid ) const {
    return this->default_groundcover.match( iid );
}

ter_id mapgendata::groundcover() {
    return this->default_groundcover.get();
}

void mapgen_rotate( map * m, oter_id terrain_type, bool north_is_down ) {
    const auto dir = terrain_type->get_dir();
    m->rotate( static_cast<int>( north_is_down ? om_direction::opposite( dir ) : dir ) );
}

#define autorotate(x) mapgen_rotate(m, terrain_type, x)
#define autorotate_down() mapgen_rotate(m, terrain_type, true)

/////////////////////////////////////////////////////////////////////////////////////////////////
///// builtin terrain-specific mapgen functions. big multi-overmap-tile terrains are located in
///// mapgen_functions_big.cpp

void mapgen_null(map *m, oter_id, mapgendata, int, float)
{
    debugmsg("Generating null terrain, please report this as a bug");
    for (int i = 0; i < SEEX * 2; i++) {
        for (int j = 0; j < SEEY * 2; j++) {
            m->ter_set(i, j, t_null);
            m->set_radiation(i, j, 0);
        }
    }
}

void mapgen_crater(map *m, oter_id, mapgendata dat, int, float)
{
    for(int i = 0; i < 4; i++) {
        if(dat.t_nesw[i] != "crater") {
            dat.set_dir(i, 6);
        }
    }

    for (int i = 0; i < SEEX * 2; i++) {
       for (int j = 0; j < SEEY * 2; j++) {
           if (rng(0, dat.w_fac) <= i && rng(0, dat.e_fac) <= SEEX * 2 - 1 - i &&
               rng(0, dat.n_fac) <= j && rng(0, dat.s_fac) <= SEEX * 2 - 1 - j ) {
               m->ter_set(i, j, t_dirt);
               m->make_rubble( tripoint( i,  j, m->get_abs_sub().z ), f_rubble_rock, true);
               m->set_radiation(i, j, rng(0, 4) * rng(0, 2));
           } else {
               m->ter_set(i, j, dat.groundcover());
               m->set_radiation(i, j, rng(0, 2) * rng(0, 2) * rng(0, 2));
            }
        }
    }
    m->place_items("wreckage", 83, 0, 0, SEEX * 2 - 1, SEEY * 2 - 1, true, 0);
}

// todo: make void map::ter_or_furn_set(const int x, const int y, const ter_furn_id & tfid);
void ter_or_furn_set( map * m, const int x, const int y, const ter_furn_id & tfid ) {
    if ( tfid.ter != t_null ) {
        m->ter_set(x, y, tfid.ter );
    } else if ( tfid.furn != f_null ) {
        m->furn_set(x, y, tfid.furn );
    }
}

/*
 * Default above ground non forested 'blank' area; typically a grassy field with a scattering of shrubs,
 *  but changes according to dat->region
 */
void mapgen_field(map *m, oter_id, mapgendata dat, int turn, float)
{
    // random area of increased vegetation. Or lava / toxic sludge / etc
    const bool boosted_vegetation = ( dat.region->field_coverage.boost_chance > rng( 0, 1000000 ) );
    const int & mpercent_bush = ( boosted_vegetation ?
       dat.region->field_coverage.boosted_mpercent_coverage :
       dat.region->field_coverage.mpercent_coverage
    );

    ter_furn_id altbush = dat.region->field_coverage.pick( true ); // one dominant plant type ( for boosted_vegetation == true )

    for (int i = 0; i < SEEX * 2; i++) {
        for (int j = 0; j < SEEY * 2; j++) {
            m->ter_set(i, j, dat.groundcover() ); // default is
            if ( mpercent_bush > rng(0, 1000000) ) { // yay, a shrub ( or tombstone )
                if ( boosted_vegetation && dat.region->field_coverage.boosted_other_mpercent > rng(0, 1000000) ) {
                    // already chose the lucky terrain/furniture/plant/rock/etc
                    ter_or_furn_set(m, i, j, altbush );
                } else {
                    // pick from weighted list
                    ter_or_furn_set(m, i, j, dat.region->field_coverage.pick( false ) );
                }
            }
        }
    }

    m->place_items("field", 60, 0, 0, SEEX * 2 - 1, SEEY * 2 - 1, true, turn); // fixme: take 'rock' out and add as regional biome setting
}

void mapgen_dirtlot(map *m, oter_id, mapgendata, int, float)
{
    for (int i = 0; i < SEEX * 2; i++) {
        for (int j = 0; j < SEEY * 2; j++) {
            m->ter_set(i, j, t_dirt);
            if (one_in(120)) {
                m->ter_set(i, j, t_pit_shallow);
            } else if (one_in(50)) {
                m->ter_set(i,j, t_grass);
            }
        }
    }
    int num_v = rng(0,1) * rng(0,2); // (0, 0, 0, 0, 1, 2) vehicles
    for(int v = 0; v < num_v; v++) {
        const tripoint vp( rng(0, 16) + 4, rng(0, 16) + 4, m->get_abs_sub().z );
        int theta = rng(0,3)*180 + one_in(3)*rng(0,89);
        if( !m->veh_at( vp ) ) {
            m->add_vehicle( vgroup_id("dirtlot"), vp, theta, -1, -1 );
        }
    }
}
// todo: more region_settings for forest biome
void mapgen_forest_general(map *m, oter_id terrain_type, mapgendata dat, int turn, float)
{
    if (terrain_type == "forest_thick") {
        dat.fill(8);
    } else if (terrain_type == "forest_water") {
        dat.fill(4);
    } else if (terrain_type == "forest") {
        dat.fill(0);
    }
    for (int i = 0; i < 4; i++) {
        if (dat.t_nesw[i] == "forest" || dat.t_nesw[i] == "forest_water") {
            dat.dir(i) += 14;
        } else if (dat.t_nesw[i] == "forest_thick") {
            dat.dir(i) += 18;
        }
    }
    for (int i = 0; i < SEEX * 2; i++) {
        for (int j = 0; j < SEEY * 2; j++) {
            int forest_chance = 0, num = 0;
            if (j < dat.n_fac) {
                forest_chance += dat.n_fac - j;
                num++;
            }
            if (SEEX * 2 - 1 - i < dat.e_fac) {
                forest_chance += dat.e_fac - (SEEX * 2 - 1 - i);
                num++;
            }
            if (SEEY * 2 - 1 - j < dat.s_fac) {
                forest_chance += dat.s_fac - (SEEY * 2 - 1 - j);
                num++;
            }
            if (i < dat.w_fac) {
                forest_chance += dat.w_fac - i;
                num++;
            }
            if (num > 0) {
                forest_chance /= num;
            }
            int rn = rng(0, forest_chance);
            if ((forest_chance > 0 && rn > 13) || one_in(100 - forest_chance)) {
                std::array<std::pair<int, ter_id>, 15> tree_chances = {{
                        // todo: JSONize this array!
                        // Ensure that these one_in chances
                        // (besides the last) don't add up to more than 1 in 1
                        // Reserve the last one (1 in 1) for simple trees that fill up the rest.
                        { 250, t_tree_apple },
                        { 300, t_tree_pear },
                        { 300, t_tree_cherry },
                        { 350, t_tree_apricot },
                        { 350, t_tree_peach },
                        { 350, t_tree_plum },
                        { 256, t_tree_birch },
                        { 256, t_tree_willow },
                        { 256, t_tree_maple },
                        { 128, t_tree_deadpine },
                        { 128, t_tree_hickory_dead },
                        { 32, t_tree_hickory },
                        { 16, t_tree_pine },
                        { 16, t_tree_blackjack },
                        { 1, t_tree },
                    }};
                double earlier_chances = 0;
                // Remember the earlier chances to calculate the sliding errors
                for (size_t c = 0; c < tree_chances.size(); c++){
                    if (tree_chances[c].first == 1) {
                        // If something has chances of 1, just put it in and go on.
                        m->ter_set(i, j, tree_chances[c].second );
                        break;
                    }
                    else if( earlier_chances != 1 &&
                             (one_in_improved((1/(1 - earlier_chances))*tree_chances[c].first)) ){
                        // (1/(1 - earlier_chances)) is the sliding error. fixed here
                        m->ter_set(i, j, tree_chances[c].second );
                        break;
                    }
                    else {
                        earlier_chances += 1 / double(tree_chances[c].first);
                    }
                }
            } else if ((forest_chance > 0 && rn > 10) || one_in(100 - forest_chance)) {
                m->ter_set(i, j, t_tree_young);
            } else if ((forest_chance > 0 && rn >  9) || one_in(100 - forest_chance)) {
                if (one_in(250)) {
                    m->ter_set(i, j, t_shrub_blueberry);
                } else {
                    m->ter_set(i, j, t_underbrush);
                }
            } else {
                m->ter_set(i, j, dat.groundcover());
            }
        }
    }
    m->place_items("forest", 60, 0, 0, SEEX * 2 - 1, SEEY * 2 - 1, true, turn); // fixme: region settings

    if (terrain_type == "forest_water") {
        // Reset *_fac to handle where to place water
        for (int i = 0; i < 8; i++) {
            if (dat.t_nesw[i] == "forest_water") {
                dat.set_dir(i, 2);
            } else if (is_ot_type("river", dat.t_nesw[i])) {
                dat.set_dir(i, 3);
            } else if (dat.t_nesw[i] == "forest" || dat.t_nesw[i] == "forest_thick") {
                dat.set_dir(i, 1);
            } else {
                dat.set_dir(i, 0);
            }
        }
        int x = SEEX / 2 + rng(0, SEEX), y = SEEY / 2 + rng(0, SEEY);
        for (int i = 0; i < 20; i++) {
            if (x >= 0 && x < SEEX * 2 && y >= 0 && y < SEEY * 2) {
                if (m->ter(x, y) == t_swater_sh) {
                    m->ter_set(x, y, t_swater_dp);
                } else if ( dat.is_groundcover( m->ter(x, y) ) ||
                         m->ter(x, y) == t_underbrush) {
                    m->ter_set(x, y, t_swater_sh);
                }
                if (m->ter(x, y) == t_water_sh) {
                    m->ter_set(x, y, t_water_dp);
                } else if ( dat.is_groundcover( m->ter(x, y) ) ||
                         m->ter(x, y) == t_underbrush) {
                    m->ter_set(x, y, t_water_sh);
                }
            } else {
                i = 20;
            }
            x += rng(-2, 2);
            y += rng(-2, 2);
            if (x < 0 || x >= SEEX * 2) {
                x = SEEX / 2 + rng(0, SEEX);
            }
            if (y < 0 || y >= SEEY * 2) {
                y = SEEY / 2 + rng(0, SEEY);
            }
            int factor = dat.n_fac + (dat.ne_fac / 2) + (dat.nw_fac / 2);
            for (int j = 0; j < factor; j++) {
                int wx = rng(0, SEEX * 2 -1), wy = rng(0, SEEY - 1);
                if (dat.is_groundcover( m->ter(wx, wy) ) ||
                    m->ter(wx, wy) == t_underbrush) {
                    m->ter_set(wx, wy, t_swater_sh);
                }
            }
            factor = dat.e_fac + (dat.ne_fac / 2) + (dat.se_fac / 2);
            for (int j = 0; j < factor; j++) {
                int wx = rng(SEEX, SEEX * 2 - 1), wy = rng(0, SEEY * 2 - 1);
                if (dat.is_groundcover( m->ter(wx, wy) ) ||
                      m->ter(wx, wy) == t_underbrush) {
                    m->ter_set(wx, wy, t_water_sh);
                }
            }
            factor = dat.s_fac + (dat.se_fac / 2) + (dat.sw_fac / 2);
            for (int j = 0; j < factor; j++) {
                int wx = rng(0, SEEX * 2 - 1), wy = rng(SEEY, SEEY * 2 - 1);
                if (dat.is_groundcover( m->ter(wx, wy) ) ||
                      m->ter(wx, wy) == t_underbrush) {
                    m->ter_set(wx, wy, t_swater_sh);
                }
            }
            factor = dat.s_fac + (dat.se_fac / 2) + (dat.ne_fac / 2);
            for (int j = 0; j < factor; j++) {
                int wx = rng(0, SEEX * 2 - 1), wy = rng(SEEY, SEEY * 2 - 1);
                if (m->ter(wx, wy) == t_water_sh) {
                    m->furn_set(wx, wy, f_cattails);
                }
            }
            factor = dat.s_fac + (dat.se_fac / 2) + (dat.sw_fac / 2);
            for (int j = 0; j < factor; j++) {
                int wx = rng(0, SEEX * 2 - 1), wy = rng(SEEY, SEEY * 2 - 1);
                if (m->ter(wx, wy) == t_water_sh) {
                    m->furn_set(wx, wy, f_cattails);
                }
            }
            factor = dat.w_fac + (dat.nw_fac / 2) + (dat.sw_fac / 2);
            for (int j = 0; j < factor; j++) {
                int wx = rng(0, SEEX - 1), wy = rng(0, SEEY * 2 - 1);
                if (dat.is_groundcover( m->ter(wx, wy) ) ||
                      m->ter(wx, wy) == t_underbrush) {
                    m->ter_set(wx, wy, t_water_sh);
                }
            }
        }
        int rn = rng(0, 2) * rng(0, 1) + rng(0, 1);// Good chance of 0
        for (int i = 0; i < rn; i++) {
            x = rng(0, SEEX * 2 - 1);
            y = rng(0, SEEY * 2 - 1);
            madd_trap( m, x, y, tr_sinkhole);
            if (m->ter(x, y) != t_swater_sh && m->ter(x, y) != t_water_sh) {
                m->ter_set(x, y, dat.groundcover());
            }
        }
    }

    //1-2 per overmap, very bad day for low level characters
    if (one_in(10000)) {
        m->add_spawn(mon_jabberwock, 1, SEEX, SEEY); // fixme add to monster_group?
    }

    //Very rare easter egg, ~1 per 10 overmaps
    if (one_in(1000000)) {
        m->add_spawn(mon_shia, 1, SEEX, SEEY);
    }


    // One in 100 forests has a spider living in it :o
    if (one_in(100)) {
        for (int i = 0; i < SEEX * 2; i++) {
            for (int j = 0; j < SEEX * 2; j++) {
                if ((dat.is_groundcover( m->ter(i, j) ) ||
                     m->ter(i, j) == t_underbrush) && !one_in(3)) {
                    madd_field( m, i, j, fd_web, rng(1, 3));
                }
            }
        }
        m->ter_set( 12, 12, t_dirt );
        m->furn_set(12, 12, f_egg_sackws);
        m->remove_field({12, 12, m->get_abs_sub().z}, fd_web);
        m->add_spawn(mon_spider_web, rng(1, 2), SEEX, SEEY);
    }
}

void mapgen_hive(map *m, oter_id, mapgendata dat, int turn, float)
{
    // Start with a basic forest pattern
    for (int i = 0; i < SEEX * 2; i++) {
        for (int j = 0; j < SEEY * 2; j++) {
            int rn = rng(0, 14);
            if (rn > 13) {
                m->ter_set(i, j, t_tree);
            } else if (rn > 11) {
                m->ter_set(i, j, t_tree_young);
            } else if (rn > 10) {
                m->ter_set(i, j, t_underbrush);
            } else {
                m->ter_set(i, j, dat.groundcover());
            }
        }
    }

    // j and i loop through appropriate hive-cell center squares
    const bool is_center = dat.t_nesw[0] == "hive" && dat.t_nesw[1] == "hive" &&
                           dat.t_nesw[2] == "hive" && dat.t_nesw[3] == "hive";
    for (int j = 5; j < SEEY * 2 - 5; j += 6) {
        for (int i = (j == 5 || j == 17 ? 3 : 6); i < SEEX * 2 - 5; i += 6) {
            if (!one_in(8)) {
                // Caps are always there
                m->ter_set(i    , j - 5, t_wax);
                m->ter_set(i    , j + 5, t_wax);
                for (int k = -2; k <= 2; k++) {
                    for (int l = -1; l <= 1; l++) {
                        m->ter_set(i + k, j + l, t_floor_wax);
                    }
                }
                m->add_spawn(mon_bee, 2, i, j);
                m->add_spawn(mon_beekeeper, 1, i, j);
                m->ter_set(i    , j - 3, t_floor_wax);
                m->ter_set(i    , j + 3, t_floor_wax);
                m->ter_set(i - 1, j - 2, t_floor_wax);
                m->ter_set(i    , j - 2, t_floor_wax);
                m->ter_set(i + 1, j - 2, t_floor_wax);
                m->ter_set(i - 1, j + 2, t_floor_wax);
                m->ter_set(i    , j + 2, t_floor_wax);
                m->ter_set(i + 1, j + 2, t_floor_wax);

                // Up to two of these get skipped; an entrance to the cell
                int skip1 = rng(0, 23);
                int skip2 = rng(0, 23);

                m->ter_set(i - 1, j - 4, t_wax);
                m->ter_set(i    , j - 4, t_wax);
                m->ter_set(i + 1, j - 4, t_wax);
                m->ter_set(i - 2, j - 3, t_wax);
                m->ter_set(i - 1, j - 3, t_wax);
                m->ter_set(i + 1, j - 3, t_wax);
                m->ter_set(i + 2, j - 3, t_wax);
                m->ter_set(i - 3, j - 2, t_wax);
                m->ter_set(i - 2, j - 2, t_wax);
                m->ter_set(i + 2, j - 2, t_wax);
                m->ter_set(i + 3, j - 2, t_wax);
                m->ter_set(i - 3, j - 1, t_wax);
                m->ter_set(i - 3, j    , t_wax);
                m->ter_set(i - 3, j - 1, t_wax);
                m->ter_set(i - 3, j + 1, t_wax);
                m->ter_set(i - 3, j    , t_wax);
                m->ter_set(i - 3, j + 1, t_wax);
                m->ter_set(i - 2, j + 3, t_wax);
                m->ter_set(i - 1, j + 3, t_wax);
                m->ter_set(i + 1, j + 3, t_wax);
                m->ter_set(i + 2, j + 3, t_wax);
                m->ter_set(i - 1, j + 4, t_wax);
                m->ter_set(i    , j + 4, t_wax);
                m->ter_set(i + 1, j + 4, t_wax);

                if (skip1 ==  0 || skip2 ==  0)
                    m->ter_set(i - 1, j - 4, t_floor_wax);
                if (skip1 ==  1 || skip2 ==  1)
                    m->ter_set(i    , j - 4, t_floor_wax);
                if (skip1 ==  2 || skip2 ==  2)
                    m->ter_set(i + 1, j - 4, t_floor_wax);
                if (skip1 ==  3 || skip2 ==  3)
                    m->ter_set(i - 2, j - 3, t_floor_wax);
                if (skip1 ==  4 || skip2 ==  4)
                    m->ter_set(i - 1, j - 3, t_floor_wax);
                if (skip1 ==  5 || skip2 ==  5)
                    m->ter_set(i + 1, j - 3, t_floor_wax);
                if (skip1 ==  6 || skip2 ==  6)
                    m->ter_set(i + 2, j - 3, t_floor_wax);
                if (skip1 ==  7 || skip2 ==  7)
                    m->ter_set(i - 3, j - 2, t_floor_wax);
                if (skip1 ==  8 || skip2 ==  8)
                    m->ter_set(i - 2, j - 2, t_floor_wax);
                if (skip1 ==  9 || skip2 ==  9)
                    m->ter_set(i + 2, j - 2, t_floor_wax);
                if (skip1 == 10 || skip2 == 10)
                    m->ter_set(i + 3, j - 2, t_floor_wax);
                if (skip1 == 11 || skip2 == 11)
                    m->ter_set(i - 3, j - 1, t_floor_wax);
                if (skip1 == 12 || skip2 == 12)
                    m->ter_set(i - 3, j    , t_floor_wax);
                if (skip1 == 13 || skip2 == 13)
                    m->ter_set(i - 3, j - 1, t_floor_wax);
                if (skip1 == 14 || skip2 == 14)
                    m->ter_set(i - 3, j + 1, t_floor_wax);
                if (skip1 == 15 || skip2 == 15)
                    m->ter_set(i - 3, j    , t_floor_wax);
                if (skip1 == 16 || skip2 == 16)
                    m->ter_set(i - 3, j + 1, t_floor_wax);
                if (skip1 == 17 || skip2 == 17)
                    m->ter_set(i - 2, j + 3, t_floor_wax);
                if (skip1 == 18 || skip2 == 18)
                    m->ter_set(i - 1, j + 3, t_floor_wax);
                if (skip1 == 19 || skip2 == 19)
                    m->ter_set(i + 1, j + 3, t_floor_wax);
                if (skip1 == 20 || skip2 == 20)
                    m->ter_set(i + 2, j + 3, t_floor_wax);
                if (skip1 == 21 || skip2 == 21)
                    m->ter_set(i - 1, j + 4, t_floor_wax);
                if (skip1 == 22 || skip2 == 22)
                    m->ter_set(i    , j + 4, t_floor_wax);
                if (skip1 == 23 || skip2 == 23)
                    m->ter_set(i + 1, j + 4, t_floor_wax);

                if( is_center ) {
                    m->place_items("hive_center", 90, i - 2, j - 2, i + 2, j + 2, false, turn);
                } else {
                    m->place_items("hive", 80, i - 2, j - 2, i + 2, j + 2, false, turn);
                }
            }
        }
    }

    if( is_center ) {
        m->place_npc( SEEX, SEEY, "apis" );
    }
}

void mapgen_spider_pit(map *m, oter_id, mapgendata dat, int turn, float)
{
    // First generate a forest
    dat.fill(4);
    for (int i = 0; i < 4; i++) {
        if (dat.t_nesw[i] == "forest" || dat.t_nesw[i] == "forest_water") {
            dat.dir(i) += 14;
        } else if (dat.t_nesw[i] == "forest_thick") {
            dat.dir(i) += 18;
        }
    }
    for (int i = 0; i < SEEX * 2; i++) {
        for (int j = 0; j < SEEY * 2; j++) {
            int forest_chance = 0, num = 0;
            if (j < dat.n_fac) {
                forest_chance += dat.n_fac - j;
                num++;
            }
            if (SEEX * 2 - 1 - i < dat.e_fac) {
                forest_chance += dat.e_fac - (SEEX * 2 - 1 - i);
                num++;
            }
            if (SEEY * 2 - 1 - j < dat.s_fac) {
                forest_chance += dat.s_fac - (SEEX * 2 - 1 - j);
                num++;
            }
            if (i < dat.w_fac) {
                forest_chance += dat.w_fac - i;
                num++;
            }
            if (num > 0) {
                forest_chance /= num;
            }
            int rn = rng(0, forest_chance);
            if ((forest_chance > 0 && rn > 13) || one_in(100 - forest_chance)) {
                m->ter_set(i, j, t_tree);
            } else if ((forest_chance > 0 && rn > 10) || one_in(100 - forest_chance)) {
                m->ter_set(i, j, t_tree_young);
            } else if ((forest_chance > 0 && rn >  9) || one_in(100 - forest_chance)) {
                m->ter_set(i, j, t_underbrush);
            } else {
                m->ter_set(i, j, dat.groundcover());
            }
        }
    }
    m->place_items("forest", 60, 0, 0, SEEX * 2 - 1, SEEY * 2 - 1, true, turn);
    // Next, place webs and sinkholes
    for (int i = 0; i < 4; i++) {
        int x = rng(3, SEEX * 2 - 4), y = rng(3, SEEY * 2 - 4);
        if (i == 0)
            m->ter_set(x, y, t_slope_down);
        else {
            m->ter_set(x, y, dat.groundcover());
            madd_trap( m, x, y, tr_sinkhole);
        }
        for (int x1 = x - 3; x1 <= x + 3; x1++) {
            for (int y1 = y - 3; y1 <= y + 3; y1++) {
                madd_field( m, x1, y1, fd_web, rng(2, 3));
                if (m->ter(x1, y1) != t_slope_down)
                    m->ter_set(x1, y1, t_dirt);
            }
        }
    }
}

void mapgen_fungal_bloom(map *m, oter_id, mapgendata dat, int, float)
{
    (void)dat;
    for (int i = 0; i < SEEX * 2; i++) {
        for (int j = 0; j < SEEY * 2; j++) {
            if (one_in(rl_dist(i, j, 12, 12) * 4)) {
                m->ter_set(i, j, t_marloss);
            } else if (one_in(10)) {
                if (one_in(3)) {
                    m->ter_set(i, j, t_tree_fungal);
                } else {
                    m->ter_set(i, j, t_tree_fungal_young);
                }

            } else if (one_in(5)) {
                m->ter_set(i, j, t_shrub_fungal);
            } else if (one_in(10)) {
                m->ter_set(i, j, t_fungus_mound);
            } else {
                m->ter_set(i, j, t_fungus);
            }
        }
    }
    square(m, t_fungus, SEEX - 2, SEEY - 2, SEEX + 2, SEEY + 2);
    m->add_spawn(mon_fungaloid_queen, 1, 12, 12);
}

void mapgen_fungal_tower(map *m, oter_id, mapgendata dat, int, float)
{
    (void)dat;
    for (int i = 0; i < SEEX * 2; i++) {
        for (int j = 0; j < SEEY * 2; j++) {
            if (one_in(8)) {
                if (one_in(3)) {
                    m->ter_set(i, j, t_tree_fungal);
                } else {
                    m->ter_set(i, j, t_tree_fungal_young);
                }

            } else if (one_in(10)) {
                m->ter_set(i, j, t_fungus_mound);
            } else {
                m->ter_set(i, j, t_fungus);
            }
        }
    }
    square(m, t_fungus, SEEX - 2, SEEY - 2, SEEX + 2, SEEY + 2);
    m->add_spawn(mon_fungaloid_tower, 1, 12, 12);
}

void mapgen_fungal_flowers(map *m, oter_id, mapgendata dat, int, float)
{
    (void)dat;
    for (int i = 0; i < SEEX * 2; i++) {
        for (int j = 0; j < SEEY * 2; j++) {
            if (one_in(rl_dist(i, j, 12, 12) * 6)) {
                m->ter_set(i, j, t_fungus);
                m->furn_set(i, j, f_flower_marloss);
            } else if (one_in(10)) {
                if (one_in(3)) {
                    m->ter_set(i, j, t_fungus_mound);
                } else {
                    m->ter_set(i, j, t_tree_fungal_young);
                }

            } else if (one_in(5)) {
                m->ter_set(i, j, t_fungus);
                m->furn_set(i, j, f_flower_fungal);
            } else if (one_in(10)) {
                m->ter_set(i, j, t_shrub_fungal);
            } else {
                m->ter_set(i, j, t_fungus);
            }
        }
    }
    square(m, t_fungus, SEEX - 2, SEEY - 2, SEEX + 2, SEEY + 2);
    m->add_spawn(mon_fungaloid_seeder, 1, 12, 12);
}

int terrain_type_to_nesw_array( oter_id terrain_type, bool array[4] ) {
    // count and mark which directions the road goes
    const auto &oter( *terrain_type );
    int num_dirs = 0;
    for( const auto dir : om_direction::all ) {
        num_dirs += ( array[static_cast<int>( dir )] = oter.has_connection( dir ) );
    }
    return num_dirs;
}

// perform dist counterclockwise rotations on a nesw or neswx array
template<typename T>
void nesw_array_rotate( T *array, size_t len, size_t dist ) {
    if( len == 4 ) {
        while( dist-- ) {
            T temp = array[0];
            array[0] = array[1];
            array[1] = array[2];
            array[2] = array[3];
            array[3] = temp;
        }
    } else {
        while( dist-- ) {
            // N E S W NE SE SW NW
            T temp = array[0];
            array[0] = array[4];
            array[4] = array[1];
            array[1] = array[5];
            array[5] = array[2];
            array[2] = array[6];
            array[6] = array[3];
            array[3] = array[7];
            array[7] = temp;
        }
    }
}

// take x/y coords in a map and rotate them counterclockwise around the center
void coord_rotate_cw( int &x, int &y, int rot ) {
    for( ; rot--; ) {
        int temp = y;
        y = x;
        x = ( SEEY * 2 - 1 ) - temp;
    }
}

bool compare_neswx( bool *a1, std::initializer_list<int> a2 ) {
    return std::equal( std::begin( a2 ), std::end( a2 ), a1 );
}

// mapgen_road replaces previous mapgen_road_straight _end _curved _tee _four_way
void mapgen_road( map *m, oter_id terrain_type, mapgendata dat, int turn, float density )
{
    // start by filling the whole map with grass/dirt/etc
    dat.fill_groundcover();

    // which and how many neighbors have sidewalks?
    bool sidewalks_neswx[8] = {};
    int neighbor_sidewalks = 0;
    for( int dir = 0; dir < 8; dir++ ) { // N E S W NE SE SW NW
        sidewalks_neswx[dir] = dat.t_nesw[dir]->has_flag( has_sidewalk );
        neighbor_sidewalks += sidewalks_neswx[dir];
    }

    // which of the cardinal directions get roads?
    bool roads_nesw[4] = {};
    int num_dirs = terrain_type_to_nesw_array( terrain_type, roads_nesw );
    // if this is a dead end, extend past the middle of the tile
    int dead_end_extension = ( num_dirs == 1 ? 8 : 0 );

    // which way should our roads curve, based on neighbor roads?
    int curvedir_nesw[4] = {};
    for( int dir = 0; dir < 4; dir++ ) { // N E S W
        if( roads_nesw[dir] == false || dat.t_nesw[dir]->get_type_id().str() != "road" ) {
            continue;
        }

        // n_* contain details about the neighbor being considered
        bool n_roads_nesw[4] = {};
        //TODO figure out how to call this function without creating a new oter_id object
        int n_num_dirs = terrain_type_to_nesw_array( dat.t_nesw[dir], n_roads_nesw );
        // if 2-way neighbor has a road facing us
        if( n_num_dirs == 2 && n_roads_nesw[( dir + 2 ) % 4] ) {
            // curve towards the direction the neighbor turns
            if( n_roads_nesw[( dir - 1 + 4 ) % 4] ) {
                curvedir_nesw[dir]--;    // our road curves counterclockwise
            }
            if( n_roads_nesw[( dir + 1 ) % 4] ) {
                curvedir_nesw[dir]++;    // our road curves clockwise
            }
        }
    }

    // calculate how far to rotate the map so we can work with just one orientation
    // also keep track of diagonal roads and plazas
    int rot = 0;
    bool diag = false;
    int plaza_dir = -1;
    bool fourways_neswx[8] = {};
    //TODO reduce amount of logical/conditional constructs here
    //TODO make plazas include adjacent tees
    switch ( num_dirs ) {
        case 4: // 4-way intersection
            for( int dir = 0; dir < 8; dir++ ) {
                fourways_neswx[dir] = ( dat.t_nesw[dir].id() == "road_nesw" ||
                                        dat.t_nesw[dir].id() == "road_nesw_manhole" );
            }
            // is this the middle, or which side or corner, of a plaza?
            plaza_dir = compare_neswx( fourways_neswx, {1, 1, 1, 1, 1, 1, 1, 1} ) ? 8 :
                        compare_neswx( fourways_neswx, {0, 1, 1, 0, 0, 1, 0, 0} ) ? 7 :
                        compare_neswx( fourways_neswx, {1, 1, 0, 0, 1, 0, 0, 0} ) ? 6 :
                        compare_neswx( fourways_neswx, {1, 0, 0, 1, 0, 0, 0, 1} ) ? 5 :
                        compare_neswx( fourways_neswx, {0, 0, 1, 1, 0, 0, 1, 0} ) ? 4 :
                        compare_neswx( fourways_neswx, {1, 1, 1, 0, 1, 1, 0, 0} ) ? 3 :
                        compare_neswx( fourways_neswx, {1, 1, 0, 1, 1, 0, 0, 1} ) ? 2 :
                        compare_neswx( fourways_neswx, {1, 0, 1, 1, 0, 0, 1, 1} ) ? 1 :
                        compare_neswx( fourways_neswx, {0, 1, 1, 1, 0, 1, 1, 0} ) ? 0 :
                        -1;
            if( plaza_dir > -1 ) { rot = plaza_dir % 4; }
            break;
        case 3: // tee
            if( !roads_nesw[0] ) { rot = 2; break; } // E/S/W, rotate 180 degrees
            if( !roads_nesw[1] ) { rot = 3; break; } // N/S/W, rotate 270 degrees
            if( !roads_nesw[3] ) { rot = 1; break; } // N/E/S, rotate  90 degrees
            break;                                  // N/E/W, don't rotate
        case 2: // straight or diagonal
            if( roads_nesw[1] && roads_nesw[3] ) { rot = 1; break; }            // E/W, rotate  90 degrees
            if( roads_nesw[1] && roads_nesw[2] ) { rot = 1; diag = true; break; } // E/S, rotate  90 degrees
            if( roads_nesw[2] && roads_nesw[3] ) { rot = 2; diag = true; break; } // S/W, rotate 180 degrees
            if( roads_nesw[3] && roads_nesw[0] ) { rot = 3; diag = true; break; } // W/N, rotate 270 degrees
            if( roads_nesw[0] && roads_nesw[1] ) {          diag = true; break; } // N/E, don't rotate
            break;                                                               // N/S, don't rotate
        case 1: // dead end
            if( roads_nesw[1] ) { rot = 1; break; } // E, rotate  90 degrees
            if( roads_nesw[2] ) { rot = 2; break; } // S, rotate 180 degrees
            if( roads_nesw[3] ) { rot = 3; break; } // W, rotate 270 degrees
            break;                               // N, don't rotate
    }

    // rotate the arrays left by rot steps
    nesw_array_rotate<bool>( sidewalks_neswx, 8, rot * 2 );
    nesw_array_rotate<bool>( roads_nesw,      4, rot );
    nesw_array_rotate<int> ( curvedir_nesw,   4, rot );

    // now we have only these shapes: '   |   '-   -'-   -|-

    if( diag ) { // diagonal roads get drawn differently from all other types
        // draw sidewalks if a S/SW/W neighbor has_sidewalk
        if( sidewalks_neswx[4] || sidewalks_neswx[5] || sidewalks_neswx[6] ) {
            for( int y = 0; y < SEEY * 2; y++ ) {
                for( int x = 0; x < SEEX * 2; x++ ) {
                    if( x > y - 4 && ( x < 4 || y > SEEY * 2 - 5 || y >= x ) ) {
                        m->ter_set( x, y, t_sidewalk );
                    }
                }
            }
        }
        // draw diagonal road
        for( int y = 0; y < SEEY * 2; y++ ) {
            for( int x = 0; x < SEEX * 2; x++ ) {
                if( x > y && // definitely only draw in the upper right half of the map
                     ( ( x > 3 && y < ( SEEY * 2 - 4 ) ) || // middle, for both corners and diagonals
                       ( x < 4 && curvedir_nesw[0] < 0 ) || // diagonal heading northwest
                       ( y > ( SEEY * 2 - 5 ) && curvedir_nesw[1] > 0 ) ) ) { // diagonal heading southeast
                    if( ( x + rot / 2 ) % 4 && ( x - y == SEEX - 1 + ( 1 - ( rot / 2 ) ) || x - y == SEEX + ( 1 - ( rot / 2 ) ) ) ) {
                        m->ter_set( x, y, t_pavement_y );
                    } else {
                        m->ter_set( x, y, t_pavement );
                    }
                }
            }
        }
    } else { // normal road drawing
        bool cul_de_sac = false;
        // dead ends become cul de sacs, 1/3 of the time, if a neighbor has_sidewalk
        if( num_dirs == 1 && one_in( 3 ) && neighbor_sidewalks ) {
            cul_de_sac = true;
            fill_background( m, t_sidewalk );
        }

        // draw normal sidewalks
        for( int dir = 0; dir < 4; dir++ ) {
            if( roads_nesw[dir] ) {
                // sidewalk west of north road, etc
                if( sidewalks_neswx[ ( dir + 3 ) % 4     ] ||  // has_sidewalk west?
                    sidewalks_neswx[ ( dir + 3 ) % 4 + 4 ] ||  // has_sidewalk northwest?
                    sidewalks_neswx[   dir               ] ) { // has_sidewalk north?
                    int x1 = 0, y1 = 0, x2 = 3, y2 = SEEY - 1 + dead_end_extension;
                    coord_rotate_cw( x1, y1, dir );
                    coord_rotate_cw( x2, y2, dir );
                    square( m, t_sidewalk, x1, y1, x2, y2 );
                }
                // sidewalk east of north road, etc
                if( sidewalks_neswx[ ( dir + 1 ) % 4 ] ||  // has_sidewalk east?
                    sidewalks_neswx[   dir + 4       ] ||  // has_sidewalk northeast?
                    sidewalks_neswx[   dir           ] ) { // has_sidewalk north?
                    int x1 = SEEX * 2 - 5, y1 = 0, x2 = SEEX * 2 - 1, y2 = SEEY - 1 + dead_end_extension;
                    coord_rotate_cw( x1, y1, dir );
                    coord_rotate_cw( x2, y2, dir );
                    square( m, t_sidewalk, x1, y1, x2, y2 );
                }
            }
        }

        //draw dead end sidewalk
        if( dead_end_extension > 0 && sidewalks_neswx[ 2 ] ) {
            square( m, t_sidewalk, 0, SEEY + dead_end_extension, SEEX * 2 - 1, SEEY + dead_end_extension + 4 );
        }

        // draw 16-wide pavement from the middle to the edge in each road direction
        // also corner pieces to curve towards diagonal neighbors
        for( int dir = 0; dir < 4; dir++ ) {
            if( roads_nesw[dir] ) {
                int x1 = 4, y1 = 0, x2 = SEEX * 2 - 1 - 4, y2 = SEEY - 1 + dead_end_extension;
                coord_rotate_cw( x1, y1, dir );
                coord_rotate_cw( x2, y2, dir );
                square( m, t_pavement, x1, y1, x2, y2 );
                if( curvedir_nesw[dir] != 0 ) {
                    for( int x = 1; x < 4; x++ ) {
                        for( int y = 0; y < x; y++ ) {
                            int ty = y, tx = ( curvedir_nesw[dir] == -1 ? x : SEEX * 2 - 1 - x );
                            coord_rotate_cw( tx, ty, dir );
                            m->ter_set( tx, ty, t_pavement );
                        }
                    }
                }
            }
        }

        // draw yellow dots on the pavement
        for( int dir = 0; dir < 4; dir++ ) {
            if( roads_nesw[dir] ) {
                int max_y = SEEY;
                if ( num_dirs == 4 || ( num_dirs == 3 && dir == 0 ) ) {
                    max_y = 4; // dots don't extend into some intersections
                }
                for( int x = SEEX - 1; x <= SEEX; x++ ) {
                    for( int y = 0; y < max_y; y++ ) {
                        if( ( y + ( ( dir + rot ) / 2 % 2 ) ) % 4 ) {
                            int xn = x, yn = y;
                            coord_rotate_cw( xn, yn, dir );
                            m->ter_set( xn, yn, t_pavement_y );
                        }
                    }
                }
            }
        }

        // draw round pavement for cul de sac late, to overdraw the yellow dots
        if( cul_de_sac ) {
            circle( m, t_pavement, double( SEEX ) - 0.5, double( SEEY ) - 0.5, 11.0 );
        }

        // overwrite part of intersection with rotary/plaza
        if( plaza_dir > -1 ) {
            if( plaza_dir == 8 ) { // plaza center
                fill_background( m, t_sidewalk );
                //TODO something interesting here
            } else if( plaza_dir < 4 ) { // plaza side
                square( m, t_pavement, 0, SEEY - 10, SEEX * 2 - 1, SEEY - 1 );
                square( m, t_sidewalk, 0, SEEY - 2 , SEEX * 2 - 1, SEEY * 2 - 1 );
                if( one_in( 3 ) ) {
                    line( m, t_tree_young, 1, SEEY, SEEX * 2 - 2, SEEY );
                }
                if( one_in( 3 ) ) {
                    line_furn( m, f_bench, 2, SEEY + 2, 5, SEEY + 2 );
                    line_furn( m, f_bench, 10, SEEY + 2, 13, SEEY + 2 );
                    line_furn( m, f_bench, 18, SEEY + 2, 21, SEEY + 2 );
                }
            } else { // plaza corner
                circle( m, t_pavement, 0, SEEY * 2 - 1, 21 );
                circle( m, t_sidewalk, 0, SEEY * 2 - 1, 13 );
                if( one_in( 3 ) ) {
                    circle( m, t_tree_young, 0, SEEY * 2 - 1, 11 );
                    circle( m, t_sidewalk,   0, SEEY * 2 - 1, 10 );
                }
                if( one_in( 3 ) ) {
                    circle( m, t_water_sh, 4, SEEY * 2 - 5, 3 );
                }
            }
        }
    }

    // spawn some vehicles
    if( plaza_dir != 8 ) {
        vspawn_id( neighbor_sidewalks ? "default_city" : "default_country" ).obj().apply(
            *m,
            num_dirs == 4 ? "road_four_way" :
            num_dirs == 3 ? "road_tee"      :
            num_dirs == 1 ? "road_end"      :
            diag          ? "road_curved"   :
            "road_straight"
        );
    }

    // spawn some monsters
    if( neighbor_sidewalks ) {
        m->place_spawns( mongroup_id( "GROUP_ZOMBIE" ), 2, 0, 0, SEEX * 2 - 1, SEEX * 2 - 1, density );
        // 1 per 10 overmaps
        if( one_in( 10000 ) ) {
            m->add_spawn( mon_zombie_jackson, 1, SEEX, SEEY );
        }
    }

    // add some items
    bool plaza = ( plaza_dir > -1 );
    m->place_items( plaza ? "trash" : "road", 5, 0, 0, SEEX * 2 - 1, SEEX * 2 - 1, plaza,
                    plaza ? 0 : turn );

    // add a manhole if appropriate
    if( terrain_type == "road_nesw_manhole" ) {
        m->ter_set( rng( 6, SEEX * 2 - 6 ), rng( 6, SEEX * 2 - 6 ), t_manhole_cover );
    }

    // finally, un-rotate the map
    m->rotate( rot );

}
///////////////////

//    } else if (terrain_type == "subway_station") {
void mapgen_subway_station(map *m, oter_id, mapgendata dat, int, float)
{
        if (is_ot_type("subway", dat.north()) && connects_to(dat.north(), 2)) {
            dat.set_dir(0, 1); //n_fac = 1;
        }
        if (is_ot_type("subway", dat.east()) && connects_to(dat.east(), 3)) {
            dat.set_dir(0, 1);
            //e_fac = 1;
        }
        if (is_ot_type("subway", dat.south()) && connects_to(dat.south(), 0)) {
            dat.set_dir(0, 1);
            //s_fac = 1;
        }
        if (is_ot_type("subway", dat.west()) && connects_to(dat.west(), 1)) {
            dat.set_dir(0, 1);
            //w_fac = 1;
        }

        for (int i = 0; i < SEEX * 2; i++) {
            for (int j = 0; j < SEEY * 2; j++) {
                if ((i < 4 && (dat.w_fac == 0 || j < 4 || j > SEEY * 2 - 5)) ||
                    (j < 4 && (dat.n_fac == 0 || i < 4 || i > SEEX * 2 - 5)) ||
                    (i > SEEX * 2 - 5 && (dat.e_fac == 0 || j < 4 || j > SEEY * 2 - 5)) ||
                    (j > SEEY * 2 - 5 && (dat.s_fac == 0 || i < 4 || i > SEEX * 2 - 5))) {
                    m->ter_set(i, j, t_rock_floor);
                } else {
                    m->ter_set(i, j, t_rock_floor);
                }
            }
        }
        m->ter_set(2,            2           , t_stairs_up);
        m->ter_set(SEEX * 2 - 3, 2           , t_stairs_up);
        m->ter_set(2,            SEEY * 2 - 3, t_stairs_up);
        m->ter_set(SEEX * 2 - 3, SEEY * 2 - 3, t_stairs_up);
        if (m->ter(2, SEEY) == t_floor) {
            m->ter_set(2, SEEY, t_stairs_up);
        }
        if (m->ter(SEEX * 2 - 3, SEEY) == t_floor) {
            m->ter_set(SEEX * 2 - 3, SEEY, t_stairs_up);
        }
        if (m->ter(SEEX, 2) == t_floor) {
            m->ter_set(SEEX, 2, t_stairs_up);
        }
        if (m->ter(SEEX, SEEY * 2 - 3) == t_floor) {
            m->ter_set(SEEX, SEEY * 2 - 3, t_stairs_up);
        }
}

void mapgen_subway_straight(map *m, oter_id terrain_type, mapgendata dat, int, float)
{
        if (terrain_type == "subway_ns") {
            dat.w_fac = (dat.west()  == "cavern" ? 0 : 4);
            dat.e_fac = (dat.east()  == "cavern" ? SEEX * 2 : SEEX * 2 - 5);
        } else {
            dat.w_fac = (dat.north() == "cavern" ? 0 : 4);
            dat.e_fac = (dat.south() == "cavern" ? SEEX * 2 : SEEX * 2 - 5);
        }
        for (int i = 0; i < SEEX * 2; i++) {
            for (int j = 0; j < SEEY * 2; j++) {
                if (i < dat.w_fac || i > dat.e_fac) {
                    m->ter_set(i, j, t_rock);
                } else if (one_in(90)) {
                    m->ter_set(i, j, t_rock_floor);
                    m->make_rubble( tripoint( i,  j, m->get_abs_sub().z ), f_rubble_rock, true);
                } else {
                    m->ter_set(i, j, t_rock_floor);
                }
            }
        }
        if (is_ot_type("sub_station", dat.t_above)) {
            m->ter_set(SEEX * 2 - 5, rng(SEEY - 5, SEEY + 4), t_stairs_up);
        }
        m->place_items("subway", 30, 4, 0, SEEX * 2 - 5, SEEY * 2 - 1, true, 0);
        if (terrain_type == "subway_ew") {
            m->rotate(1);
        }
}

void mapgen_subway_curved(map *m, oter_id terrain_type, mapgendata dat, int, float)
{
        for (int i = 0; i < SEEX * 2; i++) {
            for (int j = 0; j < SEEY * 2; j++) {
                if ((i >= SEEX * 2 - 4 && j < 4) || i < 4 || j >= SEEY * 2 - 4) {
                    m->ter_set(i, j, t_rock);
                } else if (one_in(30)) {
                    m->ter_set(i, j, t_rock_floor);
                    m->make_rubble( tripoint( i,  j, m->get_abs_sub().z ), f_rubble_rock, true);
                } else {
                    m->ter_set(i, j, t_rock_floor);
                }
            }
        }
        if( is_ot_type( "sub_station", dat.t_above ) ) {
            m->ter_set(SEEX * 2 - 5, rng(SEEY - 5, SEEY + 4), t_stairs_up);
        }
        m->place_items("subway", 30, 0, 0, SEEX * 2 - 1, SEEY * 2 - 1, true, 0);
        if (terrain_type == "subway_es") {
            m->rotate(1);
        }
        if (terrain_type == "subway_sw") {
            m->rotate(2);
        }
        if (terrain_type == "subway_wn") {
            m->rotate(3);
        }
}

void mapgen_subway_tee(map *m, oter_id terrain_type, mapgendata dat, int, float)
{
        for (int i = 0; i < SEEX * 2; i++) {
            for (int j = 0; j < SEEY * 2; j++) {
                if (i < 4 || (i >= SEEX * 2 - 4 && (j < 4 || j >= SEEY * 2 - 4))) {
                    m->ter_set(i, j, t_rock);
                } else if (one_in(30)) {
                    m->ter_set(i, j, t_rock_floor);
                    m->make_rubble( tripoint( i,  j, m->get_abs_sub().z ), f_rubble_rock, true);
                } else {
                    m->ter_set(i, j, t_rock_floor);
                }
            }
        }
        if( is_ot_type( "sub_station", dat.t_above ) ) {
            m->ter_set(4, rng(SEEY - 5, SEEY + 4), t_stairs_up);
        }
        m->place_items("subway", 35, 0, 0, SEEX * 2 - 1, SEEY * 2 - 1, true, 0);
        if (terrain_type == "subway_esw") {
            m->rotate(1);
        }
        if (terrain_type == "subway_nsw") {
            m->rotate(2);
        }
        if (terrain_type == "subway_new") {
            m->rotate(3);
        }
}

void mapgen_subway_four_way(map *m, oter_id, mapgendata dat, int, float)
{

        for (int i = 0; i < SEEX * 2; i++) {
            for (int j = 0; j < SEEY * 2; j++) {
                if ((i < 4 || i >= SEEX * 2 - 4) &&
                    (j < 4 || j >= SEEY * 2 - 4)) {
                    m->ter_set(i, j, t_rock);
                } else if (one_in(30)) {
                    m->ter_set(i, j, t_rock_floor);
                    m->make_rubble( tripoint( i,  j, m->get_abs_sub().z ), f_rubble_rock, true);
                } else {
                    m->ter_set(i, j, t_rock_floor);
                }
            }
        }

        if (is_ot_type("sub_station", dat.t_above)) {
            m->ter_set(4 + rng(0, 1) * (SEEX * 2 - 9), 4 + rng(0, 1) * (SEEY * 2 - 9), t_stairs_up);
        }
        m->place_items("subway", 40, 0, 0, SEEX * 2 - 1, SEEY * 2 - 1, true, 0);
}

void mapgen_sewer_straight(map *m, oter_id terrain_type, mapgendata dat, int, float)
{
    (void)dat;
        for (int i = 0; i < SEEX * 2; i++) {
            for (int j = 0; j < SEEY * 2; j++) {
                if (i < SEEX - 2 || i > SEEX + 1) {
                    m->ter_set(i, j, t_rock);
                } else {
                    m->ter_set(i, j, t_sewage);
                }
            }
        }
        m->place_items("sewer", 10, 0, 0, SEEX * 2 - 1, SEEY * 2 - 1, true, 0);
        if (terrain_type == "sewer_ew") {
            m->rotate(1);
        }
}

void mapgen_sewer_curved(map *m, oter_id terrain_type, mapgendata dat, int, float)
{
    (void)dat;
        for (int i = 0; i < SEEX * 2; i++) {
            for (int j = 0; j < SEEY * 2; j++) {
                if ((i > SEEX + 1 && j < SEEY - 2) || i < SEEX - 2 || j > SEEY + 1) {
                    m->ter_set(i, j, t_rock);
                } else {
                    m->ter_set(i, j, t_sewage);
                }
            }
        }
        m->place_items("sewer", 18, 0, 0, SEEX * 2 - 1, SEEY * 2 - 1, true, 0);
        if (terrain_type == "sewer_es") {
            m->rotate(1);
        }
        if (terrain_type == "sewer_sw") {
            m->rotate(2);
        }
        if (terrain_type == "sewer_wn") {
            m->rotate(3);
        }
}

void mapgen_sewer_tee(map *m, oter_id terrain_type, mapgendata dat, int, float)
{
    (void)dat;
        for (int i = 0; i < SEEX * 2; i++) {
            for (int j = 0; j < SEEY * 2; j++) {
                if (i < SEEX - 2 || (i > SEEX + 1 && (j < SEEY - 2 || j > SEEY + 1))) {
                    m->ter_set(i, j, t_rock);
                } else {
                    m->ter_set(i, j, t_sewage);
                }
            }
        }
        m->place_items("sewer", 23, 0, 0, SEEX * 2 - 1, SEEY * 2 - 1, true, 0);
        if (terrain_type == "sewer_esw") {
            m->rotate(1);
        }
        if (terrain_type == "sewer_nsw") {
            m->rotate(2);
        }
        if (terrain_type == "sewer_new") {
            m->rotate(3);
        }
}

void mapgen_sewer_four_way(map *m, oter_id, mapgendata dat, int, float)
{
    (void)dat;
        int rn = rng(0, 3);
        for (int i = 0; i < SEEX * 2; i++) {
            for (int j = 0; j < SEEY * 2; j++) {
                if ((i < SEEX - 2 || i > SEEX + 1) && (j < SEEY - 2 || j > SEEY + 1)) {
                    m->ter_set(i, j, t_rock);
                } else {
                    m->ter_set(i, j, t_sewage);
                }
                if (rn == 0 && (trig_dist(i, j, SEEX - 1, SEEY - 1) <= 6 ||
                                trig_dist(i, j, SEEX - 1, SEEY    ) <= 6 ||
                                trig_dist(i, j, SEEX,     SEEY - 1) <= 6 ||
                                trig_dist(i, j, SEEX,     SEEY    ) <= 6   )) {
                    m->ter_set(i, j, t_sewage);
                }
                if (rn == 0 && (i == SEEX - 1 || i == SEEX) && (j == SEEY - 1 || j == SEEY)) {
                    m->ter_set(i, j, t_grate);
                }
            }
        }
        m->place_items("sewer", 28, 0, 0, SEEX * 2 - 1, SEEY * 2 - 1, true, 0);
}

///////////////////
void mapgen_bridge(map *m, oter_id terrain_type, mapgendata dat, int turn, float)
{
    (void)dat;
    for (int i = 0; i < SEEX * 2; i++) {
        for (int j = 0; j < SEEY * 2; j++) {
            if (i < 2 || i >= SEEX * 2 - 2) {
                m->ter_set(i, j, t_water_dp);
            } else if (i == 2 || i == SEEX * 2 - 3) {
                m->ter_set(i, j, t_guardrail_bg_dp);
            } else if (i == 3 || i == SEEX * 2 - 4) {
                m->ter_set(i, j, t_sidewalk_bg_dp);
            } else {
                if ((i == SEEX - 1 || i == SEEX) && j % 4 != 0) {
                    m->ter_set(i, j, t_pavement_y_bg_dp);
                } else {
                    m->ter_set(i, j, t_pavement_bg_dp);
                }
            }
        }
    }

    // spawn regular road out of fuel vehicles
    VehicleSpawn::apply(vspawn_id("default_bridge"), *m, "bridge");

    if (terrain_type == "bridge_ew") {
        m->rotate(1);
    }
    m->place_items("road", 5, 0, 0, SEEX * 2 - 1, SEEX * 2 - 1, false, turn);
}

void mapgen_highway(map *m, oter_id terrain_type, mapgendata dat, int turn, float)
{
    for (int i = 0; i < SEEX * 2; i++) {
        for (int j = 0; j < SEEY * 2; j++) {
            if (i < 3 || i >= SEEX * 2 - 3) {
                m->ter_set(i, j, dat.groundcover());
            } else if (i == 3 || i == SEEX * 2 - 4) {
                m->ter_set(i, j, t_railing_v);
            } else {
                if ((i == SEEX - 1 || i == SEEX) && j % 4 != 0) {
                    m->ter_set(i, j, t_pavement_y);
                } else {
                    m->ter_set(i, j, t_pavement);
                }
            }
        }
    }

    // spawn regular road out of fuel vehicles
    VehicleSpawn::apply(vspawn_id("default_highway"), *m, "highway");

    if (terrain_type == "hiway_ew") {
        m->rotate(1);
    }
    m->place_items("road", 8, 0, 0, SEEX * 2 - 1, SEEX * 2 - 1, false, turn);
}

void mapgen_river_center(map *m, oter_id, mapgendata dat, int, float)
{
    (void)dat;
    fill_background(m, t_water_dp);
}

void mapgen_river_curved_not(map *m, oter_id terrain_type, mapgendata dat, int, float)
{
    (void)dat;
    fill_background(m, t_water_dp);
    // this is not_ne, so deep on all sides except ne corner, which is shallow
    // shallow is 20,0, 23,4
    int north_edge = rng(16, 18);
    int east_edge = rng(4, 8);

    for(int x = north_edge; x < 24; x++){
        for(int y = 0; y < east_edge; y++){
            int circle_edge = ((24 - x) * (24 - x)) + (y * y);
            if(circle_edge <= 8){
                m->ter_set(x, y, grass_or_dirt());
            }
            if(circle_edge == 9 && one_in(100)){
                m->ter_set(x, y, clay_or_sand());
            }
            else if(circle_edge <= 36){
                m->ter_set(x, y, t_water_sh);
            }
        }
    }

    if (terrain_type == "river_c_not_se") {
        m->rotate(1);
    }
    if (terrain_type == "river_c_not_sw") {
        m->rotate(2);
    }
    if (terrain_type == "river_c_not_nw") {
        m->rotate(3);
    }
}

void mapgen_river_straight(map *m, oter_id terrain_type, mapgendata dat, int, float)
{
    (void)dat;
    fill_background(m, t_water_dp);

    for(int x = 0; x <= 24; x++){
        int ground_edge = rng(1,3);
        int shallow_edge = rng(4,6);
        line(m, grass_or_dirt(), x, 0, x, ground_edge);
        if(one_in(100)) {
            m->ter_set(x, ++ground_edge, clay_or_sand());
        }
        line(m, t_water_sh, x, ++ground_edge, x, shallow_edge);
    }

    if (terrain_type == "river_east") {
        m->rotate(1);
    }
    if (terrain_type == "river_south") {
        m->rotate(2);
    }
    if (terrain_type == "river_west") {
        m->rotate(3);
    }
}

void mapgen_river_curved(map *m, oter_id terrain_type, mapgendata dat, int, float)
{
    (void)dat;
    fill_background(m, t_water_dp);
    // NE corner deep, other corners are shallow.  do 2 passes: one x, one y
    for(int x = 0; x < 24; x++){
        int ground_edge = rng(1,3);
        int shallow_edge = rng(4,6);
        line(m, grass_or_dirt(), x, 0, x, ground_edge);
        if(one_in(100)) {
            m->ter_set(x, ++ground_edge, clay_or_sand());
        }
        line(m, t_water_sh, x, ++ground_edge, x, shallow_edge);
    }
    for(int y = 0; y < 24; y++){
        int ground_edge = rng(19,21);
        int shallow_edge = rng(16,18);
        line(m, grass_or_dirt(), ground_edge, y, 23, y);
        if(one_in(100)) {
            m->ter_set(--ground_edge, y, clay_or_sand());
        }
        line(m, t_water_sh, shallow_edge, y, --ground_edge, y);
    }

    if (terrain_type == "river_se") {
        m->rotate(1);
    }
    if (terrain_type == "river_sw") {
        m->rotate(2);
    }
    if (terrain_type == "river_nw") {
        m->rotate(3);
    }
}

void mapgen_parking_lot(map *m, oter_id, mapgendata dat, int turn, float)
{
    for (int i = 0; i < SEEX * 2; i++) {
        for (int j = 0; j < SEEY * 2; j++) {
            if ((j == 5 || j == 9 || j == 13 || j == 17 || j == 21) &&
                 ((i > 1 && i < 8) || (i > 14 && i < SEEX * 2 - 2)))
                m->ter_set(i, j, t_pavement_y);
            else if ((j < 2 && i > 7 && i < 17) || (j >= 2 && j < SEEY * 2 - 2 && i > 1 &&
                      i < SEEX * 2 - 2))
                m->ter_set(i, j, t_pavement);
            else
                m->ter_set(i, j, dat.groundcover());
        }
    }

    VehicleSpawn::apply(vspawn_id("default_parkinglot"), *m, "parkinglot");

    m->place_items("road", 8, 0, 0, SEEX * 2 - 1, SEEY * 2 - 1, false, turn);
    for (int i = 1; i < 4; i++) {
        const std::string &id = dat.t_nesw[i].id().str();
        if( id.size() > 5 && id.find( "road_" ) == 0 ) {
            m->rotate(i);
        }
    }
}

void mapgen_gas_station(map *m, oter_id terrain_type, mapgendata dat, int, float density)
{
    int top_w = rng(5, 14);
    int bottom_w = SEEY * 2 - rng(1, 2);
    int middle_w = rng(top_w + 5, bottom_w - 3);
    if (middle_w < bottom_w - 5) {
        middle_w = bottom_w - 5;
    }
    int left_w = rng(0, 3);
    int right_w = SEEX * 2 - rng(1, 4);
    int center_w = rng(left_w + 4, right_w - 5);
    int pump_count = rng(3, 6);
    for (int i = 0; i < SEEX * 2; i++) {
        for (int j = 0; j < SEEX * 2; j++) {
            if (j < top_w && (top_w - j) % 5 == 0 && i > left_w && i < right_w &&
                 (i - (1 + left_w)) % pump_count == 0) {
                m->place_gas_pump(i, j, rng(1000, 10000));
            } else if ((j < 2 && i > 7 && i < 16) || (j < top_w && i > left_w && i < right_w)) {
                m->ter_set(i, j, t_pavement);
            } else if (j == top_w && (i == left_w + 6 || i == left_w + 7 || i == right_w - 7 ||
                      i == right_w - 6)) {
                m->ter_set(i, j, t_window);
            } else if (((j == top_w || j == bottom_w) && i >= left_w && i <= right_w) ||
                      (j == middle_w && (i >= center_w && i < right_w))) {
                m->ter_set(i, j, t_wall);
            } else if (((i == left_w || i == right_w) && j > top_w && j < bottom_w) ||
                      (j > middle_w && j < bottom_w && (i == center_w || i == right_w - 2))) {
                m->ter_set(i, j, t_wall);
            } else if (i == left_w + 1 && j > top_w && j < bottom_w) {
                m->set(i, j, t_floor, f_glass_fridge);
            } else if (i > left_w + 2 && i < left_w + 12 && i < center_w && i % 2 == 1 &&
                      j > top_w + 1 && j < middle_w - 1) {
                m->set(i, j, t_floor, f_rack);
            } else if ((i == right_w - 5 && j > top_w + 1 && j < top_w + 5) ||
                      (j == top_w + 4 && i > right_w - 5 && i < right_w)) {
                m->set(i, j, t_floor, f_counter);
            } else if (i > left_w && i < right_w && j > top_w && j < bottom_w) {
                m->ter_set(i, j, t_floor);
            } else {
                m->ter_set(i, j, dat.groundcover());
            }
        }
    }
    //vending
    bool drinks = rng(0,1);
    std::string type;
    std::string type2;
    if (drinks) {
        type = "vending_drink";
        type2 = "vending_food";
    } else {
        type2 = "vending_drink";
        type = "vending_food";
    }
    int vset = rng(1,5), vset2 = rng(1,5);
    if(rng(0,1)) {
        vset += left_w;
    } else {
        vset = right_w - vset;
    }
    m->place_vending(vset, top_w-1, type);
    if(rng(0,1))
    {
        if(rng(0,1)) {
            vset2 += left_w;
        } else {
            vset2 = right_w - vset2;
        }
        if (vset2 != vset) {
            m->place_vending(vset2, top_w-1, type);
        }
    }
    if (vset2 != vset-1) {
        if(rng(0,1)) {
            //ATM
            m->ter_set(vset - 1, top_w-1, t_atm);
        } else {
            //charging rack
            m->furn_set(vset - 1, top_w-1, f_rack);
            m->place_items("gas_charging_rack", 100, vset - 1, top_w-1, vset - 1, top_w-1, false, 0);
        }
    }
    //
    m->ter_set(center_w, rng(middle_w + 1, bottom_w - 1), t_door_c);
    m->ter_set(right_w - 1, middle_w, t_door_c);
    m->ter_set(right_w - 1, bottom_w - 1, t_floor);
    m->place_toilet(right_w - 1, bottom_w - 1);
    m->ter_set(rng(10, 13), top_w, t_door_c);
    if (one_in(5)) {
        m->ter_set(rng(left_w + 1, center_w - 1), bottom_w, (one_in(4) ? t_door_c : t_door_locked));
    }
    for (int i = left_w + (left_w % 2 == 0 ? 3 : 4); i < center_w && i < left_w + 12; i += 2) {
        if (!one_in(3)) {
            m->place_items("snacks", 74, i, top_w + 2, i, middle_w - 2, false, 0);
        } else {
            m->place_items("magazines", 74, i, top_w + 2, i, middle_w - 2, false, 0);
        }
    }
    m->place_items("fridgesnacks", 82, left_w + 1, top_w + 1, left_w + 1, bottom_w - 1, false, 0);
    m->place_items("road",  12, 0,      0,  SEEX*2 - 1, top_w - 1, false, 0);
    m->place_items("behindcounter", 70, right_w - 4, top_w + 1, right_w - 1, top_w + 2, false, 0);
    m->place_items("softdrugs", 12, right_w - 1, bottom_w - 2, right_w - 1, bottom_w - 2, false, 0);
    if (terrain_type == "s_gas_east") {
        m->rotate(1);
    }
    if (terrain_type == "s_gas_south") {
        m->rotate(2);
    }
    if (terrain_type == "s_gas_west") {
        m->rotate(3);
    }
    m->place_spawns( mongroup_id( "GROUP_ZOMBIE" ), 2, 0, 0, SEEX * 2 - 1, SEEX * 2 - 1, density);
}
////////////////////


void house_room(map *m, room_type type, int x1, int y1, int x2, int y2, mapgendata & dat)
{
    int pos_x1 = 0;
    int pos_y1 = 0;

    if (type == room_backyard) { //processing it separately
        m->furn_set(x1 + 2, y1, f_chair);
        m->furn_set(x1 + 2, y1 + 1, f_table);
        for (int i = x1; i <= x2; i++) {
            for (int j = y1; j <= y2; j++) {
                if ((i == x1) || (i == x2)) {
                    m->ter_set(i, j, t_fence_v);
                } else if (j == y2) {
                    m->ter_set(i, j, t_fence_h);
                } else {
                    m->ter_set( i, j, t_grass);
                    if (one_in(35) && !m->has_furn(i ,j)) {
                        m->ter_set(i, j, t_tree_young);
                    } else if (one_in(35) && !m->has_furn(i ,j)) {
                        m->ter_set(i, j, t_tree);
                    } else if (one_in(25)) {
                        m->ter_set(i, j, t_dirt);
                    }
                }
            }
        }
        m->ter_set((x1 + x2) / 2, y2, t_fencegate_c);
        return;
    }

    for (int i = x1; i <= x2; i++) {
        for (int j = y1; j <= y2; j++) {
            if (dat.is_groundcover( m->ter(i, j) ) ||
//m->ter(i, j) == t_grass || m->ter(i, j) == t_dirt ||
                m->ter(i, j) == t_floor) {
                if (j == y1 || j == y2) {
                    m->ter_set(i, j, t_wall);
                } else if (i == x1 || i == x2) {
                    m->ter_set(i, j, t_wall);
                } else {
                    m->ter_set(i, j, t_floor);
                }
            }
        }
    }
    for (int i = y1 + 1; i <= y2 - 1; i++) {
        m->ter_set(x1, i, t_wall);
        m->ter_set(x2, i, t_wall);
    }

    items_location placed = "none";
    int chance = 0, rn;
    switch (type) {
    case room_study:
        placed = "livingroom";
        chance = 40;
        break;
    case room_living:
        placed = "livingroom";
        chance = 83;
        //choose random wall
        switch (rng(1, 4)) { //some bookshelves
        case 1:
            pos_x1 = x1 + 2;
            pos_y1 = y1 + 1;
            m->furn_set(x1 + 2, y2 - 1, f_desk);
            while (pos_x1 < x2) {
                pos_x1 += 1;
                if (m->ter(pos_x1, pos_y1) == t_wall) {
                    break;
                }
                m->furn_set(pos_x1, pos_y1, f_bookcase);
                pos_x1 += 1;
                if (m->ter(pos_x1, pos_y1) == t_wall) {
                    break;
                }
                m->furn_set(pos_x1, pos_y1, f_bookcase);
                pos_x1 += 2;
            }
            break;
        case 2:
            pos_x1 = x2 - 2;
            pos_y1 = y1 + 1;
            m->furn_set(x1 + 2, y2 - 1, f_desk);
            while (pos_x1 > x1) {
                pos_x1 -= 1;
                if (m->ter(pos_x1, pos_y1) == t_wall) {
                    break;
                }
                m->furn_set(pos_x1, pos_y1, f_bookcase);
                pos_x1 -= 1;
                if (m->ter(pos_x1, pos_y1) == t_wall) {
                    break;
                }
                m->furn_set(pos_x1, pos_y1, f_bookcase);
                pos_x1 -= 2;
            }
            break;
        case 3:
            pos_x1 = x1 + 2;
            pos_y1 = y2 - 1;
            m->furn_set(x1 + 2, y2 - 1, f_desk);
            while (pos_x1 < x2) {
                pos_x1 += 1;
                if (m->ter(pos_x1, pos_y1) == t_wall) {
                    break;
                }
                m->furn_set(pos_x1, pos_y1, f_bookcase);
                pos_x1 += 1;
                if (m->ter(pos_x1, pos_y1) == t_wall) {
                    break;
                }
                m->furn_set(pos_x1, pos_y1, f_bookcase);
                pos_x1 += 2;
            }
            break;
        case 4:
            pos_x1 = x2 - 2;
            pos_y1 = y2 - 1;
            m->furn_set(x1 + 2, y2 - 1, f_desk);
            while (pos_x1 > x1) {
                pos_x1 -= 1;
                if (m->ter(pos_x1, pos_y1) == t_wall) {
                    break;
                }
                m->furn_set(pos_x1, pos_y1, f_bookcase);
                pos_x1 -= 1;
                if (m->ter(pos_x1, pos_y1) == t_wall) {
                    break;
                }
                m->furn_set(pos_x1, pos_y1, f_bookcase);
                pos_x1 -= 2;
            }
            break;
            m->furn_set(rng(x1 + 2, x2 - 2), rng(y1 + 1, y2 - 1), f_armchair);
        }


        break;
    case room_kitchen: {
        placed = "kitchen";
        chance = 75;
        m->place_items("cleaning",  58, x1 + 1, y1 + 1, x2 - 1, y2 - 2, false, 0);
        m->place_items("home_hw",   40, x1 + 1, y1 + 1, x2 - 1, y2 - 2, false, 0);
        int oven_x = -1, oven_y = -1, cupboard_x = -1, cupboard_y = -1;

        switch (rng(1, 4)) { //fridge, sink, oven and some cupboards near them
        case 1:
            m->furn_set(x1 + 2, y1 + 1, f_fridge);
            m->place_items("fridge", 82, x1 + 2, y1 + 1, x1 + 2, y1 + 1, false, 0);
            m->furn_set(x1 + 1, y1 + 1, f_sink);
            if (x1 + 4 < x2) {
                oven_x     = x1 + 3;
                cupboard_x = x1 + 4;
                oven_y = cupboard_y = y1 + 1;
            }

            break;
        case 2:
            m->furn_set(x2 - 2, y1 + 1, f_fridge);
            m->place_items("fridge", 82, x2 - 2, y1 + 1, x2 - 2, y1 + 1, false, 0);
            m->furn_set(x2 - 1, y1 + 1, f_sink);
            if (x2 - 4 > x1) {
                oven_x     = x2 - 3;
                cupboard_x = x2 - 4;
                oven_y = cupboard_y = y1 + 1;
            }
            break;
        case 3:
            m->furn_set(x1 + 2, y2 - 1, f_fridge);
            m->place_items("fridge", 82, x1 + 2, y2 - 1, x1 + 2, y2 - 1, false, 0);
            m->furn_set(x1 + 1, y2 - 1, f_sink);
            if (x1 + 4 < x2) {
                oven_x     = x1 + 3;
                cupboard_x = x1 + 4;
                oven_y = cupboard_y = y2 - 1;
            }
            break;
        case 4:
            m->furn_set(x2 - 2, y2 - 1, f_fridge);
            m->place_items("fridge", 82, x2 - 2, y2 - 1, x2 - 2, y2 - 1, false, 0);
            m->furn_set(x2 - 1, y2 - 1, f_sink);
            if (x2 - 4 > x1) {
                oven_x     = x2 - 3;
                cupboard_x = x2 - 4;
                oven_y = cupboard_y = y2 - 1;
            }
            break;
        }

        // oven and it's contents
        if ( oven_x != -1 && oven_y != -1 ) {
            m->furn_set(oven_x, oven_y, f_oven);
            m->place_items("oven",       70, oven_x, oven_y, oven_x, oven_y, false, 0);
        }

        // cupboard and it's contents
        if ( cupboard_x != -1 && cupboard_y != -1 ) {
            m->furn_set(cupboard_x, cupboard_y, f_cupboard);
            m->place_items("cleaning",   30, cupboard_x, cupboard_y, cupboard_x, cupboard_y, false, 0);
            m->place_items("home_hw",    30, cupboard_x, cupboard_y, cupboard_x, cupboard_y, false, 0);
            m->place_items("cannedfood", 30, cupboard_x, cupboard_y, cupboard_x, cupboard_y, false, 0);
            m->place_items("pasta",      30, cupboard_x, cupboard_y, cupboard_x, cupboard_y, false, 0);
        }

        if (one_in(2)) { //dining table in the kitchen
            square_furn(m, f_table, int((x1 + x2) / 2) - 1, int((y1 + y2) / 2) - 1, int((x1 + x2) / 2),
                        int((y1 + y2) / 2) );
            m->place_items("dining", 20, int((x1 + x2) / 2) - 1, int((y1 + y2) / 2) - 1,
                           int((x1 + x2) / 2), int((y1 + y2) / 2), false, 0);
        }
        if (one_in(2)) {
            for (int i = 0; i <= 2; i++) {
                pos_x1 = rng(x1 + 2, x2 - 2);
                pos_y1 = rng(y1 + 1, y2 - 1);
                if (m->ter(pos_x1, pos_y1) == t_floor && !(m->furn(pos_x1, pos_y1) == f_cupboard ||
                    m->furn(pos_x1, pos_y1) == f_oven || m->furn(pos_x1, pos_y1) == f_sink ||
                    m->furn(pos_x1, pos_y1) == f_fridge)) {
                    m->furn_set(pos_x1, pos_y1, f_chair);
                }
            }
        }

    }
    break;
    case room_bedroom:
        placed = "bedroom";
        chance = 78;
        if (one_in(14)) {
            m->place_items("homeguns", 58, x1 + 1, y1 + 1, x2 - 1, y2 - 1, false, 0);
        }
        if (one_in(10)) {
            m->place_items("home_hw",  40, x1 + 1, y1 + 1, x2 - 1, y2 - 1, false, 0);
        }
        switch (rng(1, 5)) {
        case 1:
            m->furn_set(x1 + 1, y1 + 2, f_bed);
            m->furn_set(x1 + 1, y1 + 3, f_bed);
            m->place_items("bed", 60, x1 + 1, y1 + 2, x1 + 1, y1 + 2, false, 0);
            m->place_items("bed", 60, x1 + 1, y1 + 3, x1 + 1, y1 + 3, false, 0);
            break;
        case 2:
            m->furn_set(x1 + 2, y2 - 1, f_bed);
            m->furn_set(x1 + 3, y2 - 1, f_bed);
            m->place_items("bed", 60, x1 + 2, y2 - 1, x1 + 2, y2 - 1, false, 0);
            m->place_items("bed", 60, x1 + 2, y2 - 1, x1 + 2, y2 - 1, false, 0);
            break;
        case 3:
            m->furn_set(x2 - 1, y2 - 3, f_bed);
            m->furn_set(x2 - 1, y2 - 2, f_bed);
            m->place_items("bed", 60, x2 - 1, y2 - 3, x2 - 1, y2 - 3, false, 0);
            m->place_items("bed", 60, x2 - 1, y2 - 2, x2 - 1, y2 - 2, false, 0);
            break;
        case 4:
            m->furn_set(x2 - 3, y1 + 1, f_bed);
            m->furn_set(x2 - 2, y1 + 1, f_bed);
            m->place_items("bed", 60, x2 - 3, y1 + 1, x2 - 3, y1 + 1, false, 0);
            m->place_items("bed", 60, x2 - 2, y1 + 1, x2 - 2, y1 + 1, false, 0);
            break;
        case 5:
            m->furn_set(int((x1 + x2) / 2)    , y2 - 1, f_bed);
            m->furn_set(int((x1 + x2) / 2) + 1, y2 - 1, f_bed);
            m->furn_set(int((x1 + x2) / 2)    , y2 - 2, f_bed);
            m->furn_set(int((x1 + x2) / 2) + 1, y2 - 2, f_bed);
            m->place_items("bed", 60, int((x1 + x2) / 2), y2 - 1, int((x1 + x2) / 2), y2 - 1, false, 0);
            m->place_items("bed", 60, int((x1 + x2) / 2) + 1, y2 - 1, int((x1 + x2) / 2) + 1, y2 - 1, false, 0);
            m->place_items("bed", 60, int((x1 + x2) / 2), y2 - 2, int((x1 + x2) / 2), y2 - 2, false, 0);
            m->place_items("bed", 60, int((x1 + x2) / 2) + 1, y2 - 2, int((x1 + x2) / 2) + 1, y2 - 2, false, 0);
            break;
        }
        switch (rng(1, 4)) {
        case 1:
            m->furn_set(x1 + 2, y1 + 1, f_dresser);
            m->place_items("dresser", 80, x1 + 2, y1 + 1, x1 + 2, y1 + 1, false, 0);
            break;
        case 2:
            m->furn_set(x2 - 2, y2 - 1, f_dresser);
            m->place_items("dresser", 80, x2 - 2, y2 - 1, x2 - 2, y2 - 1, false, 0);
            break;
        case 3:
            rn = int((x1 + x2) / 2);
            m->furn_set(rn, y1 + 1, f_dresser);
            m->place_items("dresser", 80, rn, y1 + 1, rn, y1 + 1, false, 0);
            break;
        case 4:
            rn = int((y1 + y2) / 2);
            m->furn_set(x1 + 1, rn, f_dresser);
            m->place_items("dresser", 80, x1 + 1, rn, x1 + 1, rn, false, 0);
            break;
        }
        break;
    case room_bathroom:
        m->place_toilet(x2 - 1, y2 - 1);
        m->place_items("harddrugs", 18, x1 + 1, y1 + 1, x2 - 1, y2 - 2, false, 0);
        m->place_items("cleaning",  48, x1 + 1, y1 + 1, x2 - 1, y2 - 2, false, 0);
        placed = "softdrugs";
        chance = 72;
        m->furn_set(x2 - 1, y2 - 2, f_bathtub);
        if (one_in(3) && !(m->ter(x2 - 1, y2 - 3) == t_wall)) {
            m->furn_set(x2 - 1, y2 - 3, f_bathtub);
        }
        if (!((m->furn(x1 + 1, y2 - 2) == f_toilet) || (m->furn(x1 + 1, y2 - 2) == f_bathtub))) {
            m->furn_set(x1 + 1, y2 - 2, f_sink);
        }
        if (one_in(4)) {
            for (int x = x1 + 1; x <= x2 - 1; x++) {
                for (int y = y1 + 1; y <= y2 - 1; y++) {
                    m->ter_set(x, y, t_linoleum_white);
                }
            }
        } else if (one_in(4)) {
            for (int x = x1 + 1; x <= x2 - 1; x++) {
                for (int y = y1 + 1; y <= y2 - 1; y++) {
                    m->ter_set(x, y, t_linoleum_gray);
                }
            }
        }
        break;
    default:
        break;
    }
    m->place_items(placed, chance, x1 + 1, y1 + 1, x2 - 1, y2 - 1, false, 0);
}


void mapgen_generic_house_boxy(map *m, oter_id terrain_type, mapgendata dat, int turn, float density) {
    mapgen_generic_house(m, terrain_type, dat, turn, density, 1);
}

void mapgen_generic_house_big_livingroom(map *m, oter_id terrain_type, mapgendata dat, int turn, float density) {
    mapgen_generic_house(m, terrain_type, dat, turn, density, 2);
}

void mapgen_generic_house_center_hallway(map *m, oter_id terrain_type, mapgendata dat, int turn, float density) {
    mapgen_generic_house(m, terrain_type, dat, turn, density, 3);
}

void mapgen_generic_house(map *m, oter_id terrain_type, mapgendata dat, int turn, float density, int variant)
{
    int rn = 0;
    int lw = 0;
    int rw = 0;
    int mw = 0;
    int tw = 0;
    int bw = 0;
    int cw = 0;
    int actual_house_height = 0;
    int bw_old = 0;

    int x = 0;
    int y = 0;
    lw = rng(0, 4);  // West external wall
    mw = lw + rng(7, 10);  // Middle wall between bedroom & kitchen/bath
    rw = SEEX * 2 - rng(1, 5); // East external wall
    tw = rng(1, 6);  // North external wall
    bw = SEEX * 2 - rng(2, 5); // South external wall
    cw = tw + rng(4, 7);  // Middle wall between living room & kitchen/bed
    actual_house_height = bw - rng(4,
                                   6); //reserving some space for backyard. Actual south external wall.
    bw_old = bw;

    for (int i = 0; i < SEEX * 2; i++) {
        for (int j = 0; j < SEEY * 2; j++) {
            if (i > lw && i < rw && j > tw && j < bw) {
                m->ter_set(i, j, t_floor);
            } else {
                m->ter_set(i, j, dat.groundcover());
            }
            if (i >= lw && i <= rw && (j == tw || j == bw)) { //placing north and south walls
                m->ter_set(i, j, t_wall);
            }
            if ((i == lw || i == rw) && j > tw &&
                j < bw /*actual_house_height*/) { //placing west (lw) and east walls
                m->ter_set(i, j, t_wall);
            }
        }
    }
    switch(variant) {
    case 1: // Quadrants, essentially
        mw = rng(lw + 5, rw - 5);
        cw = tw + rng(4, 7);
        house_room(m, room_living, mw, tw, rw, cw, dat );
        house_room(m, room_kitchen, lw, tw, mw, cw, dat);
        m->ter_set(mw, rng(tw + 2, cw - 2), (one_in(3) ? t_door_c : t_floor));
        rn = rng(lw + 1, mw - 2);
        m->ter_set(rn    , tw, t_window_domestic);
        m->ter_set(rn + 1, tw, t_window_domestic);
        rn = rng(mw + 1, rw - 2);
        m->ter_set(rn    , tw, t_window_domestic);
        m->ter_set(rn + 1, tw, t_window_domestic);
        rn = rng(lw + 3, rw - 3); // Bottom part mw
        if (rn <= lw + 5) {
            // Bedroom on right, bathroom on left
            house_room(m, room_bedroom, rn, cw, rw, bw, dat);

            // Put door between bedroom and living
            m->ter_set(rng(rw - 1, rn > mw ? rn + 1 : mw + 1), cw, t_door_c);

            if (bw - cw >= 10 && rn - lw >= 6) {
                // All fits, placing bathroom and 2nd bedroom
                house_room(m, room_bathroom, lw, bw - 5, rn, bw, dat);
                house_room(m, room_bedroom, lw, cw, rn, bw - 5, dat);

                // Put door between bathroom and bedroom
                m->ter_set(rn, rng(bw - 4, bw - 1), t_door_c);

                if (one_in(3)) {
                    // Put door between 2nd bedroom and 1st bedroom
                    m->ter_set(rn, rng(cw + 1, bw - 6), t_door_c);
                } else {
                    // ...Otherwise, between 2nd bedroom and kitchen
                    m->ter_set(rng(lw + 1, rn > mw ? mw - 1 : rn - 1), cw, t_door_c);
                }
            } else if (bw - cw > 4) {
                // Too big for a bathroom, not big enough for 2nd bedroom
                // Make it a bathroom anyway, but give the excess space back to
                // the kitchen.
                house_room(m, room_bathroom, lw, bw - 4, rn, bw, dat);
                for (int i = lw + 1; i < mw && i < rn; i++) {
                    m->ter_set(i, cw, t_floor);
                }

                // Put door between excess space and bathroom
                m->ter_set(rng(lw + 1, rn - 1), bw - 4, t_door_c);

                // Put door between excess space and bedroom
                m->ter_set(rn, rng(cw + 1, bw - 5), t_door_c);
            } else {
                // Small enough to be a bathroom; make it one.
                house_room(m, room_bathroom, lw, cw, rn, bw, dat);

                if (one_in(5)) {
                    // Put door between bathroom and kitchen with low chance
                    m->ter_set(rng(lw + 1, rn > mw ? mw - 1 : rn - 1), cw, t_door_c);
                } else {
                    // ...Otherwise, between bathroom and bedroom
                    m->ter_set(rn, rng(cw + 1, bw - 1), t_door_c);
                }
            }
            // Point on bedroom wall, for window
            rn = rng(rn + 2, rw - 2);
        } else {
            // Bedroom on left, bathroom on right
            house_room(m, room_bedroom, lw, cw, rn, bw, dat);

            // Put door between bedroom and kitchen
            m->ter_set(rng(lw + 1, rn > mw ? mw - 1 : rn - 1), cw, t_door_c);

            if (bw - cw >= 10 && rw - rn >= 6) {
                // All fits, placing bathroom and 2nd bedroom
                house_room(m, room_bathroom, rn, bw - 5, rw, bw, dat);
                house_room(m, room_bedroom, rn, cw, rw, bw - 5, dat);

                // Put door between bathroom and bedroom
                m->ter_set(rn, rng(bw - 4, bw - 1), t_door_c);

                if (one_in(3)) {
                    // Put door between 2nd bedroom and 1st bedroom
                    m->ter_set(rn, rng(cw + 1, bw - 6), t_door_c);
                } else {
                    // ...Otherwise, between 2nd bedroom and living
                    m->ter_set(rng(rw - 1, rn > mw ? rn + 1 : mw + 1), cw, t_door_c);
                }
            } else if (bw - cw > 4) {
                // Too big for a bathroom, not big enough for 2nd bedroom
                // Make it a bathroom anyway, but give the excess space back to
                // the living.
                house_room(m, room_bathroom, rn, bw - 4, rw, bw, dat);
                for (int i = rw - 1; i > rn && i > mw; i--) {
                    m->ter_set(i, cw, t_floor);
                }

                // Put door between excess space and bathroom
                m->ter_set(rng(rw - 1, rn + 1), bw - 4, t_door_c);

                // Put door between excess space and bedroom
                m->ter_set(rn, rng(cw + 1, bw - 5), t_door_c);
            } else {
                // Small enough to be a bathroom; make it one.
                house_room(m, room_bathroom, rn, cw, rw, bw, dat);

                if (one_in(5)) {
                    // Put door between bathroom and living with low chance
                    m->ter_set(rng(rw - 1, rn > mw ? rn + 1 : mw + 1), cw, t_door_c);
                } else {
                    // ...Otherwise, between bathroom and bedroom
                    m->ter_set(rn, rng(cw + 1, bw - 1), t_door_c);
                }
            }
            // Point on bedroom wall, for window
            rn = rng(lw + 2, rn - 2);
        }
        m->ter_set(rn    , bw, t_window_domestic);
        m->ter_set(rn + 1, bw, t_window_domestic);
        if (!one_in(3) && rw < SEEX * 2 - 1) { // Potential side windows
            rn = rng(tw + 2, bw - 6);
            m->ter_set(rw, rn    , t_window_domestic);
            m->ter_set(rw, rn + 4, t_window_domestic);
        }
        if (!one_in(3) && lw > 0) { // Potential side windows
            rn = rng(tw + 2, bw - 6);
            m->ter_set(lw, rn    , t_window_domestic);
            m->ter_set(lw, rn + 4, t_window_domestic);
        }
        if (one_in(2)) { // Placement of the main door
            m->ter_set(rng(lw + 2, mw - 1), tw, (one_in(6) ? (one_in(6) ? t_door_c : t_door_c_peep) : (one_in(6) ? t_door_locked : t_door_locked_peep)));
            if (one_in(5)) { // Placement of side door
                m->ter_set(rw, rng(tw + 2, cw - 2), (one_in(6) ? t_door_c : t_door_locked));
            }
        } else {
            m->ter_set(rng(mw + 1, rw - 2), tw, (one_in(6) ? (one_in(6) ? t_door_c : t_door_c_peep) : (one_in(6) ? t_door_locked : t_door_locked_peep)));
            if (one_in(5)) {
                m->ter_set(lw, rng(tw + 2, cw - 2), (one_in(6) ? t_door_c : t_door_locked));
            }
        }
        break;

    case 2: // Old-style; simple;
        //Modified by Jovan in 28 Aug 2013
        //Long narrow living room in front, big kitchen and HUGE bedroom
        bw = SEEX * 2 - 2;
        cw = tw + rng(3, 6);
        mw = rng(lw + 7, rw - 4);
        //int actual_house_height=bw-rng(4,6);
        //in some rare cases some rooms (especially kitchen and living room) may get rather small
        if ((tw <= 3) && ( abs((actual_house_height - 3) - cw) >= 3 ) ) {
            //everything is fine
            house_room(m, room_backyard, lw, actual_house_height + 1, rw, bw, dat);
            //door from bedroom to backyard
            m->ter_set((lw + mw) / 2, actual_house_height, t_door_c);
        } else { //using old layout
            actual_house_height = bw_old;
        }
        // Plop down the rooms
        house_room(m, room_living, lw, tw, rw, cw, dat);
        house_room(m, room_kitchen, mw, cw, rw, actual_house_height - 3, dat);
        house_room(m, room_bedroom, lw, cw, mw, actual_house_height, dat); //making bedroom smaller
        house_room(m, room_bathroom, mw, actual_house_height - 3, rw, actual_house_height, dat);

        // Space between kitchen & living room:
        rn = rng(mw + 1, rw - 3);
        m->ter_set(rn    , cw, t_floor);
        m->ter_set(rn + 1, cw, t_floor);
        // Front windows
        rn = rng(2, 5);
        m->ter_set(lw + rn    , tw, t_window_domestic);
        m->ter_set(lw + rn + 1, tw, t_window_domestic);
        m->ter_set(rw - rn    , tw, t_window_domestic);
        m->ter_set(rw - rn + 1, tw, t_window_domestic);
        // Front door
        m->ter_set(rng(lw + 4, rw - 4), tw, (one_in(6) ? t_door_c : t_door_locked));
        if (one_in(3)) { // Kitchen windows
            rn = rng(cw + 1, actual_house_height - 5);
            m->ter_set(rw, rn    , t_window_domestic);
            m->ter_set(rw, rn + 1, t_window_domestic);
        }
        if (one_in(3)) { // Bedroom windows
            rn = rng(cw + 1, actual_house_height - 2);
            m->ter_set(lw, rn    , t_window_domestic);
            m->ter_set(lw, rn + 1, t_window_domestic);
        }
        // Door to bedroom
        if (one_in(4)) {
            m->ter_set(rng(lw + 1, mw - 1), cw, t_door_c);
        } else {
            m->ter_set(mw, rng(cw + 3, actual_house_height - 4), t_door_c);
        }
        // Door to bathrom
        if (one_in(4)) {
            m->ter_set(mw, actual_house_height - 1, t_door_c);
        } else {
            m->ter_set(rng(mw + 2, rw - 2), actual_house_height - 3, t_door_c);
        }
        // Back windows
        rn = rng(lw + 1, mw - 2);
        m->ter_set(rn    , actual_house_height, t_window_domestic);
        m->ter_set(rn + 1, actual_house_height, t_window_domestic);
        rn = rng(mw + 1, rw - 1);
        m->ter_set(rn, actual_house_height, t_window_domestic);
        break;

    case 3: // Long center hallway, kitchen, living room and office
        mw = int((lw + rw) / 2);
        cw = bw - rng(5, 7);
        // Hallway doors and windows
        m->ter_set(mw    , tw, (one_in(6) ? t_door_c : t_door_locked));
        if (one_in(4)) {
            m->ter_set(mw - 1, tw, t_window_domestic);
            m->ter_set(mw + 1, tw, t_window_domestic);
        }
        for (int i = tw + 1; i < cw; i++) { // Hallway walls
            m->ter_set(mw - 2, i, t_wall);
            m->ter_set(mw + 2, i, t_wall);
        }
        if (one_in(2)) { // Front rooms are kitchen or living room
            house_room(m, room_living, lw, tw, mw - 2, cw, dat);
            house_room(m, room_kitchen, mw + 2, tw, rw, cw, dat);
        } else {
            house_room(m, room_kitchen, lw, tw, mw - 2, cw, dat);
            house_room(m, room_living, mw + 2, tw, rw, cw, dat);
        }
        // Front windows
        rn = rng(lw + 1, mw - 4);
        m->ter_set(rn    , tw, t_window_domestic);
        m->ter_set(rn + 1, tw, t_window_domestic);
        rn = rng(mw + 3, rw - 2);
        m->ter_set(rn    , tw, t_window_domestic);
        m->ter_set(rn + 1, tw, t_window_domestic);
        if (one_in(3) && lw > 0) { // Side windows?
            rn = rng(tw + 1, cw - 2);
            m->ter_set(lw, rn    , t_window_domestic);
            m->ter_set(lw, rn + 1, t_window_domestic);
        }
        if (one_in(3) && rw < SEEX * 2 - 1) { // Side windows?
            rn = rng(tw + 1, cw - 2);
            m->ter_set(rw, rn    , t_window_domestic);
            m->ter_set(rw, rn + 1, t_window_domestic);
        }
        if (one_in(2)) { // Bottom rooms are bedroom or bathroom
            //bathroom to the left (eastern wall), study to the right
            //house_room(m, room_bedroom, lw, cw, rw - 3, bw, dat);
            house_room(m, room_bedroom, mw - 2, cw, rw - 3, bw, dat);
            house_room(m, room_bathroom, rw - 3, cw, rw, bw, dat);
            house_room(m, room_study, lw, cw, mw - 2, bw, dat);
            //===Study Room Furniture==
            m->ter_set(mw - 2, (bw + cw) / 2, t_door_o);
            m->furn_set(lw + 1, cw + 1, f_chair);
            m->furn_set(lw + 1, cw + 2, f_table);
            m->ter_set(lw + 1, cw + 3, t_console_broken);
            m->furn_set(lw + 3, bw - 1, f_bookcase);
            m->place_items("magazines", 30,  lw + 3,  bw - 1, lw + 3,  bw - 1, false, 0);
            m->place_items("novels", 40,  lw + 3,  bw - 1, lw + 3,  bw - 1, false, 0);
            m->place_items("alcohol", 20,  lw + 3,  bw - 1, lw + 3,  bw - 1, false, 0);
            m->place_items("manuals", 30,  lw + 3,  bw - 1, lw + 3,  bw - 1, false, 0);
            //=========================
            m->ter_set(rng(lw + 2, mw - 3), cw, t_door_c);
            if (one_in(4)) {
                m->ter_set(rng(rw - 2, rw - 1), cw, t_door_c);
            } else {
                m->ter_set(rw - 3, rng(cw + 2, bw - 2), t_door_c);
            }
            rn = rng(mw, rw - 5); //bedroom windows
            m->ter_set(rn    , bw, t_window_domestic);
            m->ter_set(rn + 1, bw, t_window_domestic);
            m->ter_set(rng(lw + 2, mw - 3), bw, t_window_domestic); //study window

            if (one_in(4)) {
                m->ter_set(rng(rw - 2, rw - 1), bw, t_window_domestic);
            } else {
                m->ter(rw, rng(cw + 1, bw - 1));
            }
        } else { //bathroom to the right
            house_room(m, room_bathroom, lw, cw, lw + 3, bw, dat);
            //house_room(m, room_bedroom, lw + 3, cw, rw, bw, dat);
            house_room(m, room_bedroom, lw + 3, cw, mw + 2, bw, dat);
            house_room(m, room_study, mw + 2, cw, rw, bw, dat);
            //===Study Room Furniture==
            m->ter_set(mw + 2, (bw + cw) / 2, t_door_c);
            m->furn_set(rw - 1, cw + 1, f_chair);
            m->furn_set(rw - 1, cw + 2, f_table);
            m->ter_set(rw - 1, cw + 3, t_console_broken);
            m->furn_set(rw - 3, bw - 1, f_bookcase);
            m->place_items("magazines", 40,  rw - 3,  bw - 1, rw - 3,  bw - 1, false, 0);
            m->place_items("novels", 40,  rw - 3,  bw - 1, rw - 3,  bw - 1, false, 0);
            m->place_items("alcohol", 20,  rw - 3,  bw - 1, rw - 3,  bw - 1, false, 0);
            m->place_items("manuals", 20,  rw - 3,  bw - 1, rw - 3,  bw - 1, false, 0);
            //=========================

            if (one_in(4)) {
                m->ter_set(rng(lw + 1, lw + 2), cw, t_door_c);
            } else {
                m->ter_set(lw + 3, rng(cw + 2, bw - 2), t_door_c);
            }
            rn = rng(lw + 4, mw); //bedroom windows
            m->ter_set(rn    , bw, t_window_domestic);
            m->ter_set(rn + 1, bw, t_window_domestic);
            m->ter_set(rng(mw + 3, rw - 1), bw, t_window_domestic); //study window
            if (one_in(4)) {
                m->ter_set(rng(lw + 1, lw + 2), bw, t_window_domestic);
            } else {
                m->ter(lw, rng(cw + 1, bw - 1));
            }
        }
        // Doors off the sides of the hallway
        m->ter_set(mw - 2, rng(tw + 3, cw - 3), t_door_c);
        m->ter_set(mw + 2, rng(tw + 3, cw - 3), t_door_c);
        m->ter_set(mw, cw, t_door_c);
        break;
    } // Done with the various house structures
    //////
    if (rng(2, 7) < tw) { // Big front yard has a chance for a fence
        for (int i = lw; i <= rw; i++) {
            m->ter_set(i, 0, t_fence_h);
        }
        for (int i = 1; i < tw; i++) {
            m->ter_set(lw, i, t_fence_v);
            m->ter_set(rw, i, t_fence_v);
        }
        int hole = rng(SEEX - 3, SEEX + 2);
        m->ter_set(hole, 0, t_dirt);
        m->ter_set(hole + 1, 0, t_dirt);
        if (one_in(tw)) {
            m->ter_set(hole - 1, 1, t_tree_young);
            m->ter_set(hole + 2, 1, t_tree_young);
        }
    }

    // For rotation
    const bool has_basement = terrain_type->get_type_id().str() == "house_base";
    if( has_basement ) {
        const bool force = get_option<bool>( "ALIGN_STAIRS" );
        // Find the basement's stairs first
        const tripoint abs_sub_here = m->get_abs_sub();
        tinymap basement;
        basement.load( abs_sub_here.x, abs_sub_here.y, abs_sub_here.z - 1, false );
        std::vector<tripoint> upstairs;
        const tripoint from( 0, 0, abs_sub_here.z - 1 );
        const tripoint to( SEEX * 2, SEEY * 2, abs_sub_here.z - 1 );
        for( const tripoint &p : m->points_in_rectangle( from, to ) ) {
            if( basement.has_flag( TFLAG_GOES_UP, p ) ) {
                upstairs.emplace_back( p );
            }
        }

        bool placed_any = false;
        for( const tripoint &p : upstairs ) {
            static const tripoint up = tripoint( 0, 0, 1 );
            const tripoint here = om_direction::rotate( p + up, terrain_type->get_dir() );
            // @todo Less ugly check
            // If aligning isn't forced, allow only floors. Otherwise allow all non-walls
            const ter_t &ter_here = m->ter( here ).obj();
            if( ( force && ter_here.movecost > 0 ) ||
                ( ter_here.has_flag( "INDOORS" ) && ter_here.has_flag( "FLAT" ) ) ) {
                m->ter_set( here, t_stairs_down );
                placed_any = true;
            }

            // Try to push away furniture
            const furn_id furn_here = m->furn( here );
            if( furn_here != f_null ) {
                for( const tripoint &push_point : m->points_in_radius( here, 1 ) ) {
                    if( m->furn( push_point ) == f_null ) {
                        m->furn_set( push_point, furn_here );
                        break;
                    }
                }

                m->furn_set( here, f_null );
            }
        }

        // If not forcing alignment and didn't place any stairs, allow legacy stair placement
        // Note: any, not all - legacy stairs wouldn't deal well with multiple random stairs
        if( !placed_any && !force ) {
            // Legacy stair spawning code - allows teleports
            int attempts = 100;
            int stairs_height = actual_house_height - 1;
            do {
                rn = rng( lw + 1, rw - 1 );
                // After 50 failed attempts, relax the placement limitations a bit
                // Otherwise it will most likely fail the next 50 too
                if( attempts < 50 ) {
                    stairs_height = rng( 1, SEEY );
                }
                attempts--;
                if( m->ter( rn, stairs_height ) == t_floor && !m->has_furn( rn, stairs_height ) ) {
                    m->ter_set( rn, stairs_height, t_stairs_down );
                    break;
                }
            } while( attempts > 0 );
        }
    }

    if (one_in(100)) { // todo: region data // Houses have a 1 in 100 chance of wasps!
        for (int i = 0; i < SEEX * 2; i++) {
            for (int j = 0; j < SEEY * 2; j++) {
                if (m->ter(i, j) == t_door_c || m->ter(i, j) == t_door_locked) {
                    m->ter_set(i, j, t_door_frame);
                }
                if (m->ter(i, j) == t_window_domestic && !one_in(3)) {
                    m->ter_set(i, j, t_window_frame);
                }
                if (m->ter(i, j) == t_wall && one_in(8)) {
                    m->ter_set(i, j, t_paper);
                }
            }
        }
        int num_pods = rng(8, 12);
        for (int i = 0; i < num_pods; i++) {
            int podx = rng(1, SEEX * 2 - 2), pody = rng(1, SEEY * 2 - 2);
            int nonx = 0, nony = 0;
            while (nonx == 0 && nony == 0) {
                nonx = rng(-1, 1);
                nony = rng(-1, 1);
            }
            for (int x = -1; x <= 1; x++) {
                for (int y = -1; y <= 1; y++) {
                    if ((x != nonx || y != nony) && (x != 0 || y != 0)) {
                        m->ter_set(podx + x, pody + y, t_paper);
                    }
                }
            }
            m->add_spawn(mon_wasp, 1, podx, pody);
        }
        m->place_items("rare", 70, 0, 0, SEEX * 2 - 1, SEEY * 2 - 1, false, turn);

    } else if (one_in(150)) { // todo; region_data // No wasps; black widows?
        auto spider_type = mon_spider_widow_giant;
        auto egg_type = f_egg_sackbw;
    if( one_in(2) ) {
        spider_type = mon_spider_cellar_giant;
        egg_type = f_egg_sackcs;
        }
        for (int i = 0; i < SEEX * 2; i++) {
            for (int j = 0; j < SEEY * 2; j++) {
                if (m->ter(i, j) == t_floor) {
                    if (one_in(15)) {
                        m->add_spawn(spider_type, rng(1, 2), i, j);
                        for (int x = i - 1; x <= i + 1; x++) {
                            for (int y = j - 1; y <= j + 1; y++) {
                                if (m->ter(x, y) == t_floor) {
                                    madd_field( m, x, y, fd_web, rng(2, 3));
                                    if (one_in(4)){
                                     m->furn_set(i, j, egg_type);
                                     m->remove_field({i, j, m->get_abs_sub().z}, fd_web);
                                    }
                                }
                            }
                        }
                    } else if (m->passable(i, j) && one_in(5)) {
                        madd_field( m, x, y, fd_web, 1);
                    }
                }
            }
        }
        m->place_items("rare", 60, 0, 0, SEEX * 2 - 1, SEEY * 2 - 1, false, turn);

    } else { // Just boring old zombies
        m->place_spawns( mongroup_id( "GROUP_ZOMBIE" ), 2, 0, 0, SEEX * 2 - 1, SEEX * 2 - 1, density);
    }

    m->rotate( static_cast<int>( terrain_type->get_dir() ) );
}

/////////////////////////////
void mapgen_church_new_england(map *m, oter_id terrain_type, mapgendata dat, int, float) {
    computer *tmpcomp = NULL;
    dat.fill_groundcover();
    //New England or Country style, single centered steeple low clear windows
    mapf::formatted_set_simple(m, 0, 0,"\
         ^^^^^^         \n\
     |---|--------|     \n\
    ||dh.|.6ooo.ll||    \n\
    |l...+.........Dsss \n\
  ^^|--+-|------+--|^^s \n\
  ^||..............||^s \n\
   w.......tt.......w s \n\
   |................| s \n\
  ^w................w^s \n\
  ^|.######..######.|^s \n\
  ^w................w^s \n\
  ^|.######..######.|^s \n\
   w................w s \n\
   |.######..######.| s \n\
  ^w................w^s \n\
  ^|.######..######.|^s \n\
  ^|................|^s \n\
   |-w|----..----|w-| s \n\
    ^^|ll|....|ST|^^  s \n\
     ^|.......+..|^   s \n\
      |----++-|--|    s \n\
         O ss O       s \n\
     ^^    ss    ^^   s \n\
     ^^    ss    ^^   s \n",
       mapf::ter_bind("O 6 ^ . - | # t + = D w T S e o h c d l s", t_column, t_console, t_shrub, t_floor,
               t_wall, t_wall, t_floor, t_floor, t_door_c, t_door_locked_alarm, t_door_locked, t_window,
               t_floor,  t_floor, t_floor,  t_floor,    t_floor, t_floor,   t_floor, t_floor,  t_sidewalk),
       mapf::furn_bind("O 6 ^ . - | # t + = D w T S e o h c d l s", f_null,   f_null,    f_null,  f_null,
               f_null,   f_null,   f_bench, f_table, f_null,   f_null,              f_null,        f_null,
               f_toilet, f_sink,  f_fridge, f_bookcase, f_chair, f_counter, f_desk,  f_locker, f_null)
    );
    madd_trap(m, 9, 6, tr_brazier);
    madd_trap(m, 14, 6, tr_brazier);
    m->place_items("church", 40,  5,  5, 8,  16, false, 0);
    m->place_items("church", 40,  5,  5, 8,  16, false, 0);
    m->place_items("church", 85,  12,  2, 14,  2, false, 0);
    m->place_items("office", 60,  6,  2, 8,  3, false, 0);
    m->place_items("jackets", 85,  7,  18, 8,  18, false, 0);
    tmpcomp = m->add_computer( tripoint( 11, 2, m->get_abs_sub().z ), _("Church Bells 1.2"), 0);
    tmpcomp->add_option(_("Gathering Toll"), COMPACT_TOLL, 0);
    tmpcomp->add_option(_("Wedding Toll"), COMPACT_TOLL, 0);
    tmpcomp->add_option(_("Funeral Toll"), COMPACT_TOLL, 0);
    autorotate(true);
}

void mapgen_church_gothic(map *m, oter_id terrain_type, mapgendata dat, int, float) {
    computer *tmpcomp = NULL;
    dat.fill_groundcover();
    //Gothic Style, unreachable high stained glass windows, stone construction
    mapf::formatted_set_simple(m, 0, 0, "\
 $$    W        W    $$ \n\
 $$  WWWWGVBBVGWWWW  $$ \n\
     W..h.cccc.h..W     \n\
 WWVWWR..........RWWBWW \n\
WW#.#.R....cc....R.#.#WW\n\
 G#.#.R..........R.#.#V \n\
 V#.#.Rrrrr..rrrrR.#.#B \n\
WW#..................#WW\n\
 WW+WW#####..#####WW+WW \n\
ssss V............B ssss\n\
s   WW#####..#####WW   s\n\
s $ WW............WW $ s\n\
s $  G#####..#####V  $ s\n\
s $  B............G  $ s\n\
s $ WW#####..#####WW $ s\n\
s $ WW............WW $ s\n\
s    V####....####B    s\n\
s WWWW--|--gg-----WWWW s\n\
s WllWTS|.....lll.W..W s\n\
s W..+..+.........+..W s\n\
s W..WWWWWW++WWWWWW6.W s\n\
s W.CWW$$WWssWW$$WW..W s\n\
s WWWWW    ss    WWWWW s\n\
ssssssssssssssssssssssss\n",
       mapf::ter_bind("C V G B W R r 6 $ . - | # t + g T S h c l s", t_floor,   t_window_stained_red,
               t_window_stained_green, t_window_stained_blue, t_rock, t_railing_v, t_railing_h, t_console, t_shrub,
               t_rock_floor, t_wall, t_wall, t_rock_floor, t_rock_floor, t_door_c, t_door_glass_c,
               t_rock_floor, t_rock_floor, t_rock_floor, t_rock_floor, t_rock_floor, t_sidewalk),
       mapf::furn_bind("C V G B W R r 6 $ . - | # t + g T S h c l s", f_crate_c, f_null,
               f_null,                 f_null,                f_null, f_null,      f_null,      f_null,    f_null,
               f_null,       f_null,   f_null,   f_bench,      f_table,      f_null,   f_null,         f_toilet,
               f_sink,       f_chair,      f_counter,    f_locker,     f_null)
    );
    madd_trap(m, 8, 4, tr_brazier);
    madd_trap(m, 15, 4, tr_brazier);
    m->place_items("church", 70,  6,  7, 17,  16, false, 0);
    m->place_items("church", 70,  6,  7, 17,  16, false, 0);
    m->place_items("church", 60,  6,  7, 17,  16, false, 0);
    m->place_items("cleaning", 60,  3,  18, 4,  21, false, 0);
    m->place_items("jackets", 85,  14,  18, 16,  18, false, 0);
    tmpcomp = m->add_computer( tripoint( 19, 20, m->get_abs_sub().z ), _("Church Bells 1.2"), 0);
    tmpcomp->add_option(_("Gathering Toll"), COMPACT_TOLL, 0);
    tmpcomp->add_option(_("Wedding Toll"), COMPACT_TOLL, 0);
    tmpcomp->add_option(_("Funeral Toll"), COMPACT_TOLL, 0);
    autorotate(true);
}



//////////////////////////////
void mapgen_pharm(map *m, oter_id terrain_type, mapgendata dat, int, float density) {

    int lw = 0;
    int rw = 0;
    int mw = 0;
    int tw = 0;
    int bw = 0;
    int cw = 0;


        tw = rng(0, 4);
        bw = SEEY * 2 - rng(1, 5);
        mw = bw - rng(3, 4); // Top of the storage room
        lw = rng(0, 4);
        rw = SEEX * 2 - rng(1, 5);
        cw = rng(13, rw - 5); // Left side of the storage room
        for (int i = 0; i < SEEX * 2; i++) {
            for (int j = 0; j < SEEY * 2; j++) {
                if (j == tw && ((i > lw + 2 && i < lw + 6) || (i > rw - 6 && i < rw - 2))) {
                    m->ter_set(i, j, t_window);
                } else if ((j == tw && (i == lw + 8 || i == lw + 9)) ||
                           (i == cw && j == mw + 1)) {
                    m->ter_set(i, j, t_door_c);
                } else if (((j == tw || j == bw) && i >= lw && i <= rw) ||
                           (j == mw && i >= cw && i < rw)) {
                    m->ter_set(i, j, t_wall);
                } else if (((i == lw || i == rw) && j > tw && j < bw) ||
                           (i == cw && j > mw && j < bw)) {
                    m->ter_set(i, j, t_wall);
                } else if (((i == lw + 8 || i == lw + 9 || i == rw - 4 || i == rw - 3) &&
                            j > tw + 3 && j < mw - 2) ||
                           (j == bw - 1 && i > lw + 1 && i < cw - 1)) {
                    m->set(i, j, t_floor, f_rack);
                } else if ((i == lw + 1 && j > tw + 8 && j < mw - 1) ||
                           (j == mw - 1 && i > cw + 1 && i < rw)) {
                    m->set(i, j, t_floor, f_glass_fridge);
                } else if ((j == mw     && i > lw + 1 && i < cw) ||
                           (j == tw + 6 && i > lw + 1 && i < lw + 6) ||
                           (i == lw + 5 && j > tw     && j < tw + 7)) {
                    m->set(i, j, t_floor, f_counter);
                } else if (i > lw && i < rw && j > tw && j < bw) {
                    m->ter_set(i, j, t_floor);
                } else {
                    m->ter_set(i, j, dat.groundcover());
                }
            }
        }

        {
            int num_carts = rng(0, 5);
            for( int i = 0; i < num_carts; i++ ) {
                m->add_vehicle( vproto_id( "shopping_cart" ), rng(lw, cw), rng(tw, mw), 90);
            }
        }

        if (one_in(3)) {
            m->place_items("snacks", 74, lw + 8, tw + 4, lw + 8, mw - 3, false, 0);
        } else if (one_in(4)) {
            m->place_items("cleaning", 74, lw + 8, tw + 4, lw + 8, mw - 3, false, 0);
        } else {
            m->place_items("magazines", 74, lw + 8, tw + 4, lw + 8, mw - 3, false, 0);
        }
        if (one_in(5)) {
            m->place_items("softdrugs", 84, lw + 9, tw + 4, lw + 9, mw - 3, false, 0);
        } else if (one_in(4)) {
            m->place_items("cleaning", 74, lw + 9, tw + 4, lw + 9, mw - 3, false, 0);
        } else {
            m->place_items("snacks", 74, lw + 9, tw + 4, lw + 9, mw - 3, false, 0);
        }
        if (one_in(5)) {
            m->place_items("softdrugs", 84, rw - 4, tw + 4, rw - 4, mw - 3, false, 0);
        } else {
            m->place_items("snacks", 74, rw - 4, tw + 4, rw - 4, mw - 3, false, 0);
        }
        if (one_in(3)) {
            m->place_items("snacks", 70, rw - 3, tw + 4, rw - 3, mw - 3, false, 0);
        } else {
            m->place_items("softdrugs", 80, rw - 3, tw + 4, rw - 3, mw - 3, false, 0);
        }
        m->place_items("fridgesnacks", 74, lw + 1, tw + 9, lw + 1, mw - 2, false, 0);
        m->place_items("fridgesnacks", 74, cw + 2, mw - 1, rw - 1, mw - 1, false, 0);
        m->place_items("harddrugs", 88, lw + 2, bw - 1, cw - 2, bw - 1, false, 0);
        m->place_items("behindcounter", 78, lw + 1, tw + 1, lw + 4, tw + 5, false, 0);
        autorotate(false);
        m->place_spawns( mongroup_id( "GROUP_PHARM" ), 2, 0, 0, SEEX * 2 - 1, SEEX * 2 - 1, density);

}

void mapgen_s_sports(map *m, oter_id terrain_type, mapgendata dat, int, float density) {
//    } else if (is_ot_type("s_sports", terrain_type)) {
  int rn = 0;
    int lw = 0;
    int rw = 0;
    int tw = 0;
    int bw = 0;
    int cw = 0;


        lw = rng(0, 3);
        rw = SEEX * 2 - 1 - rng(0, 3);
        tw = rng(3, 10);
        bw = SEEY * 2 - 1 - rng(0, 3);
        cw = bw - rng(3, 5);
        for (int i = 0; i < SEEX * 2; i++) {
            for (int j = 0; j < SEEY * 2; j++) {
                if (((j == tw || j == bw) && i >= lw && i <= rw) ||
                    (j == cw && i > lw && i < rw)) {
                    m->ter_set(i, j, t_wall);
                } else if ((i == lw || i == rw) && j > tw && j < bw) {
                    m->ter_set(i, j, t_wall);
                } else if ((j == cw - 1 && i > lw && i < rw - 4) ||
                           (j < cw - 3 && j > tw && (i == lw + 1 || i == rw - 1))) {
                    m->set(i, j, t_floor, f_rack);
                } else if (j == cw - 3 && i > lw && i < rw - 4) {
                    m->set(i, j, t_floor, f_counter);
                } else if (j > tw && j < bw && i > lw && i < rw) {
                    m->ter_set(i, j, t_floor);
                } else if (tw >= 6 && j >= tw - 6 && j < tw && i >= lw && i <= rw) {
                    if ((i - lw) % 4 == 0) {
                        m->ter_set(i, j, t_pavement_y);
                    } else {
                        m->ter_set(i, j, t_pavement);
                    }
                } else {
                    m->ter_set(i, j, dat.groundcover());
                }
            }
        }
        rn = rng(tw + 2, cw - 6);
        for (int i = lw + 3; i <= rw - 5; i += 4) {
            if (cw - 6 > tw + 1) {
                m->furn_set(i    , rn + 1, f_rack);
                m->furn_set(i    , rn    , f_rack);
                m->furn_set(i + 1, rn + 1, f_rack);
                m->furn_set(i + 1, rn    , f_rack);
                m->place_items("camping", 86, i, rn, i + 1, rn + 1, false, 0);
            } else if (cw - 5 > tw + 1) {
                m->furn_set(i    , cw - 5, f_rack);
                m->furn_set(i + 1, cw - 5, f_rack);
                m->place_items("camping", 80, i, cw - 5, i + 1, cw - 5, false, 0);
            }
        }
        m->ter_set(rw - rng(2, 3), cw, t_door_c);
        rn = rng(2, 4);
        for (int i = lw + 2; i <= lw + 2 + rn; i++) {
            m->ter_set(i, tw, t_window);
        }
        for (int i = rw - 2; i >= rw - 2 - rn; i--) {
            m->ter_set(i, tw, t_window);
        }
        m->ter_set(rng(lw + 3 + rn, rw - 3 - rn), tw, t_door_c);
        if (one_in(4)) {
            m->ter_set(rng(lw + 2, rw - 2), bw, t_door_locked);
        }
        m->place_items("allsporting", 90, lw + 1, cw - 1, rw - 5, cw - 1, false, 0);
        m->place_items("sports", 82, lw + 1, tw + 1, lw + 1, cw - 4, false, 0);
        m->place_items("sports", 82, rw - 1, tw + 1, rw - 1, cw - 4, false, 0);
        if (!one_in(4)) {
            m->place_items("allsporting", 92, lw + 1, cw + 1, rw - 1, bw - 1, false, 0);
        }
        autorotate(false);
        m->place_spawns( mongroup_id( "GROUP_ZOMBIE" ), 2, 0, 0, SEEX * 2 - 1, SEEX * 2 - 1, density);
}

<<<<<<< HEAD
=======
////////////////////
//    } else if (terrain_type == "shelter") {
void mapgen_shelter(map *m, oter_id, mapgendata dat, int, float) {

        // Init to grass & dirt;
        dat.fill_groundcover();
        square(m, t_floor, 5, 5, SEEX * 2 - 6, SEEY * 2 - 6);
        mapf::formatted_set_simple(m, 4, 4,
                                   "\
|----:-++-:----|\n\
|llll      c  6|\n\
| b b b    c   |\n\
| b b b    c   |\n\
| b b b    c   |\n\
: b b b        :\n\
|              |\n\
+      >>      +\n\
+      >>      +\n\
|              |\n\
: b b b        :\n\
| b b b    c   |\n\
| b b b    c   |\n\
| b b b    c   |\n\
|          c  x|\n\
|----:-++-:----|\n",
                                   mapf::ter_bind("- | + : 6 x >", t_wall, t_wall, t_door_c, t_window_domestic,  t_console,
                                           t_console_broken, t_stairs_down),
                                   mapf::furn_bind("b c l", f_bench, f_counter, f_locker));
        computer * tmpcomp = m->add_computer( tripoint( SEEX + 6, 5, m->get_abs_sub().z ), _("Evac shelter computer"), 0);
        tmpcomp->add_option(_("Emergency Message"), COMPACT_EMERG_MESS, 0);
        tmpcomp->add_option(_("Disable External Power"), COMPACT_COMPLETE_MISSION, 0);
        tmpcomp->add_option(_("Contact Us"), COMPACT_EMERG_REF_CENTER, 0);
        int lx = rng(5 , 8);
        // The shelter does have some useful stuff in case of winter problems!
        m->spawn_item(lx, 5, "jacket_evac");
        m->spawn_item(lx, 5, "emer_blanket");
        if (one_in(3)) {
            int lxa = rng(5 , 8);
            m->spawn_item(lxa, 5, "jacket_evac");
            m->spawn_item(lxa, 5, "emer_blanket");
            if (one_in(2)) {
                m->spawn_item(lxa, 5, "mask_gas"); // See! The gas mask is real!
            }
        }
}

>>>>>>> a144f287

void mapgen_shelter_under(map *m, oter_id, mapgendata dat, int, float) {
//    } else if (terrain_type == "shelter_under") {

(void)dat;
        // Make the whole area rock, then plop an open area in the center.
        square(m, t_rock, 0, 0, SEEX * 2 - 1, SEEY * 2 - 1);
        square(m, t_rock_floor, 6, 6, SEEX * 2 - 8, SEEY * 2 - 8);
        // Create an anteroom with the stairs and some locked doors.
        m->ter_set(SEEX - 1, SEEY * 2 - 7, t_door_locked);
        m->ter_set(SEEX    , SEEY * 2 - 7, t_door_locked);
        m->ter_set(SEEX - 1, SEEY * 2 - 6, t_rock_floor);
        m->ter_set(SEEX    , SEEY * 2 - 6, t_rock_floor);
        m->ter_set(SEEX - 1, SEEY * 2 - 5, t_stairs_up);
        m->ter_set(SEEX    , SEEY * 2 - 5, t_stairs_up);
        if( one_in(10) ) {
            // Scatter around lots of items and some zombies.
            for( int x = 0; x < 10; ++x ) {
                m->place_items("shelter", 90, 6, 6, SEEX * 2 - 8, SEEY * 2 - 8, false, 0);
            }
            m->place_spawns( mongroup_id( "GROUP_ZOMBIE" ), 1, 6, 6, SEEX * 2 - 8, SEEX * 2 - 8, 0.2);
        } else {
            // Scatter around some items.
            m->place_items("shelter", 80, 6, 6, SEEX * 2 - 8, SEEY * 2 - 8, false, 0);
        }
}


void mapgen_lmoe(map *m, oter_id, mapgendata dat, int, float) {
//    } else if (terrain_type == "lmoe") {

        // Init to grass & dirt;
        dat.fill_groundcover();
        square(m, t_shrub, 7, 6, 16, 12);
        square(m, t_rock, 10, 9, 13, 12);
        square(m, t_rock_floor, 11, 10, 12, 11);
        line(m, t_stairs_down, 11, 10, 12, 10);
        m->ter_set(11, 12, t_door_metal_c);
        line(m, t_tree, 9, 8, 14, 8);
        line(m, t_tree, 9, 8, 9, 12);
        line(m, t_tree, 14, 8, 14, 12);
        square(m, t_shrub, 13, 13, 15, 14);
        square(m, t_shrub, 8, 13, 10, 14);
        m->ter_set(10, 6, t_tree_young);
        m->ter_set(14, 6, t_tree_young);
        line(m, t_tree_young, 9, 7, 10, 7);
        m->ter_set(12, 7, t_tree_young);
        m->ter_set(14, 7, t_tree_young);
        m->ter_set(8, 9, t_tree_young);
        line(m, t_tree_young, 7, 11, 8, 11);
        line(m, t_tree_young, 15, 10, 15, 11);
        m->ter_set(16, 12, t_tree_young);
        m->ter_set(9, 13, t_tree_young);
        m->ter_set(12, 13, t_tree_young);
        m->ter_set(16, 12, t_tree_young);
        line(m, t_tree_young, 14, 13, 15, 13);
        m->ter_set(10, 14, t_tree_young);
        m->ter_set(13, 14, t_tree_young);
}



///////////////////////////////////////////////////////////
void mapgen_basement_generic_layout(map *m, oter_id, mapgendata, int, float)
{
    const ter_id t_rock_smooth( "t_rock_smooth" );
    const int up = 0;
    const int left = 0;
    const int down = SEEY * 2 - 5;
    const int right = SEEX * 2 - 1;
    square( m, t_rock, left, down, right, SEEY * 2 - 1 );
    square( m, t_rock_floor, 1, 1, right - 1, down - 1 );
    line( m, t_rock_smooth, left, up, right, up );
    line( m, t_rock_smooth, left, down, right, down );
    line( m, t_rock_smooth, left, up, left, down );
    line( m, t_rock_smooth, right, up, right, down );
    m->ter_set( SEEX - 1, down - 1, t_stairs_up );
    m->ter_set( SEEX    , down - 1, t_stairs_up );
    line( m, t_rock_smooth, SEEX - 2, down - 1, SEEX - 2, down - 3 );
    line( m, t_rock_smooth, SEEX + 1, down - 1, SEEX + 1, down - 3 );
    line( m, t_door_locked, SEEX - 1, down - 3, SEEX, down - 3 );

    // Rotate randomly, now that other basements are more generic
    m->rotate( rng( 0, 3 ) );
}

namespace furn_space {
bool clear( const map &m, const tripoint &from, const tripoint &to )
{
    for( const auto &p : m.points_in_rectangle( from, to ) ) {
        if( m.ter( p ).obj().movecost == 0 ) {
            return false;
        }
    }

    return true;
}

point best_expand( const map &m, const tripoint &from, int maxx, int maxy )
{
    if( clear( m, from, from + point( maxx, maxy ) ) ) {
        // Common case
        return point( maxx, maxy );
    }

    // Brute force all the combinations for the one with biggest area
    int best_area = 0;
    point best;
    for( int x = 0; x <= maxx; x++ ) {
        for( int y = 0; y <= maxy; y++ ) {
            int area = x * y;
            if( area <= best_area ) {
                continue;
            }

            if( clear( m, from, from + point( x, y ) ) ) {
                best_area = area;
                best = point( x, y );
            }
        }
    }

    return best;
}
}

void mapgen_basement_junk(map *m, oter_id terrain_type, mapgendata dat, int turn, float density)
{
    // Junk!
    mapgen_basement_generic_layout(m, terrain_type, dat, turn, density);
    //makes a square of randomly thrown around furniture and places stuff.
    const int z = m->get_abs_sub().z;
    for( const auto &p : m->points_in_rectangle( tripoint( 1, 1, z ), tripoint( 22, 22, z ) ) ) {
        if( m->ter( p ).obj().movecost == 0 ) {
            // Wall, skip
            continue;
        }

        if( one_in( 1600 ) ) {
            m->furn_set( p, furn_str_id( "f_gun_safe_el" ) );
            if( one_in( 2 ) ) {
                m->spawn_item( p, "9mm", 2 );
                m->spawn_item( p, "usp_9mm" );
                m->spawn_item( p, "suppressor" );
                m->spawn_item( p, "cash_card", 2 );
            } else {
                m->place_items( "ammo", 96,  p.x,  p.y, p.x,  p.y, false, 0 );
                m->place_items( "guns_survival", 90,  p.x,  p.y, p.x,  p.y, false, 0 );
            }
        }
        if( one_in( 20 ) ){
            int rn = rng( 1, 8 );
            if( rn == 1 ){
                m->furn_set( p, f_dresser );
                m->place_items( "dresser", 30,  p.x,  p.y, p.x,  p.y, false, 0 );
                m->place_items( "trash_forest", 60,  p.x,  p.y, p.x,  p.y, false, 0 );
            } else if( rn == 2 ){
                m->furn_set( p, f_chair );
            } else if( rn == 3 ){
                m->furn_set( p, f_cupboard );
                m->place_items( "trash", 60,  p.x,  p.y, p.x,  p.y, false, 0 );
                m->place_items( "dining", 40,  p.x,  p.y, p.x,  p.y, false, 0 );
            } else if( rn == 4 ){
                tripoint rs = p + furn_space::best_expand( *m, p, rng( 0, 4 ), 0 );
                square_furn( m, f_bookcase, p.x, p.y, rs.x, rs.y );
                m->place_items( "novels", 60,  p.x,  p.y, rs.x, rs.y, false, 0 );
                m->place_items( "magazines", 20,  p.x,  p.y, rs.x, rs.y, false, 0 );
            } else if( rn == 5 ){
                tripoint rs = p + furn_space::best_expand( *m, p, 0, rng( 0, 4 ) );
                square_furn( m, f_bookcase, p.x, p.y, rs.x, rs.y );
                m->place_items( "novels", 60,  p.x,  p.y, rs.x, rs.y, false, 0 );
                m->place_items( "magazines", 20,  p.x,  p.y, rs.x, rs.y, false, 0 );
            } else if( rn == 6 ){
                tripoint rs = p + furn_space::best_expand( *m, p, rng( 0, 2 ), 0 );
                square_furn( m, f_locker, p.x, p.y, rs.x, rs.y );
                m->place_items( "trash", 60, p.x, p.y, rs.x, rs.y, false, 0 );
                m->place_items( "home_hw", 20, p.x, p.y, rs.x, rs.y, false, 0 );
            } else if( rn == 7 ){
                tripoint rs = p + furn_space::best_expand( *m, p, 0, rng( 0, 2 ) );
                square_furn( m, f_locker, p.x, p.y, rs.x, rs.y );
                m->place_items( "trash", 60, p.x,  p.y, rs.x, rs.y, false, 0 );
                m->place_items( "home_hw", 20, p.x, p.y, rs.x, rs.y, false, 0 );
            } else {
                tripoint rs = p + furn_space::best_expand( *m, p, rng( 0, 2 ), rng( 0, 2 ) );
                square_furn( m, f_table, p.x, p.y, rs.x, rs.y );
            }
        }
    }

    m->place_items( "bedroom", 60, 1, 1, SEEX * 2 - 2, SEEY * 2 - 2, false, 0 );
    m->place_items( "home_hw", 80, 1, 1, SEEX * 2 - 2, SEEY * 2 - 2, false, 0 );
    m->place_items( "homeguns", 10, 1, 1, SEEX * 2 - 2, SEEY * 2 - 2, false, 0 );
    // Chance of zombies in the basement
    m->place_spawns( mongroup_id( "GROUP_ZOMBIE" ), 2, 1, 1, SEEX * 2 - 2, SEEY * 2 - 2, density );
}

void mapgen_basement_spiders(map *m, oter_id terrain_type, mapgendata dat, int turn, float density)
{
    // Oh no! A spider nest!
    mapgen_basement_junk(m, terrain_type, dat, turn, density);
    auto spider_type = mon_spider_widow_giant;
    auto egg_type = f_egg_sackbw;
    if( one_in(2) ) {
        spider_type = mon_spider_cellar_giant;
        egg_type = f_egg_sackcs;
    }
    for (int i = 1; i < 22; i++) {
        for (int j = 1; j < 22; j++) {
            if( m->ter( i, j ).obj().movecost == 0 ) {
                // Wall, skip
                continue;
            }

            if( !one_in( 3 ) ) {
                madd_field( m, i, j, fd_web, rng(1, 3));
            }
            if( one_in( 30 ) && m->passable( i, j ) ) {
                m->furn_set( i, j, egg_type );
                m->add_spawn( spider_type, rng( 1, 2 ), i, j ); //hope you like'em spiders
                m->remove_field( { i, j, m->get_abs_sub().z }, fd_web );
            }
        }
    }
    m->place_items("rare", 70, 1, 1, SEEX * 2 - 1, SEEY * 2 - 5, false, turn);
}
///////////////////////////////////////////////////////////////////////////////////////////////////////////////////////
/////////////////////////////
void mapgen_office_doctor(map *m, oter_id terrain_type, mapgendata dat, int, float)
{

//    } else if (is_ot_type("office_doctor", terrain_type)) {

        // Init to grass & dirt;
        dat.fill_groundcover();
        mapf::formatted_set_simple(m, 0, 0,
                                   "\
                        \n\
   |---|----|--------|  \n\
   |..l|.T.S|..eccScc|  \n\
   |...+....+........D  \n\
   |--------|.......6|r \n\
   |o.......|..|--X--|r \n\
   |d.hd.h..+..|l...6|  \n\
   |o.......|..|l...l|  \n\
   |--------|..|l...l|  \n\
   |l....ccS|..|lllll|  \n\
   |l..t....+..|-----|  \n\
   |l.......|..|....l|  \n\
   |--|-----|..|.t..l|  \n\
   |T.|d.......+....l|  \n\
   |S.|d.h..|..|Scc..|  \n\
   |-+|-ccc-|++|-----|  \n\
   |.................|  \n\
   w....####....####.w  \n\
   w.................w  \n\
   |....####....####.|  \n\
   |.................|  \n\
   |-++--wwww-wwww---|  \n\
     ss                 \n\
     ss                 \n",
                                   mapf::ter_bind(". - | 6 X # r t + = D w T S e o h c d l s", t_floor, t_wall, t_wall,
                                           t_console, t_door_metal_locked, t_floor, t_floor,    t_floor, t_door_c, t_door_locked_alarm,
                                           t_door_locked, t_window, t_floor,  t_floor, t_floor,  t_floor,    t_floor, t_floor,   t_floor,
                                           t_floor,  t_sidewalk),
                                   mapf::furn_bind(". - | 6 X # r t + = D w T S e o h c d l s", f_null,  f_null,   f_null,   f_null,
                                           f_null,              f_bench, f_trashcan, f_table, f_null,   f_null,              f_null,
                                           f_null,   f_toilet, f_sink,  f_fridge, f_bookcase, f_chair, f_counter, f_desk,  f_locker, f_null));
        computer * tmpcomp = m->add_computer( tripoint( 20, 4, m->get_abs_sub().z ), _("Medical Supply Access"), 2);
        tmpcomp->add_option(_("Lock Door"), COMPACT_LOCK, 2);
        tmpcomp->add_option(_("Unlock Door"), COMPACT_UNLOCK, 2);
        tmpcomp->add_failure(COMPFAIL_SHUTDOWN);
        tmpcomp->add_failure(COMPFAIL_ALARM);

        tmpcomp = m->add_computer( tripoint( 20, 6, m->get_abs_sub().z ), _("Medical Supply Access"), 2);
        tmpcomp->add_option(_("Unlock Door"), COMPACT_UNLOCK, 2);
        tmpcomp->add_failure(COMPFAIL_SHUTDOWN);
        tmpcomp->add_failure(COMPFAIL_ALARM);

        if (one_in(2)) {
            m->spawn_item(7, 6, "record_patient");
        }
        m->place_items("dissection", 60,  4,  9, 4,  11, false, 0);
        m->place_items("dissection", 60,  9,  9, 10,  9, false, 0);
        m->place_items("dissection", 60,  20,  11, 20,  13, false, 0);
        m->place_items("dissection", 60,  17,  14, 18,  14, false, 0);
        m->place_items("fridge", 50,  15,  2, 15,  2, false, 0);
        m->place_items("gear_medical", 30,  4,  9, 11,  11, false, 0);
        m->place_items("gear_medical", 30,  16,  11, 20, 4, false, 0);
        m->place_items("harddrugs", 60,  16,  6, 16, 9, false, 0);
        m->place_items("harddrugs", 60,  17,  9, 19, 9, false, 0);
        m->place_items("softdrugs", 60,  20,  9, 20, 7, false, 0);
        m->place_items("cleaning", 50,  4,  2, 6,  3, false, 0);

        autorotate(true);

}

void mapgen_office_tower_1_entrance(map *m, oter_id terrain_type, mapgendata dat, int turn, float density)
{
    (void)m; (void)terrain_type; (void)dat; (void)turn; (void)density; // STUB
/*

*/
}


void mapgen_office_tower_1(map *m, oter_id terrain_type, mapgendata dat, int turn, float density)
{
    (void)m; (void)terrain_type; (void)dat; (void)turn; (void)density; // STUB
/*

*/
}


void mapgen_office_tower_b_entrance(map *m, oter_id terrain_type, mapgendata dat, int turn, float density)
{
    (void)m; (void)terrain_type; (void)dat; (void)turn; (void)density; // STUB
/*

*/
}


void mapgen_office_tower_b(map *m, oter_id terrain_type, mapgendata dat, int turn, float density)
{
    (void)m; (void)terrain_type; (void)dat; (void)turn; (void)density; // STUB
/*

*/
}


void mapgen_sub_station(map *m, oter_id terrain_type, mapgendata dat, int, float)
{
    (void)dat;
        for (int i = 0; i < SEEX * 2; i++) {
            for (int j = 0; j < SEEY * 2; j++) {
                if (j < 9 || j > 12 || i < 4 || i > 19) {
                    m->ter_set(i, j, t_pavement);
                } else if (j < 12 && j > 8 && (i == 4 || i == 19)) {
                    m->ter_set(i, j, t_wall);
                } else if (i > 3 && i < 20 && j == 12) {
                    m->ter_set(i, j, t_wall);
                } else {
                    m->ter_set(i, j, t_floor);
                }
            }
        }
        //vending
        bool drinks = rng(0,1);
        std::string type;
        std::string type2;
        if (drinks) {
            type = "vending_drink";
            type2 = "vending_food";
        } else {
            type2 = "vending_drink";
            type = "vending_food";
        }
        int vset = rng(0,17);
        if (vset < 3) m->place_vending(5, vset+9, type);
        else if (vset < 15) m->place_vending(5 + (vset - 3), 11, type);
        else m->place_vending(18, 11 - (vset - 15), type);
        if(one_in(3))
        {
            int vset2 = rng(0,16);
            if(vset2 >= vset) vset2++;
            if (vset2 < 3) m->place_vending(5, vset2+9, type2);
            else if (vset2 < 15) m->place_vending(5 + (vset2 - 3), 11, type2);
            else m->place_vending(18, 11 - (vset2 - 15), type2);
        }
        //
        m->ter_set(16, 10, t_stairs_down);
        autorotate(false);

}


void mapgen_police(map *m, oter_id terrain_type, mapgendata dat, int, float density)
{

(void)dat;
//    } else if (is_ot_type("police", terrain_type)) {

        for (int i = 0; i < SEEX * 2; i++) {
            for (int j = 0; j < SEEY * 2; j++) {
                if ((j ==  7 && i != 17 && i != 18) ||
                    (j == 12 && i !=  0 && i != 17 && i != 18 && i != SEEX * 2 - 1) ||
                    (j == 14 && ((i > 0 && i < 6) || i == 9 || i == 13 || i == 17)) ||
                    (j == 15 && i > 17  && i < SEEX * 2 - 1) ||
                    (j == 17 && i >  0  && i < 17) ||
                    (j == 20)) {
                    m->ter_set(i, j, t_wall);
                } else if (((i == 0 || i == SEEX * 2 - 1) && j > 7 && j < 20) ||
                           ((i == 5 || i == 10 || i == 16 || i == 19) && j > 7 && j < 12) ||
                           ((i == 5 || i ==  9 || i == 13) && j > 14 && j < 17) ||
                           (i == 17 && j > 14 && j < 20)) {
                    m->ter_set(i, j, t_wall);
                } else if (j == 14 && i > 5 && i < 17 && i % 2 == 0) {
                    m->ter_set(i, j, t_bars);
                } else if ((i > 1 && i < 4 && j > 8 && j < 11) ||
                           (j == 17 && i > 17 && i < 21)) {
                    m->set(i, j, t_floor, f_counter);
                } else if ((i == 20 && j > 7 && j < 12) || (j == 8 && i > 19 && i < 23) ||
                           (j == 15 && i > 0 && i < 5)) {
                    m->set(i, j, t_floor, f_locker);
                } else if (j < 7) {
                    m->ter_set(i, j, t_pavement);
                } else if (j > 20) {
                    m->ter_set(i, j, t_sidewalk);
                } else {
                    m->ter_set(i, j, t_floor);
                }
            }
        }
        m->ter_set(17, 7, t_door_locked);
        m->ter_set(18, 7, t_door_locked);
        m->ter_set(rng( 1,  4), 12, t_door_c);
        m->ter_set(rng( 6,  9), 12, t_door_c);
        m->ter_set(rng(11, 15), 12, t_door_c);
        m->ter_set(21, 12, t_door_metal_locked);
        computer * tmpcomp = m->add_computer( tripoint( 22, 13, m->get_abs_sub().z ), _("PolCom OS v1.47"), 3);
        tmpcomp->add_option(_("Open Supply Room"), COMPACT_OPEN, 3);
        tmpcomp->add_failure(COMPFAIL_SHUTDOWN);
        tmpcomp->add_failure(COMPFAIL_ALARM);
        tmpcomp->add_failure(COMPFAIL_MANHACKS);
        m->ter_set( 7, 14, t_door_c);
        m->ter_set(11, 14, t_door_c);
        m->ter_set(15, 14, t_door_c);
        m->ter_set(rng(20, 22), 15, t_door_c);
        m->ter_set(2, 17, t_door_metal_locked);
        tmpcomp = m->add_computer( tripoint( 22, 13, m->get_abs_sub().z ), _("PolCom OS v1.47"), 3);
        tmpcomp->add_option(_("Open Evidence Locker"), COMPACT_OPEN, 3);
        tmpcomp->add_failure(COMPFAIL_SHUTDOWN);
        tmpcomp->add_failure(COMPFAIL_ALARM);
        tmpcomp->add_failure(COMPFAIL_MANHACKS);
        m->ter_set(17, 18, t_door_c);
        for (int i = 18; i < SEEX * 2 - 1; i++) {
            m->ter_set(i, 20, t_window);
        }
        if (one_in(3)) {
            for (int j = 16; j < 20; j++) {
                m->ter_set(SEEX * 2 - 1, j, t_window);
            }
        }
        int rn = rng(18, 21);
        if (one_in(4)) {
            m->ter_set(rn    , 20, t_door_c);
            m->ter_set(rn + 1, 20, t_door_c);
        } else {
            m->ter_set(rn    , 20, t_door_locked);
            m->ter_set(rn + 1, 20, t_door_locked);
        }
        rn = rng(1, 5);
        m->ter_set(rn, 20, t_window);
        m->ter_set(rn + 1, 20, t_window);
        rn = rng(10, 14);
        m->ter_set(rn, 20, t_window);
        m->ter_set(rn + 1, 20, t_window);
        if (one_in(2)) {
            for (int i = 6; i < 10; i++) {
                m->furn_set(i, 8, f_counter);
            }
        }
        if (one_in(3)) {
            for (int j = 8; j < 12; j++) {
                m->furn_set(6, j, f_counter);
            }
        }
        if (one_in(3)) {
            for (int j = 8; j < 12; j++) {
                m->furn_set(9, j, f_counter);
            }
        }

        m->place_items("kitchen",      40,  6,  8,  9, 11,    false, 0);
        m->place_items("cop_armory",  70, 20,  8, 22,  8,    false, 0);
        m->place_items("cop_gear",  70, 20,  8, 20, 11,    false, 0);
        m->place_items("cop_evidence", 60,  1, 15,  4, 15,    false, 0);

        for (int i = 0; i <= 23; i++) {
            for (int j = 0; j <= 23; j++) {
                if (m->ter(i, j) == t_floor && one_in(80)) {
                    m->spawn_item(i, j, "badge_deputy");
                }
            }
        }
        autorotate_down();

        m->place_spawns( mongroup_id( "GROUP_POLICE" ), 2, 0, 0, SEEX * 2 - 1, SEEX * 2 - 1, density);


}


void mapgen_bank(map *m, oter_id terrain_type, mapgendata dat, int, float)
{
    dat.fill_groundcover();
    // Basic floorplan
    square(m, t_floor, 1,  1, 22, 22);
    line(m, t_wall,  1,  1, 22,  1);
    line(m, t_wall,  2,  5,  5,  5);
    line(m, t_wall, 16,  5, 19,  5);
    line(m, t_wall,  2,  9, 19,  9);
    line(m, t_wall, 12, 12, 21, 12);
    line(m, t_wall,  2, 14,  6, 14);
    line(m, t_wall, 13, 16, 21, 16);
    line(m, t_wall,  1, 22, 22, 22);
    line(m, t_wall,  1,  2,  1, 21);
    line(m, t_wall, 22,  2, 22, 21);
    line(m, t_wall,  7, 10,  7, 21);
    line(m, t_wall, 12, 12, 12, 21);
    line(m, t_wall, 19, 13, 19, 15);
    line(m, t_wall, 16,  6, 16,  8);
    line(m, t_wall, 19,  6, 19,  8);
    line(m, t_wall_metal,  2, 15,  6, 15);
    line(m, t_wall_metal,  2, 21,  6, 21);
    line(m, t_wall_metal,  2, 16,  2, 20);
    line(m, t_wall_metal,  6, 16,  6, 20);
    //Fixed doors
    line(m, t_door_glass_c, 9, 1, 10, 1);
    m->ter_set( 19,  6, t_door_c);
    m->ter_set( 12, 17, t_door_c);
    m->ter_set( 17, 12, t_door_c);
    square(m, t_door_metal_locked, 6, 19, 7, 20);
    if (one_in(3)) {
        line(m, t_door_locked_interior, 20, 9, 21, 9);
    } else {
        line(m, t_door_c, 20, 9, 21, 9);
    }
    if (one_in(4)) {
        m->ter_set( 7, 10, t_door_locked_interior);
    } else {
        m->ter_set( 7, 10, t_door_c);
    }
    //Lobby
    line(m, t_atm,  2,  2,  2,  3);
    if (one_in(2)) {
        line_furn(m, f_chair, 13, 2, 15, 2);
        m->furn_set(14, 2, f_table);
    }
    if (one_in(2)) {
        line_furn(m, f_chair, 17, 2, 19, 2);
        m->furn_set(18, 2, f_table);
    }
    if (one_in(2)) {
        m->furn_set(21, 2, f_indoor_plant);
    }
    //Windows or glass wall front?
    int tmp = 0;
    if (!one_in(3)) {
        line(m, t_wall_glass_alarm, 1, 1, 8, 1);
        line(m, t_wall_glass_alarm, 11, 1, 22, 1);
    } else {
        m->ter_set( rng(4,7),  1, t_window_alarm);
        m->ter_set( rng(12,16),  1, t_window_alarm);
        m->ter_set( rng(17,20),  1, t_window_alarm);
        tmp = 1;
    }
    //Windows or glass wall side?
    if (tmp != 1 && one_in(3)) {
        line(m, t_wall_glass_alarm, 22, 1, 22, 8);
        if (one_in(2)) {
            line(m, t_wall_glass_alarm, 22, 1, 22, 11);
        }
    } else {
        m->ter_set( 22, rng(3,5), t_window_alarm);
        m->ter_set( 22, rng(6,8), t_window_alarm);
    }
    //Teller counters, 1 in 2 chance to have windows
    if (one_in(2)) {
        m->furn_set(  7,  5, f_counter);
        m->ter_set(   8,  5, t_window);
        m->furn_set(  9,  5, f_counter);
        m->ter_set(  10,  5, t_window);
        m->furn_set( 11,  5, f_counter);
        m->ter_set(  12,  5, t_window);
        m->furn_set( 13,  5, f_counter);
        m->ter_set(  14,  5, t_window);
        m->furn_set( 15,  5, f_counter);
    } else {
        line_furn(m, f_counter,  7,  5, 15, 5);
    }
    //Back wall teller space counter
    tmp = rng(9, 11);
    line_furn(m, f_counter,  rng(2,4),  8,  tmp,  8);
    m->furn_set( tmp + 1, 8, f_indoor_plant);
    //Teller doors
    m->ter_set(rng(2,4), 5, t_door_locked_interior);
    m->ter_set(rng(13,15), 9, t_door_c);
    //Bathroom
    m->furn_set( 17, 6, f_sink);
    m->place_toilet( 17, 8);
    //Storage
    if (one_in(2)){
        if (!one_in(4)) {
            m->ter_set( 20, 12, t_door_c);
        } else {
            m->ter_set( 20, 12, t_door_locked_interior);
        }
        line_furn(m, f_counter, 21, 13, 21, 15);
        m->furn_set( 20, 15, f_counter);
    } else {
        if (!one_in(4)) {
            m->ter_set( 21, 12, t_door_c);
        } else {
            m->ter_set( 21, 12, t_door_locked_interior);
        }
        line_furn(m, f_counter, 20, 13, 20, 15);
        m->furn_set( 21, 15, f_counter);
    }
    //Interview office
    if (one_in(2)) {
        m->ter_set( 13, 12, t_door_c);
    } else {
        m->ter_set( 14, 12, t_door_c);
    }
    if (one_in(2)) {
        m->furn_set( 18, 13, f_indoor_plant);
    }
    line_furn(m, f_desk, 16, 14, 16, 15);
    line_furn(m, f_chair, 15, 14, 15, 15);
    m->furn_set( 17, 15, f_chair);
    //Executive office
    if (!one_in(3)) {
        m->furn_set( 2, 13, f_indoor_plant);
    }
    line_furn(m, f_desk, 3, 12, 5, 12);
    m->furn_set(4, 13, f_chair);
    if (one_in(2)) {
        m->ter_set( 1, 11, t_window_alarm);
    } else {
        m->ter_set( 1, 10, t_window_alarm);
        m->ter_set( 1, 12, t_window_alarm);
    }
    //Conference room
    line_furn(m, f_chair, 15, 18, 15, 20);
    line_furn(m, f_chair, 17, 18, 17, 20);
    line_furn(m, f_chair, 19, 18, 19, 20);
    line_furn(m, f_table, 15, 19, 19, 19);
    m->furn_set( 20, 19, f_chair);
    //Conference windows or glass walls?
    if (one_in(4)) {
        line(m, t_wall_glass_alarm, 13, 22, 22, 22);
        line(m, t_wall_glass_alarm, 22, 17, 22, 21);
    } else {
        m->ter_set( rng(13,17), 22, t_window_alarm);
        m->ter_set( rng(17,21), 22, t_window_alarm);
        m->ter_set( 22, rng(18,20), t_window_alarm);
    }
    //Vault
    line_furn(m, f_safe_l, 3, 16, 5, 16);
    line_furn(m, f_table, 3, 19, 3, 20);
    if (one_in(3)){
        line(m, t_bars, 8, 18, 11, 18);
        line(m, t_door_metal_locked, 9, 18, 10, 18);
    }
    computer * tmpcomp = m->add_computer( tripoint( 8, 21, m->get_abs_sub().z ), _("Consolidated Computerized Bank of the Treasury"), 3);
    tmpcomp->add_option(_("Open Vault"), COMPACT_OPEN, 3);
    tmpcomp->add_failure(COMPFAIL_SHUTDOWN);
    tmpcomp->add_failure(COMPFAIL_ALARM);

    m->place_items("office",    30,  4,  8,  9,  8, false, 0);
    m->place_items("office",    30,  3, 12,  5, 12, false, 0);
    m->place_items("office",    70, 16, 14, 16, 15, false, 0);
    m->place_items("vault",     50,  3, 19,  3, 20, false, 0);
    m->place_items("vault",     90,  3, 16,  5, 16, false, 0);

    autorotate(false);
}

void mapgen_pawn(map *m, oter_id terrain_type, mapgendata dat, int, float)
{

//    } else if (is_ot_type("pawn", terrain_type)) {

        // Init to plain grass/dirt
        dat.fill_groundcover();

        int tw = rng(0, 10);
        int bw = SEEY * 2 - rng(1, 2) - rng(0, 1) * rng(0, 1);
        int lw = rng(0, 4);
        int rw = SEEX * 2 - rng(1, 5);
        if (tw >= 6) { // Big enough for its own parking lot
            square(m, t_pavement, 0, 0, SEEX * 2 - 1, tw - 1);
            for (int i = rng(0, 1); i < SEEX * 2; i += 4) {
                line(m, t_pavement_y, i, 1, i, tw - 1);
            }
        }
        // Floor and walls
        square(m, t_floor, lw, tw, rw, bw);
        line(m, t_wall, lw, tw, rw, tw);
        line(m, t_wall, lw, bw, rw, bw);
        line(m, t_wall, lw, tw + 1, lw, bw - 1);
        line(m, t_wall, rw, tw + 1, rw, bw - 1);
        // Doors and windows--almost certainly alarmed
        if (one_in(15)) {
            line(m, t_window, lw + 2, tw, lw + 5, tw);
            line(m, t_window, rw - 5, tw, rw - 2, tw);
            line(m, t_door_locked, SEEX, tw, SEEX + 1, tw);
        } else {
            line(m, t_window_alarm, lw + 2, tw, lw + 5, tw);
            line(m, t_window_alarm, rw - 5, tw, rw - 2, tw);
            line(m, t_door_locked_alarm, SEEX, tw, SEEX + 1, tw);
        }
        // Some display racks by the left and right walls
        line_furn(m, f_rack, lw + 1, tw + 1, lw + 1, bw - 1);
        m->place_items("pawn", 86, lw + 1, tw + 1, lw + 1, bw - 1, false, 0);
        line_furn(m, f_rack, rw - 1, tw + 1, rw - 1, bw - 1);
        m->place_items("pawn", 86, rw - 1, tw + 1, rw - 1, bw - 1, false, 0);
        // Some display counters
        line_furn(m, f_counter, lw + 4, tw + 2, lw + 4, bw - 3);
        m->place_items("pawn", 80, lw + 4, tw + 2, lw + 4, bw - 3, false, 0);
        line_furn(m, f_counter, rw - 4, tw + 2, rw - 4, bw - 3);
        m->place_items("pawn", 80, rw - 4, tw + 2, rw - 4, bw - 3, false, 0);
        // More display counters, if there's room for them
        if (rw - lw >= 18 && one_in(rw - lw - 17)) {
            for (int j = tw + rng(3, 5); j <= bw - 3; j += 3) {
                line_furn(m, f_counter, lw + 6, j, rw - 6, j);
                m->place_items("pawn", 75, lw + 6, j, rw - 6, j, false, 0);
            }
        }
        // Finally, place an office sometimes
        if (!one_in(5)) {
            if (one_in(2)) { // Office on the left side
                int office_top = bw - rng(3, 5), office_right = lw + rng(4, 7);
                // Clear out any items in that area!  And reset to floor.
                for (int i = lw + 1; i <= office_right; i++) {
                    for (int j = office_top; j <= bw - 1; j++) {
                        m->i_clear(i, j);
                        m->ter_set(i, j, t_floor);
                        m->furn_set( i, j, f_null );
                    }
                }
                line(m, t_wall, lw + 1, office_top, office_right, office_top);
                line(m, t_wall, office_right, office_top + 1, office_right, bw - 1);
                m->ter_set(office_right, rng(office_top + 1, bw - 1), t_door_locked);
                if (one_in(4)) { // Back door
                    m->ter_set(rng(lw + 1, office_right - 1), bw, t_door_locked_alarm);
                }
                // Finally, add some stuff in there
                m->place_items("office", 70, lw + 1, office_top + 1, office_right - 1, bw - 1,
                            false, 0);
                m->place_items("homeguns", 50, lw + 1, office_top + 1, office_right - 1,
                            bw - 1, false, 0);
                m->place_items("harddrugs", 20, lw + 1, office_top + 1, office_right - 1,
                            bw - 1, false, 0);
            } else { // Office on the right side
                int office_top = bw - rng(3, 5), office_left = rw - rng(4, 7);
                for (int i = office_left; i <= rw - 1; i++) {
                    for (int j = office_top; j <= bw - 1; j++) {
                        m->i_clear(i, j);
                        m->ter_set(i, j, t_floor);
                        m->furn_set( i, j, f_null );
                    }
                }
                line(m, t_wall, office_left, office_top, rw - 1, office_top);
                line(m, t_wall, office_left, office_top + 1, office_left, bw - 1);
                m->ter_set(office_left, rng(office_top + 1, bw - 1), t_door_locked);
                if (one_in(4)) { // Back door
                    m->ter_set(rng(office_left + 1, rw - 1), bw, t_door_locked_alarm);
                }
                m->place_items("office", 70, office_left + 1, office_top + 1, rw - 1, bw - 1,
                            false, 0);
                m->place_items("homeguns", 50, office_left + 1, office_top + 1, rw - 1,
                            bw - 1, false, 0);
                m->place_items("harddrugs", 20, office_left + 1, office_top + 1, rw - 1,
                            bw - 1, false, 0);
            }
        }
        autorotate(false);

}


void mapgen_mil_surplus(map *m, oter_id terrain_type, mapgendata dat, int, float)
{

//    } else if (is_ot_type("mil_surplus", terrain_type)) {

        // Init to plain grass/dirt
        dat.fill_groundcover();
        int lw = rng(0, 2);
        int rw = SEEX * 2 - rng(1, 3);
        int tw = rng(0, 4);
        int bw = SEEY * 2 - rng(3, 8);
        square(m, t_floor, lw, tw, rw, bw);
        line(m, t_wall, lw, tw, rw, tw);
        line(m, t_wall, lw, bw, rw, bw);
        line(m, t_wall, lw, tw + 1, lw, bw - 1);
        line(m, t_wall, rw, tw + 1, rw, bw - 1);
        int rn = rng(4, 7);
        line(m, t_window, lw + 2, tw, lw + rn, tw);
        line(m, t_window, rw - rn, tw, rw - 2, tw);
        line(m, t_door_c, SEEX, tw, SEEX + 1, tw);
        if (one_in(2)) { // counter on left
            line_furn(m, f_counter, lw + 2, tw + 1, lw + 2, tw + rng(3, 4));
        } else { // counter on right
            line_furn(m, f_counter, rw - 2, tw + 1, rw - 2, tw + rng(3, 4));
        }
        for (int i = lw + 1; i <= SEEX; i += 2) {
            line_furn(m, f_rack, i, tw + 5, i, bw - 2);
            items_location loc;
            if (one_in(3)) {
                loc = "mil_armor";
            } else if (one_in(3)) {
                loc = "mil_surplus";
            } else {
                loc = "mil_food_nodrugs";
            }
            m->place_items(loc, 70, i, tw + 5, i, bw - 2, false, 0);
        }
        for (int i = rw - 1; i >= SEEX + 1; i -= 2) {
            line_furn(m, f_rack, i, tw + 5, i, bw - 2);
            items_location loc;
            if (one_in(3)) {
                loc = "mil_armor";
            } else if (one_in(3)) {
                loc = "mil_surplus";
            } else {
                loc = "mil_food_nodrugs";
            }
            m->place_items(loc, 70, i, tw + 5, i, bw - 2, false, 0);
        }
        autorotate(false);
}


void mapgen_megastore_entrance(map *m, oter_id terrain_type, mapgendata dat, int turn, float density)
{
    (void)m; (void)terrain_type; (void)dat; (void)turn; (void)density; // STUB
/*

*/
}


void mapgen_megastore(map *m, oter_id terrain_type, mapgendata dat, int turn, float density)
{
    (void)m; (void)terrain_type; (void)dat; (void)turn; (void)density; // STUB
/*

*/
}


void mapgen_hospital_entrance(map *m, oter_id terrain_type, mapgendata dat, int turn, float density)
{
    (void)m; (void)terrain_type; (void)dat; (void)turn; (void)density; // STUB
/*

*/
}


void mapgen_hospital(map *m, oter_id terrain_type, mapgendata dat, int turn, float density)
{
    (void)m; (void)terrain_type; (void)dat; (void)turn; (void)density; // STUB
/*

*/
}


void mapgen_prison_1(map *m, oter_id terrain_type, mapgendata dat, int turn, float density)
{
    (void)m; (void)terrain_type; (void)dat; (void)turn; (void)density; // STUB
/*

*/
}


void mapgen_prison_2(map *m, oter_id terrain_type, mapgendata dat, int turn, float density)
{
    (void)m; (void)terrain_type; (void)dat; (void)turn; (void)density; // STUB
/*

*/
}


void mapgen_prison_3(map *m, oter_id terrain_type, mapgendata dat, int turn, float density)
{
    (void)m; (void)terrain_type; (void)dat; (void)turn; (void)density; // STUB
/*

*/
}


void mapgen_prison_4(map *m, oter_id terrain_type, mapgendata dat, int turn, float density)
{
    (void)m; (void)terrain_type; (void)dat; (void)turn; (void)density; // STUB
/*

*/
}


void mapgen_prison_5(map *m, oter_id terrain_type, mapgendata dat, int turn, float density)
{
    (void)m; (void)terrain_type; (void)dat; (void)turn; (void)density; // STUB
/*

*/
}


void mapgen_prison_6(map *m, oter_id terrain_type, mapgendata dat, int turn, float density)
{
    (void)m; (void)terrain_type; (void)dat; (void)turn; (void)density; // STUB
/*

*/
}


void mapgen_prison_7(map *m, oter_id terrain_type, mapgendata dat, int turn, float density)
{
    (void)m; (void)terrain_type; (void)dat; (void)turn; (void)density; // STUB
/*

*/
}


void mapgen_prison_8(map *m, oter_id terrain_type, mapgendata dat, int turn, float density)
{
    (void)m; (void)terrain_type; (void)dat; (void)turn; (void)density; // STUB
/*

*/
}


void mapgen_prison_9(map *m, oter_id terrain_type, mapgendata dat, int turn, float density)
{
    (void)m; (void)terrain_type; (void)dat; (void)turn; (void)density; // STUB
/*

*/
}


void mapgen_prison_b(map *m, oter_id terrain_type, mapgendata dat, int turn, float density)
{
    (void)m; (void)terrain_type; (void)dat; (void)turn; (void)density; // STUB
/*

*/
}


void mapgen_prison_b_entrance(map *m, oter_id terrain_type, mapgendata dat, int turn, float density)
{
    (void)m; (void)terrain_type; (void)dat; (void)turn; (void)density; // STUB
/*

*/
}


void mapgen_hotel_tower_1_1(map *m, oter_id terrain_type, mapgendata dat, int turn, float density)
{
    (void)m; (void)terrain_type; (void)dat; (void)turn; (void)density; // STUB
/*

*/
}


void mapgen_hotel_tower_1_2(map *m, oter_id terrain_type, mapgendata dat, int turn, float density)
{
    (void)m; (void)terrain_type; (void)dat; (void)turn; (void)density; // STUB
/*

*/
}


void mapgen_hotel_tower_1_3(map *m, oter_id terrain_type, mapgendata dat, int turn, float density)
{
    (void)m; (void)terrain_type; (void)dat; (void)turn; (void)density; // STUB
/*

*/
}


void mapgen_hotel_tower_1_4(map *m, oter_id terrain_type, mapgendata dat, int turn, float density)
{
    (void)m; (void)terrain_type; (void)dat; (void)turn; (void)density; // STUB
/*

*/
}


void mapgen_hotel_tower_1_5(map *m, oter_id terrain_type, mapgendata dat, int turn, float density)
{
    (void)m; (void)terrain_type; (void)dat; (void)turn; (void)density; // STUB
/*

*/
}


void mapgen_hotel_tower_1_6(map *m, oter_id terrain_type, mapgendata dat, int turn, float density)
{
    (void)m; (void)terrain_type; (void)dat; (void)turn; (void)density; // STUB
/*

*/
}


void mapgen_hotel_tower_1_7(map *m, oter_id terrain_type, mapgendata dat, int turn, float density)
{
    (void)m; (void)terrain_type; (void)dat; (void)turn; (void)density; // STUB
/*

*/
}


void mapgen_hotel_tower_1_8(map *m, oter_id terrain_type, mapgendata dat, int turn, float density)
{
    (void)m; (void)terrain_type; (void)dat; (void)turn; (void)density; // STUB
/*

*/
}


void mapgen_hotel_tower_1_9(map *m, oter_id terrain_type, mapgendata dat, int turn, float density)
{
    (void)m; (void)terrain_type; (void)dat; (void)turn; (void)density; // STUB
/*

*/
}


void mapgen_hotel_tower_b_1(map *m, oter_id terrain_type, mapgendata dat, int turn, float density)
{
    (void)m; (void)terrain_type; (void)dat; (void)turn; (void)density; // STUB
/*

*/
}


void mapgen_hotel_tower_b_2(map *m, oter_id terrain_type, mapgendata dat, int turn, float density)
{
    (void)m; (void)terrain_type; (void)dat; (void)turn; (void)density; // STUB
/*

*/
}


void mapgen_hotel_tower_b_3(map *m, oter_id terrain_type, mapgendata dat, int turn, float density)
{
    (void)m; (void)terrain_type; (void)dat; (void)turn; (void)density; // STUB
/*

*/
}


void mapgen_mansion_entrance(map *m, oter_id terrain_type, mapgendata dat, int turn, float density)
{
    (void)m; (void)terrain_type; (void)dat; (void)turn; (void)density; // STUB
/*

*/
}


void mapgen_mansion(map *m, oter_id terrain_type, mapgendata dat, int turn, float density)
{
    (void)m; (void)terrain_type; (void)dat; (void)turn; (void)density; // STUB
/*

*/
}


void mapgen_fema_entrance(map *m, oter_id terrain_type, mapgendata dat, int turn, float density)
{
    (void)m; (void)terrain_type; (void)dat; (void)turn; (void)density; // STUB
/*

*/
}


void mapgen_fema(map *m, oter_id terrain_type, mapgendata dat, int turn, float density)
{
    (void)m; (void)terrain_type; (void)dat; (void)turn; (void)density; // STUB
/*

*/
}


void mapgen_station_radio(map *m, oter_id terrain_type, mapgendata dat, int turn, float density)
{
    (void)m; (void)terrain_type; (void)dat; (void)turn; (void)density; // STUB
/*

*/
}


void mapgen_lab(map *m, oter_id terrain_type, mapgendata dat, int turn, float density)
{
    (void)m; (void)terrain_type; (void)dat; (void)turn; (void)density; // STUB
/*

*/
}


void mapgen_lab_stairs(map *m, oter_id terrain_type, mapgendata dat, int turn, float density)
{
    (void)m; (void)terrain_type; (void)dat; (void)turn; (void)density; // STUB
/*

*/
}


void mapgen_lab_core(map *m, oter_id terrain_type, mapgendata dat, int turn, float density)
{
    (void)m; (void)terrain_type; (void)dat; (void)turn; (void)density; // STUB
/*

*/
}


void mapgen_lab_finale(map *m, oter_id terrain_type, mapgendata dat, int turn, float density)
{
    (void)m; (void)terrain_type; (void)dat; (void)turn; (void)density; // STUB
/*

*/
}


void mapgen_ice_lab(map *m, oter_id terrain_type, mapgendata dat, int turn, float density)
{
    (void)m; (void)terrain_type; (void)dat; (void)turn; (void)density; // STUB
/*

*/
}


void mapgen_ice_lab_stairs(map *m, oter_id terrain_type, mapgendata dat, int turn, float density)
{
    (void)m; (void)terrain_type; (void)dat; (void)turn; (void)density; // STUB
/*

*/
}


void mapgen_ice_lab_core(map *m, oter_id terrain_type, mapgendata dat, int turn, float density)
{
    (void)m; (void)terrain_type; (void)dat; (void)turn; (void)density; // STUB
/*

*/
}


void mapgen_ice_lab_finale(map *m, oter_id terrain_type, mapgendata dat, int turn, float density)
{
    (void)m; (void)terrain_type; (void)dat; (void)turn; (void)density; // STUB
/*

*/
}


void mapgen_nuke_plant_entrance(map *m, oter_id terrain_type, mapgendata dat, int turn, float density)
{
    (void)m; (void)terrain_type; (void)dat; (void)turn; (void)density; // STUB
/*

*/
}


void mapgen_nuke_plant(map *m, oter_id terrain_type, mapgendata dat, int turn, float density)
{
    (void)m; (void)terrain_type; (void)dat; (void)turn; (void)density; // STUB
/*

*/
}


void mapgen_outpost(map *m, oter_id terrain_type, mapgendata dat, int turn, float density)
{
    (void)m; (void)terrain_type; (void)dat; (void)turn; (void)density; // STUB
/*

*/
}


void mapgen_silo(map *m, oter_id terrain_type, mapgendata dat, int turn, float density)
{
    (void)m; (void)terrain_type; (void)dat; (void)turn; (void)density; // STUB
/*

*/
}


void mapgen_silo_finale(map *m, oter_id terrain_type, mapgendata dat, int turn, float density)
{
    (void)m; (void)terrain_type; (void)dat; (void)turn; (void)density; // STUB
/*

*/
}


void mapgen_temple(map *m, oter_id terrain_type, mapgendata dat, int turn, float density)
{
    (void)m; (void)terrain_type; (void)dat; (void)turn; (void)density; // STUB
/*

*/
}


void mapgen_temple_stairs(map *m, oter_id terrain_type, mapgendata dat, int turn, float density)
{
    (void)m; (void)terrain_type; (void)dat; (void)turn; (void)density; // STUB
/*

*/
}


void mapgen_temple_core(map *m, oter_id terrain_type, mapgendata dat, int turn, float density)
{
    (void)m; (void)terrain_type; (void)dat; (void)turn; (void)density; // STUB
/*

*/
}


void mapgen_temple_finale(map *m, oter_id terrain_type, mapgendata dat, int turn, float density)
{
    (void)m; (void)terrain_type; (void)dat; (void)turn; (void)density; // STUB
/*

*/
}


void mapgen_sewage_treatment(map *m, oter_id terrain_type, mapgendata dat, int turn, float density)
{
    (void)m; (void)terrain_type; (void)dat; (void)turn; (void)density; // STUB
/*

*/
}


void mapgen_sewage_treatment_hub(map *m, oter_id terrain_type, mapgendata dat, int turn, float density)
{
    (void)m; (void)terrain_type; (void)dat; (void)turn; (void)density; // STUB
/*

*/
}


void mapgen_sewage_treatment_under(map *m, oter_id terrain_type, mapgendata dat, int turn, float density)
{
    (void)m; (void)terrain_type; (void)dat; (void)turn; (void)density; // STUB
/*

*/
}


void mapgen_mine_entrance(map *m, oter_id terrain_type, mapgendata dat, int turn, float density)
{
    (void)m; (void)terrain_type; (void)dat; (void)turn; (void)density; // STUB
/*

*/
}


void mapgen_mine_shaft(map *m, oter_id terrain_type, mapgendata dat, int turn, float density)
{
    (void)m; (void)terrain_type; (void)dat; (void)turn; (void)density; // STUB
/*

*/
}


void mapgen_mine(map *m, oter_id terrain_type, mapgendata dat, int turn, float density)
{
    (void)m; (void)terrain_type; (void)dat; (void)turn; (void)density; // STUB
/*

*/
}


void mapgen_mine_down(map *m, oter_id terrain_type, mapgendata dat, int turn, float density)
{
    (void)m; (void)terrain_type; (void)dat; (void)turn; (void)density; // STUB
/*

*/
}


void mapgen_mine_finale(map *m, oter_id terrain_type, mapgendata dat, int turn, float density)
{
    (void)m; (void)terrain_type; (void)dat; (void)turn; (void)density; // STUB
/*

*/
}


void mapgen_spiral_hub(map *m, oter_id terrain_type, mapgendata dat, int turn, float density)
{
    (void)m; (void)terrain_type; (void)dat; (void)turn; (void)density; // STUB
/*

*/
}


void mapgen_spiral(map *m, oter_id terrain_type, mapgendata dat, int turn, float density)
{
    (void)m; (void)terrain_type; (void)dat; (void)turn; (void)density; // STUB
/*

*/
}


void mapgen_radio_tower(map *m, oter_id terrain_type, mapgendata dat, int turn, float density)
{
    (void)m; (void)terrain_type; (void)dat; (void)turn; (void)density; // STUB
/*

*/
}


void mapgen_toxic_dump(map *m, oter_id terrain_type, mapgendata dat, int turn, float density)
{
    (void)m; (void)terrain_type; (void)dat; (void)turn; (void)density; // STUB
/*

*/
}


void mapgen_haz_sar_entrance(map *m, oter_id terrain_type, mapgendata dat, int turn, float density)
{
    (void)m; (void)terrain_type; (void)dat; (void)turn; (void)density; // STUB
/*

*/
}


void mapgen_haz_sar(map *m, oter_id terrain_type, mapgendata dat, int turn, float density)
{
    (void)m; (void)terrain_type; (void)dat; (void)turn; (void)density; // STUB
/*

*/
}


void mapgen_haz_sar_entrance_b1(map *m, oter_id terrain_type, mapgendata dat, int turn, float density)
{
    (void)m; (void)terrain_type; (void)dat; (void)turn; (void)density; // STUB
/*

*/
}


void mapgen_haz_sar_b1(map *m, oter_id terrain_type, mapgendata dat, int turn, float density)
{
    (void)m; (void)terrain_type; (void)dat; (void)turn; (void)density; // STUB
/*

*/
}


void mapgen_cave(map *m, oter_id, mapgendata dat, int turn, float density)
{
        if (dat.above() == "cave") {
            // We're underground! // FIXME; y u no use zlevel
            for (int i = 0; i < SEEX * 2; i++) {
                for (int j = 0; j < SEEY * 2; j++) {
                    bool floorHere = (rng(0, 6) < i || SEEX * 2 - rng(1, 7) > i ||
                                      rng(0, 6) < j || SEEY * 2 - rng(1, 7) > j );
                    if (floorHere) {
                        m->ter_set(i, j, t_rock_floor);
                    } else {
                        m->ter_set(i, j, t_rock);
                    }
                }
            }
            square(m, t_slope_up, SEEX - 1, SEEY - 1, SEEX, SEEY);
            switch(rng(1, 10)) {
            case 1:
                // natural refuse, chance of minerals
                m->place_items("cave_minerals", 50, 0, 0, SEEX * 2 - 1, SEEY * 2 - 1, true, 0);
                m->place_items("monparts", 80, 0, 0, SEEX * 2 - 1, SEEY * 2 - 1, true, 0);
                break;
            case 2:
                // trash, minerals less likely
                m->place_items("cave_minerals", 25, 0, 0, SEEX * 2 - 1, SEEY * 2 - 1, true, 0);
                m->place_items("trash", 70, 0, 0, SEEX * 2 - 1, SEEY * 2 - 1, true, 0);
                break;
            case 3:
                // bat corpses
                m->place_items("cave_minerals", 50, 0, 0, SEEX * 2 - 1, SEEY * 2 - 1, true, 0);
                for (int i = rng(1, 12); i > 0; i--) {
                    m->add_item_or_charges(rng(1, SEEX * 2 - 1), rng(1, SEEY * 2 - 1), item::make_corpse( mon_bat ) );
                }
                break;
            case 4:
                // ant food, chance of 80
                m->place_items("cave_minerals", 25, 0, 0, SEEX * 2 - 1, SEEY * 2 - 1, true, 0);
                m->place_items("ant_food", 85, 0, 0, SEEX * 2 - 1, SEEY * 2 - 1, true, 0);
                break;
            case 5: {
                // hermitage
                int origx = rng(SEEX - 1, SEEX),
                    origy = rng(SEEY - 1, SEEY),
                    hermx = rng(SEEX - 6, SEEX + 5),
                    hermy = rng(SEEX - 6, SEEY + 5);
                std::vector<point> bloodline = line_to(origx, origy, hermx, hermy, 0);
                for (auto &ii : bloodline) {
                    madd_field( m, ii.x, ii.y, fd_blood, 2);
                }
                m->add_item_or_charges(hermx, hermy, item::make_corpse() );
                // This seems verbose.  Maybe a function to spawn from a list of item groups?
                m->place_items("stash_food", 50, hermx - 1, hermy - 1, hermx + 1, hermy + 1, true, 0);
                m->place_items("gear_survival", 50, hermx - 1, hermy - 1, hermx + 1, hermy + 1, true, 0);
                m->place_items("survival_armor", 50, hermx - 1, hermy - 1, hermx + 1, hermy + 1, true, 0);
                m->place_items("weapons", 40, hermx - 1, hermy - 1, hermx + 1, hermy + 1, true, 0);
                m->place_items("magazines", 40, hermx - 1, hermy - 1, hermx + 1, hermy + 1, true, 0);
                m->place_items("rare", 30, hermx - 1, hermy - 1, hermx + 1, hermy + 1, true, 0);
                break;
            }
            default:
                // nothing except maybe minerals, default occurs half the time
                m->place_items("cave_minerals", 50, 0, 0, SEEX * 2 - 1, SEEY * 2 - 1, true, 0);
                break;
            }
            m->place_spawns( mongroup_id( "GROUP_CAVE" ), 2, 6, 6, 18, 18, 1.0);
        } else { // We're above ground!
            // First, draw a forest
/*
            draw_map(oter_id("forest"), dat.north(), dat.east(), dat.south(), dat.west(), dat.neast(), dat.seast(), dat.nwest(), dat.swest(),
                     dat.above(), turn, g, density, dat.zlevel);
*/
            mapgen_forest_general(m, oter_str_id("forest").id(), dat, turn, density);
            // Clear the center with some rocks
            square(m, t_rock, SEEX - 6, SEEY - 6, SEEX + 5, SEEY + 5);
            int pathx, pathy;
            if (one_in(2)) {
                pathx = rng(SEEX - 6, SEEX + 5);
                pathy = (one_in(2) ? SEEY - 8 : SEEY + 7);
            } else {
                pathx = (one_in(2) ? SEEX - 8 : SEEX + 7);
                pathy = rng(SEEY - 6, SEEY + 5);
            }
            std::vector<point> pathline = line_to(pathx, pathy, SEEX - 1, SEEY - 1, 0);
            for (auto &ii : pathline) {
                square(m, t_dirt, ii.x, ii.y,
                       ii.x + 1, ii.y + 1);
            }
            while (!one_in(8)) {
                m->ter_set(rng(SEEX - 6, SEEX + 5), rng(SEEY - 6, SEEY + 5), t_dirt);
            }
            square(m, t_slope_down, SEEX - 1, SEEY - 1, SEEX, SEEY);
        }





}


void mapgen_cave_rat(map *m, oter_id, mapgendata dat, int, float)
{

        fill_background(m, t_rock);

        if (dat.above() == "cave_rat") { // Finale
            rough_circle(m, t_rock_floor, SEEX, SEEY, 8);
            square(m, t_rock_floor, SEEX - 1, SEEY, SEEX, SEEY * 2 - 2);
            line(m, t_slope_up, SEEX - 1, SEEY * 2 - 3, SEEX, SEEY * 2 - 2);
            for (int i = SEEX - 4; i <= SEEX + 4; i++) {
                for (int j = SEEY - 4; j <= SEEY + 4; j++) {
                    if ((i <= SEEX - 2 || i >= SEEX + 2) && (j <= SEEY - 2 || j >= SEEY + 2)) {
                        m->add_spawn(mon_sewer_rat, 1, i, j);
                    }
                }
            }
            m->add_spawn(mon_rat_king, 1, SEEX, SEEY);
            m->place_items("rare", 75, SEEX - 4, SEEY - 4, SEEX + 4, SEEY + 4, true, 0);
        } else { // Level 1
            int cavex = SEEX, cavey = SEEY * 2 - 3;
            int stairsx = SEEX - 1, stairsy = 1; // Default stairs location--may change
            int centerx = 0;
            do {
                cavex += rng(-1, 1);
                cavey -= rng(0, 1);
                for (int cx = cavex - 1; cx <= cavex + 1; cx++) {
                    for (int cy = cavey - 1; cy <= cavey + 1; cy++) {
                        m->ter_set(cx, cy, t_rock_floor);
                        if (one_in(10)) {
                            madd_field( m, cx, cy, fd_blood, rng(1, 3));
                        }
                        if (one_in(20)) {
                            m->add_spawn(mon_sewer_rat, 1, cx, cy);
                        }
                    }
                }
                if (cavey == SEEY - 1) {
                    centerx = cavex;
                }
            } while (cavey > 2);
            // Now draw some extra passages!
            do {
                int tox = (one_in(2) ? 2 : SEEX * 2 - 3), toy = rng(2, SEEY * 2 - 3);
                std::vector<point> path = line_to(centerx, SEEY - 1, tox, toy, 0);
                for (auto &i : path) {
                    for (int cx = i.x - 1; cx <= i.x + 1; cx++) {
                        for (int cy = i.y - 1; cy <= i.y + 1; cy++) {
                            m->ter_set(cx, cy, t_rock_floor);
                            if (one_in(10)) {
                                madd_field( m, cx, cy, fd_blood, rng(1, 3));
                            }
                            if (one_in(20)) {
                                m->add_spawn(mon_sewer_rat, 1, cx, cy);
                            }
                        }
                    }
                }
                if (one_in(2)) {
                    stairsx = tox;
                    stairsy = toy;
                }
            } while (one_in(2));
            // Finally, draw the stairs up and down.
            m->ter_set(SEEX - 1, SEEX * 2 - 2, t_slope_up);
            m->ter_set(SEEX    , SEEX * 2 - 2, t_slope_up);
            m->ter_set(stairsx, stairsy, t_slope_down);
        }
}


void mapgen_spider_pit_under(map *m, oter_id terrain_type, mapgendata dat, int turn, float density)
{
    (void)m; (void)terrain_type; (void)dat; (void)turn; (void)density; // STUB
/*

*/
}


void mapgen_anthill(map *m, oter_id terrain_type, mapgendata dat, int turn, float density)
{
    (void)m; (void)terrain_type; (void)dat; (void)turn; (void)density; // STUB
/*

*/
}


void mapgen_slimepit(map *m, oter_id terrain_type, mapgendata dat, int turn, float density)
{
    (void)m; (void)terrain_type; (void)dat; (void)turn; (void)density; // STUB
/*

*/
}


void mapgen_slimepit_down(map *m, oter_id terrain_type, mapgendata dat, int turn, float density)
{
    (void)m; (void)terrain_type; (void)dat; (void)turn; (void)density; // STUB
/*

*/
}


void mapgen_triffid_grove(map *m, oter_id terrain_type, mapgendata dat, int turn, float density)
{
    (void)m; (void)terrain_type; (void)dat; (void)turn; (void)density; // STUB
/*

*/
}


void mapgen_triffid_roots(map *m, oter_id terrain_type, mapgendata dat, int turn, float density)
{
    (void)m; (void)terrain_type; (void)dat; (void)turn; (void)density; // STUB
/*

*/
}


void mapgen_triffid_finale(map *m, oter_id terrain_type, mapgendata dat, int turn, float density)
{
    (void)m; (void)terrain_type; (void)dat; (void)turn; (void)density; // STUB
/*

*/
}


void mapgen_cavern(map *m, oter_id, mapgendata dat, int, float)
{

    for (int i = 0; i < 4; i++) { // don't look at me like that, this was messed up before I touched it :P - AD ( FIXME )
       dat.set_dir(i,
             (dat.t_nesw[i] == "cavern" || dat.t_nesw[i] == "subway_ns" ||
                       dat.t_nesw[i] == "subway_ew" ? 0 : 3)
        );
    }
    dat.e_fac = SEEX * 2 - 1 - dat.e_fac;
    dat.s_fac = SEEY * 2 - 1 - dat.s_fac;

    for (int i = 0; i < SEEX * 2; i++) {
        for (int j = 0; j < SEEY * 2; j++) {
            if ((j < dat.n_fac || j > dat.s_fac || i < dat.w_fac || i > dat.e_fac) &&
                (!one_in(3) || j == 0 || j == SEEY * 2 - 1 || i == 0 || i == SEEX * 2 - 1)) {
                m->ter_set(i, j, t_rock);
            } else {
                m->ter_set(i, j, t_rock_floor);
            }
        }
    }

    int rn = rng(0, 2) * rng(0, 3) + rng(0, 1); // Number of pillars
    for (int n = 0; n < rn; n++) {
        int px = rng(5, SEEX * 2 - 6);
        int py = rng(5, SEEY * 2 - 6);
        for (int i = px - 1; i <= px + 1; i++) {
            for (int j = py - 1; j <= py + 1; j++) {
                m->ter_set(i, j, t_rock);
            }
        }
    }

    if (connects_to(dat.north(), 2)) {
        for (int i = SEEX - 2; i <= SEEX + 3; i++) {
            for (int j = 0; j <= SEEY; j++) {
                m->ter_set(i, j, t_rock_floor);
            }
        }
    }
    if (connects_to(dat.east(), 3)) {
        for (int i = SEEX; i <= SEEX * 2 - 1; i++) {
            for (int j = SEEY - 2; j <= SEEY + 3; j++) {
                m->ter_set(i, j, t_rock_floor);
            }
        }
    }
    if (connects_to(dat.south(), 0)) {
        for (int i = SEEX - 2; i <= SEEX + 3; i++) {
            for (int j = SEEY; j <= SEEY * 2 - 1; j++) {
                m->ter_set(i, j, t_rock_floor);
            }
        }
    }
    if (connects_to(dat.west(), 1)) {
        for (int i = 0; i <= SEEX; i++) {
            for (int j = SEEY - 2; j <= SEEY + 3; j++) {
                m->ter_set(i, j, t_rock_floor);
            }
        }
    }
    m->place_items("cavern", 60, 0, 0, SEEX * 2 - 1, SEEY * 2 - 1, false, 0);
    if (one_in(6)) { // Miner remains
        int x, y;
        do {
            x = rng(0, SEEX * 2 - 1);
            y = rng(0, SEEY * 2 - 1);
        } while (m->impassable(x, y));
        if (!one_in(3)) {
            m->spawn_item(x, y, "jackhammer");
        }
        if (one_in(3)) {
            m->spawn_item(x, y, "mask_dust");
        }
        if (one_in(2)) {
            m->spawn_item(x, y, "hat_hard");
        }
        while (!one_in(3)) {
            for( int i = 0; i < 3; ++i ) {
                m->put_items_from_loc( "cannedfood", tripoint( x, y, m->get_abs_sub().z ), 0 );
            }
        }
    }



}

void mapgen_rock_partial(map *m, oter_id, mapgendata dat, int, float)
{
    fill_background( m, t_rock );
    for( int i = 0; i < 4; i++ ) {
        if( dat.t_nesw[i] == "cavern" || dat.t_nesw[i] == "slimepit" ||
            dat.t_nesw[i] == "slimepit_down" ) {
            dat.dir(i) = 6;
        } else {
            dat.dir(i) = 0;
        }
    }

    for( int i = 0; i < SEEX * 2; i++ ) {
        for( int j = 0; j < SEEY * 2; j++ ) {
            if( rng(0, dat.n_fac) > j || rng(0, dat.s_fac) > SEEY * 2 - 1 - j ||
                rng(0, dat.w_fac) > i || rng(0, dat.e_fac) > SEEX * 2 - 1 - i ) {
                m->ter_set(i, j, t_rock_floor);
            }
        }
    }
}

void mapgen_rock(map *m, oter_id, mapgendata, int, float)
{
    fill_background( m, t_rock );
}


void mapgen_open_air(map *m, oter_id, mapgendata, int, float){
    fill_background( m, t_open_air );
}


void mapgen_rift(map *m, oter_id, mapgendata dat, int, float)
{

    if (dat.north() != "rift" && dat.north() != "hellmouth") {
        if (connects_to(dat.north(), 2)) {
            dat.n_fac = rng(-6, -2);
        } else {
            dat.n_fac = rng(2, 6);
        }
    }
    if (dat.east() != "rift" && dat.east() != "hellmouth") {
        if (connects_to(dat.east(), 3)) {
            dat.e_fac = rng(-6, -2);
        } else {
            dat.e_fac = rng(2, 6);
        }
    }
    if (dat.south() != "rift" && dat.south() != "hellmouth") {
        if (connects_to(dat.south(), 0)) {
            dat.s_fac = rng(-6, -2);
        } else {
            dat.s_fac = rng(2, 6);
        }
    }
    if (dat.west() != "rift" && dat.west() != "hellmouth") {
        if (connects_to(dat.west(), 1)) {
            dat.w_fac = rng(-6, -2);
        } else {
            dat.w_fac = rng(2, 6);
        }
    }
    // Negative *_fac values indicate rock floor connection, otherwise solid rock
    // Of course, if we connect to a rift, *_fac = 0, and thus lava extends all the
    //  way.
    for (int i = 0; i < SEEX * 2; i++) {
        for (int j = 0; j < SEEY * 2; j++) {
            if ((dat.n_fac < 0 && j < dat.n_fac * -1) || (dat.s_fac < 0 && j >= SEEY * 2 - dat.s_fac) ||
                (dat.w_fac < 0 && i < dat.w_fac * -1) || (dat.e_fac < 0 && i >= SEEX * 2 - dat.e_fac)  ) {
                m->ter_set(i, j, t_rock_floor);
            } else if (j < dat.n_fac || j >= SEEY * 2 - dat.s_fac ||
                       i < dat.w_fac || i >= SEEX * 2 - dat.e_fac   ) {
                m->ter_set(i, j, t_rock);
            } else {
                m->ter_set(i, j, t_lava);
            }
        }
    }



}


void mapgen_hellmouth(map *m, oter_id, mapgendata dat, int, float)
{
    // what is this, doom?
    // .. seriously, though...
    for (int i = 0; i < 4; i++) {
        if (dat.t_nesw[i] != "rift" && dat.t_nesw[i] != "hellmouth") {
            dat.dir(i) = 6;
        }
    }

    for (int i = 0; i < SEEX * 2; i++) {
        for (int j = 0; j < SEEY * 2; j++) {
            if (j < dat.n_fac || j >= SEEY * 2 - dat.s_fac || i < dat.w_fac || i >= SEEX * 2 - dat.e_fac ||
                (i >= 6 && i < SEEX * 2 - 6 && j >= 6 && j < SEEY * 2 - 6)) {
                m->ter_set(i, j, t_rock_floor);
            } else {
                m->ter_set(i, j, t_lava);
            }
            if (i >= SEEX - 1 && i <= SEEX && j >= SEEY - 1 && j <= SEEY) {
                m->ter_set(i, j, t_slope_down);
            }
        }
    }
    switch (rng(0, 4)) { // Randomly chosen "altar" design
        case 0:
            for (int i = 7; i <= 16; i += 3) {
                m->ter_set(i, 6, t_rock);
                m->ter_set(i, 17, t_rock);
                m->ter_set(6, i, t_rock);
                m->ter_set(17, i, t_rock);
                if (i > 7 && i < 16) {
                    m->ter_set(i, 10, t_rock);
                    m->ter_set(i, 13, t_rock);
                } else {
                    m->ter_set(i - 1, 6 , t_rock);
                    m->ter_set(i - 1, 10, t_rock);
                    m->ter_set(i - 1, 13, t_rock);
                    m->ter_set(i - 1, 17, t_rock);
                }
            }
            break;
        case 1:
            for (int i = 6; i < 11; i++) {
                m->ter_set(i, i, t_lava);
                m->ter_set(SEEX * 2 - 1 - i, i, t_lava);
                m->ter_set(i, SEEY * 2 - 1 - i, t_lava);
                m->ter_set(SEEX * 2 - 1 - i, SEEY * 2 - 1 - i, t_lava);
                if (i < 10) {
                    m->ter_set(i + 1, i, t_lava);
                    m->ter_set(SEEX * 2 - i, i, t_lava);
                    m->ter_set(i + 1, SEEY * 2 - 1 - i, t_lava);
                    m->ter_set(SEEX * 2 - i, SEEY * 2 - 1 - i, t_lava);

                    m->ter_set(i, i + 1, t_lava);
                    m->ter_set(SEEX * 2 - 1 - i, i + 1, t_lava);
                    m->ter_set(i, SEEY * 2 - i, t_lava);
                    m->ter_set(SEEX * 2 - 1 - i, SEEY * 2 - i, t_lava);
                }
                if (i < 9) {
                    m->ter_set(i + 2, i, t_rock);
                    m->ter_set(SEEX * 2 - i + 1, i, t_rock);
                    m->ter_set(i + 2, SEEY * 2 - 1 - i, t_rock);
                    m->ter_set(SEEX * 2 - i + 1, SEEY * 2 - 1 - i, t_rock);

                    m->ter_set(i, i + 2, t_rock);
                    m->ter_set(SEEX * 2 - 1 - i, i + 2, t_rock);
                    m->ter_set(i, SEEY * 2 - i + 1, t_rock);
                    m->ter_set(SEEX * 2 - 1 - i, SEEY * 2 - i + 1, t_rock);
                }
            }
            break;
        case 2:
            for (int i = 7; i < 17; i++) {
                m->ter_set(i, 6, t_rock);
                m->ter_set(6, i, t_rock);
                m->ter_set(i, 17, t_rock);
                m->ter_set(17, i, t_rock);
                if (i != 7 && i != 16 && i != 11 && i != 12) {
                    m->ter_set(i, 8, t_rock);
                    m->ter_set(8, i, t_rock);
                    m->ter_set(i, 15, t_rock);
                    m->ter_set(15, i, t_rock);
                }
                if (i == 11 || i == 12) {
                    m->ter_set(i, 10, t_rock);
                    m->ter_set(10, i, t_rock);
                    m->ter_set(i, 13, t_rock);
                    m->ter_set(13, i, t_rock);
                }
            }
            break;
        case 3:
            for (int i = 6; i < 11; i++) {
                for (int j = 6; j < 11; j++) {
                    m->ter_set(i, j, t_lava);
                    m->ter_set(SEEX * 2 - 1 - i, j, t_lava);
                    m->ter_set(i, SEEY * 2 - 1 - j, t_lava);
                    m->ter_set(SEEX * 2 - 1 - i, SEEY * 2 - 1 - j, t_lava);
                }
            }
            break;
    }


}


void mapgen_ants_curved(map *m, oter_id terrain_type, mapgendata dat, int, float)
{
    (void)dat;
    int x = SEEX;
    int y = 1;
    int rn = 0;
    // First, set it all to rock
    fill_background(m, t_rock);

    for (int i = SEEX - 2; i <= SEEX + 3; i++) {
        m->ter_set(i, 0, t_rock_floor);
        m->ter_set(i, 1, t_rock_floor);
        m->ter_set(i, 2, t_rock_floor);
        m->ter_set(SEEX * 2 - 1, i, t_rock_floor);
        m->ter_set(SEEX * 2 - 2, i, t_rock_floor);
        m->ter_set(SEEX * 2 - 3, i, t_rock_floor);
    }
    do {
        for (int i = x - 2; i <= x + 3; i++) {
            for (int j = y - 2; j <= y + 3; j++) {
                if (i > 0 && i < SEEX * 2 - 1 && j > 0 && j < SEEY * 2 - 1) {
                    m->ter_set(i, j, t_rock_floor);
                }
            }
        }
        if (rn < SEEX) {
            x += rng(-1, 1);
            y++;
        } else {
            x++;
            if (!one_in(x - SEEX)) {
                y += rng(-1, 1);
            } else if (y < SEEY) {
                y++;
            } else if (y > SEEY) {
                y--;
            }
        }
        rn++;
    } while (x < SEEX * 2 - 1 || y != SEEY);
    for (int i = x - 2; i <= x + 3; i++) {
        for (int j = y - 2; j <= y + 3; j++) {
            if (i > 0 && i < SEEX * 2 - 1 && j > 0 && j < SEEY * 2 - 1) {
                m->ter_set(i, j, t_rock_floor);
            }
        }
    }
    if (terrain_type == "ants_es") {
        m->rotate(1);
    }
    if (terrain_type == "ants_sw") {
        m->rotate(2);
    }
    if (terrain_type == "ants_wn") {
        m->rotate(3);
    }


}

void mapgen_ants_four_way(map *m, oter_id, mapgendata dat, int, float)
{
    (void)dat;
    fill_background(m, t_rock);
    int x = SEEX;
    for (int j = 0; j < SEEY * 2; j++) {
        for (int i = x - 2; i <= x + 3; i++) {
            if (i >= 1 && i < SEEX * 2 - 1) {
                m->ter_set(i, j, t_rock_floor);
            }
        }
        x += rng(-1, 1);
        while (abs(SEEX - x) > SEEY * 2 - j - 1) {
            if (x < SEEX) {
                x++;
            }
            if (x > SEEX) {
                x--;
            }
        }
    }

    int y = SEEY;
    for (int i = 0; i < SEEX * 2; i++) {
        for (int j = y - 2; j <= y + 3; j++) {
            if (j >= 1 && j < SEEY * 2 - 1) {
                m->ter_set(i, j, t_rock_floor);
            }
        }
        y += rng(-1, 1);
        while (abs(SEEY - y) > SEEX * 2 - i - 1) {
            if (y < SEEY) {
                y++;
            }
            if (y > SEEY) {
                y--;
            }
        }
    }

}

void mapgen_ants_straight(map *m, oter_id terrain_type, mapgendata dat, int, float)
{
    (void)dat;
    int x = SEEX;
    fill_background(m, t_rock);
    for (int j = 0; j < SEEY * 2; j++) {
        for (int i = x - 2; i <= x + 3; i++) {
            if (i >= 1 && i < SEEX * 2 - 1) {
                m->ter_set(i, j, t_rock_floor);
            }
        }
        x += rng(-1, 1);
        while (abs(SEEX - x) > SEEX * 2 - j - 1) {
            if (x < SEEX) {
                x++;
            }
            if (x > SEEX) {
                x--;
            }
        }
    }
    if (terrain_type == "ants_ew") {
        m->rotate(1);
    }

}

void mapgen_ants_tee(map *m, oter_id terrain_type, mapgendata dat, int, float)
{
    (void)dat;
    fill_background(m, t_rock);
    int x = SEEX;
    for (int j = 0; j < SEEY * 2; j++) {
        for (int i = x - 2; i <= x + 3; i++) {
            if (i >= 1 && i < SEEX * 2 - 1) {
                m->ter_set(i, j, t_rock_floor);
            }
        }
        x += rng(-1, 1);
        while (abs(SEEX - x) > SEEY * 2 - j - 1) {
            if (x < SEEX) {
                x++;
            }
            if (x > SEEX) {
                x--;
            }
        }
    }
    int y = SEEY;
    for (int i = SEEX; i < SEEX * 2; i++) {
        for (int j = y - 2; j <= y + 3; j++) {
            if (j >= 1 && j < SEEY * 2 - 1) {
                m->ter_set(i, j, t_rock_floor);
            }
        }
        y += rng(-1, 1);
        while (abs(SEEY - y) > SEEX * 2 - 1 - i) {
            if (y < SEEY) {
                y++;
            }
            if (y > SEEY) {
                y--;
            }
        }
    }
    if (terrain_type == "ants_new") {
        m->rotate(3);
    }
    if (terrain_type == "ants_nsw") {
        m->rotate(2);
    }
    if (terrain_type == "ants_esw") {
        m->rotate(1);
    }

}


void mapgen_ants_generic(map *m, oter_id terrain_type, mapgendata dat, int, float)
{

    for (int i = 0; i < SEEX * 2; i++) {
        for (int j = 0; j < SEEY * 2; j++) {
            if (i < SEEX - 4 || i > SEEX + 5 || j < SEEY - 4 || j > SEEY + 5) {
                m->ter_set(i, j, t_rock);
            } else {
                m->ter_set(i, j, t_rock_floor);
            }
        }
    }
    int rn = rng(10, 20);
    int x = 0;
    int y = 0;
    for (int n = 0; n < rn; n++) {
        int cw = rng(1, 8);
        do {
            x = rng(1 + cw, SEEX * 2 - 2 - cw);
            y = rng(1 + cw, SEEY * 2 - 2 - cw);
        } while (m->ter(x, y) == t_rock);
        for (int i = x - cw; i <= x + cw; i++) {
            for (int j = y - cw; j <= y + cw; j++) {
                if (trig_dist(x, y, i, j) <= cw) {
                    m->ter_set(i, j, t_rock_floor);
                }
            }
        }
    }
    if (connects_to(dat.north(), 2)) {
        for (int i = SEEX - 2; i <= SEEX + 3; i++) {
            for (int j = 0; j <= SEEY; j++) {
                m->ter_set(i, j, t_rock_floor);
            }
        }
    }
    if (connects_to(dat.east(), 3)) {
        for (int i = SEEX; i <= SEEX * 2 - 1; i++) {
            for (int j = SEEY - 2; j <= SEEY + 3; j++) {
                m->ter_set(i, j, t_rock_floor);
            }
        }
    }
    if (connects_to(dat.south(), 0)) {
        for (int i = SEEX - 2; i <= SEEX + 3; i++) {
            for (int j = SEEY; j <= SEEY * 2 - 1; j++) {
                m->ter_set(i, j, t_rock_floor);
            }
        }
    }
    if (connects_to(dat.west(), 1)) {
        for (int i = 0; i <= SEEX; i++) {
            for (int j = SEEY - 2; j <= SEEY + 3; j++) {
                m->ter_set(i, j, t_rock_floor);
            }
        }
    }
    if (terrain_type == "ants_food") {
        m->place_items("ant_food", 92, 0, 0, SEEX * 2 - 1, SEEY * 2 - 1, true, 0);
    } else {
        m->place_items("ant_egg",  98, 0, 0, SEEX * 2 - 1, SEEY * 2 - 1, true, 0);
    }
    if (terrain_type == "ants_queen") {
        m->add_spawn(mon_ant_queen, 1, SEEX, SEEY);
    } else if (terrain_type == "ants_larvae") {
        m->add_spawn(mon_ant_larva, 10, SEEX, SEEY);
    }


}


void mapgen_ants_food(map *m, oter_id terrain_type, mapgendata dat, int turn, float density)
{
    mapgen_ants_generic(m, terrain_type, dat, turn, density);
    m->place_items("ant_food", 92, 0, 0, SEEX * 2 - 1, SEEY * 2 - 1, true, 0);
}


void mapgen_ants_larvae(map *m, oter_id terrain_type, mapgendata dat, int turn, float density)
{
    mapgen_ants_generic(m, terrain_type, dat, turn, density);
    m->place_items("ant_egg",  98, 0, 0, SEEX * 2 - 1, SEEY * 2 - 1, true, 0);
    m->add_spawn(mon_ant_larva, 10, SEEX, SEEY);
}


void mapgen_ants_queen(map *m, oter_id terrain_type, mapgendata dat, int turn, float density)
{
    mapgen_ants_generic(m, terrain_type, dat, turn, density);
    m->place_items("ant_egg",  98, 0, 0, SEEX * 2 - 1, SEEY * 2 - 1, true, 0);
    m->add_spawn(mon_ant_queen, 1, SEEX, SEEY);

}


void mapgen_tutorial(map *m, oter_id terrain_type, mapgendata dat, int turn, float density)
{
    (void) density; // Not used, no normally generated zombies here
    (void) terrain_type; // Not used, should always be "tutorial"
    (void) turn; // Not used for tutorial
    for (int i = 0; i < SEEX * 2; i++) {
        for (int j = 0; j < SEEY * 2; j++) {
            if (j == 0 || j == SEEY * 2 - 1) {
                m->ter_set(i, j, t_wall);
            } else if (i == 0 || i == SEEX * 2 - 1) {
                m->ter_set(i, j, t_wall);
            } else if (j == SEEY) {
                if (i % 4 == 2) {
                    m->ter_set(i, j, t_door_c);
                } else if (i % 5 == 3) {
                    m->ter_set(i, j, t_window_domestic);
                } else {
                    m->ter_set(i, j, t_wall);
                }
            } else {
                m->ter_set(i, j, t_floor);
            }
        }
    }
    m->furn_set(7, SEEY * 2 - 4, f_rack);
    m->place_gas_pump(SEEX * 2 - 2, SEEY * 2 - 4, rng(500, 1000));
    if( dat.zlevel < 0 ) {
        m->ter_set(SEEX - 2, SEEY + 2, t_stairs_up);
        m->ter_set(2, 2, t_water_sh);
        m->ter_set(2, 3, t_water_sh);
        m->ter_set(3, 2, t_water_sh);
        m->ter_set(3, 3, t_water_sh);
    } else {
        m->spawn_item(           5, SEEY + 1, "helmet_bike");
        m->spawn_item(           4, SEEY + 1, "backpack");
        m->spawn_item(           3, SEEY + 1, "pants_cargo");
        m->spawn_item(           7, SEEY * 2 - 4, "machete");
        m->spawn_item(           7, SEEY * 2 - 4, "9mm");
        m->spawn_item(           7, SEEY * 2 - 4, "9mmP");
        m->spawn_item(           7, SEEY * 2 - 4, "uzi");
        m->spawn_item(           7, SEEY * 2 - 4, "uzimag");
        m->spawn_item(SEEX * 2 - 2, SEEY + 5, "bubblewrap");
        m->spawn_item(SEEX * 2 - 2, SEEY + 6, "grenade");
        m->spawn_item(SEEX * 2 - 3, SEEY + 6, "flashlight");
        m->spawn_item(SEEX * 2 - 2, SEEY + 7, "cig");
        m->spawn_item(SEEX * 2 - 2, SEEY + 7, "codeine");
        m->spawn_item(SEEX * 2 - 3, SEEY + 7, "water");
        m->ter_set(SEEX - 2, SEEY + 2, t_stairs_down);
    }
}

void madd_trap( map *m, int x, int y, trap_id t )
{
    tripoint actual_location( x, y, m->get_abs_sub().z );
    m->add_trap( actual_location, t );
}

void mremove_trap( map *m, int x, int y )
{
    tripoint actual_location( x, y, m->get_abs_sub().z );
    m->remove_trap( actual_location );
}

void mtrap_set( map *m, int x, int y, trap_id t )
{
    tripoint actual_location( x, y, m->get_abs_sub().z );
    m->trap_set( actual_location, t );
}

void madd_field( map *m, int x, int y, field_id t, int density )
{
    tripoint actual_location( x, y, m->get_abs_sub().z );
    m->add_field( actual_location, t, density, 0 );
}<|MERGE_RESOLUTION|>--- conflicted
+++ resolved
@@ -2991,55 +2991,6 @@
         m->place_spawns( mongroup_id( "GROUP_ZOMBIE" ), 2, 0, 0, SEEX * 2 - 1, SEEX * 2 - 1, density);
 }
 
-<<<<<<< HEAD
-=======
-////////////////////
-//    } else if (terrain_type == "shelter") {
-void mapgen_shelter(map *m, oter_id, mapgendata dat, int, float) {
-
-        // Init to grass & dirt;
-        dat.fill_groundcover();
-        square(m, t_floor, 5, 5, SEEX * 2 - 6, SEEY * 2 - 6);
-        mapf::formatted_set_simple(m, 4, 4,
-                                   "\
-|----:-++-:----|\n\
-|llll      c  6|\n\
-| b b b    c   |\n\
-| b b b    c   |\n\
-| b b b    c   |\n\
-: b b b        :\n\
-|              |\n\
-+      >>      +\n\
-+      >>      +\n\
-|              |\n\
-: b b b        :\n\
-| b b b    c   |\n\
-| b b b    c   |\n\
-| b b b    c   |\n\
-|          c  x|\n\
-|----:-++-:----|\n",
-                                   mapf::ter_bind("- | + : 6 x >", t_wall, t_wall, t_door_c, t_window_domestic,  t_console,
-                                           t_console_broken, t_stairs_down),
-                                   mapf::furn_bind("b c l", f_bench, f_counter, f_locker));
-        computer * tmpcomp = m->add_computer( tripoint( SEEX + 6, 5, m->get_abs_sub().z ), _("Evac shelter computer"), 0);
-        tmpcomp->add_option(_("Emergency Message"), COMPACT_EMERG_MESS, 0);
-        tmpcomp->add_option(_("Disable External Power"), COMPACT_COMPLETE_MISSION, 0);
-        tmpcomp->add_option(_("Contact Us"), COMPACT_EMERG_REF_CENTER, 0);
-        int lx = rng(5 , 8);
-        // The shelter does have some useful stuff in case of winter problems!
-        m->spawn_item(lx, 5, "jacket_evac");
-        m->spawn_item(lx, 5, "emer_blanket");
-        if (one_in(3)) {
-            int lxa = rng(5 , 8);
-            m->spawn_item(lxa, 5, "jacket_evac");
-            m->spawn_item(lxa, 5, "emer_blanket");
-            if (one_in(2)) {
-                m->spawn_item(lxa, 5, "mask_gas"); // See! The gas mask is real!
-            }
-        }
-}
-
->>>>>>> a144f287
 
 void mapgen_shelter_under(map *m, oter_id, mapgendata dat, int, float) {
 //    } else if (terrain_type == "shelter_under") {
