--- conflicted
+++ resolved
@@ -183,16 +183,9 @@
     return specials.is_valid( *this );
 }
 
-<<<<<<< HEAD
-city::city( const int X, const int Y, const int S )
-    : x( X )
-    , y( Y )
-    , s( S )
-=======
 city::city( const point &P, int const S )
     : pos( P )
     , size( S )
->>>>>>> ca837fe7
     , name( Name::get( nameIsTownName ) )
 {
 }
