#ifndef MAP_H
#define MAP_H

#include "cursesdef.h"

#include <stdlib.h>
#include <vector>
#include <string>
#include <set>
#include <map>
#include <unordered_map>
#include <unordered_set>

#include "game_constants.h"
#include "mapdata.h"
#include "item.h"
#include "json.h"
#include "vehicle.h"
#include "lightmap.h"
#include "item_stack.h"
#include "active_item_cache.h"
#include "string_id.h"

//TODO: include comments about how these variables work. Where are they used. Are they constant etc.
#define CAMPSIZE 1
#define CAMPCHECK 3

class player;
class monster;
class item;
class Creature;
class tripoint_range;
struct itype;
struct mapgendata;
struct trap;
struct oter_id;
struct regional_settings;
struct mongroup;
// TODO: This should be const& but almost no functions are const
struct wrapped_vehicle{
 int x;
 int y;
 int z;
 int i; // submap col
 int j; // submap row
 vehicle* v;
};

typedef std::vector<wrapped_vehicle> VehicleList;
typedef std::vector< std::pair< item*, int > > itemslice;
typedef std::string items_location;
struct vehicle_prototype;
using vproto_id = string_id<vehicle_prototype>;

class map_stack : public item_stack {
private:
    std::list<item> *mystack;
    tripoint location;
    map *myorigin;
public:
    map_stack( std::list<item> *newstack, tripoint newloc, map *neworigin ) :
    mystack(newstack), location(newloc), myorigin(neworigin) {};
    size_t size() const override;
    bool empty() const override;
    std::list<item>::iterator erase( std::list<item>::iterator it ) override;
    void push_back( const item &newitem ) override;
    void insert_at( std::list<item>::iterator index, const item &newitem ) override;
    std::list<item>::iterator begin();
    std::list<item>::iterator end();
    std::list<item>::const_iterator begin() const;
    std::list<item>::const_iterator end() const;
    std::list<item>::reverse_iterator rbegin();
    std::list<item>::reverse_iterator rend();
    std::list<item>::const_reverse_iterator rbegin() const;
    std::list<item>::const_reverse_iterator rend() const;
    item &front() override;
    item &operator[]( size_t index ) override;
};

struct visibility_variables {
    bool variables_set; // Is this struct initialized for current z-level
    // cached values for map visibility calculations
    int g_light_level;
    int natural_sight_range;
    int light_sight_range;
    int lowlight_sight_range;
    int max_sight_range;
    int u_clairvoyance;
    bool u_sight_impaired;
    bool bio_night_active;
    bool u_is_boomered;
};

enum visibility_type {
  VIS_HIDDEN,
  VIS_CLEAR,
  VIS_LIT,
  VIS_BOOMER,
  VIS_DARK,
  VIS_BOOMER_DARK
};

struct level_cache {
    level_cache(); // Zeroes all relevant values
    level_cache( const level_cache &other ) = default;

    bool transparency_cache_dirty;
    bool outside_cache_dirty;

    float lm[MAPSIZE*SEEX][MAPSIZE*SEEY];
    float sm[MAPSIZE*SEEX][MAPSIZE*SEEY];
    // To prevent redundant ray casting into neighbors: precalculate bulk light source positions.
    // This is only valid for the duration of generate_lightmap
    float light_source_buffer[MAPSIZE*SEEX][MAPSIZE*SEEY];
    bool outside_cache[MAPSIZE*SEEX][MAPSIZE*SEEY];
    float transparency_cache[MAPSIZE*SEEX][MAPSIZE*SEEY];
    bool seen_cache[MAPSIZE*SEEX][MAPSIZE*SEEY];
    lit_level visibility_cache[MAPSIZE*SEEX][MAPSIZE*SEEY];

    bool veh_in_active_range;
    bool veh_exists_at[SEEX * MAPSIZE][SEEY * MAPSIZE];
    std::map< tripoint, std::pair<vehicle*,int> > veh_cached_parts;
    std::set<vehicle*> vehicle_list;
};

/**
 * Manage and cache data about a part of the map.
 *
 * Despite the name, this class isn't actually responsible for managing the map as a whole. For that function,
 * see \ref mapbuffer. Instead, this class loads a part of the mapbuffer into a cache, and adds certain temporary
 * information such as lighting calculations to it.
 *
 * To understand the following descriptions better, you should also read \ref map_management
 *
 * The map coordinates always start at (0, 0) for the top-left and end at (map_width-1, map_height-1) for the bottom-right.
 *
 * The actual map data is stored in `submap` instances. These instances are managed by `mapbuffer`.
 * References to the currently active submaps are stored in `map::grid`:
 *     0 1 2
 *     3 4 5
 *     6 7 8
 * In this example, the top-right submap would be at `grid[2]`.
 *
 * When the player moves between submaps, the whole map is shifted, so that if the player moves one submap to the right,
 * (0, 0) now points to a tile one submap to the right from before
 */
class map
{
 friend class editmap;
 public:
// Constructors & Initialization
 map(int mapsize = MAPSIZE, bool zlev = false);
 map( bool zlev ) : map( MAPSIZE, zlev ) { }
 ~map();

 map &operator=( map&& ) = default;

// Visual Output
 void debug();

    

    /**
     * Sets a dirty flag on the transparency cache.
     *
     * If this isn't set, it's just assumed that
     * the transparency cache hasn't changed and
     * doesn't need to be updated.
     */
    void set_transparency_cache_dirty( const int zlev ) {
        if( inbounds_z( zlev ) ) {
            get_cache( zlev ).transparency_cache_dirty = true;
        }
    }

    /**
     * Sets a dirty flag on the outside cache.
     *
     * If this isn't set, it's just assumed that
     * the outside cache hasn't changed and
     * doesn't need to be updated.
     */
    void set_outside_cache_dirty( const int zlev ) {
        if( inbounds_z( zlev ) ) {
            get_cache( zlev ).outside_cache_dirty = true;
        }
    }

    /**
     * Callback invoked when a vehicle has moved.
     */
    void on_vehicle_moved( const int zlev );

    /** Determine the visible light level for a tile, based on light_at
     * for the tile, vision distance, etc
     *
     * @param x, y The tile on this map to draw.
     */
    lit_level apparent_light_at( const tripoint &p, const visibility_variables &cache );
    visibility_type get_visibility( const lit_level ll,
                                    const visibility_variables &cache ) const;

    bool apply_vision_effects( WINDOW *w, lit_level ll,
                               const visibility_variables &cache ) const;

    /** Draw a visible part of the map into `w`.
     *
     * This method uses `g->u.posx()/posy()` for visibility calculations, so it can
     * not be used for anything but the player's viewport. Likewise, only
     * `g->m` and maps with equivalent coordinates can be used, as other maps
     * would have coordinate systems incompatible with `g->u.posx()`
     *
     * @param center The coordinate of the center of the viewport, this can
     *               be different from the player coordinate.
     */
    void draw( WINDOW* w, const tripoint &center );

    /** Draw the map tile at the given coordinate. Called by `map::draw()`.
    *
    * @param p The tile on this map to draw.
    * @param view_center_x, view_center_y The center of the viewport to be rendered,
    *        see `center` in `map::draw()`
    */
    void drawsq( WINDOW* w, player &u, const tripoint &p, const bool invert, const bool show_items,
                 const int view_center_x = -1, const int view_center_y = -1,
                 const bool low_light = false, const bool bright_level = false, const bool inorder = false);

    /**
     * Add currently loaded submaps (in @ref grid) to the @ref mapbuffer.
     * They will than be stored by that class and can be loaded from that class.
     * This can be called several times, the mapbuffer takes care of adding
     * the same submap several times. It should only be called after the map has
     * been loaded.
     * Submaps that have been loaded from the mapbuffer (and not generated) are
     * already stored in the mapbuffer.
     * TODO: determine if this is really needed? Submaps are already in the mapbuffer
     * if they have been loaded from disc and the are added by map::generate, too.
     * So when do they not appear in the mapbuffer?
     */
    void save();
    /**
     * Load submaps into @ref grid. This might create new submaps if
     * the @ref mapbuffer can not deliver the requested submap (as it does
     * not exist on disc).
     * This must be called before the map can be used at all!
     * @param wx global coordinates of the submap at grid[0]. This
     * is in submap coordinates.
     * @param wy see wx
     * @param wz see wx, this is the z-level
     * @param update_vehicles If true, add vehicles to the vehicle cache.
     */
    void load(const int wx, const int wy, const int wz, const bool update_vehicles);
    /**
     * Shift the map along the vector (sx,sy).
     * This is like loading the map with coordinates derived from the current
     * position of the map (@ref abs_sub) plus the shift vector.
     * Note: the map must have been loaded before this can be called.
     */
    void shift( const int sx, const int sy );
    /**
     * Moves the map vertically to (not by!) newz.
     * Does not actually shift anything, only forces cache updates.
     * In the future, it will either actually shift the map or it will get removed
     *  after 3D migration is complete.
     */
    void vertical_shift( const int newz );

 void clear_spawns();
 void clear_traps();

    const maptile maptile_at( const tripoint &p ) const;
    maptile maptile_at( const tripoint &p );
private:
    // Versions of the above that don't do bounds checks
    const maptile maptile_at_internal( const tripoint &p ) const;
    maptile maptile_at_internal( const tripoint &p );
public:

// Movement and LOS

// Move cost: 2D overloads
    int move_cost(const int x, const int y, const vehicle *ignored_vehicle = nullptr) const;
    int move_cost_ter_furn(const int x, const int y) const;

// Move cost: 3D

    /**
    * Calculate the cost to move past the tile at p.
    *
    * The move cost is determined by various obstacles, such
    * as terrain, vehicles and furniture.
    *
    * @note Movement costs for players and zombies both use this function.
    *
    * @return The return value is interpreted as follows:
    * Move Cost | Meaning
    * --------- | -------
    * 0         | Impassable
    * n > 0     | x*n turns to move past this
    */
    int move_cost( const tripoint &p, const vehicle *ignored_vehicle = nullptr ) const;


    /**
    * Similar behavior to `move_cost()`, but ignores vehicles.
    */
    int move_cost_ter_furn( const tripoint &p ) const;

    /**
    * Cost to move out of one tile and into the next.
    *
    * @return The cost in turns to move out of tripoint `from` and into `to`
    */
    int combined_movecost( const tripoint &from, const tripoint &to,
                           const vehicle *ignored_vehicle = nullptr,
                           const int modifier = 0, const bool flying = false ) const;

    /**
     * Returns true if a creature could walk from `from` to `to` in one step.
     * That is, if the tiles are adjacent and either on the same z-level or connected
     * by stairs or (in case of flying monsters) open air with no floors.
     */
    bool valid_move( const tripoint &from, const tripoint &to,
                     const bool bash = false, const bool flying = false ) const;


// 2D Sees:
    /**
    * Returns whether `(Fx, Fy)` sees `(Tx, Ty)` with a view range of `range`.
    *
    * @param bresenham_slope Indicates the Bresenham line used to connect the two points, and may
    *                        subsequently be used to form a path between them.
    *                        Set to zero if the function returns false.
    */
    bool sees(const int Fx, const int Fy, const int Tx, const int Ty,
              const int range, int &bresenham_slope) const;
    bool sees( point F, point T, int range, int &bresenham_slope ) const;
// 3D Sees:
    /**
    * Returns whether `F` sees `T` with a view range of `range`.
    *
    * @param t1 Indicates the x/y component of Bresenham line used to connect the two points, and may
    *           subsequently be used to form a path between them. Set to zero if the function returns false.
    * @param t2 Indicates the horizontal/vertical component of the Bresenham line.
                Set to zero if the function returns false.
    */
    bool sees( const tripoint &F, const tripoint &T, int range, int &t1, int &t2 ) const;
    bool sees( const tripoint &F, const tripoint &T, int range ) const;

 /**
  * Check whether there's a direct line of sight between `(Fx, Fy)` and
  * `(Tx, Ty)` with the additional movecost restraints.
  *
  * Checks two things:
  * 1. The `sees()` algorithm between `(Fx, Fy)` and `(Tx, Ty)`
  * 2. That moving over the line of sight would have a move_cost between
  *    `cost_min` and `cost_max`.
  */
 bool clear_path(const int Fx, const int Fy, const int Tx, const int Ty,
                 const int range, const int cost_min, const int cost_max, int &bresenham_slope) const;
    bool clear_path( const tripoint &f, const tripoint &t, const int range,
                     const int cost_min, const int cost_max, int &bres1, int &bres2 ) const;
    bool clear_path( const tripoint &f, const tripoint &t, const int range,
                     const int cost_min, const int cost_max ) const;


    /**
     * Check whether items in the target square are accessible from the source square
     * `f` and `t`.
     *
     * Checks two things:
     * 1. The `sees()` algorithm between `f` and `t` OR origin and target match.
     * 2. That the target location isn't sealed.
     */
    bool accessible_items( const tripoint &f, const tripoint &t, const int range ) const;
    /**
     * Like @ref accessible_items but checks for accessible furniture.
     * It ignores the furniture flags of the target square (ignores if target is SEALED).
     */
    bool accessible_furniture( const tripoint &f, const tripoint &t, const int range ) const;

 /**
  * Calculate next search points surrounding the current position.
  * Points closer to the target come first.
  * This method leads to straighter lines and prevents weird looking movements away from the target.
  */
 std::vector<point> getDirCircle(const int Fx, const int Fy, const int Tx, const int Ty) const;
 std::vector<tripoint> get_dir_circle( const tripoint &f, const tripoint &t ) const;

 /**
  * Calculate a best path using A*
  *
  * @param f The source location from which to path.
  * @param t The destination to which to path.
  * @param bash Bashing strength of pathing creature (0 means no bashing through terrain).
  * @param maxdist Consider only paths up to this length (move cost multiplies "length" of a tile).
  */
 std::vector<tripoint> route( const tripoint &f, const tripoint &t,
                              const int bash, const int maxdist ) const;

 int coord_to_angle(const int x, const int y, const int tgtx, const int tgty) const;
    // First angle is horizontal, second is vertical
    point coords_to_angles( const tripoint &a, const tripoint &b ) const;
// Vehicles: Common to 2D and 3D
    VehicleList get_vehicles();
    void update_vehicle_cache(vehicle *, const bool brand_new = false);
    void reset_vehicle_cache( const int zlev );
    void clear_vehicle_cache( const int zlev );
    void clear_vehicle_list( const int zlev );
    void update_vehicle_list( submap * const to, const int zlev );

    void destroy_vehicle (vehicle *veh);
    void vehmove();          // Vehicle movement
    const vehicle *vehproceed(); // Returns the vehicle that moved

// 2D overloads for vehicles
    VehicleList get_vehicles(const int sx, const int sy, const int ex, const int ey);
    vehicle* veh_at(const int x, const int y, int &part_num);
    const vehicle* veh_at(const int x, const int y, int &part_num) const;
    const vehicle* veh_at_internal(const int x, const int y, int &part_num) const;
    vehicle* veh_at(const int x, const int y);
    const vehicle* veh_at(const int x, const int y) const;
    point veh_part_coordinates(const int x, const int y);
    void board_vehicle(int x, int y, player *p);
    void unboard_vehicle(const int x, const int y);
    bool displace_vehicle (int &x, int &y, const int dx, const int dy, bool test = false);
    bool displace_water (const int x, const int y);
// 3D vehicles
    VehicleList get_vehicles( const tripoint &start, const tripoint &end );
    /**
    * Checks if tile is occupied by vehicle and by which part.
    *
    * @param part_num The part number of the part at this tile will be returned in this parameter.
    * @return A pointer to the vehicle in this tile.
    */
    vehicle* veh_at( const tripoint &p, int &part_num );
    const vehicle* veh_at( const tripoint &p, int &part_num ) const;
    vehicle* veh_at_internal( const tripoint &p, int &part_num );
    const vehicle* veh_at_internal( const tripoint &p, int &part_num ) const;
    /**
    * Same as `veh_at(const int, const int, int)`, but doesn't return part number.
    */
    vehicle* veh_at( const tripoint &p );// checks if tile is occupied by vehicle
    const vehicle* veh_at( const tripoint &p ) const;
    /**
    * Vehicle-relative coordinates from reality bubble coordinates, if a vehicle
    * actually exists here.
    * Returns 0,0 if no vehicle exists there (use veh_at to check if it exists first)
    */
    point veh_part_coordinates( const tripoint &p );
    // put player on vehicle at x,y
    void board_vehicle( const tripoint &p, player *pl );
    void unboard_vehicle( const tripoint &p );//remove player from vehicle at p
    // Change vehicle coords and move vehicle's driver along.
    // Returns true, if there was a submap change.
    // If test is true, function only checks for submap change, no displacement
    // WARNING: not checking collisions!
    bool displace_vehicle( tripoint &p, const tripoint &dp, bool test = false );
    // move water under wheels. true if moved
    bool displace_water( const tripoint &dp );

// Furniture: 2D overloads
    void set(const int x, const int y, const ter_id new_terrain, const furn_id new_furniture);
    void set(const int x, const int y, const std::string new_terrain, const std::string new_furniture);

    std::string name(const int x, const int y);
    bool has_furn(const int x, const int y) const;

    furn_id furn(const int x, const int y) const; // Furniture at coord (x, y); {x|y}=(0, SEE{X|Y}*3]
    std::string get_furn(const int x, const int y) const;
    furn_t & furn_at(const int x, const int y) const;

    void furn_set(const int x, const int y, const furn_id new_furniture);
    void furn_set(const int x, const int y, const std::string new_furniture);

    std::string furnname(const int x, const int y);
// Furniture: 3D
    void set( const tripoint &p, const ter_id new_terrain, const furn_id new_furniture );
    void set( const tripoint &p, const std::string new_terrain, const std::string new_furniture );

    std::string name( const tripoint &p );
    bool has_furn( const tripoint &p ) const;

    furn_id furn( const tripoint &p ) const;
    std::string get_furn( const tripoint &p ) const;
    furn_t & furn_at( const tripoint &p ) const;

    void furn_set( const tripoint &p, const furn_id new_furniture );
    void furn_set( const tripoint &p, const std::string new_furniture );

    std::string furnname( const tripoint &p);
    bool can_move_furniture( const tripoint &pos, player * p = nullptr );
// Terrain: 2D overloads
    ter_id ter(const int x, const int y) const; // Terrain integer id at coord (x, y); {x|y}=(0, SEE{X|Y}*3]
    std::string get_ter(const int x, const int y) const; // Terrain string id at coord (x, y); {x|y}=(0, SEE{X|Y}*3]
    std::string get_ter_harvestable(const int x, const int y) const; // harvestable of the terrain
    ter_id get_ter_transforms_into(const int x, const int y) const; // get the terrain id to transform to
    int get_ter_harvest_season(const int x, const int y) const; // get season to harvest the terrain
    ter_t & ter_at(const int x, const int y) const; // Terrain at coord (x, y); {x|y}=(0, SEE{X|Y}*3]

    void ter_set(const int x, const int y, const ter_id new_terrain);
    void ter_set(const int x, const int y, const std::string new_terrain);

    std::string tername(const int x, const int y) const; // Name of terrain at (x, y)
// Terrain: 3D
    ter_id ter( const tripoint &p ) const;
    std::string get_ter( const tripoint &p ) const;
    std::string get_ter_harvestable( const tripoint &p ) const;
    ter_id get_ter_transforms_into( const tripoint &p ) const;
    int get_ter_harvest_season( const tripoint &p ) const;
    ter_t & ter_at( const tripoint &p ) const;

    void ter_set( const tripoint &p, const ter_id new_terrain);
    void ter_set( const tripoint &p, const std::string new_terrain);

    std::string tername( const tripoint &p ) const;

    // Check for terrain/furniture/field that provide a
    // "fire" item to be used for example when crafting or when
    // a iuse function needs fire.
    bool has_nearby_fire( const tripoint &p, int radius = 1);
    /**
     * Check if player can see some items at p. Includes:
     * - check for items at this location (!i_at().empty())
     * - check for SEALED flag (sealed furniture/terrain makes
     * items not visible under any circumstances).
     * - check for CONTAINER flag (makes items only visible when
     * the player is at p or at an adjacent square).
     */
    bool sees_some_items( const tripoint &p, const player &u );
    /**
     * Check if the player could see items at p if there were
     * any items. This is similar to @ref sees_some_items, but it
     * does not check that there are actually any items.
     */
    bool could_see_items( const tripoint &p, const player &u ) const;

// Flags: 2D overloads
    std::string features(const int x, const int y); // Words relevant to terrain (sharp, etc)
    bool has_flag(const std::string & flag, const int x, const int y) const;  // checks terrain, furniture and vehicles
    bool can_put_items(const int x, const int y); // True if items can be placed in this tile
    bool has_flag_ter(const std::string & flag, const int x, const int y) const;  // checks terrain
    bool has_flag_furn(const std::string & flag, const int x, const int y) const;  // checks furniture
    bool has_flag_ter_or_furn(const std::string & flag, const int x, const int y) const; // checks terrain or furniture
    bool has_flag_ter_and_furn(const std::string & flag, const int x, const int y) const; // checks terrain and furniture
    // fast "oh hai it's update_scent/lightmap/draw/monmove/self/etc again, what about this one" flag checking
    bool has_flag(const ter_bitflags flag, const int x, const int y) const;  // checks terrain, furniture and vehicles
    bool has_flag_ter(const ter_bitflags flag, const int x, const int y) const;  // checks terrain
    bool has_flag_furn(const ter_bitflags flag, const int x, const int y) const;  // checks furniture
    bool has_flag_ter_or_furn(const ter_bitflags flag, const int x, const int y) const; // checks terrain or furniture
    bool has_flag_ter_and_furn(const ter_bitflags flag, const int x, const int y) const; // checks terrain and furniture
// Flags: 3D
    std::string features( const tripoint &p ); // Words relevant to terrain (sharp, etc)
    bool has_flag( const std::string &flag, const tripoint &p ) const;  // checks terrain, furniture and vehicles
    bool can_put_items( const tripoint &p ); // True if items can be placed in this tile
    bool has_flag_ter( const std::string &flag, const tripoint &p ) const;  // checks terrain
    bool has_flag_furn( const std::string &flag, const tripoint &p ) const;  // checks furniture
    bool has_flag_ter_or_furn( const std::string &flag, const tripoint &p ) const; // checks terrain or furniture
    bool has_flag_ter_and_furn( const std::string &flag, const tripoint &p ) const; // checks terrain and furniture
    // fast "oh hai it's update_scent/lightmap/draw/monmove/self/etc again, what about this one" flag checking
    bool has_flag( const ter_bitflags flag, const tripoint &p ) const;  // checks terrain, furniture and vehicles
    bool has_flag_ter( const ter_bitflags flag, const tripoint &p ) const;  // checks terrain
    bool has_flag_furn( const ter_bitflags flag, const tripoint &p ) const;  // checks furniture
    bool has_flag_ter_or_furn( const ter_bitflags flag, const tripoint &p ) const; // checks terrain or furniture
    bool has_flag_ter_and_furn( const ter_bitflags flag, const tripoint &p ) const; // checks terrain and furniture

// Bashable: 2D
    bool is_bashable(const int x, const int y) const;
    bool is_bashable_ter(const int x, const int y) const;
    bool is_bashable_furn(const int x, const int y) const;
    bool is_bashable_ter_furn(const int x, const int y) const;
    int bash_strength(const int x, const int y) const;
    int bash_resistance(const int x, const int y) const;
    int bash_rating(const int str, const int x, const int y) const;
// Bashable: 3D
    /** Returns true if there is a bashable vehicle part or the furn/terrain is bashable at p */
    bool is_bashable( const tripoint &p ) const;
    /** Returns true if the terrain at p is bashable */
    bool is_bashable_ter( const tripoint &p ) const;
    /** Returns true if the furniture at p is bashable */
    bool is_bashable_furn( const tripoint &p ) const;
    /** Returns true if the furniture or terrain at p is bashable */
    bool is_bashable_ter_furn( const tripoint &p ) const;
    /** Returns max_str of the furniture or terrain at p */
    int bash_strength( const tripoint &p ) const;
    /** Returns min_str of the furniture or terrain at p */
    int bash_resistance( const tripoint &p ) const;
    /** Returns a success rating from -1 to 10 for a given tile based on a set strength, used for AI movement planning
    *  Values roughly correspond to 10% increment chances of success on a given bash, rounded down. -1 means the square is not bashable */
    int bash_rating( const int str, const tripoint &p ) const;

    /** Generates rubble at the given location, if overwrite is true it just writes on top of what currently exists
     *  floor_type is only used if there is a non-bashable wall at the location or with overwrite = true */
    void make_rubble( const tripoint &p, furn_id rubble_type = f_rubble, bool items = false,
                      ter_id floor_type = t_dirt, bool overwrite = false);
    void make_rubble( int, int, furn_id rubble_type = f_rubble, bool items = false,
                      ter_id floor_type = t_dirt, bool overwrite = false) = delete;

 bool is_divable(const int x, const int y) const;
 bool is_outside(const int x, const int y) const;
    bool is_divable( const tripoint &p ) const;
    bool is_outside( const tripoint &p ) const;
 /** Check if the last terrain is wall in direction NORTH, SOUTH, WEST or EAST
  *  @param no_furn if true, the function will stop and return false
  *  if it encounters a furniture
  *  @return true if from x to xmax or y to ymax depending on direction
  *  all terrain is floor and the last terrain is a wall */
 bool is_last_ter_wall(const bool no_furn, const int x, const int y,
                       const int xmax, const int ymax, const direction dir) const;
    bool flammable_items_at( const tripoint &p );
    bool moppable_items_at( const tripoint &p );
 point random_outdoor_tile();
// mapgen

void draw_line_ter(const ter_id type, int x1, int y1, int x2, int y2);
void draw_line_ter(const std::string type, int x1, int y1, int x2, int y2);
void draw_line_furn(furn_id type, int x1, int y1, int x2, int y2);
void draw_line_furn(const std::string type, int x1, int y1, int x2, int y2);
void draw_fill_background(ter_id type);
void draw_fill_background(std::string type);
void draw_fill_background(ter_id (*f)());
void draw_fill_background(const id_or_id & f);

void draw_square_ter(ter_id type, int x1, int y1, int x2, int y2);
void draw_square_ter(std::string type, int x1, int y1, int x2, int y2);
void draw_square_furn(furn_id type, int x1, int y1, int x2, int y2);
void draw_square_furn(std::string type, int x1, int y1, int x2, int y2);
void draw_square_ter(ter_id (*f)(), int x1, int y1, int x2, int y2);
void draw_square_ter(const id_or_id & f, int x1, int y1, int x2, int y2);
void draw_rough_circle(ter_id type, int x, int y, int rad);
void draw_rough_circle(std::string type, int x, int y, int rad);
void draw_rough_circle_furn(furn_id type, int x, int y, int rad);
void draw_rough_circle_furn(std::string type, int x, int y, int rad);

void add_corpse( const tripoint &p );


// Terrain changing functions
    void translate( const ter_id from, const ter_id to ); // Change all instances of $from->$to
    void translate_radius( const ter_id from, const ter_id to, const float radi, const tripoint &p );
    bool close_door( const tripoint &p, const bool inside, const bool check_only );
    bool open_door( const tripoint &p, const bool inside, const bool check_only = false );
// Destruction
     /** Keeps bashing a square until it can't be bashed anymore */
    void destroy( const tripoint &p, const bool silent = false);
    void destroy( int, int ) = delete;
    /** Keeps bashing a square until there is no more furniture */
    void destroy_furn( const tripoint &p, const bool silent = false );
    void crush( const tripoint &p );
    void shoot( const tripoint &p, int &dam, const bool hit_items,
                const std::set<std::string>& ammo_effects );
    /** Checks if a square should collapse, returns the X for the one_in(X) collapse chance */
    int collapse_check( const tripoint &p );
    /** Causes a collapse at (x, y), such as from destroying a wall */
    void collapse_at( const tripoint &p );
    /** Tries to smash the items at the given tripoint. Used by the explosion code */
    void smash_items( const tripoint &p, const int power );
    /** Returns a pair where first is whether something was smashed and second is if it was a success */
    std::pair<bool, bool> bash( const tripoint &p, const int str, bool silent = false,
                                bool destroy = false, vehicle *bashing_vehicle = nullptr );
    std::pair<bool, bool> bash( int, int, const int, bool silent = false,
                                bool destroy = false, vehicle *bashing_vehicle = nullptr ) = delete;
    /** Spawn items from the list, see map_bash_item_drop */
    void spawn_item_list( const std::vector<map_bash_item_drop> &items, const tripoint &p );

// Effects of attacks/items
    bool hit_with_acid( const tripoint &p );
    bool hit_with_fire( const tripoint &p );
    bool marlossify( const tripoint &p );
    /** Makes spores at the respective x and y. source is used for kill counting */
    void create_spores( const tripoint &p, Creature* source = nullptr );

    bool has_adjacent_furniture( const tripoint &p );
    void mop_spills( const tripoint &p );
    /**
    * Moved here from weather.cpp for speed. Decays fire, washable fields and scent.
    * Washable fields are decayed only by 1/3 of the amount fire is.
    */
    void decay_fields_and_scent( const int amount );

// Signs
    const std::string get_signage( const tripoint &p ) const;
    void set_signage( const tripoint &p, std::string message ) const;
    void delete_signage( const tripoint &p ) const;

// Radiation
    int get_radiation( const tripoint &p ) const; // Amount of radiation at (x, y);
    void set_radiation( const tripoint &p, const int value );
    // Overload for mapgen
    void set_radiation( const int x, const int y, const int value );

    /** Increment the radiation in the given tile by the given delta
    *  (decrement it if delta is negative)
    */
    void adjust_radiation( const tripoint &p, const int delta );
    // Overload for mapgen
    void adjust_radiation( const int x, const int y, const int delta );
    /** Sums radiation from `start` to `end` */
    int radiation_over( const tripoint &start, const tripoint &end ) const;

// Temperature
    int& temperature( const tripoint &p );    // Temperature for submap
    void set_temperature( const tripoint &p, const int temperature ); // Set temperature for all four submap quadrants
    // 2D overload for mapgen
    void set_temperature( const int x, const int y, const int temperature );

// Items
    void process_active_items();
    void trigger_rc_items( std::string signal );

// Items: 2D
    map_stack i_at(int x, int y);
    void i_clear(const int x, const int y);
    std::list<item>::iterator i_rem( const point location, std::list<item>::iterator it );
    int i_rem(const int x, const int y, const int index);
    void i_rem(const int x, const int y, item* it);
    void spawn_item(const int x, const int y, const std::string &itype_id,
                    const unsigned quantity=1, const long charges=0,
                    const unsigned birthday=0, const int damlevel=0, const bool rand = true);
    int max_volume(const int x, const int y);
    int free_volume(const int x, const int y);
    int stored_volume(const int x, const int y);
    bool add_item_or_charges(const int x, const int y, item new_item, int overflow_radius = 2);
    void add_item(const int x, const int y, item new_item);
    void spawn_an_item( const int x, const int y, item new_item,
                        const long charges, const int damlevel );
    int place_items(items_location loc, const int chance, const int x1, const int y1,
                  const int x2, const int y2, bool ongrass, const int turn, bool rand = true);
    void spawn_items(const int x, const int y, const std::vector<item> &new_items);
    void create_anomaly(const int cx, const int cy, artifact_natural_property prop);
// Items: 3D
    // Accessor that returns a wrapped reference to an item stack for safe modification.
    map_stack i_at( const tripoint &p );
    item water_from( const tripoint &p );
    item swater_from( const tripoint &p );
    void i_clear( const tripoint &p );
    // i_rem() methods that return values act like conatiner::erase(),
    // returning an iterator to the next item after removal.
    std::list<item>::iterator i_rem( const tripoint &p, std::list<item>::iterator it );
    int i_rem( const tripoint &p, const int index );
    void i_rem( const tripoint &p, item* it );
    void spawn_artifact( const tripoint &p );
    void spawn_natural_artifact( const tripoint &p, const artifact_natural_property prop );
    // Note: Passing the first argument by value, because some compilers don't warn about
    // implicit cast of reference to int. Reference here could result in calling the
    // 2D overload above instead with pointer to p as first param
    void spawn_item( const tripoint &p, const std::string &itype_id,
                     const unsigned quantity=1, const long charges=0,
                     const unsigned birthday=0, const int damlevel=0, const bool rand = true);
    int max_volume( const tripoint &p );
    int free_volume( const tripoint &p );
    int stored_volume( const tripoint &p );
    bool is_full( const tripoint &p, const int addvolume = -1, const int addnumber = -1 );
    bool add_item_or_charges( const tripoint &p, item new_item, int overflow_radius = 2 );
    void add_item_at( const tripoint &p, std::list<item>::iterator index, item new_item );
    void add_item( const tripoint &p, item new_item );
    void spawn_an_item( const tripoint &p, item new_item,
                        const long charges, const int damlevel);

    /**
     * @name Consume items on the map
     *
     * The functions here consume accessible items / item charges on the map or in vehicles
     * around the player (whose positions is given as origin).
     * They return a list of copies of the consumed items (with the actually consumed charges
     * in it).
     * The quantity / amount parameter will be reduced by the number of items/charges removed.
     * If all required items could be removed from the map, the quantity/amount will be 0,
     * otherwise it will contain a positive value and the remaining items must be gathered from
     * somewhere else.
     */
    /*@{*/
    std::list<item> use_amount_square( const tripoint &p, const itype_id type,
                                       long &quantity, const bool use_container );
    std::list<item> use_amount( const tripoint &origin, const int range, const itype_id type,
                                long &amount, const bool use_container = false );
    std::list<item> use_charges( const tripoint &origin, const int range, const itype_id type,
                                 long &amount );
    /*@}*/
    std::list<std::pair<tripoint, item *> > get_rc_items( int x = -1, int y = -1, int z = -1 );

    /**
    * Place items from item group in the rectangle f - t. Several items may be spawned
    * on different places. Several items may spawn at once (at one place) when the item group says
    * so (uses @ref item_group::items_from which may return several items at once).
    * @param chance Chance for more items. A chance of 100 creates 1 item all the time, otherwise
    * it's the chance that more items will be created (place items until the random roll with that
    * chance fails). The chance is used for the first item as well, so it may not spawn an item at
    * all. Values <= 0 or > 100 are invalid.
    * @param ongrass If false the items won't spawn on flat terrain (grass, floor, ...).
    * @param turn The birthday that the created items shall have.
    * @return The number of placed items.
    */
    int place_items( items_location loc, const int chance, const tripoint &f,
                     const tripoint &t, bool ongrass, const int turn, bool rand = true );
    /**
    * Place items from an item group at (x,y). Places as much items as the item group says.
    * (Most item groups are distributions and will only create one item.)
    * @param turn The birthday that the created items shall have.
    * @return The number of placed items.
    */
    int put_items_from_loc( items_location loc, const tripoint &p, const int turn = 0 );

    // Similar to spawn_an_item, but spawns a list of items, or nothing if the list is empty.
    void spawn_items( const tripoint &p, const std::vector<item> &new_items );
    void create_anomaly( const tripoint &p, artifact_natural_property prop );

 /**
  * Fetch an item from this map location, with sanity checks to ensure it still exists.
  */
 item *item_from( const tripoint &pos, const size_t index );

 /**
  * Fetch an item from this vehicle, with sanity checks to ensure it still exists.
  */
 item *item_from( vehicle *veh, const int cargo_part, const size_t index );

// Traps: 3D
 void trap_set( const tripoint &p, const trap_id id);

    const trap & tr_at( const tripoint &p ) const;
 void add_trap( const tripoint &p, const trap_id t);
 void disarm_trap( const tripoint &p );
 void remove_trap( const tripoint &p );
 const std::vector<tripoint> &trap_locations(trap_id t) const;

 bool process_fields(); // See fields.cpp
 bool process_fields_in_submap( submap * const current_submap,
                                const int submap_x, const int submap_y, const int submap_z); // See fields.cpp
        /**
         * Apply field effects to the creature when it's on a square with fields.
         */
        void creature_in_field( Creature &critter );
        /**
         * Apply trap effects to the creature, similar to @ref creature_in_field.
         * If there is no trap at the creatures location, nothing is done.
         * If the creature can avoid the trap, nothing is done as well.
         * Otherwise the trap is triggered.
         * @param may_avoid If true, the creature tries to avoid the trap
         * (@ref Creature::avoid_trap). If false, the trap is always triggered.
         */
        void creature_on_trap( Creature &critter, bool may_avoid = true );
// 3D field functions. Eventually all the 2D ones should be replaced with those
        /**
         * Get the fields that are here. This is for querying and looking at it only,
         * one can not change the fields.
         * @param p The local map coordinates, if out of bounds, returns an empty field.
         */
        const field &field_at( const tripoint &p ) const;
        /**
         * Gets fields that are here. Both for querying and edition.
         */
        field &field_at( const tripoint &p );
        /**
         * Get the age of a field entry (@ref field_entry::age), if there is no
         * field of that type, returns -1.
         */
        int get_field_age( const tripoint &p, const field_id t ) const;
        /**
         * Get the density of a field entry (@ref field_entry::density),
         * if there is no field of that type, returns 0.
         */
        int get_field_strength( const tripoint &p, const field_id t ) const;
        /**
         * Increment/decrement age of field entry at point.
         * @return resulting age or -1 if not present (does *not* create a new field).
         */
        int adjust_field_age( const tripoint &p, const field_id t, const int offset );
        /**
         * Increment/decrement density of field entry at point, creating if not present,
         * removing if density becomes 0.
         * @return resulting density, or 0 for not present (either removed or not created at all).
         */
        int adjust_field_strength( const tripoint &p, const field_id t, const int offset );
        /**
         * Set age of field entry at point.
         * @return resulting age or -1 if not present (does *not* create a new field).
         * @param isoffset If true, the given age value is added to the existing value,
         * if false, the existing age is ignored and overridden.
         */
        int set_field_age( const tripoint &p, const field_id t, const int age, bool isoffset = false );
        /**
         * Set density of field entry at point, creating if not present,
         * removing if density becomes 0.
         * @return resulting density, or 0 for not present (either removed or not created at all).
         * @param isoffset If true, the given str value is added to the existing value,
         * if false, the existing density is ignored and overridden.
         */
        int set_field_strength( const tripoint &p, const field_id t, const int str, bool isoffset = false );
        /**
         * Get field of specific type at point.
         * @return NULL if there is no such field entry at that place.
         */
        field_entry *get_field( const tripoint &p, const field_id t );
        /**
         * Add field entry at point, or set density if present
         * @return false if the field could not be created (out of bounds), otherwise true.
         */
        bool add_field( const tripoint &p, const field_id t, const int density, const int age);
        /**
         * Remove field entry at xy, ignored if the field entry is not present.
         */
        void remove_field( const tripoint &p, const field_id field_to_remove );
// End of 3D field function block

// Scent propagation helpers
    /**
     * Build the map of scent-resistant tiles.
     * Should be way faster than if done in `game.cpp` using public map functions.
     */
    void scent_blockers( bool (&blocks_scent)[SEEX * MAPSIZE][SEEY * MAPSIZE],
                         bool (&reduces_scent)[SEEX * MAPSIZE][SEEY * MAPSIZE],
                         int minx, int miny, int maxx, int maxy );

// Computers
    computer* computer_at( const tripoint &p );
    computer* add_computer( const tripoint &p, std::string name, const int security );

 // Camps
    bool allow_camp( const tripoint &p, const int radius = CAMPCHECK);
    basecamp* camp_at( const tripoint &p, const int radius = CAMPSIZE);
    void add_camp( const tripoint &p, const std::string& name );

// Graffiti
    bool has_graffiti_at( const tripoint &p ) const;
    const std::string &graffiti_at( const tripoint &p ) const;
    void set_graffiti( const tripoint &p, const std::string &contents);
    void delete_graffiti( const tripoint &p );

// mapgen.cpp functions
 void generate(const int x, const int y, const int z, const int turn);
 void post_process(unsigned zones);
 void place_spawns(std::string group, const int chance,
                   const int x1, const int y1, const int x2, const int y2, const float density);
 void place_gas_pump(const int x, const int y, const int charges);
 void place_toilet(const int x, const int y, const int charges = 6 * 4); // 6 liters at 250 ml per charge
 void place_vending(int x, int y, std::string type);
 int place_npc(int x, int y, std::string type);

 void add_spawn(std::string type, const int count, const int x, const int y, bool friendly = false,
                const int faction_id = -1, const int mission_id = -1,
                std::string name = "NONE");
 vehicle *add_vehicle(const vproto_id & type, const int x, const int y, const int dir,
                      const int init_veh_fuel = -1, const int init_veh_status = -1,
                      const bool merge_wrecks = true);
 void build_map_cache( int zlev );

    vehicle *add_vehicle( const std::string &type, const tripoint &p, const int dir,
                          const int init_veh_fuel = -1, const int init_veh_status = -1,
                          const bool merge_wrecks = true);

// Light/transparency: 2D
    float light_transparency(const int x, const int y) const;
    lit_level light_at(int dx, int dy); // Assumes 0,0 is light map center
    float ambient_light_at(int dx, int dy); // Raw values for tilesets
    bool trans(const int x, const int y) const; // Transparent?
// Light/transparency: 3D
    float light_transparency( const tripoint &p ) const;
    lit_level light_at( const tripoint &p ); // Assumes 0,0 is light map center
    float ambient_light_at( const tripoint &p ); // Raw values for tilesets
    /**
     * Returns whether the tile at `p` is transparent(you can look past it).
     */
    bool trans( const tripoint &p ) const; // Transparent?
// End of light/transparency
        /**
         * Whether the player character (g->u) can see the given square (local map coordinates).
         * This only checks the transparency of the path to the target, the light level is not
         * checked.
         * @param max_range All squares that are further away than this are invisible.
         * Ignored if smaller than 0.
         */
        bool pl_sees( int tx, int ty, int max_range );
        bool pl_sees( const tripoint &t, int max_range );
    std::set<vehicle*> dirty_vehicle_list;

    /** return @ref abs_sub */
    tripoint get_abs_sub() const;
    /**
     * Translates local (to this map) coordinates of a square to
     * global absolute coordinates. (x,y) is in the system that
     * is used by the ter_at/furn_at/i_at functions.
     * Output is in the same scale, but in global system.
     */
    point getabs(const int x, const int y) const;
    point getabs(const point p) const { return getabs(p.x, p.y); }
    /**
     * Translates tripoint in local coords (near player) to global,
     * just as the 2D variant of the function.
     * z-coord remains unchanged (it is always global).
     */
    tripoint getabs( const tripoint &p ) const;
    /**
     * Inverse of @ref getabs
     */
    point getlocal(const int x, const int y ) const;
    point getlocal(const point p) const { return getlocal(p.x, p.y); }
    tripoint getlocal( const tripoint &p ) const;
 bool inboundsabs(const int x, const int y);
 bool inbounds(const int x, const int y) const;
 bool inbounds(const int x, const int y, const int z) const;
 bool inbounds( const tripoint &p ) const;

<<<<<<< HEAD
    /** Clips the coords of p to fit the map bounds */
    void clip_to_bounds( tripoint &p ) const;
    void clip_to_bounds( int &x, int &y ) const;
    void clip_to_bounds( int &x, int &y, int &z ) const;
=======
    bool inbounds_z( const int z ) const {
        return z >= -OVERMAP_DEPTH && z <= OVERMAP_HEIGHT;
    }
>>>>>>> aa2a2546

 int getmapsize() const { return my_MAPSIZE; };
 bool has_zlevels() const { return zlevels; }

 // Not protected/private for mapgen_functions.cpp access
 void rotate(const int turns);// Rotates the current map 90*turns degress clockwise
                              // Useful for houses, shops, etc

// Monster spawning:
public:
    /**
     * Spawn monsters from submap spawn points and from the overmap.
     * @param ignore_sight If true, monsters may spawn in the view of the player
     * character (useful when the whole map has been loaded instead, e.g.
     * when starting a new game, or after teleportation or after moving vertically).
     * If false, monsters are not spawned in view of of player character.
     */
    void spawn_monsters( bool ignore_sight );
private:
    // Helper #1 - spawns monsters on one submap
    void spawn_monsters_submap( const tripoint &gp, bool ignore_sight );
    // Helper #2 - spawns monsters on one submap and from one group on this submap
    void spawn_monsters_submap_group( const tripoint &gp, mongroup &group, bool ignore_sight );

protected:
        void saven( int gridx, int gridy, int gridz );
        void loadn( int gridx, int gridy, bool update_vehicles );
        void loadn( int gridx, int gridy, int gridz, bool update_vehicles );
        /**
         * Fast forward a submap that has just been loading into this map.
         * This is used to rot and remove rotten items, grow plants, fill funnels etc.
         */
        void actualize( const int gridx, const int gridy, const int gridz );
        /**
         * Whether the item has to be removed as it has rotten away completely.
         * @param pnt The *absolute* position of the item in the world (not just on this map!),
         * used for rot calculation.
         * @return true if the item has rotten away and should be removed, false otherwise.
         */
        bool has_rotten_away( item &itm, const tripoint &pnt ) const;
        /**
         * Go through the list of items, update their rotten status and remove items
         * that have rotten away completely.
         * @param pnt The point on this map where the items are, used for rot calculation.
         */
        template <typename Container>
        void remove_rotten_items( Container &items, const tripoint &p );
        /**
         * Try to fill funnel based items here.
         * @param pnt The location in this map where to fill funnels.
         */
        void fill_funnels( const tripoint &p );
        /**
         * Try to grow a harvestable plant to the next stage(s).
         */
        void grow_plant( const tripoint &p );
        /**
         * Try to grow fruits on static plants (not planted by the player)
         * @param time_since_last_actualize Time (in turns) since this function has been
         * called the last time.
         */
        void restock_fruits( const tripoint &p, int time_since_last_actualize );
        void player_in_field( player &u );
        void monster_in_field( monster &z );
        /**
         * As part of the map shifting, this shifts the trap locations stored in @ref traplocs.
         * @param shift The amount shifting in submap, the same as go into @ref shift.
         */
        void shift_traps( const tripoint &shift );

        void copy_grid( const tripoint &to, const tripoint &from );
 void draw_map(const oter_id terrain_type, const oter_id t_north, const oter_id t_east,
                const oter_id t_south, const oter_id t_west, const oter_id t_neast,
                const oter_id t_seast, const oter_id t_nwest, const oter_id t_swest,
                const oter_id t_above, const int turn, const float density,
                const int zlevel, const regional_settings * rsettings);
 void add_extra(map_extra type);
 void build_transparency_cache( int zlev );
public:
 void build_outside_cache( int zlev );
 void build_seen_cache(const tripoint &origin);
protected:
 void generate_lightmap( int zlev );
 void apply_character_light( const player &p );

 int my_MAPSIZE;
 bool zlevels;

 mutable std::list<item> nulitems; // Returned when &i_at() is asked for an OOB value
 mutable ter_id nulter;  // Returned when &ter() is asked for an OOB value
 mutable field nulfield; // Returned when &field_at() is asked for an OOB value
 mutable vehicle nulveh; // Returned when &veh_at() is asked for an OOB value
 mutable int null_temperature;  // Because radiation does it too
 mutable level_cache nullcache; // Dummy cache for z-levels outside bounds

    /**
     * Absolute coordinates of first submap (get_submap_at(0,0))
     * This is in submap coordinates (see overmapbuffer for explanation).
     * It is set upon:
     * - loading submap at grid[0],
     * - generating submaps (@ref generate)
     * - shifting the map with @ref shift
     */
    tripoint abs_sub;
    /**
     * Sets @ref abs_sub, see there. Uses the same coordinate system as @ref abs_sub.
     */
    void set_abs_sub(const int x, const int y, const int z);

private:
    field& get_field( const tripoint &p );

        /**
         * Get the submap pointer with given index in @ref grid, the index must be valid!
         */
        submap *getsubmap( size_t grididx ) const;
        /**
         * Get the submap pointer containing the specified position within the reality bubble.
         * (x,y) must be a valid coordinate, check with @ref inbounds.
         */
        submap *get_submap_at( int x, int y ) const;
        submap *get_submap_at( int x, int y, int z ) const;
        submap *get_submap_at( const tripoint &p ) const;
        /**
         * Get the submap pointer containing the specified position within the reality bubble.
         * The same as other get_submap_at, (x,y,z) must be valid (@ref inbounds).
         * Also writes the position within the submap to offset_x, offset_y
         * offset_z would always be 0, so it is not used here
         */
        submap *get_submap_at( const int x, const int y, int& offset_x, int& offset_y ) const;
        submap *get_submap_at( const int x, const int y, const int z,
                               int &offset_x, int &offset_y ) const;
        submap *get_submap_at( const tripoint &p, int &offset_x, int &offset_y ) const;
        /**
         * Get submap pointer in the grid at given grid coordinates. Grid coordinates must
         * be valid: 0 <= x < my_MAPSIZE, same for y.
         * z must be between -OVERMAP_DEPTH and OVERMAP_HEIGHT
         */
        submap *get_submap_at_grid( int gridx, int gridy ) const;
        submap *get_submap_at_grid( int gridx, int gridy, int gridz ) const;
        submap *get_submap_at_grid( const tripoint &gridp ) const;
        /**
         * Get the index of a submap pointer in the grid given by grid coordinates. The grid
         * coordinates must be valid: 0 <= x < my_MAPSIZE, same for y.
         * Version with z-levels checks for z between -OVERMAP_DEPTH and OVERMAP_HEIGHT
         */
        size_t get_nonant( int gridx, int gridy ) const;
        size_t get_nonant( const int gridx, const int gridy, const int gridz ) const;
        size_t get_nonant( const tripoint &gridp ) const;
        /**
         * Set the submap pointer in @ref grid at the give index. This is the inverse of
         * @ref getsubmap, any existing pointer is overwritten. The index must be valid.
         * The given submap pointer must not be null.
         */
        void setsubmap( size_t grididx, submap *smap );

    /**
     * Internal versions of public functions to avoid checking same variables multiple times.
     * They lack safety checks, because their callers already do those.
     */
    int move_cost_internal(const furn_t &furniture, const ter_t &terrain,
                           const vehicle *veh, const int vpart) const;
    int bash_rating_internal( const int str, const furn_t &furniture,
                              const ter_t &terrain, const vehicle *veh, const int part ) const;

     /**
      * Internal version of the drawsq. Keeps a cached maptile for less re-getting.
      */
     void draw_maptile( WINDOW* w, player &u, const tripoint &p, const maptile &tile,
                        const bool invert, const bool show_items,
                        const int view_center_x, const int view_center_y,
                        const bool low_light, const bool bright_level, const bool inorder );

 long determine_wall_corner( const tripoint &p ) const;
 void cache_seen(const int fx, const int fy, const int tx, const int ty, const int max_range);
 // apply a circular light pattern immediately, however it's best to use...
 void apply_light_source(int x, int y, float luminance, bool trig_brightcalc);
 // ...this, which will apply the light after at the end of generate_lightmap, and prevent redundant
 // light rays from causing massive slowdowns, if there's a huge amount of light.
 void add_light_source(int x, int y, float luminance);
 void apply_light_arc(int x, int y, int angle, float luminance, int wideangle = 30 );
 void apply_light_ray(bool lit[MAPSIZE*SEEX][MAPSIZE*SEEY],
                      int sx, int sy, int ex, int ey, float luminance, bool trig_brightcalc = true);
 void add_light_from_items( const int x, const int y, std::list<item>::iterator begin,
                            std::list<item>::iterator end );
 void calc_ray_end(int angle, int range, int x, int y, int* outx, int* outy) const;
 vehicle *add_vehicle_to_map(vehicle *veh, bool merge_wrecks);

 // Iterates over every item on the map, passing each item to the provided function.
 template<typename T>
     void process_items( bool active, T processor, std::string const &signal );
 template<typename T>
     void process_items_in_submap( submap * current_submap, const tripoint &gridp,
                                   T processor, std::string const &signal );
 template<typename T>
     void process_items_in_vehicles( submap *current_submap, T processor, std::string const &signal);
 template<typename T>
     void process_items_in_vehicle( vehicle *cur_veh, submap *current_submap,
                                    T processor, std::string const &signal );

    /** Enum used by functors in `function_over` to control execution. */
    enum iteration_state {
        ITER_CONTINUE = 0,  // Keep iterating
        ITER_SKIP_SUBMAP,   // Skip the rest of this submap
        ITER_SKIP_ZLEVEL,   // Skip the rest of this z-level
        ITER_FINISH         // End iteration
    };
    /**
    * Runs a `(tripoint &gp, submap* sm, point &lp) -> void` functor
    * over submaps in the area, getting next submap only when the current one "runs out" rather than every time.
    * @param gp Grid (like `get_submap_at_grid`) coordinate of the submap,
    * @param lp Local (submap) coordinate of currently accessed point.
    * Will silently clip the area to map bounds.
    */
    /*@{*/
    template<typename Functor>
        void function_over( const tripoint &start, const tripoint &end, Functor fun ) const;
    template<typename Functor>
        void function_over( int stx, int sty, int stz, int enx, int eny, int enz, Functor fun ) const;
    /*@}*/

    /**
     * The list of currently loaded submaps. The size of this should not be changed.
     * After calling @ref load or @ref generate, it should only contain non-null pointers.
     * Use @ref getsubmap or @ref setsubmap to access it.
     */
    std::vector<submap*> grid;
    /**
     * This vector contains an entry for each trap type, it has therefor the same size
     * as the @ref traplist vector. Each entry contains a list of all point on the map that
     * contain a trap of that type. The first entry however is always empty as it denotes the
     * tr_null trap.
     */
    std::vector< std::vector<tripoint> > traplocs;
    /**
     * Holds caches for visibility, light, transparency and vehicles
     */
    std::array< std::unique_ptr<level_cache>, OVERMAP_LAYERS > caches;

    // Note: no bounds check
    level_cache &get_cache( const int zlev ) {
        return *caches[zlev + OVERMAP_DEPTH];
    }

    const level_cache &get_cache( const int zlev ) const {
        return *caches[zlev + OVERMAP_DEPTH];
    }

  public:
    void update_visibility_cache( visibility_variables &cache, int zlev );

    // Clips the area to map bounds
    tripoint_range points_in_rectangle( const tripoint &from, const tripoint &to ) const;
    tripoint_range points_in_radius( const tripoint &center, size_t radius, size_t radiusz = 0 ) const;
    level_cache &access_cache( int zlev );
    const level_cache &access_cache( int zlev ) const;
};

std::vector<point> closest_points_first(int radius, point p);
std::vector<point> closest_points_first(int radius,int x,int y);
// Does not build "piles" - does the same as above functions, except in tripoints
std::vector<tripoint> closest_tripoints_first(int radius, const tripoint &p);
class tinymap : public map
{
friend class editmap;
public:
 tinymap(int mapsize = 2, bool zlevels = false);
};

template<int xx, int xy, int yx, int yy>
    void castLight( bool (&output_cache)[MAPSIZE*SEEX][MAPSIZE*SEEY],
                    const float (&input_array)[MAPSIZE*SEEX][MAPSIZE*SEEY],
                    const int offsetX, const int offsetY, const int offsetDistance,
                    const int row = 1, float start = 1.0f, const float end = 0.0f );

#endif
<|MERGE_RESOLUTION|>--- conflicted
+++ resolved
@@ -1001,16 +1001,14 @@
  bool inbounds(const int x, const int y, const int z) const;
  bool inbounds( const tripoint &p ) const;
 
-<<<<<<< HEAD
+    bool inbounds_z( const int z ) const {
+        return z >= -OVERMAP_DEPTH && z <= OVERMAP_HEIGHT;
+    }
+
     /** Clips the coords of p to fit the map bounds */
     void clip_to_bounds( tripoint &p ) const;
     void clip_to_bounds( int &x, int &y ) const;
     void clip_to_bounds( int &x, int &y, int &z ) const;
-=======
-    bool inbounds_z( const int z ) const {
-        return z >= -OVERMAP_DEPTH && z <= OVERMAP_HEIGHT;
-    }
->>>>>>> aa2a2546
 
  int getmapsize() const { return my_MAPSIZE; };
  bool has_zlevels() const { return zlevels; }
