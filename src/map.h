#ifndef _MAP_H_
#define _MAP_H_

#include "cursesdef.h"

#include <stdlib.h>
#include <vector>
#include <string>
#include <set>
#include <map>

#include "mapdata.h"
#include "mapitems.h"
#include "overmap.h"
#include "item.h"
#include "monster.h"
#include "npc.h"
#include "vehicle.h"
#include "graffiti.h"
#include "lightmap.h"
#include "coordinates.h"
//TODO: include comments about how these variables work. Where are they used. Are they constant etc.
#define MAPSIZE 11
#define CAMPSIZE 1
#define CAMPCHECK 3

class player;
class item;
struct itype;
struct mapgendata;
// TODO: This should be const& but almost no functions are const
struct wrapped_vehicle{
 int x;
 int y;
 int i; // submap col
 int j; // submap row
 vehicle* v;
};

typedef std::vector<wrapped_vehicle> VehicleList;

/**
 * Manage and cache data about a part of the map.
 *
 * Despite the name, this class isn't actually responsible for managing the map as a whole. For that function,
 * see \ref mapbuffer. Instead, this class loads a part of the mapbuffer into a cache, and adds certain temporary
 * information such as lighting calculations to it.
 *
 * To understand the following descriptions better, you should also read \ref map_management
 *
 * The map coordinates always start at (0, 0) for the top-left and end at (map_width-1, map_height-1) for the bottom-right.
 *
 * The actual map data is stored in `submap` instances. These instances are managed by `mapbuffer`.
 * References to the currently active submaps are stored in `map::grid`:
 *     0 1 2
 *     3 4 5
 *     6 7 8
 * In this example, the top-right submap would be at `grid[2]`.
 *
 * When the player moves between submaps, the whole map is shifted, so that if the player moves one submap to the right,
 * (0, 0) now points to a tile one submap to the right from before
 */
class map
{
 friend class editmap;
 public:
// Constructors & Initialization
 map();
 map(std::vector<trap*> *trptr);
 ~map();

// Visual Output
 void debug();

 /** Draw a visible part of the map into `w`.
  *
  * This method uses `g->u.posx/posy` for visibility calculations, so it can
  * not be used for anything but the player's viewport. Likewise, only
  * `g->m` and maps with equivalent coordinates can be used, as other maps
  * would have coordinate systems incompatible with `g->u.posx`
  *
  * @param center The coordinate of the center of the viewport, this can
  *               be different from the player coordinate.
  */
 void draw(WINDOW* w, const point center);

 /** Draw the map tile at the given coordinate. Called by `map::draw()`.
  *
  * @param x, y The tile on this map to draw.
  * @param cx, cy The center of the viewport to be rendered, see `center` in `map::draw()`
  */
 void drawsq(WINDOW* w, player &u, const int x, const int y, const bool invert, const bool show_items,
             const int view_center_x = -1, const int view_center_y = -1,
             const bool low_light = false, const bool bright_level = false);

// File I/O
 virtual void save(overmap *om, unsigned const int turn, const int x, const int y, const int z);
 virtual void load(const int wx, const int wy, const int wz, const bool update_vehicles = true, overmap *om = NULL);
 void shift(const int wx, const int wy, const int wz, const int x, const int y);
 void spawn_monsters();
 void clear_spawns();
 void clear_traps();

// Movement and LOS

 /**
  * Calculate the cost to move past the tile at (x, y).
  *
  * The move cost is determined by various obstacles, such
  * as terrain, vehicles and furniture.
  *
  * @note Movement costs for players and zombies both use this function.
  *
  * @return The return value is interpreted as follows:
  * Move Cost | Meaning
  * --------- | -------
  * 0         | Impassable
  * n > 0     | x*n turns to move past this
  */
 int move_cost(const int x, const int y, const vehicle *ignored_vehicle = NULL) const;


 /**
  * Similar behavior to `move_cost()`, but ignores vehicles.
  */
 int move_cost_ter_furn(const int x, const int y) const;

 /**
  * Cost to move out of one tile and into the next.
  *
  * @return The cost in turns to move out of `(x1, y1)` and into `(x2, y2)`
  */
 int combined_movecost(const int x1, const int y1, const int x2, const int y2,
                       const vehicle *ignored_vehicle = NULL, const int modifier = 0);

 /**
  * Returns whether the tile at `(x, y)` is transparent(you can look past it).
  */
 bool trans(const int x, const int y); // Transparent?

 /**
  * Returns whether `(Fx, Fy)` sees `(Tx, Ty)` with a view range of `range`.
  *
  * @param tc Indicates the Bresenham line used to connect the two points, and may
  *           subsequently be used to form a path between them
  */
 bool sees(const int Fx, const int Fy, const int Tx, const int Ty,
           const int range, int &tc);

 /**
  * Check whether there's a direct line of sight between `(Fx, Fy)` and
  * `(Tx, Ty)` with the additional movecost restraints.
  *
  * Checks two things:
  * 1. The `sees()` algorithm between `(Fx, Fy)` and `(Tx, Ty)`
  * 2. That moving over the line of sight would have a move_cost between
  *    `cost_min` and `cost_max`.
  */
 bool clear_path(const int Fx, const int Fy, const int Tx, const int Ty,
                 const int range, const int cost_min, const int cost_max, int &tc);

 /**
  * Calculate a best path using A*
  *
  * @param Fx, Fy The source location from which to path.
  * @param Tx, Ty The destination to which to path.
  *
  * @param bash Whether we should path through terrain that's impassable, but can
  *             be destroyed(closed windows, doors, etc.)
  */
 std::vector<point> route(const int Fx, const int Fy, const int Tx, const int Ty,
                          const bool bash = true);

 int coord_to_angle (const int x, const int y, const int tgtx, const int tgty);
// vehicles
 VehicleList get_vehicles();
 VehicleList get_vehicles(const int sx, const int sy, const int ex, const int ey);

 /**
  * Checks if tile is occupied by vehicle and by which part.
  *
  * @param part_num The part number of the part at this tile will be returned in this parameter.
  * @return A pointer to the vehicle in this tile.
  */
 vehicle* veh_at(const int x, const int y, int &part_num);

 /**
  * Same as `veh_at(const int, const int, int)`, but doesn't return part number.
  */
 vehicle* veh_at(const int x, const int y);// checks, if tile is occupied by vehicle

 // put player on vehicle at x,y
 void board_vehicle(int x, int y, player *p);
 void unboard_vehicle(const int x, const int y);//remove player from vehicle at x,y
 void update_vehicle_cache(vehicle *, const bool brand_new = false);
 void reset_vehicle_cache();
 void clear_vehicle_cache();
 void update_vehicle_list(const int to);

 void destroy_vehicle (vehicle *veh);
// Change vehicle coords and move vehicle's driver along.
// Returns true, if there was a submap change.
// If test is true, function only checks for submap change, no displacement
// WARNING: not checking collisions!
 bool displace_vehicle (int &x, int &y, const int dx, const int dy, bool test = false);
 void vehmove();          // Vehicle movement
 bool vehproceed();
// move water under wheels. true if moved
 bool displace_water (const int x, const int y);

// Furniture
 void set(const int x, const int y, const ter_id new_terrain, const furn_id new_furniture);
 void set(const int x, const int y, const std::string new_terrain, const std::string new_furniture);

 std::string name(const int x, const int y);
 bool has_furn(const int x, const int y);

 furn_id furn(const int x, const int y) const; // Furniture at coord (x, y); {x|y}=(0, SEE{X|Y}*3]
 int oldfurn(const int x, const int y) const; // Furniture at coord (x, y); {x|y}=(0, SEE{X|Y}*3]
 std::string get_furn(const int x, const int y) const;
 furn_t & furn_at(const int x, const int y) const;

 void furn_set(const int x, const int y, const furn_id new_furniture);
 void furn_set(const int x, const int y, const std::string new_furniture);

 std::string furnname(const int x, const int y);
 bool can_move_furniture( const int x, const int y, player * p = NULL);
// Terrain
 ter_id ter(const int x, const int y) const; // Terrain integer id at coord (x, y); {x|y}=(0, SEE{X|Y}*3]
 int oldter(const int x, const int y) const; // Temporary; the game is riddled with case statements requiring enum
 std::string get_ter(const int x, const int y) const; // Terrain string id at coord (x, y); {x|y}=(0, SEE{X|Y}*3]
 ter_t & ter_at(const int x, const int y) const; // Terrain at coord (x, y); {x|y}=(0, SEE{X|Y}*3]

 void ter_set(const int x, const int y, const ter_id new_terrain);
 void ter_set(const int x, const int y, const std::string new_terrain);

 std::string tername(const int x, const int y) const; // Name of terrain at (x, y)

 // Check for terrain/furniture/field that provide a
 // "fire" item to be used for example when crafting or when
 // a iuse function needs fire.
 bool has_nearby_fire(int x, int y, int radius = 1);

 std::string features(const int x, const int y); // Words relevant to terrain (sharp, etc)
 bool has_flag(const std::string & flag, const int x, const int y) const;  // checks terrain, furniture and vehicles
 bool can_put_items(const int x, const int y); // True if items can be placed in this tile
 bool has_flag_ter(const std::string & flag, const int x, const int y) const;  // checks terrain
 bool has_flag_furn(const std::string & flag, const int x, const int y) const;  // checks furniture
 bool has_flag_ter_or_furn(const std::string & flag, const int x, const int y) const; // checks terrain or furniture
 bool has_flag_ter_and_furn(const std::string & flag, const int x, const int y) const; // checks terrain and furniture
 // fast "oh hai it's update_scent/lightmap/draw/monmove/self/etc again, what about this one" flag checking
 bool has_flag(const ter_bitflags flag, const int x, const int y) const;  // checks terrain, furniture and vehicles
 bool has_flag_ter(const ter_bitflags flag, const int x, const int y) const;  // checks terrain
 bool has_flag_furn(const ter_bitflags flag, const int x, const int y) const;  // checks furniture
 bool has_flag_ter_or_furn(const ter_bitflags flag, const int x, const int y) const; // checks terrain or furniture
 bool has_flag_ter_and_furn(const ter_bitflags flag, const int x, const int y) const; // checks terrain and furniture

 bool is_destructable(const int x, const int y);        // checks terrain and vehicles
 bool is_destructable_ter_furn(const int x, const int y);       // only checks terrain
 bool is_divable(const int x, const int y);
 bool is_outside(const int x, const int y);
 bool flammable_items_at(const int x, const int y);
 bool moppable_items_at(const int x, const int y);
 point random_outdoor_tile();
// mapgen

void draw_line_ter(const ter_id type, int x1, int y1, int x2, int y2);
void draw_line_ter(const std::string type, int x1, int y1, int x2, int y2);
void draw_line_furn(furn_id type, int x1, int y1, int x2, int y2);
void draw_line_furn(const std::string type, int x1, int y1, int x2, int y2);
void draw_fill_background(ter_id type);
void draw_fill_background(std::string type);
void draw_fill_background(ter_id (*f)());
void draw_fill_background(const id_or_id & f);

void draw_square_ter(ter_id type, int x1, int y1, int x2, int y2);
void draw_square_ter(std::string type, int x1, int y1, int x2, int y2);
void draw_square_furn(furn_id type, int x1, int y1, int x2, int y2);
void draw_square_furn(std::string type, int x1, int y1, int x2, int y2);
void draw_square_ter(ter_id (*f)(), int x1, int y1, int x2, int y2);
void draw_square_ter(const id_or_id & f, int x1, int y1, int x2, int y2);
void draw_rough_circle(ter_id type, int x, int y, int rad);
void draw_rough_circle(std::string type, int x, int y, int rad);

void add_corpse(int x, int y);


//
 void translate(const std::string terfrom, const std::string terto); // Change all instances of $from->$to
 void translate_radius(const std::string terfrom, const std::string terto, const float radi, const int uX, const int uY);
 void translate(const ter_id from, const ter_id to); // Change all instances of $from->$to
 void translate_radius(const ter_id from, const ter_id to, const float radi, const int uX, const int uY);
 bool close_door(const int x, const int y, const bool inside, const bool check_only);
 bool open_door(const int x, const int y, const bool inside);
 // bash: if res pointer is supplied, res will contain absorbed impact or -1
 bool bash(const int x, const int y, const int str, std::string &sound, int *res = 0);
 void destroy(const int x, const int y, const bool makesound);
 void shoot(const int x, const int y, int &dam, const bool hit_items,
            const std::set<std::string>& ammo_effects);
 bool hit_with_acid(const int x, const int y);
 bool hit_with_fire(const int x, const int y);
 bool marlossify(const int x, const int y);
 bool has_adjacent_furniture(const int x, const int y);
 void mop_spills(const int x, const int y);

// Radiation
 int& radiation(const int x, const int y); // Amount of radiation at (x, y);

// Temperature
 int& temperature(const int x, const int y);    // Temperature for submap
 void set_temperature(const int x, const int y, const int temperature); // Set temperature for all four submap quadrants

// Items
 std::vector<item>& i_at(int x, int y);
 item water_from(const int x, const int y);
 item acid_from(const int x, const int y);
 void i_clear(const int x, const int y);
 void i_rem(const int x, const int y, const int index);
 point find_item(const item *it);
 void spawn_artifact(const int x, const int y, itype* type, int bday);
    void spawn_item(const int x, const int y, const std::string &itype_id,
                    const unsigned quantity=1, const int charges=0,
                    const unsigned birthday=0, const int damlevel=0);
 int max_volume(const int x, const int y);
 int free_volume(const int x, const int y);
 int stored_volume(const int x, const int y);
 bool is_full(const int x, const int y, const int addvolume = -1, const int addnumber = -1 );
 bool add_item_or_charges(const int x, const int y, item new_item, int overflow_radius = 2);
 void process_active_items();
 void process_vehicles();

 std::list<item> use_amount(const point origin, const int range, const itype_id type, const int amount,
                              const bool use_container = false);
 std::list<item> use_charges(const point origin, const int range, const itype_id type, const int amount);

// Traps
 std::string trap_get(const int x, const int y) const;
 void trap_set(const int x, const int y, const std::string & sid);
 void trap_set(const int x, const int y, const trap_id id);

 trap_id tr_at(const int x, const int y) const;
 void add_trap(const int x, const int y, const trap_id t);
 void disarm_trap( const int x, const int y);
 void remove_trap(const int x, const int y);
 std::set<point> trap_locations(trap_id t);

// Fields
 field& field_at(const int x, const int y);

 int get_field_age(const point p, const field_id t);
 int get_field_strength(const point p, const field_id t);
 int adjust_field_age(const point p, const field_id t, const int offset);
 int adjust_field_strength(const point p, const field_id t, const int offset);
 int set_field_age(const point p, const field_id t, const int age, bool isoffset = false);
 int set_field_strength(const point p, const field_id t, const int str, bool isoffset = false);
 field_entry * get_field( const point p, const field_id t );
 bool add_field(const point p, const field_id t, unsigned int density, const int age);
 bool add_field(const int x, const int y, const field_id t, const unsigned char density);
 void remove_field(const int x, const int y, const field_id field_to_remove);
 bool process_fields(); // See fields.cpp
 bool process_fields_in_submap(const int gridn); // See fields.cpp
 void step_in_field(const int x, const int y); // See fields.cpp
 void mon_in_field(const int x, const int y, monster *z); // See fields.cpp
 void field_effect(int x, int y); //See fields.cpp

// Computers
 computer* computer_at(const int x, const int y);

 // Camps
 bool allow_camp(const int x, const int y, const int radius = CAMPCHECK);
 basecamp* camp_at(const int x, const int y, const int radius = CAMPSIZE);
 void add_camp(const std::string& name, const int x, const int y);

// Graffiti
 graffiti graffiti_at(int x, int y);
 bool add_graffiti(int x, int y, std::string contents);

// mapgen.cpp functions
 void generate(overmap *om, const int x, const int y, const int z, const int turn);
 void post_process(unsigned zones);
 void place_spawns(std::string group, const int chance,
                   const int x1, const int y1, const int x2, const int y2, const float density);
 void place_gas_pump(const int x, const int y, const int charges);
 void place_toilet(const int x, const int y, const int charges = 6 * 4); // 6 liters at 250 ml per charge
 int place_items(items_location loc, const int chance, const int x1, const int y1,
                  const int x2, const int y2, bool ongrass, const int turn);
// put_items_from puts exactly num items, based on chances
 void put_items_from(items_location loc, const int num, const int x, const int y, const int turn = 0, const int quantity = 0, const int charges = 0, const int damlevel = 0);
 void spawn_an_item(const int x, const int y, item new_item,
                    const int charges, const int damlevel);
 void add_spawn(std::string type, const int count, const int x, const int y, bool friendly = false,
                const int faction_id = -1, const int mission_id = -1,
                std::string name = "NONE");
 void add_spawn(monster *mon);
 void create_anomaly(const int cx, const int cy, artifact_natural_property prop);
 vehicle *add_vehicle(std::string type, const int x, const int y, const int dir,
                      const int init_veh_fuel = -1, const int init_veh_status = -1,
                      const bool merge_wrecks = true);
 computer* add_computer(const int x, const int y, std::string name, const int security);
 float light_transparency(const int x, const int y) const;
 void build_map_cache();
 lit_level light_at(int dx, int dy); // Assumes 0,0 is light map center
 float ambient_light_at(int dx, int dy); // Raw values for tilesets
 bool pl_sees(int fx, int fy, int tx, int ty, int max_range);
 std::set<vehicle*> vehicle_list;
 std::map< std::pair<int,int>, std::pair<vehicle*,int> > veh_cached_parts;
 bool veh_exists_at [SEEX * MAPSIZE][SEEY * MAPSIZE];

 point get_abs_sub() {
   return abs_sub;
 };
 point getabs(const int x=0, const int y=0 );
 point getlocal(const int x, const int y );
 point getlocal( const point p ) { return getlocal(p.x, p.y); }
 bool inboundsabs(const int x, const int y);
 bool inbounds(const int x, const int y);

 int getmapsize() { return my_MAPSIZE; };

 // Not protected/private for mapgen_functions.cpp access
 void rotate(const int turns);// Rotates the current map 90*turns degress clockwise
                              // Useful for houses, shops, etc
 void add_road_vehicles(bool city, int facing);

protected:
 void saven(overmap *om, unsigned const int turn, const int x, const int y, const int z,
            const int gridx, const int gridy);
 bool loadn(const int x, const int y, const int z, const int gridx, const int gridy,
            const  bool update_vehicles = true, overmap *om = NULL);
 void copy_grid(const int to, const int from);
 void draw_map(const oter_id terrain_type, const oter_id t_north, const oter_id t_east,
                const oter_id t_south, const oter_id t_west, const oter_id t_neast,
                const oter_id t_seast, const oter_id t_nwest, const oter_id t_swest,
<<<<<<< HEAD
                const oter_id t_above, const int turn, game *g, const float density,
                const int zlevel, const regional_settings * rsettings);
 void add_extra(map_extra type, game *g);
=======
                const oter_id t_above, const int turn, const float density,
                const int zlevel);
 void add_extra(map_extra type);
>>>>>>> 708d1bbc
 void build_transparency_cache();
 void build_outside_cache();
 void generate_lightmap();
 void build_seen_cache();
 void castLight( int row, float start, float end, int xx, int xy, int yx, int yy );

 int my_MAPSIZE;
 virtual bool is_tiny() { return false; };

 std::vector<item> nulitems; // Returned when &i_at() is asked for an OOB value
 ter_id nulter;  // Returned when &ter() is asked for an OOB value
 field nulfield; // Returned when &field_at() is asked for an OOB value
 vehicle nulveh; // Returned when &veh_at() is asked for an OOB value
 int nulrad;     // OOB &radiation()
 int null_temperature;  // Because radiation does it too

 std::vector <trap*> *traps;

 bool veh_in_active_range;

 point abs_sub; // same as x y in maps.txt, for 0,0 / grid[0]
 point abs_min; // same as above in absolute coordinates (submap(x,y) * 12)
 point abs_max; // same as abs_min + ( my_MAPSIZE * 12 )
 int world_z;   // same as
 void set_abs_sub(const int x, const int y, const int z); // set the above vars on map load/shift/etc

private:
submap * getsubmap( const int grididx );
 long determine_wall_corner(const int x, const int y, const long orig_sym);
 void cache_seen(const int fx, const int fy, const int tx, const int ty, const int max_range);
 // apply a circular light pattern immediately, however it's best to use...
 void apply_light_source(int x, int y, float luminance, bool trig_brightcalc);
 // ...this, which will apply the light after at the end of generate_lightmap, and prevent redundant
 // light rays from causing massive slowdowns, if there's a huge amount of light.
 void add_light_source(int x, int y, float luminance);
 void apply_light_arc(int x, int y, int angle, float luminance, int wideangle = 30 );
 void apply_light_ray(bool lit[MAPSIZE*SEEX][MAPSIZE*SEEY],
                      int sx, int sy, int ex, int ey, float luminance, bool trig_brightcalc = true);
 void calc_ray_end(int angle, int range, int x, int y, int* outx, int* outy);
 void forget_traps(int gridx, int gridy);
 vehicle *add_vehicle_to_map(vehicle *veh, const int x, const int y, const bool merge_wrecks = true);
 void add_item(const int x, const int y, item new_item, int maxitems = 64);
 
 void process_active_items_in_submap(const int nonant);
 void process_active_items_in_vehicles(const int nonant);
 bool process_active_item(item *it, const int nonant, const int i, const int j);

 float lm[MAPSIZE*SEEX][MAPSIZE*SEEY];
 float sm[MAPSIZE*SEEX][MAPSIZE*SEEY];
 // to prevent redundant ray casting into neighbors: precalculate bulk light source positions. This is
 // only valid for the duration of generate_lightmap
 float light_source_buffer[MAPSIZE*SEEX][MAPSIZE*SEEY];
 bool outside_cache[MAPSIZE*SEEX][MAPSIZE*SEEY];
 float transparency_cache[MAPSIZE*SEEX][MAPSIZE*SEEY];
 bool seen_cache[MAPSIZE*SEEX][MAPSIZE*SEEY];
 submap* grid[MAPSIZE * MAPSIZE];
 std::map<trap_id, std::set<point> > traplocs;
};

std::vector<point> closest_points_first(int radius, point p);
std::vector<point> closest_points_first(int radius,int x,int y);
class tinymap : public map
{
friend class editmap;
public:
 tinymap();
 tinymap(std::vector<trap*> *trptr);
 ~tinymap();

protected:
 virtual bool is_tiny() { return true; };

private:
 submap* grid[4];
};

#endif<|MERGE_RESOLUTION|>--- conflicted
+++ resolved
@@ -431,15 +431,9 @@
  void draw_map(const oter_id terrain_type, const oter_id t_north, const oter_id t_east,
                 const oter_id t_south, const oter_id t_west, const oter_id t_neast,
                 const oter_id t_seast, const oter_id t_nwest, const oter_id t_swest,
-<<<<<<< HEAD
-                const oter_id t_above, const int turn, game *g, const float density,
+                const oter_id t_above, const int turn, const float density,
                 const int zlevel, const regional_settings * rsettings);
- void add_extra(map_extra type, game *g);
-=======
-                const oter_id t_above, const int turn, const float density,
-                const int zlevel);
  void add_extra(map_extra type);
->>>>>>> 708d1bbc
  void build_transparency_cache();
  void build_outside_cache();
  void generate_lightmap();
