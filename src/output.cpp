#include "output.h"

#include "cata_utility.h"
#include "catacharset.h"
#include "color.h"
#include "cursesdef.h"
#include "input.h"
#include "item.h"
#include "line.h"
#include "name.h"
#include "options.h"
#include "popup.h"
#include "rng.h"
#include "string_formatter.h"
#include "string_input_popup.h"
#include "ui.h"
#include "units.h"

#include <algorithm>
#include <cstdarg>
#include <cstdlib>
#include <cstring>
#include <map>
#include <sstream>
#include <stdexcept>
#include <string>
#include <vector>

#if (defined TILES || defined _WIN32 || defined WINDOWS)
#include "cursesport.h"
#endif
#ifdef __ANDROID__
#include "SDL_keyboard.h"
#endif

// Display data
int TERMX;
int TERMY;
int POSX;
int POSY;
int VIEW_OFFSET_X;
int VIEW_OFFSET_Y;
int TERRAIN_WINDOW_WIDTH;
int TERRAIN_WINDOW_HEIGHT;
int TERRAIN_WINDOW_TERM_WIDTH;
int TERRAIN_WINDOW_TERM_HEIGHT;
int FULL_SCREEN_WIDTH;
int FULL_SCREEN_HEIGHT;

int OVERMAP_WINDOW_HEIGHT;
int OVERMAP_WINDOW_WIDTH;

static std::string rm_prefix( std::string str, char c1 = '<', char c2 = '>' );

scrollingcombattext SCT;
extern bool tile_iso;
extern bool use_tiles;

extern bool test_mode;

// utf8 version
std::vector<std::string> foldstring( std::string str, int width, const char split )
{
    std::vector<std::string> lines;
    if( width < 1 ) {
        lines.push_back( str );
        return lines;
    }
    std::stringstream sstr( str );
    std::string strline;
    std::vector<std::string> tags;
    while( std::getline( sstr, strline, '\n' ) ) {
        std::string wrapped = word_rewrap( strline, width, split );
        std::stringstream swrapped( wrapped );
        std::string wline;
        while( std::getline( swrapped, wline, '\n' ) ) {
            // Ensure that each line is independently color-tagged
            // Re-add tags closed in the previous line
            const std::string rawwline = wline;
            if( !tags.empty() ) {
                std::stringstream swline;
                for( const std::string &tag : tags ) {
                    swline << tag;
                }
                swline << wline;
                wline = swline.str();
            }
            // Process the additional tags in the current line
            const std::vector<size_t> tags_pos = get_tag_positions( rawwline );
            for( const size_t tag_pos : tags_pos ) {
                if( tag_pos + 1 < rawwline.size() && rawwline[tag_pos + 1] == '/' ) {
                    if( !tags.empty() ) {
                        tags.pop_back();
                    }
                } else {
                    auto tag_end = rawwline.find( '>', tag_pos );
                    if( tag_end != std::string::npos ) {
                        tags.emplace_back( rawwline.substr( tag_pos, tag_end + 1 - tag_pos ) );
                    }
                }
            }
            // Close any unclosed tags
            if( !tags.empty() ) {
                std::stringstream swline;
                swline << wline;
                for( auto it = tags.rbegin(); it != tags.rend(); ++it ) {
                    // currently the only closing tag is </color>
                    swline << "</color>";
                }
                wline = swline.str();
            }
            // The resulting line can be printed independently and have the correct color
            lines.emplace_back( wline );
        }
    }
    return lines;
}


std::string tag_colored_string( const std::string &s, nc_color color )
{
    // @todo: Make this tag generation a function, put it in good place
    std::string color_tag_open = "<color_" + string_from_color( color ) + ">";
    std::string color_tag_close = "</color>";
    return color_tag_open + s + color_tag_close;
}

std::vector<std::string> split_by_color( const std::string &s )
{
    std::vector<std::string> ret;
    std::vector<size_t> tag_positions = get_tag_positions( s );
    size_t last_pos = 0;
    std::vector<size_t>::iterator it;
    for( it = tag_positions.begin(); it != tag_positions.end(); ++it ) {
        ret.push_back( s.substr( last_pos, *it - last_pos ) );
        last_pos = *it;
    }
    // and the last (or only) one
    ret.push_back( s.substr( last_pos, std::string::npos ) );
    return ret;
}

std::string remove_color_tags( const std::string &s )
{
    std::string ret;
    std::vector<size_t> tag_positions = get_tag_positions( s );
    size_t next_pos = 0;

    if( tag_positions.size() > 1 ) {
        for( size_t i = 0; i < tag_positions.size(); ++i ) {
            ret += s.substr( next_pos, tag_positions[i] - next_pos );
            next_pos = s.find( ">", tag_positions[i], 1 ) + 1;
        }

        ret += s.substr( next_pos, std::string::npos );
    } else {
        return s;
    }
    return ret;
}

void print_colored_text( const catacurses::window &w, int y, int x, nc_color &color,
                         nc_color base_color, const std::string &text )
{
    if( y > -1 && x > -1 ) {
        wmove( w, y, x );
    }
    const auto color_segments = split_by_color( text );
    for( auto seg : color_segments ) {
        if( seg.empty() ) {
            continue;
        }

        if( seg[0] == '<' ) {
            color = get_color_from_tag( seg, base_color );
            seg = rm_prefix( seg );
        }

        wprintz( w, color, seg );
    }
}

void trim_and_print( const catacurses::window &w, int begin_y, int begin_x, int width,
                     nc_color base_color, const std::string &text )
{
    std::string sText;
    if( utf8_width( remove_color_tags( text ) ) > width ) {

        int iLength = 0;
        std::string sTempText;
        std::string sColor;

        const auto color_segments = split_by_color( text );
        for( auto seg : color_segments ) {
            sColor.clear();

            if( !seg.empty() && ( seg.substr( 0, 7 ) == "<color_" || seg.substr( 0, 7 ) == "</color" ) ) {
                sTempText = rm_prefix( seg );

                if( seg.substr( 0, 7 ) == "<color_" ) {
                    sColor = seg.substr( 0, seg.find( ">" ) + 1 );
                }
            } else {
                sTempText = seg;
            }

            const int iTempLen = utf8_width( sTempText );
            iLength += iTempLen;

            if( iLength > width ) {
                sTempText = sTempText.substr( 0, cursorx_to_position( sTempText.c_str(),
                                              iTempLen - ( iLength - width ) - 1, NULL, -1 ) ) + "\u2026";
            }

            sText += sColor + sTempText;
            if( !sColor.empty() ) {
                sText += "</color>";
            }

            if( iLength > width ) {
                break;
            }
        }
    } else {
        sText = text;
    }

    print_colored_text( w, begin_y, begin_x, base_color, base_color, sText );
}

int print_scrollable( const catacurses::window &w, int begin_line, const std::string &text,
                      nc_color base_color, const std::string &scroll_msg )
{
    const size_t wwidth = getmaxx( w );
    const auto text_lines = foldstring( text, wwidth );
    size_t wheight = getmaxy( w );
    const auto print_scroll_msg = text_lines.size() > wheight;
    if( print_scroll_msg && !scroll_msg.empty() ) {
        // keep the last line free for a message to the player
        wheight--;
    }
    if( begin_line < 0 || text_lines.size() <= wheight ) {
        begin_line = 0;
    } else if( begin_line + wheight >= text_lines.size() ) {
        begin_line = text_lines.size() - wheight;
    }
    nc_color color = base_color;
    for( size_t i = 0; i + begin_line < text_lines.size() && i < wheight; ++i ) {
        print_colored_text( w, i, 0, color, base_color, text_lines[i + begin_line] );
    }
    if( print_scroll_msg && !scroll_msg.empty() ) {
        color = c_white;
        print_colored_text( w, wheight, 0, color, color, scroll_msg );
    }
    return std::max<int>( 0, text_lines.size() - wheight );
}

// returns number of printed lines
int fold_and_print( const catacurses::window &w, int begin_y, int begin_x, int width,
                    nc_color base_color, const std::string &text, const char split )
{
    nc_color color = base_color;
    std::vector<std::string> textformatted;
    textformatted = foldstring( text, width, split );
    for( int line_num = 0; static_cast<size_t>( line_num ) < textformatted.size(); line_num++ ) {
        print_colored_text( w, line_num + begin_y, begin_x, color, base_color, textformatted[line_num] );
    }
    return textformatted.size();
}

int fold_and_print_from( const catacurses::window &w, int begin_y, int begin_x, int width,
                         int begin_line, nc_color base_color, const std::string &text )
{
    const int iWinHeight = getmaxy( w );
    nc_color color = base_color;
    std::vector<std::string> textformatted;
    textformatted = foldstring( text, width );
    for( int line_num = 0; static_cast<size_t>( line_num ) < textformatted.size(); line_num++ ) {
        if( line_num + begin_y - begin_line == iWinHeight ) {
            break;
        }
        if( line_num >= begin_line ) {
            wmove( w, line_num + begin_y - begin_line, begin_x );
        }
        // split into colorable sections
        std::vector<std::string> color_segments = split_by_color( textformatted[line_num] );
        // for each section, get the color, and print it
        std::vector<std::string>::iterator it;
        for( it = color_segments.begin(); it != color_segments.end(); ++it ) {
            if( !it->empty() && it->at( 0 ) == '<' ) {
                color = get_color_from_tag( *it, base_color );
            }
            if( line_num >= begin_line ) {
                std::string l = rm_prefix( *it );
                if( l != "--" ) { // -- is a separation line!
                    wprintz( w, color, rm_prefix( *it ) );
                } else {
                    for( int i = 0; i < width; i++ ) {
                        wputch( w, c_dark_gray, LINE_OXOX );
                    }
                }
            }
        }
    }
    return textformatted.size();
}

void multipage( const catacurses::window &w, const std::vector<std::string> &text,
                const std::string &caption,
                int begin_y )
{
    int height = getmaxy( w );
    int width = getmaxx( w );

    //Do not erase the current screen if it's not first line of the text
    if( begin_y == 0 ) {
        werase( w );
    }

    /* TODO:
        issue:     # of lines in the paragraph > height -> inf. loop;
        solution:  split this paragraph in two pieces;
    */
    for( int i = 0; i < static_cast<int>( text.size() ); i++ ) {
        if( begin_y == 0 && !caption.empty() ) {
            begin_y = fold_and_print( w, 0, 1, width - 2, c_white, caption ) + 1;
        }
        std::vector<std::string> next_paragraph = foldstring( text[i], width - 2 );
        if( begin_y + static_cast<int>( next_paragraph.size() ) > height - ( ( i + 1 ) < static_cast<int>
                ( text.size() ) ? 1 : 0 ) ) {
            // Next page
            i--;
            center_print( w, height - 1, c_light_gray, _( "Press any key for more..." ) );
            wrefresh( w );
            catacurses::refresh();
            inp_mngr.wait_for_any_key();
            werase( w );
            begin_y = 0;
        } else {
            begin_y += fold_and_print( w, begin_y, 1, width - 2, c_white, text[i] ) + 1;
        }
    }
    wrefresh( w );
    catacurses::refresh();
    inp_mngr.wait_for_any_key();
}

// returns single string with left aligned name and right aligned value
std::string name_and_value( const std::string &name, const std::string &value, int field_width )
{
    int name_width = utf8_width( name );
    int value_width = utf8_width( value );
    std::stringstream result;
    result << name.c_str();
    for( int i = ( name_width + value_width );
         i < std::max( field_width, name_width + value_width ); ++i ) {
        result << " ";
    }
    result << value.c_str();
    return result.str();
}

std::string name_and_value( const std::string &name, int value, int field_width )
{
    return name_and_value( name, string_format( "%d", value ), field_width );
}

void center_print( const catacurses::window &w, const int y, const nc_color FG,
                   const std::string &text )
{
    int window_width = getmaxx( w );
    int string_width = utf8_width( text );
    int x;
    if( string_width >= window_width ) {
        x = 0;
    } else {
        x = ( window_width - string_width ) / 2;
    }
    mvwprintz( w, y, x, FG, text );
}

int right_print( const catacurses::window &w, const int line, const int right_indent,
                 const nc_color FG, const std::string &text )
{
    const int available_width = std::max( 1, getmaxx( w ) - right_indent );
    const int x = std::max( 0, available_width - utf8_width( text, true ) );
    trim_and_print( w, line, x, available_width, FG, text );
    return x;
}

void wputch( const catacurses::window &w, nc_color FG, long ch )
{
    wattron( w, FG );
    waddch( w, ch );
    wattroff( w, FG );
}

void mvwputch( const catacurses::window &w, int y, int x, nc_color FG, long ch )
{
    wattron( w, FG );
    mvwaddch( w, y, x, ch );
    wattroff( w, FG );
}

void mvwputch( const catacurses::window &w, int y, int x, nc_color FG, const std::string &ch )
{
    wattron( w, FG );
    mvwprintw( w, y, x, ch );
    wattroff( w, FG );
}

void mvwputch_inv( const catacurses::window &w, int y, int x, nc_color FG, long ch )
{
    nc_color HC = invert_color( FG );
    wattron( w, HC );
    mvwaddch( w, y, x, ch );
    wattroff( w, HC );
}

void mvwputch_inv( const catacurses::window &w, int y, int x, nc_color FG, const std::string &ch )
{
    nc_color HC = invert_color( FG );
    wattron( w, HC );
    mvwprintw( w, y, x, ch );
    wattroff( w, HC );
}

void mvwputch_hi( const catacurses::window &w, int y, int x, nc_color FG, long ch )
{
    nc_color HC = hilite( FG );
    wattron( w, HC );
    mvwaddch( w, y, x, ch );
    wattroff( w, HC );
}

void mvwputch_hi( const catacurses::window &w, int y, int x, nc_color FG, const std::string &ch )
{
    nc_color HC = hilite( FG );
    wattron( w, HC );
    mvwprintw( w, y, x, ch );
    wattroff( w, HC );
}

void draw_custom_border( const catacurses::window &w, const catacurses::chtype ls,
                         const catacurses::chtype rs, const catacurses::chtype ts, const catacurses::chtype bs,
                         const catacurses::chtype tl, const catacurses::chtype tr, const catacurses::chtype bl,
                         const catacurses::chtype br, const nc_color FG, const int posy, int height, const int posx,
                         int width )
{
    wattron( w, FG );

    height = ( height == 0 ) ? getmaxy( w ) - posy : height;
    width = ( width == 0 ) ? getmaxx( w ) - posx : width;

    for( int j = posy; j < height + posy - 1; j++ ) {
        if( ls > 0 ) {
            mvwputch( w, j, posx, c_light_gray, ( ls > 1 ) ? ls : LINE_XOXO ); // |
        }

        if( rs > 0 ) {
            mvwputch( w, j, posx + width - 1, c_light_gray, ( rs > 1 ) ? rs : LINE_XOXO ); // |
        }
    }

    for( int j = posx; j < width + posx - 1; j++ ) {
        if( ts > 0 ) {
            mvwputch( w, posy, j, c_light_gray, ( ts > 1 ) ? ts : LINE_OXOX ); // --
        }

        if( bs > 0 ) {
            mvwputch( w, posy + height - 1, j, c_light_gray, ( bs > 1 ) ? bs : LINE_OXOX ); // --
        }
    }

    if( tl > 0 ) {
        mvwputch( w, posy, posx, c_light_gray, ( tl > 1 ) ? tl : LINE_OXXO ); // |^
    }

    if( tr > 0 ) {
        mvwputch( w, posy, posx + width - 1, c_light_gray, ( tr > 1 ) ? tr : LINE_OOXX ); // ^|
    }

    if( bl > 0 ) {
        mvwputch( w, posy + height - 1, posx + 0, c_light_gray, ( bl > 1 ) ? bl : LINE_XXOO ); // |_
    }

    if( br > 0 ) {
        mvwputch( w, posy + height - 1, posx + width - 1, c_light_gray, ( br > 1 ) ? br : LINE_XOOX ); // _|
    }

    wattroff( w, FG );
}

void draw_border( const catacurses::window &w, nc_color border_color, const std::string &title,
                  nc_color title_color )
{
    wattron( w, border_color );
    wborder( w, LINE_XOXO, LINE_XOXO, LINE_OXOX, LINE_OXOX,
             LINE_OXXO, LINE_OOXX, LINE_XXOO, LINE_XOOX );
    wattroff( w, border_color );
    if( !title.empty() ) {
        center_print( w, 0, title_color, title );
    }
}

void draw_tabs( const catacurses::window &w, int active_tab, ... )
{
    int win_width;
    win_width = getmaxx( w );
    std::vector<std::string> labels;
    va_list ap;
    va_start( ap, active_tab );
    while( char const *const tmp = va_arg( ap, char * ) ) {
        labels.push_back( tmp );
    }
    va_end( ap );

    // Draw the line under the tabs
    for( int x = 0; x < win_width; x++ ) {
        mvwputch( w, 2, x, c_white, LINE_OXOX );
    }

    int total_width = 0;
    for( auto &i : labels ) {
        total_width += i.length() + 6;    // "< |four| >"
    }

    if( total_width > win_width ) {
        //debugmsg("draw_tabs not given enough space! %s", labels[0]);
        return;
    }

    // Extra "buffer" space per each side of each tab
    double buffer_extra = ( win_width - total_width ) / ( labels.size() * 2 );
    int buffer = int( buffer_extra );
    // Set buffer_extra to (0, 1); the "extra" whitespace that builds up
    buffer_extra = buffer_extra - buffer;
    int xpos = 0;
    double savings = 0;

    for( size_t i = 0; i < labels.size(); i++ ) {
        int length = labels[i].length();
        xpos += buffer + 2;
        savings += buffer_extra;
        if( savings > 1 ) {
            savings--;
            xpos++;
        }
        mvwputch( w, 0, xpos, c_white, LINE_OXXO );
        mvwputch( w, 1, xpos, c_white, LINE_XOXO );
        mvwputch( w, 0, xpos + length + 1, c_white, LINE_OOXX );
        mvwputch( w, 1, xpos + length + 1, c_white, LINE_XOXO );
        if( static_cast<int>( i ) == active_tab ) {
            mvwputch( w, 1, xpos - 2, h_white, '<' );
            mvwputch( w, 1, xpos + length + 3, h_white, '>' );
            mvwputch( w, 2, xpos, c_white, LINE_XOOX );
            mvwputch( w, 2, xpos + length + 1, c_white, LINE_XXOO );
            mvwprintz( w, 1, xpos + 1, h_white, labels[i] );
            for( int x = xpos + 1; x <= xpos + length; x++ ) {
                mvwputch( w, 0, x, c_white, LINE_OXOX );
                mvwputch( w, 2, x, c_black, 'x' );
            }
        } else {
            mvwputch( w, 2, xpos, c_white, LINE_XXOX );
            mvwputch( w, 2, xpos + length + 1, c_white, LINE_XXOX );
            mvwprintz( w, 1, xpos + 1, c_white, labels[i] );
            for( int x = xpos + 1; x <= xpos + length; x++ ) {
                mvwputch( w, 0, x, c_white, LINE_OXOX );
            }
        }
        xpos += length + 1 + buffer;
    }
}

bool query_yn( const std::string &text )
{
    bool const force_uc = get_option<bool>( "FORCE_CAPITAL_YN" );

    const auto allow_key = [force_uc]( const input_event & evt ) {
        return !force_uc || evt.type != CATA_INPUT_KEYBOARD ||
               // std::lower is undefined outside unsigned char range
               evt.get_first_input() < 'a' || evt.get_first_input() > 'z';
    };

    return query_popup()
           .context( "YESNO" )
           .message( force_uc ?
                     pgettext( "query_yn", "<color_light_red>%s (Case Sensitive)</color>" ) :
                     pgettext( "query_yn", "<color_light_red>%s</color>" ), text )
           .option( "YES", allow_key )
           .option( "NO", allow_key )
           .cursor( 1 )
           .query()
           .action == "YES";
}

bool query_int( int &result, const std::string &text )
{
    string_input_popup popup;
    popup.title( text );
    popup.text( "" ).only_digits( true );
    popup.query();
    if( popup.canceled() ) {
        return false;
    }
    result = atoi( popup.text().c_str() );
    return true;
}

std::vector<std::string> get_hotkeys( const std::string &s )
{
    std::vector<std::string> hotkeys;
    size_t start = s.find_first_of( '<' );
    size_t end = s.find_first_of( '>' );
    if( start != std::string::npos && end != std::string::npos ) {
        // hotkeys separated by '|' inside '<' and '>', for example "<e|E|?>"
        size_t lastsep = start;
        size_t sep = s.find_first_of( '|', start );
        while( sep < end ) {
            hotkeys.push_back( s.substr( lastsep + 1, sep - lastsep - 1 ) );
            lastsep = sep;
            sep = s.find_first_of( '|', sep + 1 );
        }
        hotkeys.push_back( s.substr( lastsep + 1, end - lastsep - 1 ) );
    }
    return hotkeys;
}

<<<<<<< HEAD
=======
// compatibility stub for uimenu(cancelable, mes, options)
int menu_vec( bool cancelable, const char *mes,
              const std::vector<std::string> options )
{
    return static_cast<int>( uimenu( cancelable, mes, options ) );
}

int menu_vec( bool cancelable, const char *mes,
              const std::vector<std::string> &options,
              const std::string &hotkeys_override )
{
    return static_cast<int>( uimenu( cancelable, mes, options, hotkeys_override ) );
}

// compatibility stub for uimenu(cancelable, mes, ...)
int menu( bool const cancelable, const char *const mes, ... )
{
    va_list ap;
    va_start( ap, mes );
    std::vector<std::string> options;
    while( char const *const tmp = va_arg( ap, char * ) ) {
        options.push_back( tmp );
    }
    va_end( ap );
    return ( uimenu( cancelable, mes, options ) );
}

>>>>>>> f6e62f3e
long popup( const std::string &text, PopupFlags flags )
{
    query_popup pop;
    pop.message( "%s", text );
    if( flags & PF_GET_KEY ) {
        pop.allow_anykey( true );
    } else {
        pop.allow_cancel( true );
    }

    if( flags & PF_FULLSCREEN ) {
        pop.full_screen( true );
    } else if( flags & PF_ON_TOP ) {
        pop.on_top( true );
    }

    if( flags & PF_NO_WAIT ) {
        pop.show();
        return UNKNOWN_UNICODE;
    } else {
        pop.context( "POPUP_WAIT" );
        const auto &res = pop.query();
        if( res.evt.type == CATA_INPUT_KEYBOARD ) {
            return res.evt.get_first_input();
        } else {
            return UNKNOWN_UNICODE;
        }
    }
}

void popup_status( const char *const title, const std::string &fmt )
{
    std::string text;
    if( !test_mode && title != nullptr ) {
        text += title;
        text += "\n";
    }

    popup( text + fmt, PF_NO_WAIT );
}

//note that passing in iteminfo instances with sType == "DESCRIPTION" does special things
//all this should probably be cleaned up at some point, rather than using a function for things it wasn't meant for
// well frack, half the game uses it so: optional (int)selected argument causes entry highlight, and enter to return entry's key. Also it now returns int
//@param without_getch don't wait getch, return = (int)' ';
input_event draw_item_info( const int iLeft, const int iWidth, const int iTop, const int iHeight,
                            const std::string &sItemName, const std::string &sTypeName,
                            std::vector<iteminfo> &vItemDisplay, std::vector<iteminfo> &vItemCompare,
                            int &selected, const bool without_getch, const bool without_border,
                            const bool handle_scrolling, const bool scrollbar_left, const bool use_full_win,
                            const unsigned int padding )
{
    catacurses::window win = catacurses::newwin( iHeight, iWidth, iTop + VIEW_OFFSET_Y,
                             iLeft + VIEW_OFFSET_X );

#ifdef TILES
    clear_window_area( win );
#endif // TILES
    wclear( win );
    wrefresh( win );

    const auto result = draw_item_info( win, sItemName, sTypeName, vItemDisplay, vItemCompare,
                                        selected, without_getch, without_border, handle_scrolling, scrollbar_left, use_full_win,
                                        padding );
    return result;
}

std::string string_replace( std::string text, const std::string &before, const std::string &after )
{
    // Check if there's something to replace (mandatory) and it's necessary (optional)
    // Second condition assumes that text is much longer than both &before and &after.
    if( before.length() == 0 || !before.compare( after ) ) {
        return text;
    }

    const size_t before_len = before.length();
    const size_t after_len = after.length();
    size_t pos = 0;

    while( ( pos = text.find( before, pos ) ) != std::string::npos ) {
        text.replace( pos, before_len, after );
        pos += after_len;
    }

    return text;
}

std::string replace_colors( std::string text )
{
    static const std::vector<std::pair<std::string, std::string>> info_colors = {
        {"info", get_all_colors().get_name( c_cyan )},
        {"stat", get_all_colors().get_name( c_light_blue )},
        {"header", get_all_colors().get_name( c_magenta )},
        {"bold", get_all_colors().get_name( c_white )},
        {"dark", get_all_colors().get_name( c_dark_gray )},
        {"good", get_all_colors().get_name( c_green )},
        {"bad", get_all_colors().get_name( c_red )},
        {"neutral", get_all_colors().get_name( c_yellow )}
    };

    for( auto &elem : info_colors ) {
        text = string_replace( text, "<" + elem.first + ">", "<color_" + elem.second + ">" );
        text = string_replace( text, "</" + elem.first + ">", "</color>" );
    }

    return text;
}

void draw_item_filter_rules( const catacurses::window &win, int starty, int height,
                             item_filter_type type )
{
    // Clear every row, but the leftmost/rightmost pixels intact.
    const int len = getmaxx( win ) - 2;
    for( int i = 0; i < height; i++ ) {
        mvwprintz( win, starty + i, 1, c_black, std::string( len, ' ' ).c_str() );
    }

    // Not static so that language changes are correctly handled
    const std::array<std::string, 3> intros = {{
            _( "Type part of an item's name to filter it." ),
            _( "Type part of an item's name to move nearby items to the bottom." ),
            _( "Type part of an item's name to move nearby items to the top." )
        }
    };
    const int tab_idx = int( type ) - int( item_filter_type::FIRST );
    starty += 1 + fold_and_print( win, starty, 1, len, c_white, intros[tab_idx] );

    starty += fold_and_print( win, starty, 1, len, c_white, _( "Separate multiple items with ," ) );
    //~ An example of how to separate multiple items with a comma when filtering items.
    starty += 1 + fold_and_print( win, starty, 1, len, c_white, _( "Example: back,flash,aid, ,band" ) );

    if( type == item_filter_type::FILTER ) {
        starty += fold_and_print( win, starty, 1, len, c_white,
                                  _( "To exclude items, place - in front." ) );
        //~ An example of how to exclude items with - when filtering items.
        starty += 1 + fold_and_print( win, starty, 1, len, c_white, _( "Example: -pipe,-chunk,-steel" ) );
    }

    starty += fold_and_print( win, starty, 1, len, c_white,
                              _( "Search [c]ategory, [m]aterial, or [q]uality:" ) );
    //~ An example of how to filter items based on category or material.
    fold_and_print( win, starty, 1, len, c_white, _( "Example: c:food,m:iron,q:hammering" ) );
    wrefresh( win );
}

std::string format_item_info( const std::vector<iteminfo> &vItemDisplay,
                              const std::vector<iteminfo> &vItemCompare )
{
    std::ostringstream buffer;
    bool bStartNewLine = true;

    for( size_t i = 0; i < vItemDisplay.size(); i++ ) {
        if( vItemDisplay[i].sType == "DESCRIPTION" ) {
            buffer << "\n";
            if( vItemDisplay[i].bDrawName ) {
                buffer << vItemDisplay[i].sName;
            }
        } else {
            if( bStartNewLine ) {
                if( vItemDisplay[i].bDrawName ) {
                    buffer << "\n" << vItemDisplay[i].sName;
                }
                bStartNewLine = false;
            } else {
                if( vItemDisplay[i].bDrawName ) {
                    buffer << vItemDisplay[i].sName;
                }
            }

            std::string sFmt = vItemDisplay[i].sFmt;
            std::string sPost = "";

            //A bit tricky, find %d and split the string
            size_t pos = sFmt.find( "<num>" );
            if( pos != std::string::npos ) {
                buffer << sFmt.substr( 0, pos );
                sPost = sFmt.substr( pos + 5 );
            } else {
                buffer << sFmt;
            }

            if( vItemDisplay[i].sValue != "-999" ) {
                nc_color thisColor = c_yellow;
                for( auto &k : vItemCompare ) {
                    if( k.sValue != "-999" ) {
                        if( vItemDisplay[i].sName == k.sName && vItemDisplay[i].sType == k.sType ) {
                            if( vItemDisplay[i].dValue > k.dValue - .1 &&
                                vItemDisplay[i].dValue < k.dValue + .1 ) {
                                thisColor = c_light_gray;
                            } else if( vItemDisplay[i].dValue > k.dValue ) {
                                if( vItemDisplay[i].bLowerIsBetter ) {
                                    thisColor = c_light_red;
                                } else {
                                    thisColor = c_light_green;
                                }
                            } else if( vItemDisplay[i].dValue < k.dValue ) {
                                if( vItemDisplay[i].bLowerIsBetter ) {
                                    thisColor = c_light_green;
                                } else {
                                    thisColor = c_light_red;
                                }
                            }
                            break;
                        }
                    }
                }
                buffer << "<color_" << string_from_color( thisColor ) << ">"
                       << vItemDisplay[i].sValue
                       << "</color>";
            }
            buffer << sPost;

            if( vItemDisplay[i].bNewLine ) {
                buffer << "\n";
                bStartNewLine = true;
            }
        }
    }

    return buffer.str();
}

input_event draw_item_info( const catacurses::window &win, const std::string &sItemName,
                            const std::string &sTypeName,
                            std::vector<iteminfo> &vItemDisplay, std::vector<iteminfo> &vItemCompare,
                            int &selected, const bool without_getch, const bool without_border,
                            const bool handle_scrolling, const bool scrollbar_left, const bool use_full_win,
                            const unsigned int padding )
{
    std::ostringstream buffer;
    int line_num = use_full_win || without_border ? 0 : 1;
    if( !sItemName.empty() ) {
        buffer << sItemName << "\n";
    }
    if( sItemName != sTypeName && !sTypeName.empty() ) {
        buffer << sTypeName << "\n";
    }
    for( unsigned int i = 0; i < padding; i++ ) {
        buffer << " \n";    //This space is required, otherwise it won't make an empty line.
    }

    buffer << format_item_info( vItemDisplay, vItemCompare );

    const auto b = use_full_win ? 0 : ( without_border ? 1 : 2 );
    const auto width = getmaxx( win ) - ( use_full_win ? 1 : b * 2 );
    const auto height = getmaxy( win ) - ( use_full_win ? 0 : 2 );

    input_event result;
    while( true ) {
        int iLines = 0;
        if( !buffer.str().empty() ) {
            const auto vFolded = foldstring( buffer.str(), width - 1 );
            iLines = vFolded.size();

            if( selected < 0 ) {
                selected = 0;
            } else if( iLines < height ) {
                selected = 0;
            } else if( selected >= iLines - height ) {
                selected = iLines - height;
            }

            fold_and_print_from( win, line_num, b, width - 1, selected, c_light_gray, buffer.str() );

            draw_scrollbar( win, selected, height, iLines, ( without_border && use_full_win ? 0 : 1 ),
                            scrollbar_left ? 0 : getmaxx( win ) - 1, BORDER_COLOR, true );
        }

        if( !without_border ) {
            draw_custom_border( win, buffer.str().empty() );
            wrefresh( win );
        }

        if( without_getch ) {
            break;
        }

        // TODO: use input context
        result = inp_mngr.get_input_event();
        const int ch = static_cast<int>( result.get_first_input() );
        if( handle_scrolling && ch == KEY_PPAGE ) {
            selected--;
            werase( win );
        } else if( handle_scrolling && ch == KEY_NPAGE ) {
            selected++;
            werase( win );
        } else if( selected > 0 && ( ch == '\n' || ch == KEY_RIGHT ) ) {
            result = input_event( static_cast<long>( '\n' ), CATA_INPUT_KEYBOARD );
            break;
        } else if( selected == KEY_LEFT ) {
            result = input_event( static_cast<long>( ' ' ), CATA_INPUT_KEYBOARD );
            break;
        } else {
            break;
        }
    }

    return result;
}

char rand_char()
{
    switch( rng( 0, 9 ) ) {
        case 0:
            return '|';
        case 1:
            return '-';
        case 2:
            return '#';
        case 3:
            return '?';
        case 4:
            return '&';
        case 5:
            return '.';
        case 6:
            return '%';
        case 7:
            return '{';
        case 8:
            return '*';
        case 9:
            return '^';
    }
    return '?';
}

// this translates symbol y, u, n, b to NW, NE, SE, SW lines correspondingly
// h, j, c to horizontal, vertical, cross correspondingly
long special_symbol( long sym )
{
    switch( sym ) {
        case 'j':
            return LINE_XOXO;
        case 'h':
            return LINE_OXOX;
        case 'c':
            return LINE_XXXX;
        case 'y':
            return LINE_OXXO;
        case 'u':
            return LINE_OOXX;
        case 'n':
            return LINE_XOOX;
        case 'b':
            return LINE_XXOO;
        default:
            return sym;
    }
}

template<typename Prep>
std::string trim( const std::string &s, Prep prep )
{
    auto wsfront = std::find_if_not( s.begin(), s.end(), [&prep]( int c ) {
        return prep( c );
    } );
    return std::string( wsfront, std::find_if_not( s.rbegin(),
    std::string::const_reverse_iterator( wsfront ), [&prep]( int c ) {
        return prep( c );
    } ).base() );
}

std::string trim( const std::string &s )
{
    return trim( s, []( int c ) {
        return std::isspace( c );
    } );
}

std::string trim_punctuation_marks( const std::string &s )
{
    return trim( s, []( int c ) {
        return std::ispunct( c );
    } );
}

typedef std::string::value_type char_t;
std::string to_upper_case( const std::string &s )
{
    std::string res;
    std::transform( s.begin(), s.end(), std::back_inserter( res ), []( char_t ch ) {
        return std::use_facet<std::ctype<char_t>>( std::locale() ).toupper( ch );
    } );
    return res;
}

// find the position of each non-printing tag in a string
std::vector<size_t> get_tag_positions( const std::string &s )
{
    std::vector<size_t> ret;
    size_t pos = s.find( "<color_", 0, 7 );
    while( pos != std::string::npos ) {
        ret.push_back( pos );
        pos = s.find( "<color_", pos + 1, 7 );
    }
    pos = s.find( "</color>", 0, 8 );
    while( pos != std::string::npos ) {
        ret.push_back( pos );
        pos = s.find( "</color>", pos + 1, 8 );
    }
    std::sort( ret.begin(), ret.end() );
    return ret;
}

// utf-8 version
std::string word_rewrap( const std::string &in, int width, const uint32_t split )
{
    std::ostringstream o;

    // find non-printing tags
    std::vector<size_t> tag_positions = get_tag_positions( in );

    int lastwb  = 0; //last word break
    int lastout = 0;
    const char *instr = in.c_str();
    bool skipping_tag = false;
    bool just_wrapped = false;

    for( int j = 0, x = 0; j < static_cast<int>( in.size() ); ) {
        const char *ins = instr + j;
        int len = ANY_LENGTH;
        uint32_t uc = UTF8_getch( &ins, &len );

        if( uc == '<' ) { // maybe skip non-printing tag
            std::vector<size_t>::iterator it;
            for( it = tag_positions.begin(); it != tag_positions.end(); ++it ) {
                if( static_cast<int>( *it ) == j ) {
                    skipping_tag = true;
                    break;
                }
            }
        }

        const int old_j = j;
        j += ANY_LENGTH - len;

        if( skipping_tag ) {
            if( uc == '>' ) {
                skipping_tag = false;
            }
            continue;
        }

        if( just_wrapped && uc == ' ' ) { // ignore spaces after wrapping
            lastwb = lastout = j;
            continue;
        }

        x += mk_wcwidth( uc );

        if( uc == split || uc >= 0x2E80 ) { // param split (default ' ') or CJK characters
            if( x <= width ) {
                lastwb = j; // break after character
            } else {
                lastwb = old_j; // break before character
            }
        }

        if( x > width ) {
            if( lastwb == lastout ) {
                lastwb = old_j;
            }
            // old_j may equal to lastout, this checks it and ensures there's at least one character in the line.
            if( lastwb == lastout ) {
                lastwb = j;
            }
            for( int k = lastout; k < lastwb; k++ ) {
                o << in[k];
            }
            o << '\n';
            x = 0;
            lastout = j = lastwb;
            just_wrapped = true;
        } else {
            just_wrapped = false;
        }
    }
    for( int k = lastout; k < static_cast<int>( in.size() ); k++ ) {
        o << in[k];
    }

    return o.str();
}

void draw_tab( const catacurses::window &w, int iOffsetX, const std::string &sText, bool bSelected )
{
    int iOffsetXRight = iOffsetX + utf8_width( sText ) + 1;

    mvwputch( w, 0, iOffsetX,      c_light_gray, LINE_OXXO ); // |^
    mvwputch( w, 0, iOffsetXRight, c_light_gray, LINE_OOXX ); // ^|
    mvwputch( w, 1, iOffsetX,      c_light_gray, LINE_XOXO ); // |
    mvwputch( w, 1, iOffsetXRight, c_light_gray, LINE_XOXO ); // |

    mvwprintz( w, 1, iOffsetX + 1, ( bSelected ) ? h_light_gray : c_light_gray, sText );

    for( int i = iOffsetX + 1; i < iOffsetXRight; i++ ) {
        mvwputch( w, 0, i, c_light_gray, LINE_OXOX );  // -
    }

    if( bSelected ) {
        mvwputch( w, 1, iOffsetX - 1,      h_light_gray, '<' );
        mvwputch( w, 1, iOffsetXRight + 1, h_light_gray, '>' );

        for( int i = iOffsetX + 1; i < iOffsetXRight; i++ ) {
            mvwputch( w, 2, i, c_black, ' ' );
        }

        mvwputch( w, 2, iOffsetX,      c_light_gray, LINE_XOOX ); // _|
        mvwputch( w, 2, iOffsetXRight, c_light_gray, LINE_XXOO ); // |_

    } else {
        mvwputch( w, 2, iOffsetX,      c_light_gray, LINE_XXOX ); // _|_
        mvwputch( w, 2, iOffsetXRight, c_light_gray, LINE_XXOX ); // _|_
    }
}

void draw_subtab( const catacurses::window &w, int iOffsetX, const std::string &sText,
                  bool bSelected,
                  bool bDecorate, bool bDisabled )
{
    int iOffsetXRight = iOffsetX + utf8_width( sText ) + 1;

    if( ! bDisabled ) {
        mvwprintz( w, 0, iOffsetX + 1, ( bSelected ) ? h_light_gray : c_light_gray, sText );
    } else {
        mvwprintz( w, 0, iOffsetX + 1, ( bSelected ) ? h_dark_gray : c_dark_gray, sText );
    }

    if( bSelected ) {
        if( ! bDisabled ) {
            mvwputch( w, 0, iOffsetX - bDecorate,      h_light_gray, '<' );
            mvwputch( w, 0, iOffsetXRight + bDecorate, h_light_gray, '>' );
        } else {
            mvwputch( w, 0, iOffsetX - bDecorate,      h_dark_gray, '<' );
            mvwputch( w, 0, iOffsetXRight + bDecorate, h_dark_gray, '>' );
        }

        for( int i = iOffsetX + 1; bDecorate && i < iOffsetXRight; i++ ) {
            mvwputch( w, 1, i, c_black, ' ' );
        }
    }
}

/**
 * Draw a scrollbar (Legacy function, use class scrollbar instead!)
 * @param window Pointer of window to draw on
 * @param iCurrentLine The starting line or currently selected line out of the iNumLines lines
 * @param iContentHeight Height of the scrollbar
 * @param iNumLines Total number of lines
 * @param iOffsetY Y drawing offset
 * @param iOffsetX X drawing offset
 * @param bar_color Default line color
 * @param bDoNotScrollToEnd True if the last (iContentHeight-1) lines cannot be a start position or be selected
 *   If false, iCurrentLine can be from 0 to iNumLines - 1.
 *   If true, iCurrentLine can be at most iNumLines - iContentHeight.
 **/
void draw_scrollbar( const catacurses::window &window, const int iCurrentLine,
                     const int iContentHeight, const int iNumLines, const int iOffsetY, const int iOffsetX,
                     nc_color bar_color, const bool bDoNotScrollToEnd )
{
    scrollbar()
    .offset_x( iOffsetX )
    .offset_y( iOffsetY )
    .content_size( iNumLines )
    .viewport_pos( iCurrentLine )
    .viewport_size( iContentHeight )
    .slot_color( bar_color )
    .scroll_to_last( !bDoNotScrollToEnd )
    .apply( window );
}

scrollbar::scrollbar()
    : offset_x_v( 0 ), offset_y_v( 0 ), content_size_v( 0 ),
      viewport_pos_v( 0 ), viewport_size_v( 0 ),
      border_color_v( BORDER_COLOR ), arrow_color_v( c_light_green ),
      slot_color_v( c_white ), bar_color_v( c_cyan_cyan ), scroll_to_last_v( false )
{
}

scrollbar &scrollbar::offset_x( int offx )
{
    offset_x_v = offx;
    return *this;
}

scrollbar &scrollbar::offset_y( int offy )
{
    offset_y_v = offy;
    return *this;
}

scrollbar &scrollbar::content_size( int csize )
{
    content_size_v = csize;
    return *this;
}

scrollbar &scrollbar::viewport_pos( int vpos )
{
    viewport_pos_v = vpos;
    return *this;
}

scrollbar &scrollbar::viewport_size( int vsize )
{
    viewport_size_v = vsize;
    return *this;
}

scrollbar &scrollbar::border_color( nc_color border_c )
{
    border_color_v = border_c;
    return *this;
}

scrollbar &scrollbar::arrow_color( nc_color arrow_c )
{
    arrow_color_v = arrow_c;
    return *this;
}

scrollbar &scrollbar::slot_color( nc_color slot_c )
{
    slot_color_v = slot_c;
    return *this;
}

scrollbar &scrollbar::bar_color( nc_color bar_c )
{
    bar_color_v = bar_c;
    return *this;
}

scrollbar &scrollbar::scroll_to_last( bool scr2last )
{
    scroll_to_last_v = scr2last;
    return *this;
}

void scrollbar::apply( const catacurses::window &window )
{
    if( viewport_size_v >= content_size_v || content_size_v <= 0 ) {
        // scrollbar not needed, fill output area with borders
        for( int i = offset_y_v; i < offset_y_v + viewport_size_v; ++i ) {
            mvwputch( window, i, offset_x_v, border_color_v, LINE_XOXO );
        }
    } else {
        mvwputch( window, offset_y_v, offset_x_v, arrow_color_v, '^' );
        mvwputch( window, offset_y_v + viewport_size_v - 1, offset_x_v, arrow_color_v, 'v' );

        int slot_size = viewport_size_v - 2;
        int bar_size = std::max( 2, slot_size * viewport_size_v / content_size_v );
        int scrollable_size = scroll_to_last_v ? content_size_v : content_size_v - viewport_size_v + 1;

        int bar_start, bar_end;
        if( viewport_pos_v == 0 ) {
            bar_start = 0;
        } else if( scrollable_size > 2 ) {
            bar_start = ( slot_size - 1 - bar_size ) * ( viewport_pos_v - 1 ) / ( scrollable_size - 2 ) + 1;
        } else {
            bar_start = slot_size - bar_size;
        }
        bar_end = bar_start + bar_size;

        for( int i = 0; i < slot_size; ++i ) {
            if( i >= bar_start && i < bar_end ) {
                mvwputch( window, offset_y_v + 1 + i, offset_x_v, bar_color_v, LINE_XOXO );
            } else {
                mvwputch( window, offset_y_v + 1 + i, offset_x_v, slot_color_v, LINE_XOXO );
            }
        }
    }
}

void calcStartPos( int &iStartPos, const int iCurrentLine, const int iContentHeight,
                   const int iNumEntries )
{
    if( iNumEntries <= iContentHeight ) {
        iStartPos = 0;
    } else if( get_option<bool>( "MENU_SCROLL" ) ) {
        iStartPos = iCurrentLine - ( iContentHeight - 1 ) / 2;
        if( iStartPos < 0 ) {
            iStartPos = 0;
        } else if( iStartPos + iContentHeight > iNumEntries ) {
            iStartPos = iNumEntries - iContentHeight;
        }
    } else {
        if( iCurrentLine < iStartPos ) {
            iStartPos = iCurrentLine;
        } else if( iCurrentLine >= iStartPos + iContentHeight ) {
            iStartPos = 1 + iCurrentLine - iContentHeight;
        }
    }
}

catacurses::window w_hit_animation;
void hit_animation( int iX, int iY, nc_color cColor, const std::string &cTile )
{
    /*
    chtype chtOld = mvwinch(w, iY + VIEW_OFFSET_Y, iX + VIEW_OFFSET_X);
    mvwputch(w, iY + VIEW_OFFSET_Y, iX + VIEW_OFFSET_X, cColor, cTile);
    */

    catacurses::window w_hit = catacurses::newwin( 1, 1, iY + VIEW_OFFSET_Y, iX + VIEW_OFFSET_X );
    if( !w_hit ) {
        return; //we passed in negative values (semi-expected), so let's not segfault
    }
    w_hit_animation = w_hit;

    mvwprintz( w_hit, 0, 0, cColor, cTile );
    wrefresh( w_hit );

    inp_mngr.set_timeout( get_option<int>( "ANIMATION_DELAY" ) );
    // Skip input (if any), because holding down a key with nanosleep can get yourself killed
    inp_mngr.get_input_event();
    inp_mngr.reset_timeout();
}

#if defined(_MSC_VER)
std::string cata::string_formatter::raw_string_format( char const *const format, ... )
{
    va_list args;
    va_start( args, format );

    va_list args_copy;
    va_copy( args_copy, args );
    int const result = _vscprintf_p( format, args_copy );
    va_end( args_copy );
    if( result == -1 ) {
        throw std::runtime_error( "Bad format string for printf: \"" + std::string( format ) + "\"" );
    }

    std::string buffer( result, '\0' );
    _vsprintf_p( &buffer[0], result + 1, format, args ); //+1 for string's null
    va_end( args );

    return buffer;
}
#else

// Cygwin has limitations which prevents
// from using more than 9 positional arguments.
// This functions works around it in two ways:
//
// First if all positional arguments are in "natural" order
// (i.e. like %1$d %2$d %3$d),
// then their positions is stripped away and string
// formatted without positions.
//
// Otherwise only 9 arguments are passed to vsnprintf
//
std::string rewrite_vsnprintf( const char *msg )
{
    bool contains_positional = false;
    const char *orig_msg = msg;
    const char *formats = "diouxXeEfFgGaAcsCSpnm";

    std::ostringstream rewritten_msg;
    std::ostringstream rewritten_msg_optimised;
    const char *ptr = nullptr;
    int next_positional_arg = 1;
    while( true ) {

        // First find next position where argument might be used
        ptr = strchr( msg, '%' );
        if( ! ptr ) {
            rewritten_msg << msg;
            rewritten_msg_optimised << msg;
            break;
        }

        // Write portion of the string that was before %
        rewritten_msg << std::string( msg, ptr );
        rewritten_msg_optimised << std::string( msg, ptr );

        const char *arg_start = ptr;

        ptr++;

        // If it simply '%%', then no processing needed
        if( *ptr == '%' ) {
            rewritten_msg << "%%";
            rewritten_msg_optimised << "%%";
            msg = ptr + 1;
            continue;
        }

        // Parse possible number of positional argument
        int positional_arg = 0;
        while( isdigit( *ptr ) ) {
            positional_arg = positional_arg * 10 + *ptr - '0';
            ptr++;
        }

        // If '$' ever follows a numeral, the string has a positional arg
        if( *ptr == '$' ) {
            contains_positional = true;
        }

        // Check if it's expected argument
        if( *ptr == '$' && positional_arg == next_positional_arg ) {
            next_positional_arg++;
        } else {
            next_positional_arg = -1;
        }

        // Now find where it ends
        const char *end = strpbrk( ptr, formats );
        if( ! end ) {
            // Format string error. Just bail.
            return orig_msg;
        }

        // write entire argument to rewritten_msg
        if( positional_arg < 10 ) {
            std::string argument( arg_start, end + 1 );
            rewritten_msg << argument;
        } else {
            rewritten_msg << "<formatting error>";
        }

        // write argument without position to rewritten_msg_optimised
        if( next_positional_arg > 0 ) {
            std::string argument( ptr + 1, end + 1 );
            rewritten_msg_optimised << '%' << argument;
        }

        msg = end + 1;
    }

    if( !contains_positional ) {
        return orig_msg;
    }

    if( next_positional_arg > 0 ) {
        // If all positioned arguments were in order (%1$d %2$d) then we simply
        // strip arguments
        return rewritten_msg_optimised.str();
    }

    return rewritten_msg.str();
}

std::string cata::string_formatter::raw_string_format( char const *const format, ... )
{
    va_list args;
    va_start( args, format );

    errno = 0; // Clear errno before trying
    std::vector<char> buffer( 1024, '\0' );

#if (defined __CYGWIN__)
    std::string rewritten_format = rewrite_vsnprintf( format );
    format = rewritten_format.c_str();
#endif

    for( ;; ) {
        size_t const buffer_size = buffer.size();

        va_list args_copy;
        va_copy( args_copy, args );
        int const result = vsnprintf( &buffer[0], buffer_size, format, args_copy );
        va_end( args_copy );

        // No error, and the buffer is big enough; we're done.
        if( result >= 0 && static_cast<size_t>( result ) < buffer_size ) {
            break;
        }

        // Standards conformant versions return -1 on error only.
        // Some non-standard versions return -1 to indicate a bigger buffer is needed.
        // Some of the latter set errno to ERANGE at the same time.
        if( result < 0 && errno && errno != ERANGE ) {
            throw std::runtime_error( "Bad format string for printf: \"" + std::string( format ) + "\"" );
        }

        // Looks like we need to grow... bigger, definitely bigger.
        buffer.resize( buffer_size * 2 );
    }

    va_end( args );
    return std::string( &buffer[0] );
}
#endif

void replace_name_tags( std::string &input )
{
    // these need to replace each tag with a new randomly generated name
    while( input.find( "<full_name>" ) != std::string::npos ) {
        replace_substring( input, "<full_name>", Name::get( nameIsFullName ),
                           false );
    }
    while( input.find( "<family_name>" ) != std::string::npos ) {
        replace_substring( input, "<family_name>", Name::get( nameIsFamilyName ),
                           false );
    }
    while( input.find( "<given_name>" ) != std::string::npos ) {
        replace_substring( input, "<given_name>", Name::get( nameIsGivenName ),
                           false );
    }
}

void replace_city_tag( std::string &input, const std::string &name )
{
    replace_substring( input, "<city>", name, true );
}

void replace_substring( std::string &input, const std::string &substring,
                        const std::string &replacement, bool all )
{
    if( all ) {
        while( input.find( substring ) != std::string::npos ) {
            replace_substring( input, substring, replacement, false );
        }
    } else {
        size_t len = substring.length();
        size_t offset = input.find( substring );
        input.replace( offset, len, replacement );
    }
}

//wrap if for i18n
std::string &capitalize_letter( std::string &str, size_t n )
{
    char c = str[n];
    if( str.length() > 0 && c >= 'a' && c <= 'z' ) {
        c += 'A' - 'a';
        str[n] = c;
    }

    return str;
}

//remove prefix of a strng, between c1 and c2, ie, "<prefix>remove it"
std::string rm_prefix( std::string str, char c1, char c2 )
{
    if( !str.empty() && str[0] == c1 ) {
        size_t pos = str.find_first_of( c2 );
        if( pos != std::string::npos ) {
            str = str.substr( pos + 1 );
        }
    }
    return str;
}

// draw a menu-item-like string with highlighted shortcut character
// Example: <w>ield, m<o>ve
// returns: output length (in console cells)
size_t shortcut_print( const catacurses::window &w, int y, int x, nc_color text_color,
                       nc_color shortcut_color, const std::string &fmt )
{
    wmove( w, y, x );
    return shortcut_print( w, text_color, shortcut_color, fmt );
}

//same as above, from current position
size_t shortcut_print( const catacurses::window &w, nc_color text_color, nc_color shortcut_color,
                       const std::string &fmt )
{
    std::string text = shortcut_text( shortcut_color, fmt );
    print_colored_text( w, -1, -1, text_color, text_color, text );

    return utf8_width( remove_color_tags( text ) );
}

//generate colorcoded shortcut text
std::string shortcut_text( nc_color shortcut_color, const std::string &fmt )
{
    size_t pos = fmt.find_first_of( '<' );
    size_t pos_end = fmt.find_first_of( '>' );
    if( pos_end != std::string::npos && pos < pos_end ) {
        size_t sep = std::min( fmt.find_first_of( '|', pos ), pos_end );
        std::string prestring = fmt.substr( 0, pos );
        std::string poststring = fmt.substr( pos_end + 1, std::string::npos );
        std::string shortcut = fmt.substr( pos + 1, sep - pos - 1 );

        return string_format( "%s<color_%s>%s</color>%s", prestring,
                              string_from_color( shortcut_color ).c_str(),
                              shortcut, poststring );
    }

    // no shortcut?
    return fmt;
}

std::pair<std::string, nc_color> const &
get_hp_bar( const int cur_hp, const int max_hp, const bool is_mon )
{
    using pair_t = std::pair<std::string, nc_color>;
    static std::array<pair_t, 12> const strings {
        {
            //~ creature health bars
            pair_t { R"(|||||)", c_green },
            pair_t { R"(||||\)", c_green },
            pair_t { R"(||||)",  c_light_green },
            pair_t { R"(|||\)",  c_light_green },
            pair_t { R"(|||)",   c_yellow },
            pair_t { R"(||\)",   c_yellow },
            pair_t { R"(||)",    c_light_red },
            pair_t { R"(|\)",    c_light_red },
            pair_t { R"(|)",     c_red },
            pair_t { R"(\)",     c_red },
            pair_t { R"(:)",     c_red },
            pair_t { R"(-----)", c_light_gray },
        }
    };

    double const ratio = static_cast<double>( cur_hp ) / ( max_hp ? max_hp : 1 );
    return ( ratio >= 1.0 )            ? strings[0]  :
           ( ratio >= 0.9 && !is_mon ) ? strings[1]  :
           ( ratio >= 0.8 )            ? strings[2]  :
           ( ratio >= 0.7 && !is_mon ) ? strings[3]  :
           ( ratio >= 0.6 )            ? strings[4]  :
           ( ratio >= 0.5 && !is_mon ) ? strings[5]  :
           ( ratio >= 0.4 )            ? strings[6]  :
           ( ratio >= 0.3 && !is_mon ) ? strings[7]  :
           ( ratio >= 0.2 )            ? strings[8]  :
           ( ratio >= 0.1 && !is_mon ) ? strings[9]  :
           ( ratio >  0.0 )            ? strings[10] : strings[11];
}

std::pair<std::string, nc_color> get_light_level( const float light )
{
    using pair_t = std::pair<std::string, nc_color>;
    static std::array<pair_t, 6> const strings {
        {
            pair_t {translate_marker( "unknown" ), c_pink},
            pair_t {translate_marker( "bright" ), c_yellow},
            pair_t {translate_marker( "cloudy" ), c_white},
            pair_t {translate_marker( "shady" ), c_light_gray},
            pair_t {translate_marker( "dark" ), c_dark_gray},
            pair_t {translate_marker( "very dark" ), c_black_white}
        }
    };
    // Avoid magic number
    static const int maximum_light_level = static_cast< int >( strings.size() ) - 1;
    const int light_level = clamp( static_cast< int >( ceil( light ) ), 0, maximum_light_level );
    const size_t array_index = static_cast< size_t >( light_level );
    return pair_t{ _( strings[array_index].first.c_str() ), strings[array_index].second };
}

std::string get_labeled_bar( const double val, const int width, const std::string &label, char c )
{
    const std::array<std::pair<double, char>, 1> ratings =
    {{ std::make_pair( 1.0, c ) }};
    return get_labeled_bar( val, width, label, ratings.begin(), ratings.end() );
}

/**
 * Display data in table, each cell contains one entry from the
 * data vector. Allows vertical scrolling if the data does not fit.
 * Data is displayed using fold_and_print_from, which allows coloring!
 * @param columns Number of columns, can be 1. Make sure each entry
 * of the data vector fits into one cell.
 * @param title The title text, displayed on top.
 * @param w The window to draw this in, the whole widow is used.
 * @param data Text data to fill.
 */
void display_table( const catacurses::window &w, const std::string &title, int columns,
                    const std::vector<std::string> &data )
{
    const int width = getmaxx( w ) - 2; // -2 for border
    const int rows = getmaxy( w ) - 2 - 1; // -2 for border, -1 for title
    const int col_width = width / columns;
    int offset = 0;

#ifdef __ANDROID__
    // no bindings, but give it its own input context so stale buttons don't hang around.
    input_context ctxt( "DISPLAY_TABLE" );
#endif
    for( ;; ) {
        werase( w );
        draw_border( w, BORDER_COLOR, title, c_white );
        for( int i = 0; i < rows * columns; i++ ) {
            if( i + offset * columns >= static_cast<int>( data.size() ) ) {
                break;
            }
            const int x = 2 + ( i % columns ) * col_width;
            const int y = ( i / columns ) + 2;
            fold_and_print_from( w, y, x, col_width, 0, c_white, data[i + offset * columns] );
        }
        draw_scrollbar( w, offset, rows, ( data.size() + columns - 1 ) / columns, 2, 0 );
        wrefresh( w );
        // TODO: use input context
        int ch = inp_mngr.get_input_event().get_first_input();
        if( ch == KEY_DOWN && ( ( offset + 1 ) * columns ) < static_cast<int>( data.size() ) ) {
            offset++;
        } else if( ch == KEY_UP && offset > 0 ) {
            offset--;
        } else if( ch == ' ' || ch == '\n' || ch == KEY_ESCAPE ) {
            break;
        }
    }
}

scrollingcombattext::cSCT::cSCT( const int p_iPosX, const int p_iPosY, const direction p_oDir,
                                 const std::string &p_sText, const game_message_type p_gmt,
                                 const std::string &p_sText2, const game_message_type p_gmt2,
                                 const std::string &p_sType )
{
    iPosX = p_iPosX;
    iPosY = p_iPosY;
    sType = p_sType;
    oDir = p_oDir;

    // translate from player relative to screen relative direction
    iso_mode = false;
#ifdef TILES
    iso_mode = tile_iso && use_tiles;
#endif
    oUp = iso_mode ? NORTHEAST : NORTH;
    oUpRight = iso_mode ? EAST : NORTHEAST;
    oRight = iso_mode ? SOUTHEAST : EAST;
    oDownRight = iso_mode ? SOUTH : SOUTHEAST;
    oDown = iso_mode ? SOUTHWEST : SOUTH;
    oDownLeft = iso_mode ? WEST : SOUTHWEST;
    oLeft = iso_mode ? NORTHWEST : WEST;
    oUpLeft = iso_mode ? NORTH : NORTHWEST;

    point pairDirXY = direction_XY( oDir );

    iDirX = pairDirXY.x;
    iDirY = pairDirXY.y;

    if( iDirX == 0 && iDirY == 0 ) {
        // This would cause infinite loop otherwise
        oDir = WEST;
        iDirX = -1;
    }

    iStep = 0;
    iStepOffset = 0;

    sText = p_sText;
    gmt = p_gmt;

    sText2 = p_sText2;
    gmt2 = p_gmt2;

}

void scrollingcombattext::add( const int p_iPosX, const int p_iPosY, direction p_oDir,
                               const std::string &p_sText, const game_message_type p_gmt,
                               const std::string &p_sText2, const game_message_type p_gmt2,
                               const std::string &p_sType )
{
    if( get_option<bool>( "ANIMATION_SCT" ) ) {

        int iCurStep = 0;

        bool tiled = false;
        bool iso_mode = false;
#ifdef TILES
        tiled = use_tiles;
        iso_mode = tile_iso && use_tiles;
#endif

        if( p_sType == "hp" ) {
            //Remove old HP bar
            removeCreatureHP();

            if( p_oDir == WEST || p_oDir == NORTHWEST || p_oDir == ( iso_mode ? NORTH : SOUTHWEST ) ) {
                p_oDir = ( iso_mode ? NORTHWEST : WEST );
            } else {
                p_oDir = ( iso_mode ? SOUTHEAST : EAST );
            }

        } else {
            //reserve Left/Right for creature hp display
            if( p_oDir == ( iso_mode ? SOUTHEAST : EAST ) ) {
                p_oDir = ( one_in( 2 ) ) ? ( iso_mode ? EAST : NORTHEAST ) : ( iso_mode ? SOUTH : SOUTHEAST );

            } else if( p_oDir == ( iso_mode ? NORTHWEST : WEST ) ) {
                p_oDir = ( one_in( 2 ) ) ? ( iso_mode ? NORTH : NORTHWEST ) : ( iso_mode ? WEST : SOUTHWEST );
            }
        }

        // in tiles, SCT that scroll downwards are inserted at the beginning of the vector to prevent
        // oversize ASCII tiles overdrawing messages below them.
        if( tiled && ( p_oDir == SOUTHWEST || p_oDir == SOUTH ||
                       p_oDir == ( iso_mode ? WEST : SOUTHEAST ) ) ) {

            //Message offset: multiple impacts in the same direction in short order overriding prior messages (mostly turrets)
            for( std::vector<cSCT>::iterator iter = vSCT.begin(); iter != vSCT.end(); ++iter ) {
                if( iter->getDirecton() == p_oDir && ( iter->getStep() + iter->getStepOffset() ) == iCurStep ) {
                    ++iCurStep;
                    iter->advanceStepOffset();
                }
            }
            vSCT.insert( vSCT.begin(), cSCT( p_iPosX, p_iPosY, p_oDir, p_sText, p_gmt, p_sText2, p_gmt2,
                                             p_sType ) );

        } else {
            //Message offset: this time in reverse.
            for( std::vector<cSCT>::reverse_iterator iter = vSCT.rbegin(); iter != vSCT.rend(); ++iter ) {
                if( iter->getDirecton() == p_oDir && ( iter->getStep() + iter->getStepOffset() ) == iCurStep ) {
                    ++iCurStep;
                    iter->advanceStepOffset();
                }
            }
            vSCT.push_back( cSCT( p_iPosX, p_iPosY, p_oDir, p_sText, p_gmt, p_sText2, p_gmt2, p_sType ) );
        }

    }
}

std::string scrollingcombattext::cSCT::getText( std::string const &type ) const
{
    if( !sText2.empty() ) {
        if( oDir == oUpLeft || oDir == oDownLeft || oDir == oLeft ) {
            if( type == "first" ) {
                return sText2 + " ";

            } else if( type == "full" ) {
                return sText2 + " " + sText;
            }
        } else {
            if( type == "second" ) {
                return " " + sText2;
            } else if( type == "full" ) {
                return sText + " " + sText2;
            }
        }
    } else if( type == "second" ) {
        return {};
    }

    return sText;
}

game_message_type scrollingcombattext::cSCT::getMsgType( std::string const &type ) const
{
    if( !sText2.empty() ) {
        if( oDir == oUpLeft || oDir == oDownLeft || oDir == oLeft ) {
            if( type == "first" ) {
                return gmt2;
            }
        } else {
            if( type == "second" ) {
                return gmt2;
            }
        }
    }

    return gmt;
}

int scrollingcombattext::cSCT::getPosX() const
{
    if( getStep() > 0 ) {
        int iDirOffset = ( oDir == oRight ) ? 1 : ( ( oDir == oLeft ) ? -1 : 0 );

        if( oDir == oUp || oDir == oDown ) {

            if( iso_mode ) {
                iDirOffset = ( oDir == oUp ) ? 1 : -1;
            }

            //Center text
            iDirOffset -= ( getText().length() / 2 );

        } else if( oDir == oLeft || oDir == oDownLeft || oDir == oUpLeft ) {
            //Right align text
            iDirOffset -= getText().length() - 1;
        }

        return iPosX + iDirOffset + ( iDirX * ( ( sType == "hp" ) ? ( getStepOffset() + 1 ) :
                                                ( getStepOffset() * ( iso_mode ? 2 : 1 ) + getStep() ) ) );
    }

    return 0;
}

int scrollingcombattext::cSCT::getPosY() const
{
    if( getStep() > 0 ) {
        int iDirOffset = ( oDir == oDown ) ? 1 : ( ( oDir == oUp ) ? -1 : 0 );

        if( iso_mode ) {
            if( oDir == oLeft || oDir == oRight ) {
                iDirOffset = ( oDir == oRight ) ? 1 : -1;
            }

            if( oDir == oUp || oDir == oDown ) {
                //Center text
                iDirOffset -= ( getText().length() / 2 );

            } else if( oDir == oLeft || oDir == oDownLeft || oDir == oUpLeft ) {
                //Right align text
                iDirOffset -= getText().length() - 1;
            }

        }

        return iPosY + iDirOffset + ( iDirY * ( ( iso_mode && sType == "hp" ) ? ( getStepOffset() + 1 ) :
                                                ( getStepOffset() * ( iso_mode ? 2 : 1 ) + getStep() ) ) );
    }

    return 0;
}

void scrollingcombattext::advanceAllSteps()
{
    std::vector<cSCT>::iterator iter = vSCT.begin();

    while( iter != vSCT.end() ) {
        if( iter->advanceStep() > this->iMaxSteps ) {
            iter = vSCT.erase( iter );
        } else {
            ++iter;
        }
    }
}

void scrollingcombattext::removeCreatureHP()
{
    //check for previous hp display and delete it
    for( std::vector<cSCT>::iterator iter = vSCT.begin(); iter != vSCT.end(); ++iter ) {
        if( iter->getType() == "hp" ) {
            vSCT.erase( iter );
            break;
        }
    }
}

nc_color msgtype_to_color( const game_message_type type, const bool bOldMsg )
{
    static std::map<game_message_type, std::pair<nc_color, nc_color>> const colors {
        {m_good,     {c_light_green, c_green}},
        {m_bad,      {c_light_red,   c_red}},
        {m_mixed,    {c_pink,    c_magenta}},
        {m_warning,  {c_yellow,  c_brown}},
        {m_info,     {c_light_blue,  c_blue}},
        {m_neutral,  {c_white,   c_light_gray}},
        {m_debug,    {c_white,   c_light_gray}},
        {m_headshot, {c_pink,    c_magenta}},
        {m_critical, {c_yellow,  c_brown}},
        {m_grazing,  {c_light_blue,  c_blue}}
    };

    auto const it = colors.find( type );
    if( it == std::end( colors ) ) {
        return bOldMsg ? c_light_gray : c_white;
    }

    return bOldMsg ? it->second.second : it->second.first;
}

/**
 * Match text containing wildcards (*)
 * @param text_in Text to check
 * @param pattern_in Pattern to check text_in against
 * Case insensitive search
 * Possible patterns:
 * *
 * wooD
 * wood*
 * *wood
 * Wood*aRrOW
 * wood*arrow*
 * *wood*arrow
 * *wood*hard* *x*y*z*arrow*
 **/
bool wildcard_match( const std::string &text_in, const std::string &pattern_in )
{
    std::string text = text_in;

    if( text.empty() ) {
        return false;
    } else if( text == "*" ) {
        return true;
    }

    int pos;
    std::vector<std::string> pattern = string_split( wildcard_trim_rule( pattern_in ), '*' );

    if( pattern.size() == 1 ) { // no * found
        return ( text.length() == pattern[0].length() && ci_find_substr( text, pattern[0] ) != -1 );
    }

    for( auto it = pattern.begin(); it != pattern.end(); ++it ) {
        if( it == pattern.begin() && *it != "" ) {
            if( text.length() < it->length() ||
                ci_find_substr( text.substr( 0, it->length() ), *it ) == -1 ) {
                return false;
            }

            text = text.substr( it->length(), text.length() - it->length() );
        } else if( it == pattern.end() - 1 && *it != "" ) {
            if( text.length() < it->length() ||
                ci_find_substr( text.substr( text.length() - it->length(),
                                             it->length() ), *it ) == -1 ) {
                return false;
            }
        } else {
            if( !( *it ).empty() ) {
                pos = ci_find_substr( text, *it );
                if( pos == -1 ) {
                    return false;
                }

                text = text.substr( pos + static_cast<int>( it->length() ),
                                    static_cast<int>( text.length() ) - pos );
            }
        }
    }

    return true;
}

std::string wildcard_trim_rule( const std::string &pattern_in )
{
    std::string pattern = pattern_in;
    size_t pos = pattern.find( "**" );

    //Remove all double ** in pattern
    while( pos != std::string::npos ) {
        pattern = pattern.substr( 0, pos ) + pattern.substr( pos + 1, pattern.length() - pos - 1 );
        pos = pattern.find( "**" );
    }

    return pattern;
}

std::vector<std::string> string_split( const std::string &text_in, char delim_in )
{
    std::vector<std::string> elems;

    if( text_in.empty() ) {
        return elems; // Well, that was easy.
    }

    std::stringstream ss( text_in );
    std::string item;
    while( std::getline( ss, item, delim_in ) ) {
        elems.push_back( item );
    }

    if( text_in[text_in.length() - 1] == delim_in ) {
        elems.push_back( "" );
    }

    return elems;
}

// find substring (case insensitive)
int ci_find_substr( const std::string &str1, const std::string &str2, const std::locale &loc )
{
    std::string::const_iterator it = std::search( str1.begin(), str1.end(), str2.begin(), str2.end(),
    [&]( const char str1_in, const char str2_in ) {
        return std::toupper( str1_in, loc ) == std::toupper( str2_in, loc );
    } );
    if( it != str1.end() ) {
        return it - str1.begin();
    } else {
        return -1;    // not found
    }
}

/**
* Convert, round up and format a volume.
*/
std::string format_volume( const units::volume &volume )
{
    return format_volume( volume, 0, NULL, NULL );
}

/**
* Convert, clamp, round up and format a volume,
* taking into account the specified width (0 for unlimited space),
* optionally returning a flag that indicate if the value was truncated to fit the width,
* optionally returning the formatted value as double.
*/
std::string format_volume( const units::volume &volume, int width, bool *out_truncated,
                           double *out_value )
{
    // convert and get the units preferred scale
    int scale = 0;
    double value = convert_volume( volume.value(), &scale );
    // clamp to the specified width
    if( width != 0 ) {
        value = clamp_to_width( value, std::abs( width ), scale, out_truncated );
    }
    // round up
    value = round_up( value, scale );
    if( out_value != NULL ) {
        *out_value = value;
    }
    // format
    if( width < 0 ) {
        // left-justify the specified width
        return string_format( "%-*.*f", std::abs( width ), scale, value );
    } else if( width > 0 ) {
        // right-justify the specified width
        return string_format( "%*.*f", width, scale, value );
    } else {
        // no width
        return string_format( "%.*f", scale, value );
    }
}

// In non-SDL mode, width/height is just what's specified in the menu
#if !defined(TILES)
// We need to override these for Windows console resizing
#if !(defined _WIN32 || defined __WIN32__)
int get_terminal_width()
{
    int width = get_option<int>( "TERMINAL_X" );
    return width < FULL_SCREEN_WIDTH ? FULL_SCREEN_WIDTH : width;
}

int get_terminal_height()
{
    return get_option<int>( "TERMINAL_Y" );
}
#endif

bool is_draw_tiles_mode()
{
    return false;
}

void play_music( std::string )
{
}

void update_music_volume()
{
}

void refresh_display()
{
}
#endif

void mvwprintz( const catacurses::window &w, const int y, const int x, const nc_color &FG,
                const std::string &text )
{
    wattron( w, FG );
    mvwprintw( w, y, x, text );
    wattroff( w, FG );
}

void wprintz( const catacurses::window &w, const nc_color &FG, const std::string &text )
{
    wattron( w, FG );
    wprintw( w, text );
    wattroff( w, FG );
}<|MERGE_RESOLUTION|>--- conflicted
+++ resolved
@@ -626,36 +626,6 @@
     return hotkeys;
 }
 
-<<<<<<< HEAD
-=======
-// compatibility stub for uimenu(cancelable, mes, options)
-int menu_vec( bool cancelable, const char *mes,
-              const std::vector<std::string> options )
-{
-    return static_cast<int>( uimenu( cancelable, mes, options ) );
-}
-
-int menu_vec( bool cancelable, const char *mes,
-              const std::vector<std::string> &options,
-              const std::string &hotkeys_override )
-{
-    return static_cast<int>( uimenu( cancelable, mes, options, hotkeys_override ) );
-}
-
-// compatibility stub for uimenu(cancelable, mes, ...)
-int menu( bool const cancelable, const char *const mes, ... )
-{
-    va_list ap;
-    va_start( ap, mes );
-    std::vector<std::string> options;
-    while( char const *const tmp = va_arg( ap, char * ) ) {
-        options.push_back( tmp );
-    }
-    va_end( ap );
-    return ( uimenu( cancelable, mes, options ) );
-}
-
->>>>>>> f6e62f3e
 long popup( const std::string &text, PopupFlags flags )
 {
     query_popup pop;
