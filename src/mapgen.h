#pragma once
#ifndef MAPGEN_H
#define MAPGEN_H

#include <cstddef>
#include <map>
#include <memory>
#include <string>
#include <vector>
#include <utility>

#include "regional_settings.h"
#include "type_id.h"
#include "memory_fast.h"

class time_point;
struct point;
class JsonArray;
class JsonObject;
class mission;
struct tripoint;
class map;
template <typename T> struct weighted_int_list;
class mapgendata;
using building_gen_pointer = void ( * )( mapgendata & );

//////////////////////////////////////////////////////////////////////////
///// function pointer class; provides abstract referencing of
///// map generator functions written in multiple ways for per-terrain
///// random selection pool
class mapgen_function
{
    public:
        int weight;
    protected:
        mapgen_function( const int w ) : weight( w ) { }
    public:
        virtual ~mapgen_function() = default;
        virtual void setup() { } // throws
        virtual void check( const std::string & /*oter_name*/ ) const { }
        virtual void generate( mapgendata & ) = 0;
};

/////////////////////////////////////////////////////////////////////////////////
///// builtin mapgen
class mapgen_function_builtin : public virtual mapgen_function
{
    public:
        building_gen_pointer fptr;
        mapgen_function_builtin( building_gen_pointer ptr, int w = 1000 ) : mapgen_function( w ),
            fptr( ptr ) {
        }
        void generate( mapgendata &mgd ) override;
};

/////////////////////////////////////////////////////////////////////////////////
///// json mapgen (and friends)
/*
 * Actually a pair of shorts that can rng, for numbers that will never exceed 32768
 */
struct jmapgen_int {
    short val;
    short valmax;
    jmapgen_int( int v ) : val( v ), valmax( v ) {}
    jmapgen_int( int v, int v2 ) : val( v ), valmax( v2 ) {}
    jmapgen_int( point p );
    /**
     * Throws as usually if the json is invalid or missing.
     */
    jmapgen_int( const JsonObject &jo, const std::string &tag );
    /**
     * Throws is the json is malformed (e.g. a string not an integer, but does not throw
     * if the member is just missing (the default values are used instead).
     */
    jmapgen_int( const JsonObject &jo, const std::string &tag, short def_val, short def_valmax );

    int get() const;
};

enum jmapgen_setmap_op {
    JMAPGEN_SETMAP_OPTYPE_POINT = 0,
    JMAPGEN_SETMAP_TER,
    JMAPGEN_SETMAP_FURN,
    JMAPGEN_SETMAP_TRAP,
    JMAPGEN_SETMAP_RADIATION,
    JMAPGEN_SETMAP_BASH,
    JMAPGEN_SETMAP_OPTYPE_LINE = 100,
    JMAPGEN_SETMAP_LINE_TER,
    JMAPGEN_SETMAP_LINE_FURN,
    JMAPGEN_SETMAP_LINE_TRAP,
    JMAPGEN_SETMAP_LINE_RADIATION,
    JMAPGEN_SETMAP_OPTYPE_SQUARE = 200,
    JMAPGEN_SETMAP_SQUARE_TER,
    JMAPGEN_SETMAP_SQUARE_FURN,
    JMAPGEN_SETMAP_SQUARE_TRAP,
    JMAPGEN_SETMAP_SQUARE_RADIATION
};

struct jmapgen_setmap {
    jmapgen_int x;
    jmapgen_int y;
    jmapgen_int x2;
    jmapgen_int y2;
    jmapgen_setmap_op op;
    jmapgen_int val;
    int chance;
    jmapgen_int repeat;
    int rotation;
    int fuel;
    int status;

    jmapgen_setmap(
        jmapgen_int ix, jmapgen_int iy, jmapgen_int ix2, jmapgen_int iy2,
        jmapgen_setmap_op iop, jmapgen_int ival,
        int ione_in = 1, jmapgen_int irepeat = jmapgen_int( 1, 1 ), int irotation = 0, int ifuel = -1,
        int istatus = -1
    ) :
        x( ix ), y( iy ), x2( ix2 ), y2( iy2 ), op( iop ), val( ival ), chance( ione_in ),
        repeat( irepeat ), rotation( irotation ),
        fuel( ifuel ), status( istatus ) {}
    bool apply( mapgendata &dat, const point &offset ) const;
    /**
     * checks if applying these objects to data would cause cause a collision with vehicles
     * on the same map
     **/
    bool has_vehicle_collision( mapgendata &dat, const point &offset ) const;
};

/**
 * Basic mapgen object. It is supposed to place or do something on a specific square on the map.
 * Inherit from this class and implement the @ref apply function.
 *
 * Instructions for adding more mapgen things:
 * 1. create a new class inheriting from @ref jmapgen_piece.
 *   - It should have a constructor that a accepts a @ref JsonObject and initializes all it local
 *     members from it. On errors / invalid data, call @ref JsonObject::throw_error or similar.
 *   - Implement the @ref apply function to do the actual change on the map.
 * 2. Go into @ref mapgen_function_json::setup and look for the lines with load_objects, add a new
 *    line with your own class there. It should look like
 *    @code load_objects<your_own_class_from_step_1>( jo, "place_something" ); @endcode
 *    Use a descriptive name for "something", preferably matching the name of your class.
 * 3. Go into @ref mapgen_function_json::setup and look for the lines with load_place_mapings, add
 *    a new line with your class there. It should look like
 *    @code load_place_mapings<your_own_class_from_step_1>( jo, "something", format_placings ); @endcode
 *    Using the same "something" as in step 2 is preferred.
 *
 * For actual examples look at the commits that introduced the load_objects/load_place_mapings
 * lines (ignore the changes to the json files).
 */
class jmapgen_piece
{
    protected:
        jmapgen_piece() : repeat( 1, 1 ) { }
    public:
        /** Sanity-check this piece */
        virtual void check( const std::string &/*oter_name*/ ) const { }
        /** Place something on the map from mapgendata &dat, at (x,y). */
        virtual void apply( mapgendata &dat, const jmapgen_int &x, const jmapgen_int &y ) const = 0;
        virtual ~jmapgen_piece() = default;
        jmapgen_int repeat;
        virtual bool has_vehicle_collision( mapgendata &/*dat*/, int /*offset_x*/,
                                            int /*offset_y*/ ) const {
            return false;
        }
};

/**
 * Where to place something on a map.
 */
class jmapgen_place
{
    public:
        jmapgen_place() : x( 0, 0 ), y( 0, 0 ), repeat( 1, 1 ) { }
        jmapgen_place( const point &p ) : x( p.x ), y( p.y ), repeat( 1, 1 ) { }
        jmapgen_place( const JsonObject &jsi );
        void offset( const point & );
        jmapgen_int x;
        jmapgen_int y;
        jmapgen_int repeat;
};

using palette_id = std::string;

// Strong typedef for strings used as map/palette keys
// Each key should be a UTF-8 string displayed in only one column (i.e.
// utf8_width of 1) but can contain multiple Unicode code points.
class map_key
{
    public:
        map_key( const std::string & );
        map_key( const JsonMember & );

        friend bool operator==( const map_key &l, const map_key &r ) {
            return l.str == r.str;
        }

        std::string str;
};

namespace std
{
template<>
struct hash<map_key> {
    size_t operator()( const map_key &k ) const noexcept {
        return hash<std::string> {}( k.str );
    }
};
} // namespace std

class mapgen_palette
{
    public:
        palette_id id;
        /**
         * The mapping from character (key) to a list of things that should be placed. This is
         * similar to objects, but it uses key to get the actual position where to place things
         * out of the json "bitmap" (which is used to paint the terrain/furniture).
         */
        using placing_map =
            std::unordered_map<map_key, std::vector< shared_ptr_fast<const jmapgen_piece>>>;

        std::unordered_map<map_key, ter_id> format_terrain;
        std::unordered_map<map_key, furn_id> format_furniture;
        placing_map format_placings;

        template<typename PieceType>
        /**
         * Load (append to format_placings) the places that should be put there.
         * member_name is the name of an optional object / array in the json object jsi.
         */
        void load_place_mapings( const JsonObject &jo, const std::string &member_name,
                                 placing_map &format_placings );
        /**
         * Loads a palette object and returns it. Doesn't save it anywhere.
         */
        static mapgen_palette load_temp( const JsonObject &jo, const std::string &src );
        /**
         * Load a palette object and adds it to the global set of palettes.
         * If "palette" field is specified, those palettes will be loaded recursively.
         */
        static void load( const JsonObject &jo, const std::string &src );

        /**
         * Returns a palette with given id. If not found, debugmsg and returns a dummy.
         */
        static const mapgen_palette &get( const palette_id &id );

    private:
        static mapgen_palette load_internal( const JsonObject &jo, const std::string &src, bool require_id,
                                             bool allow_recur );

        /**
         * Adds a palette to this one. New values take preference over the old ones.
         *
         */
        void add( const palette_id &rh );
        void add( const mapgen_palette &rh );
};

struct jmapgen_objects {

        jmapgen_objects( const point &offset, const point &mapsize );

        bool check_bounds( const jmapgen_place &place, const JsonObject &jso );

        void add( const jmapgen_place &place, shared_ptr_fast<const jmapgen_piece> piece );

        /**
         * PieceType must be inheriting from jmapgen_piece. It must have constructor that accepts a
         * const JsonObject &as parameter. The function loads all objects from the json array and stores
         * them in @ref objects.
         */
        template<typename PieceType>
        void load_objects( JsonArray parray );

        /**
         * Loads the mapgen objects from the array inside of jsi. If jsi has no member of that name,
         * nothing is loaded and the function just returns.
         */
        template<typename PieceType>
        void load_objects( const JsonObject &jsi, const std::string &member_name );

        void check( const std::string &oter_name ) const;

        void apply( mapgendata &dat ) const;
        void apply( mapgendata &dat, const point &offset ) const;

        /**
         * checks if applying these objects to data would cause cause a collision with vehicles
         * on the same map
         **/
        bool has_vehicle_collision( mapgendata &dat, const point &offset ) const;

    private:
        /**
         * Combination of where to place something and what to place.
         */
        using jmapgen_obj = std::pair<jmapgen_place, shared_ptr_fast<const jmapgen_piece> >;
        std::vector<jmapgen_obj> objects;
        point m_offset;
        point mapgensize;
};

class mapgen_function_json_base
{
    public:
        bool check_inbounds( const jmapgen_int &x, const jmapgen_int &y, const JsonObject &jso ) const;
        size_t calc_index( const point &p ) const;
        bool has_vehicle_collision( mapgendata &dat, const point &offset ) const;

    private:
        std::string jdata;

    protected:
        mapgen_function_json_base( const std::string &s );
        virtual ~mapgen_function_json_base();

        void setup_common();
        bool setup_common( const JsonObject &jo );
        void setup_setmap( const JsonArray &parray );
        // Returns true if the mapgen qualifies at this point already
        virtual bool setup_internal( const JsonObject &jo ) = 0;
        virtual void setup_setmap_internal() { }

        void check_common( const std::string &oter_name ) const;

        void formatted_set_incredibly_simple( map &m, const point &offset ) const;

        bool do_format;
        bool is_ready;

        point mapgensize;
        point m_offset;
        std::vector<ter_furn_id> format;
        std::vector<jmapgen_setmap> setmap_points;

        jmapgen_objects objects;
};

class mapgen_function_json : public mapgen_function_json_base, public virtual mapgen_function
{
    public:
        void setup() override;
        void check( const std::string &oter_name ) const override;
        void generate( mapgendata & ) override;
        mapgen_function_json( const std::string &s, int w,
                              const point &grid_offset = point_zero );
        ~mapgen_function_json() override = default;

        ter_id fill_ter;
        oter_id predecessor_mapgen;

    protected:
        bool setup_internal( const JsonObject &jo ) override;

    private:
        jmapgen_int rotation;
};

class update_mapgen_function_json : public mapgen_function_json_base
{
    public:
        update_mapgen_function_json( const std::string &s );
        ~update_mapgen_function_json() override = default;

        void setup();
        bool setup_update( const JsonObject &jo );
        void check( const std::string &oter_name ) const;
        bool update_map( const tripoint &omt_pos, const point &offset,
                         mission *miss, bool verify = false ) const;
        bool update_map( mapgendata &md, const point &offset = point_zero,
                         bool verify = false ) const;

    protected:
        bool setup_internal( const JsonObject &/*jo*/ ) override;
        ter_id fill_ter;
};

class mapgen_function_json_nested : public mapgen_function_json_base
{
    public:
        void setup();
        void check( const std::string &oter_name ) const;
        mapgen_function_json_nested( const std::string &s );
        ~mapgen_function_json_nested() override = default;

        void nest( mapgendata &dat, const point &offset ) const;
    protected:
        bool setup_internal( const JsonObject &jo ) override;

    private:
        jmapgen_int rotation;
};

/////////////////////////////////////////////////////////
///// global per-terrain mapgen function lists
/*
 * Load mapgen function of any type from a json object
 */
std::shared_ptr<mapgen_function> load_mapgen_function( const JsonObject &jio,
        const std::string &id_base, const point &offset );
/*
 * Load the above directly from a file via init, as opposed to riders attached to overmap_terrain. Added check
<<<<<<< HEAD
 * for oter_mapgen / oter_mapgen_weights key, multiple possible ( i.e., [ "house", "house_base" ] )
=======
 * for oter_mapgen / oter_mapgen_weights key, multiple possible ( ie, [ "house_w_1", "duplex" ] )
>>>>>>> 8abe67df
 */
void load_mapgen( const JsonObject &jo );
void reset_mapgens();
/**
 * Attempts to register the build-in function @p key as mapgen for the overmap terrain @p key.
 * If there is no matching function, it does nothing (no error message) and returns -1.
 * Otherwise it returns the index of the added entry in the vector of @ref oter_mapgen.
 */
// @TODO this should go away. It is only used for old build-in mapgen. Mapgen should be done via JSON.
int register_mapgen_function( const std::string &key );
/**
 * Check that @p key is present in @ref oter_mapgen.
 */
bool has_mapgen_for( const std::string &key );
/*
 * Sets the above after init, and initializes mapgen_function_json instances as well
 */
void calculate_mapgen_weights(); // throws

void check_mapgen_definitions();

/// move to building_generation
enum room_type {
    room_null,
    room_closet,
    room_lobby,
    room_chemistry,
    room_teleport,
    room_goo,
    room_cloning,
    room_vivisect,
    room_bionics,
    room_dorm,
    room_living,
    room_bathroom,
    room_kitchen,
    room_bedroom,
    room_backyard,
    room_study,
    room_mine_shaft,
    room_mine_office,
    room_mine_storage,
    room_mine_fuel,
    room_mine_housing,
    room_split
};

// helpful functions
bool connects_to( const oter_id &there, int dir );
void mapgen_rotate( map *m, oter_id terrain_type, bool north_is_down = false );
// wrappers for map:: functions
void line( map *m, const ter_id &type, int x1, int y1, int x2, int y2 );
void line_furn( map *m, const furn_id &type, int x1, int y1, int x2, int y2 );
void fill_background( map *m, const ter_id &type );
void fill_background( map *m, ter_id( *f )() );
void square( map *m, const ter_id &type, int x1, int y1, int x2, int y2 );
void square( map *m, ter_id( *f )(), int x1, int y1, int x2, int y2 );
void square( map *m, const weighted_int_list<ter_id> &f, int x1, int y1, int x2, int y2 );
void square_furn( map *m, const furn_id &type, int x1, int y1, int x2, int y2 );
void rough_circle( map *m, const ter_id &type, int x, int y, int rad );
void rough_circle_furn( map *m, const furn_id &type, int x, int y, int rad );
void circle( map *m, const ter_id &type, double x, double y, double rad );
void circle( map *m, const ter_id &type, int x, int y, int rad );
void circle_furn( map *m, const furn_id &type, int x, int y, int rad );
void add_corpse( map *m, int x, int y );

#endif<|MERGE_RESOLUTION|>--- conflicted
+++ resolved
@@ -401,11 +401,7 @@
         const std::string &id_base, const point &offset );
 /*
  * Load the above directly from a file via init, as opposed to riders attached to overmap_terrain. Added check
-<<<<<<< HEAD
- * for oter_mapgen / oter_mapgen_weights key, multiple possible ( i.e., [ "house", "house_base" ] )
-=======
- * for oter_mapgen / oter_mapgen_weights key, multiple possible ( ie, [ "house_w_1", "duplex" ] )
->>>>>>> 8abe67df
+ * for oter_mapgen / oter_mapgen_weights key, multiple possible ( i.e., [ "house_w_1", "duplex" ] )
  */
 void load_mapgen( const JsonObject &jo );
 void reset_mapgens();
