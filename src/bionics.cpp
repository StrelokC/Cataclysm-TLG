#include "player.h"
#include "action.h"
#include "game.h"
#include "map.h"
#include "debug.h"
#include "rng.h"
#include "input.h"
#include "item.h"
#include "bionics.h"
#include "line.h"
#include "json.h"
#include "messages.h"
#include "overmapbuffer.h"
#include "sounds.h"
#include "translations.h"
#include "catacharset.h"
#include "input.h"
#include "monster.h"
#include "overmap.h"
#include "itype.h"
#include "vehicle.h"
#include "field.h"
#include "weather_gen.h"
#include "weather.h"

#include <math.h>    //sqrt
#include <algorithm> //std::min
#include <sstream>

// '!', '-' and '=' are uses as default bindings in the menu
const invlet_wrapper bionic_chars("abcdefghijklmnopqrstuvwxyzABCDEFGHIJKLMNOPQRSTUVWXYZ\"#&()*+./:;@[\\]^_{|}");

const skill_id skilll_electronics( "electronics" );
const skill_id skilll_firstaid( "firstaid" );
const skill_id skilll_mechanics( "mechanics" );

namespace {
std::map<std::string, bionic_data> bionics;
std::vector<std::string> faulty_bionics;
} //namespace

bool is_valid_bionic(std::string const& id)
{
    return !!bionics.count(id);
}

bionic_data const& bionic_info(std::string const &id)
{
    auto const it = bionics.find(id);
    if (it != bionics.end()) {
        return it->second;
    }

    debugmsg("bad bionic id");

    static bionic_data const null_value {"bad bionic", false, false, 0, 0, 0, 0, 0, "bad_bionic", false};
    return null_value;
}

void bionics_install_failure(player *u, int difficulty, int success);

bionic_data::bionic_data(std::string nname, bool ps, bool tog, int pac, int pad, int pot,
                         int ct, int cap, std::string desc, bool fault
) : name(std::move(nname)), description(std::move(desc)), power_activate(pac),
    power_deactivate(pad), power_over_time(pot), charge_time(ct), capacity(cap), faulty(fault),
    power_source(ps), activated(tog || pac || ct), toggled(tog)
{
}

void show_bionics_titlebar(WINDOW *window, player *p, std::string menu_mode)
{
    werase(window);

    std::string caption = _("BIONICS -");
    int cap_offset = utf8_width(caption) + 1;
    mvwprintz(window, 0,  0, c_blue, "%s", caption.c_str());

    std::stringstream pwr;
    pwr << string_format(_("Power: %i/%i"), int(p->power_level), int(p->max_power_level));
    int pwr_length = utf8_width(pwr.str()) + 1;
    mvwprintz(window, 0, getmaxx(window) - pwr_length, c_white, "%s", pwr.str().c_str());

    std::string desc;
    int desc_length = getmaxx(window) - cap_offset - pwr_length;

    if(menu_mode == "reassigning") {
        desc = _("Reassigning.\nSelect a bionic to reassign or press SPACE to cancel.");
    } else if(menu_mode == "activating") {
        desc = _("<color_green>Activating</color>  <color_yellow>!</color> to examine, <color_yellow>-</color> to remove, <color_yellow>=</color> to reassign, <color_yellow>TAB</color> to switch tabs.");
    } else if(menu_mode == "removing") {
        desc = _("<color_red>Removing</color>  <color_yellow>!</color> to activate, <color_yellow>-</color> to remove, <color_yellow>=</color> to reassign, <color_yellow>TAB</color> to switch tabs.");
    } else if(menu_mode == "examining") {
        desc = _("<color_ltblue>Examining</color>  <color_yellow>!</color> to activate, <color_yellow>-</color> to remove, <color_yellow>=</color> to reassign, <color_yellow>TAB</color> to switch tabs.");
    }
    fold_and_print(window, 0, cap_offset, desc_length, c_white, desc);

    wrefresh(window);
}

//builds the power usage string of a given bionic
std::string build_bionic_poweronly_string(bionic const &bio)
{
    std::ostringstream power_desc;
    bool hasPreviousText = false;
    if (bionics[bio.id].power_over_time > 0 && bionics[bio.id].charge_time > 0) {
        power_desc << (
            bionics[bio.id].charge_time == 1
          ? string_format(_("%d PU / turn"),
                bionics[bio.id].power_over_time)
          : string_format(_("%d PU / %d turns"),
                bionics[bio.id].power_over_time,
                bionics[bio.id].charge_time));
        hasPreviousText = true;
    }
    if (bionics[bio.id].power_activate > 0 && !bionics[bio.id].charge_time) {
        if(hasPreviousText){
            power_desc << ", ";
        }
        power_desc << string_format(_("%d PU act"),
                        bionics[bio.id].power_activate);
        hasPreviousText = true;
    }
    if (bionics[bio.id].power_deactivate > 0 && !bionics[bio.id].charge_time) {
        if(hasPreviousText){
            power_desc << ", ";
        }
        power_desc << string_format(_("%d PU deact"),
                        bionics[bio.id].power_deactivate);
        hasPreviousText = true;
    }
    if (bionics[bio.id].toggled) {
        if(hasPreviousText){
            power_desc << ", ";
        }
        power_desc << (bio.powered ? _("ON") : _("OFF"));
    }

    return power_desc.str();
}

//generates the string that show how much power a bionic uses
std::string build_bionic_powerdesc_string(bionic const &bio)
{
    std::ostringstream power_desc;
    std::string power_string = build_bionic_poweronly_string(bio);
    power_desc << bionics[bio.id].name;
    if(power_string.length()>0){
        power_desc << ", " << power_string;
    }
    return power_desc.str();
}

//get a text color depending on the power/powering state of the bionic
nc_color get_bionic_text_color(bionic const &bio, bool const isHighlightedBionic)
{
    nc_color type = c_white;
    if(bionics[bio.id].activated){
        if(isHighlightedBionic){
            if (bio.powered && !bionics[bio.id].power_source) {
                type = h_red;
            } else if (bionics[bio.id].power_source && !bio.powered) {
                type = h_ltcyan;
            } else if (bionics[bio.id].power_source && bio.powered) {
                type = h_ltgreen;
            } else {
                type = h_ltred;
            }
        }else{
            if (bio.powered && !bionics[bio.id].power_source) {
                type = c_red;
            } else if (bionics[bio.id].power_source && !bio.powered) {
                type = c_ltcyan;
            } else if (bionics[bio.id].power_source && bio.powered) {
                type = c_ltgreen;
            } else {
                type = c_ltred;
            }
        }
    }else{
        if(isHighlightedBionic){
            if (bionics[bio.id].power_source) {
                type = h_ltcyan;
            } else {
                type = h_cyan;
            }
        }else{
            if (bionics[bio.id].power_source) {
                type = c_ltcyan;
            } else {
                type = c_cyan;
            }
        }
    }
    return type;
}

void player::power_bionics()
{
    std::vector <bionic *> passive;
    std::vector <bionic *> active;
    bionic *bio_last = NULL;
    std::string tab_mode = "TAB_ACTIVE";

    for( auto &elem : my_bionics ) {
        if( !bionics[elem.id].activated ) {
            passive.push_back( &elem );
        } else {
            active.push_back( &elem );
        }
    }

    // maximal number of rows in both columns
    int active_bionic_count = active.size();
    int passive_bionic_count = passive.size();
    int bionic_count = std::max(passive_bionic_count, active_bionic_count);

    //added title_tab_height for the tabbed bionic display
    int TITLE_HEIGHT = 2;
    int TITLE_TAB_HEIGHT = 3;

    // Main window
    /** Total required height is:
     * top frame line:                                         + 1
     * height of title window:                                 + TITLE_HEIGHT
     * height of tabs:                                         + TITLE_TAB_HEIGHT
     * height of the biggest list of active/passive bionics:   + bionic_count
     * bottom frame line:                                      + 1
     * TOTAL: TITLE_HEIGHT + TITLE_TAB_HEIGHT + bionic_count + 2
     */
    int HEIGHT = std::min(TERMY, std::max(FULL_SCREEN_HEIGHT,
                TITLE_HEIGHT + TITLE_TAB_HEIGHT + bionic_count + 2));
    int WIDTH = FULL_SCREEN_WIDTH + (TERMX - FULL_SCREEN_WIDTH) / 2;
    int START_X = (TERMX - WIDTH) / 2;
    int START_Y = (TERMY - HEIGHT) / 2;
    //wBio is the entire bionic window
    WINDOW *wBio = newwin(HEIGHT, WIDTH, START_Y, START_X);
    WINDOW_PTR wBioptr( wBio );

    int LIST_HEIGHT = HEIGHT - TITLE_HEIGHT - TITLE_TAB_HEIGHT - 2;

    int DESCRIPTION_WIDTH = WIDTH - 2 - 40;
    int DESCRIPTION_START_Y = START_Y + TITLE_HEIGHT + TITLE_TAB_HEIGHT + 1;
    int DESCRIPTION_START_X = START_X + 1 + 40;
    //w_description is the description panel that is controlled with ! key
    WINDOW *w_description = newwin(LIST_HEIGHT, DESCRIPTION_WIDTH,
            DESCRIPTION_START_Y, DESCRIPTION_START_X);
    WINDOW_PTR w_descriptionptr( w_description );

    // Title window
    int TITLE_START_Y = START_Y + 1;
    int HEADER_LINE_Y = TITLE_HEIGHT + TITLE_TAB_HEIGHT + 1; // + lines with text in titlebar, local
    WINDOW *w_title = newwin(TITLE_HEIGHT, WIDTH - 2, TITLE_START_Y, START_X + 1);
    WINDOW_PTR w_titleptr( w_title );

    int TAB_START_Y = TITLE_START_Y + 2;
    //w_tabs is the tab bar for passive and active bionic groups
    WINDOW *w_tabs = newwin(TITLE_TAB_HEIGHT, WIDTH - 2, TAB_START_Y, START_X + 1);
    WINDOW_PTR w_tabsptr( w_tabs );

    int scroll_position = 0;
    int cursor = 0;

    //generate the tab title string and a count of the bionics owned
    std::string menu_mode = "activating";
    std::ostringstream tabname;
    tabname << _("ACTIVE");
    if(active_bionic_count>0){
        tabname << "(" << active_bionic_count << ")";
    }
    std::string active_tab_name = tabname.str();
    tabname.str("");
    tabname << _("PASSIVE");
    if(passive_bionic_count > 0){
        tabname << "(" << passive_bionic_count << ")";
    }
    std::string passive_tab_name = tabname.str();
    const int tabs_start = 1;
    const int tab_step = 3;

    // offset for display: bionic with index i is drawn at y=list_start_y+i
    // drawing the bionics starts with bionic[scroll_position]
    const int list_start_y = HEADER_LINE_Y;// - scroll_position;
    int half_list_view_location = LIST_HEIGHT / 2;
    int max_scroll_position = std::max(0, (tab_mode == "TAB_ACTIVE" ? active_bionic_count : passive_bionic_count) - LIST_HEIGHT);

    input_context ctxt("BIONICS");
    ctxt.register_updown();
    ctxt.register_action("ANY_INPUT");
    ctxt.register_action("TOGGLE_EXAMINE");
    ctxt.register_action("REASSIGN");
    ctxt.register_action("REMOVE");
    ctxt.register_action("NEXT_TAB");
    ctxt.register_action("PREV_TAB");
    ctxt.register_action("CONFIRM");
    ctxt.register_action("HELP_KEYBINDINGS");

    bool recalc = false;
    bool redraw = true;

    for (;;) {
        if(recalc) {
            active.clear();
            passive.clear();

            for( auto &elem : my_bionics ) {
                if( !bionics[elem.id].activated ) {
                    passive.push_back( &elem );
                } else {
                    active.push_back( &elem );
                }
            }

            active_bionic_count = active.size();
            passive_bionic_count = passive.size();
            bionic_count = std::max(passive_bionic_count, active_bionic_count);

            if(active_bionic_count == 0 && passive_bionic_count > 0){
                tab_mode = "TAB_PASSIVE";
            }

            max_scroll_position = std::max(0, (tab_mode == "TAB_ACTIVE" ? active_bionic_count : passive_bionic_count) - LIST_HEIGHT);
            if(--cursor < 0) {
                cursor = 0;
            }
            if(scroll_position > max_scroll_position && cursor - scroll_position < LIST_HEIGHT - half_list_view_location) {
                scroll_position--;
            }

            recalc = false;
        }

        //track which list we are looking at
        std::vector<bionic*> *current_bionic_list = (tab_mode == "TAB_ACTIVE" ? &active : &passive);

        if(redraw) {
            redraw = false;

            werase(wBio);
            draw_border(wBio);
            // Draw symbols to connect additional lines to border
            mvwputch(wBio, HEADER_LINE_Y - 1, 0, BORDER_COLOR, LINE_XXXO); // |-
            mvwputch(wBio, HEADER_LINE_Y - 1, WIDTH - 1, BORDER_COLOR, LINE_XOXX); // -|

            nc_color type;
            if(tab_mode == "TAB_PASSIVE"){
                if (passive.empty()) {
                    mvwprintz(wBio, list_start_y + 1, 2, c_ltgray, _("No passive bionics installed."));
                } else {
                    for (size_t i = scroll_position; i < passive.size(); i++) {
                        if (list_start_y + static_cast<int>(i) - scroll_position == HEIGHT - 1) {
                            break;
                        }

                        bool isHighlighted = false;
                        if(cursor == static_cast<int>(i)){
                            isHighlighted = true;
                        }
                        type = get_bionic_text_color(*passive[i], isHighlighted);

                        mvwprintz(wBio, list_start_y + i - scroll_position, 2, type, "%c %s", passive[i]->invlet,
                                bionics[passive[i]->id].name.c_str());
                    }
                }
            }

            if(tab_mode == "TAB_ACTIVE"){
                if (active.empty()) {
                    mvwprintz(wBio, list_start_y + 1, 2, c_ltgray, _("No activatable bionics installed."));
                } else {
                    for (size_t i = scroll_position; i < active.size(); i++) {
                        if (list_start_y + static_cast<int>(i) - scroll_position == HEIGHT - 1) {
                            break;
                        }
                        bool isHighlighted = false;
                        if(cursor == static_cast<int>(i)){
                            isHighlighted = true;
                        }
                        type = get_bionic_text_color(*active[i], isHighlighted);
                        mvwputch(wBio, list_start_y + i - scroll_position, 2, type, active[i]->invlet);
                        mvwputch(wBio, list_start_y + i - scroll_position, 3, type, ' ');

                        std::string power_desc = build_bionic_powerdesc_string(*active[i]);
                        std::string tmp = utf8_truncate(power_desc, WIDTH - 3);
                        mvwprintz(wBio, list_start_y + i - scroll_position, 2 + 2, type, tmp.c_str());
                    }
                }
            }

            // Scrollbar
            if(scroll_position > 0) {
                mvwputch(wBio, HEADER_LINE_Y, 0, c_ltgreen, '^');
            }
            if(scroll_position < max_scroll_position && max_scroll_position > 0) {
                mvwputch(wBio, HEIGHT - 1 - 1,
                        0, c_ltgreen, 'v');
            }
        }
        wrefresh(wBio);

        //handle tab drawing after main window is refreshed
        werase(w_tabs);
        int width = getmaxx(w_tabs);
        for (int i = 0; i < width; i++) {
            mvwputch(w_tabs, 2, i, BORDER_COLOR, LINE_OXOX);
        }
        int tab_x = tabs_start;
        draw_tab(w_tabs, tab_x, active_tab_name, tab_mode == "TAB_ACTIVE");
        tab_x += tab_step + utf8_width(active_tab_name);
        draw_tab(w_tabs, tab_x, passive_tab_name, tab_mode != "TAB_ACTIVE");
        wrefresh(w_tabs);

        show_bionics_titlebar(w_title, this, menu_mode);

        // Description
        if(menu_mode == "examining" && current_bionic_list->size() > 0){
            werase(w_description);
            std::ostringstream power_only_desc;
            std::string poweronly_string;
            std::string bionic_name;
            if(tab_mode == "TAB_ACTIVE"){
                bionic_name = bionics[active[cursor]->id].name;
                poweronly_string = build_bionic_poweronly_string(*active[cursor]);
            }else{
                bionic_name = bionics[passive[cursor]->id].name;
                poweronly_string = build_bionic_poweronly_string(*passive[cursor]);
            }
            int ypos = 0;
            ypos += fold_and_print(w_description, ypos, 0, DESCRIPTION_WIDTH, c_white, bionic_name);
            if(poweronly_string.length() > 0){
                power_only_desc << _("Power usage: ") << poweronly_string;
                ypos += fold_and_print(w_description, ypos, 0, DESCRIPTION_WIDTH, c_ltgray, power_only_desc.str());
            }
            ypos += fold_and_print(w_description, ypos, 0, DESCRIPTION_WIDTH, c_ltblue, bionics[(*current_bionic_list)[cursor]->id].description);
            wrefresh(w_description);
        }

        const std::string action = ctxt.handle_input();
        const long ch = ctxt.get_raw_input().get_first_input();
        bionic *tmp = NULL;
        bool confirmCheck = false;
        if (menu_mode == "reassigning") {
            menu_mode = "activating";
            tmp = bionic_by_invlet(ch);
            if(tmp == nullptr) {
                // Selected an non-existing bionic (or escape, or ...)
                continue;
            }
            redraw = true;
            const long newch = popup_getkey(_("%s; enter new letter."),
                    bionics[tmp->id].name.c_str());
            wrefresh(wBio);
            if(newch == ch || newch == ' ' || newch == KEY_ESCAPE) {
                continue;
            }
            if( !bionic_chars.valid( newch ) ) {
                popup( _("Invlid bionic letter. Only those characters are valid:\n\n%s"),
                       bionic_chars.get_allowed_chars().c_str() );
                continue;
            }
            bionic *otmp = bionic_by_invlet(newch);
            if(otmp != nullptr) {
                std::swap(tmp->invlet, otmp->invlet);
            } else {
                tmp->invlet = newch;
            }
            // TODO: show a message like when reassigning a key to an item?
        } else if (action == "NEXT_TAB") {
            redraw = true;
            scroll_position = 0;
            cursor = 0;
            if(tab_mode == "TAB_ACTIVE"){
                tab_mode = "TAB_PASSIVE";
            }else{
                tab_mode = "TAB_ACTIVE";
            }
        } else if (action == "PREV_TAB") {
            redraw = true;
            scroll_position = 0;
            cursor = 0;
            if(tab_mode == "TAB_PASSIVE"){
                tab_mode = "TAB_ACTIVE";
            }else{
                tab_mode = "TAB_PASSIVE";
            }
        } else if (action == "DOWN") {
            redraw = true;
            if(static_cast<size_t>(cursor)<current_bionic_list->size()-1){
                cursor++;
            }
            if(scroll_position < max_scroll_position && cursor - scroll_position > LIST_HEIGHT - half_list_view_location) {
                scroll_position++;
            }
        } else if (action == "UP") {
            redraw = true;
            if(cursor>0){
                cursor--;
            }
            if(scroll_position > 0 && cursor - scroll_position < half_list_view_location) {
                scroll_position--;
            }
        } else if (action == "REASSIGN") {
            menu_mode = "reassigning";
        } else if (action == "TOGGLE_EXAMINE") { // switches between activation and examination
            menu_mode = menu_mode == "activating" ? "examining" : "activating";
            redraw = true;
        } else if (action == "REMOVE") {
            menu_mode = "removing";
            redraw = true;
        } else if (action == "HELP_KEYBINDINGS") {
            redraw = true;
        } else if (action == "CONFIRM"){
            confirmCheck = true;
        } else {
            confirmCheck = true;
        }
        //confirmation either occurred by pressing enter where the bionic cursor is, or the hotkey was selected
        if(confirmCheck){
            auto& bio_list = tab_mode == "TAB_ACTIVE" ? active : passive;
            if(action == "CONFIRM" && current_bionic_list->size() > 0){
                tmp = bio_list[cursor];
            }else{
                tmp = bionic_by_invlet(ch);
                if(tmp && tmp != bio_last) {
                    // new bionic selected, update cursor and scroll position
                    int temp_cursor = 0;
                    for(temp_cursor = 0; temp_cursor < (int)bio_list.size(); temp_cursor++) {
                        if(bio_list[temp_cursor] == tmp) {
                            break;
                        }
                    }
                    // if bionic is not found in current list, ignore the attempt to view/activate
                    if(temp_cursor >= (int)bio_list.size()) {
                        continue;
                    }
                    //relocate cursor to the bionic that was found
                    cursor = temp_cursor;
                    scroll_position = 0;
                    while(scroll_position < max_scroll_position && cursor - scroll_position > LIST_HEIGHT - half_list_view_location) {
                        scroll_position++;
                    }
                }
            }
            if(!tmp) {
                // entered a key that is not mapped to any bionic,
                // -> leave screen
                break;
            }
            bio_last = tmp;
            const std::string &bio_id = tmp->id;
            const bionic_data &bio_data = bionics[bio_id];
            if (menu_mode == "removing") {
                if (uninstall_bionic(bio_id)) {
                    recalc = true;
                    redraw = true;
                    continue;
                }
            }
            if (menu_mode == "activating") {
                if (bio_data.activated) {
                    int b = tmp - &my_bionics[0];
                    if (tmp->powered) {
                        deactivate_bionic(b);
                    } else {
                        activate_bionic(b);
                    }
                    // update message log and the menu
                    g->refresh_all();
                    redraw = true;
                    continue;
                } else {
                    popup(_("You can not activate %s!\n"
                            "To read a description of %s, press '!', then '%c'."), bio_data.name.c_str(), bio_data.name.c_str(), tmp->invlet);
                    redraw = true;
                }
            } else if (menu_mode == "examining") { // Describing bionics, allow user to jump to description key
                redraw = true;
                if(action != "CONFIRM"){
                    for(size_t i = 0; i < active.size(); i++){
                        if(active[i] == tmp){
                            tab_mode = "TAB_ACTIVE";
                            cursor = static_cast<int>(i);
                            int max_scroll_check = std::max(0, active_bionic_count - LIST_HEIGHT);
                            if(static_cast<int>(i) > max_scroll_check){
                                scroll_position = max_scroll_check;
                            }else{
                                scroll_position = i;
                            }
                            break;
                        }
                    }
                    for(size_t i = 0; i < passive.size(); i++){
                        if(passive[i] == tmp){
                            tab_mode = "TAB_PASSIVE";
                            cursor = static_cast<int>(i);
                            int max_scroll_check = std::max(0, passive_bionic_count - LIST_HEIGHT);
                            if(static_cast<int>(i) > max_scroll_check){
                                scroll_position = max_scroll_check;
                            }else{
                                scroll_position = i;
                            }
                            break;
                        }
                    }
                }
            }
        }
    }
}

void draw_exam_window(WINDOW *win, int border_line, bool examination)
{
    int width = getmaxx(win);
    if (examination) {
        for (int i = 1; i < width - 1; i++) {
            mvwputch(win, border_line, i, BORDER_COLOR, LINE_OXOX); // Draw line above description
        }
        mvwputch(win, border_line, 0, BORDER_COLOR, LINE_XXXO); // |-
        mvwputch(win, border_line, width - 1, BORDER_COLOR, LINE_XOXX); // -|
    } else {
        for (int i = 1; i < width - 1; i++) {
            mvwprintz(win, border_line, i, c_black, " "); // Erase line
        }
        mvwputch(win, border_line, 0, BORDER_COLOR, LINE_XOXO); // |
        mvwputch(win, border_line, width, BORDER_COLOR, LINE_XOXO); // |
    }
}

// Why put this in a Big Switch?  Why not let bionics have pointers to
// functions, much like monsters and items?
//
// Well, because like diseases, which are also in a Big Switch, bionics don't
// share functions....
bool player::activate_bionic(int b, bool eff_only)
{
    bionic &bio = my_bionics[b];

    // Special compatibility code for people who updated saves with their claws out
    if ((weapon.type->id == "bio_claws_weapon" && bio.id == "bio_claws_weapon") ||
            (weapon.type->id == "bio_blade_weapon" && bio.id == "bio_blade_weapon")) {
        return deactivate_bionic(b);
    }

    // eff_only means only do the effect without messing with stats or displaying messages
    if (!eff_only) {
        if (bio.powered) {
            // It's already on!
            return false;
        }
        if (power_level < bionics[bio.id].power_activate) {
            add_msg(m_info, _("You don't have the power to activate your %s."), bionics[bio.id].name.c_str());
            return false;
        }

        //We can actually activate now, do activation-y things
        charge_power(-bionics[bio.id].power_activate);
        if (bionics[bio.id].toggled || bionics[bio.id].charge_time > 0) {
            bio.powered = true;
        }
        if (bionics[bio.id].charge_time > 0) {
            bio.charge = bionics[bio.id].charge_time;
        }
        add_msg(m_info, _("You activate your %s."), bionics[bio.id].name.c_str());
    }

    std::vector<std::string> good;
    std::vector<std::string> bad;
    tripoint dirp = pos();
    int &dirx = dirp.x;
    int &diry = dirp.y;
    item tmp_item;
    w_point const weatherPoint = g->weather_gen->get_weather( global_square_location(), calendar::turn );

    // On activation effects go here
    if(bio.id == "bio_painkiller") {
        pkill += 6;
        pain -= 2;
        if (pkill > pain) {
            pkill = pain;
        }
    } else if (bio.id == "bio_ears" && has_active_bionic("bio_earplugs")) {
        for (auto &i : my_bionics) {
            if (i.id == "bio_earplugs") {
                i.powered = false;
                add_msg(m_info, _("Your %s automatically turn off."), bionics[i.id].name.c_str());
            }
        }
    } else if (bio.id == "bio_earplugs" && has_active_bionic("bio_ears")) {
        for (auto &i : my_bionics) {
            if (i.id == "bio_ears") {
                i.powered = false;
                add_msg(m_info, _("Your %s automatically turns off."), bionics[i.id].name.c_str());
            }
        }
    } else if (bio.id == "bio_tools") {
        invalidate_crafting_inventory();
    } else if (bio.id == "bio_cqb") {
        if (!pick_style()) {
            bio.powered = false;
            add_msg(m_info, _("You change your mind and turn it off."));
            return false;
        }
    } else if (bio.id == "bio_nanobots") {
        remove_effect("bleed");
        healall(4);
    } else if (bio.id == "bio_resonator") {
        //~Sound of a bionic sonic-resonator shaking the area
        sounds::sound( pos(), 30, _("VRRRRMP!"));
        for (int i = posx() - 1; i <= posx() + 1; i++) {
            for (int j = posy() - 1; j <= posy() + 1; j++) {
                tripoint bashpoint( i, j, posz() );
                g->m.bash( bashpoint, 110 );
                g->m.bash( bashpoint, 110 ); // Multibash effect, so that doors &c will fall
                g->m.bash( bashpoint, 110 );
            }
        }
    } else if (bio.id == "bio_time_freeze") {
        moves += power_level;
        power_level = 0;
        add_msg(m_good, _("Your speed suddenly increases!"));
        if (one_in(3)) {
            add_msg(m_bad, _("Your muscles tear with the strain."));
            apply_damage( nullptr, bp_arm_l, rng( 5, 10 ) );
            apply_damage( nullptr, bp_arm_r, rng( 5, 10 ) );
            apply_damage( nullptr, bp_leg_l, rng( 7, 12 ) );
            apply_damage( nullptr, bp_leg_r, rng( 7, 12 ) );
            apply_damage( nullptr, bp_torso, rng( 5, 15 ) );
        }
        if (one_in(5)) {
            add_effect("teleglow", rng(50, 400));
        }
    } else if (bio.id == "bio_teleport") {
        g->teleport();
        add_effect("teleglow", 300);
        // TODO: More stuff here (and bio_blood_filter)
    } else if(bio.id == "bio_blood_anal") {
        WINDOW *w = newwin(20, 40, 3 + ((TERMY > 25) ? (TERMY - 25) / 2 : 0),
                10 + ((TERMX > 80) ? (TERMX - 80) / 2 : 0));
        draw_border(w);
        if (has_effect("fungus")) {
            bad.push_back(_("Fungal Parasite"));
        }
        if (has_effect("dermatik")) {
            bad.push_back(_("Insect Parasite"));
        }
        if (has_effect("stung")) {
            bad.push_back(_("Stung"));
        }
        if (has_effect("poison")) {
            bad.push_back(_("Poison"));
        }
        if (radiation > 0) {
            bad.push_back(_("Irradiated"));
        }
        if (has_effect("pkill1")) {
            good.push_back(_("Minor Painkiller"));
        }
        if (has_effect("pkill2")) {
            good.push_back(_("Moderate Painkiller"));
        }
        if (has_effect("pkill3")) {
            good.push_back(_("Heavy Painkiller"));
        }
        if (has_effect("pkill_l")) {
            good.push_back(_("Slow-Release Painkiller"));
        }
        if (has_effect("drunk")) {
            good.push_back(_("Alcohol"));
        }
        if (has_effect("cig")) {
            good.push_back(_("Nicotine"));
        }
        if (has_effect("meth")) {
            good.push_back(_("Methamphetamines"));
        }
        if (has_effect("high")) {
            good.push_back(_("Intoxicant: Other"));
        }
        if (has_effect("weed_high")) {
            good.push_back(_("THC Intoxication"));
        }
        if (has_effect("hallu") || has_effect("visuals")) {
            bad.push_back(_("Hallucinations"));
        }
        if (has_effect("iodine")) {
            good.push_back(_("Iodine"));
        }
        if (has_effect("datura")) {
            good.push_back(_("Anticholinergic Tropane Alkaloids"));
        }
        if (has_effect("took_xanax")) {
            good.push_back(_("Xanax"));
        }
        if (has_effect("took_prozac")) {
            good.push_back(_("Prozac"));
        }
        if (has_effect("took_flumed")) {
            good.push_back(_("Antihistamines"));
        }
        if (has_effect("adrenaline")) {
            good.push_back(_("Adrenaline Spike"));
        }
        if (has_effect("adrenaline_mycus")) {
            good.push_back(_("Mycal Spike"));
        }
        if (has_effect("tapeworm")) {  // This little guy is immune to the blood filter though, as he lives in your bowels.
            good.push_back(_("Intestinal Parasite"));
        }
        if (has_effect("bloodworms")) {
            good.push_back(_("Hemolytic Parasites"));
        }
        if (has_effect("brainworms")) {  // These little guys are immune to the blood filter too, as they live in your brain.
            good.push_back(_("Intracranial Parasite"));
        }
        if (has_effect("paincysts")) {  // These little guys are immune to the blood filter too, as they live in your muscles.
            good.push_back(_("Intramuscular Parasites"));
        }
        if (has_effect("tetanus")) {  // Tetanus infection.
            good.push_back(_("Clostridium Tetani Infection"));
        }
        if (good.empty() && bad.empty()) {
            mvwprintz(w, 1, 1, c_white, _("No effects."));
        } else {
            for (unsigned line = 1; line < 39 && line <= good.size() + bad.size(); line++) {
                if (line <= bad.size()) {
                    mvwprintz(w, line, 1, c_red, "%s", bad[line - 1].c_str());
                } else {
                    mvwprintz(w, line, 1, c_green, "%s", good[line - 1 - bad.size()].c_str());
                }
            }
        }
        wrefresh(w);
        refresh();
        getch();
        delwin(w);
    } else if(bio.id == "bio_blood_filter") {
        remove_effect("fungus");
        remove_effect("dermatik");
        remove_effect("bloodworms");
        remove_effect("tetanus");
        remove_effect("poison");
        remove_effect("stung");
        remove_effect("pkill1");
        remove_effect("pkill2");
        remove_effect("pkill3");
        remove_effect("pkill_l");
        remove_effect("drunk");
        remove_effect("cig");
        remove_effect("high");
        remove_effect("hallu");
        remove_effect("visuals");
        remove_effect("iodine");
        remove_effect("datura");
        remove_effect("took_xanax");
        remove_effect("took_prozac");
        remove_effect("took_flumed");
        remove_effect("adrenaline");
        remove_effect("meth");
        pkill = 0;
        stim = 0;
    } else if(bio.id == "bio_evap") {
        item water = item("water_clean", 0);
        int humidity = weatherPoint.humidity;
        int water_charges = (humidity * 3.0) / 100.0 + 0.5;
        // At 50% relative humidity or more, the player will draw 2 units of water
        // At 16% relative humidity or less, the player will draw 0 units of water
        water.charges = water_charges;
        if (water_charges == 0) {
            add_msg_if_player(m_bad, _("There was not enough moisture in the air from which to draw water!"));
        } else if (g->handle_liquid(water, true, false)) {
            moves -= 100;
        } else {
            water.charges -= drink_from_hands( water );
            if( water.charges == water_charges ) {
                charge_power(bionics["bio_evap"].power_activate);
            }
        }
    } else if(bio.id == "bio_lighter") {
        if(!choose_adjacent(_("Start a fire where?"), dirp) ||
           (!g->m.add_field(dirp, fd_fire, 1, 0))) {
            add_msg_if_player(m_info, _("You can't light a fire there."));
            charge_power(bionics["bio_lighter"].power_activate);
        }
    } else if(bio.id == "bio_leukocyte") {
        set_healthy(std::min(100, get_healthy() + 2));
        mod_healthy_mod(20, 100);
    } else if(bio.id == "bio_geiger") {
        add_msg(m_info, _("Your radiation level: %d"), radiation);
    } else if(bio.id == "bio_radscrubber") {
        if (radiation > 4) {
            radiation -= 5;
        } else {
            radiation = 0;
        }
    } else if(bio.id == "bio_adrenaline") {
        if (has_effect("adrenaline")) {
            add_effect("adrenaline", 50);
        } else {
            add_effect("adrenaline", 200);
        }
    } else if(bio.id == "bio_blaster") {
        tmp_item = weapon;
        weapon = item("bio_blaster_gun", 0);
        g->refresh_all();
        g->plfire(false);
        if(weapon.charges == 1) { // not fired
            charge_power(bionics[bio.id].power_activate);
        }
        weapon = tmp_item;
    } else if (bio.id == "bio_laser") {
        tmp_item = weapon;
        weapon = item("bio_laser_gun", 0);
        g->refresh_all();
        g->plfire(false);
        if(weapon.charges == 1) { // not fired
            charge_power(bionics[bio.id].power_activate);
        }
        weapon = tmp_item;
    } else if(bio.id == "bio_chain_lightning") {
        tmp_item = weapon;
        weapon = item("bio_lightning", 0);
        g->refresh_all();
        g->plfire(false);
        if(weapon.charges == 1) { // not fired
            charge_power(bionics[bio.id].power_activate);
        }
        weapon = tmp_item;
    } else if (bio.id == "bio_emp") {
        if(choose_adjacent(_("Create an EMP where?"), dirx, diry)) {
            g->emp_blast( tripoint( dirx, diry, posz() ) );
        } else {
            charge_power(bionics["bio_emp"].power_activate);
        }
    } else if (bio.id == "bio_hydraulics") {
        add_msg(m_good, _("Your muscles hiss as hydraulic strength fills them!"));
        // Sound of hissing hydraulic muscle! (not quite as loud as a car horn)
        sounds::sound( pos(), 19, _("HISISSS!"));
    } else if (bio.id == "bio_water_extractor") {
        bool extracted = false;
        for( auto it = g->m.i_at(posx(), posy()).begin();
             it != g->m.i_at(posx(), posy()).end(); ++it) {
            if( it->is_corpse() ) {
                const int avail = it->get_var( "remaining_water", it->volume() / 2 );
                if(avail > 0 && query_yn(_("Extract water from the %s"), it->tname().c_str())) {
                    item water = item("water_clean", 0);
                    water.charges = avail;
                    if (g->handle_liquid(water, true, false)) {
                        moves -= 100;
                    } else {
                        water.charges -= drink_from_hands( water );
                    }
                    if( water.charges != avail ) {
                        extracted = true;
                        it->set_var( "remaining_water", static_cast<int>( water.charges ) );
                    }
                    break;
                }
            }
        }
        if (!extracted) {
            charge_power(bionics["bio_water_extractor"].power_activate);
        }
    } else if(bio.id == "bio_magnet") {
        std::vector<tripoint> traj;
        for (int i = posx() - 10; i <= posx() + 10; i++) {
            for (int j = posy() - 10; j <= posy() + 10; j++) {
                if (g->m.i_at(i, j).size() > 0) {
                    traj = g->m.find_clear_path( {i, j, posz()}, pos3() );
                }
                traj.insert(traj.begin(), {i, j, posz()});
                if( g->m.has_flag( "SEALED", i, j ) ) {
                    continue;
                }
                for (unsigned k = 0; k < g->m.i_at(i, j).size(); k++) {
                    tmp_item = g->m.i_at(i, j)[k];
                    if( (tmp_item.made_of("iron") || tmp_item.made_of("steel")) &&
                        tmp_item.weight() < weight_capacity() ) {
                        g->m.i_rem(i, j, k);
                        std::vector<tripoint>::iterator it;
                        for (it = traj.begin(); it != traj.end(); ++it) {
                            int index = g->mon_at(*it);
                            if (index != -1) {
                                g->zombie(index).apply_damage( this, bp_torso, tmp_item.weight() / 225 );
                                g->zombie(index).check_dead_state();
                                g->m.add_item_or_charges(it->x, it->y, tmp_item);
                                break;
                            } else if (g->m.move_cost(it->x, it->y) == 0) {
                                if (it != traj.begin()) {
                                    g->m.bash( tripoint( it->x, it->y, posz() ), tmp_item.weight() / 225 );
                                    if (g->m.move_cost(it->x, it->y) == 0) {
                                        g->m.add_item_or_charges((it - 1)->x, (it - 1)->y, tmp_item);
                                        break;
                                    }
                                } else {
                                    g->m.bash( *it, tmp_item.weight() / 225 );
                                    if (g->m.move_cost(it->x, it->y) == 0) {
                                        break;
                                    }
                                }
                            }
                        }
                        if (it == traj.end()) {
                            g->m.add_item_or_charges(posx(), posy(), tmp_item);
                        }
                    }
                }
            }
        }
        moves -= 100;
    } else if(bio.id == "bio_lockpick") {
        tmp_item = item( "pseuso_bio_picklock", 0 );
        if( invoke_item( &tmp_item ) == 0 ) {
            if (tmp_item.charges > 0) {
                // restore the energy since CBM wasn't used
                charge_power(bionics[bio.id].power_activate);
            }
            return true;
        }
        if( tmp_item.damage > 0 ) {
            // TODO: damage the player / their bionics
        }
    } else if(bio.id == "bio_flashbang") {
        g->flashbang( pos3(), true);
    } else if(bio.id == "bio_shockwave") {
        g->shockwave( pos3(), 3, 4, 2, 8, true );
        add_msg_if_player(m_neutral, _("You unleash a powerful shockwave!"));
    } else if(bio.id == "bio_meteorologist") {
        // Calculate local wind power
        int vpart = -1;
        vehicle *veh = g->m.veh_at( pos(), vpart );
        int vehwindspeed = 0;
        if( veh != nullptr ) {
            vehwindspeed = abs(veh->velocity / 100); // vehicle velocity in mph
        }
        const oter_id &cur_om_ter = overmap_buffer.ter( global_omt_location() );
        std::string omtername = otermap[cur_om_ter].name;
        int windpower = get_local_windpower(weatherPoint.windpower + vehwindspeed, omtername, g->is_sheltered(g->u.pos()));

        add_msg_if_player(m_info, _("Temperature: %s."), print_temperature(g->get_temperature()).c_str());
        add_msg_if_player(m_info, _("Relative Humidity: %s."), print_humidity(get_local_humidity(weatherPoint.humidity, g->weather, g->is_sheltered(g->u.pos()))).c_str());
        add_msg_if_player(m_info, _("Pressure: %s."), print_pressure((int)weatherPoint.pressure).c_str());
        add_msg_if_player(m_info, _("Wind Speed: %s."), print_windspeed((float)windpower).c_str());
        add_msg_if_player(m_info, _("Feels Like: %s."), print_temperature(get_local_windchill(weatherPoint.temperature, weatherPoint.humidity, windpower) + g->get_temperature()).c_str());
    } else if(bio.id == "bio_claws") {
        if (weapon.has_flag ("NO_UNWIELD")) {
            add_msg(m_info, _("Deactivate your %s first!"),
                    weapon.tname().c_str());
            charge_power(bionics[bio.id].power_activate);
            bio.powered = false;
            return false;
        } else if(weapon.type->id != "null") {
            add_msg(m_warning, _("Your claws extend, forcing you to drop your %s."),
                    weapon.tname().c_str());
            g->m.add_item_or_charges(posx(), posy(), weapon);
            weapon = item("bio_claws_weapon", 0);
            weapon.invlet = '#';
        } else {
            add_msg(m_neutral, _("Your claws extend!"));
            weapon = item("bio_claws_weapon", 0);
            weapon.invlet = '#';
        }
    } else if(bio.id == "bio_blade") {
        if (weapon.has_flag ("NO_UNWIELD")) {
            add_msg(m_info, _("Deactivate your %s first!"),
                    weapon.tname().c_str());
            charge_power(bionics[bio.id].power_activate);
            bio.powered = false;
            return false;
        } else if(weapon.type->id != "null") {
            add_msg(m_warning, _("Your blade extends, forcing you to drop your %s."),
                    weapon.tname().c_str());
            g->m.add_item_or_charges(posx(), posy(), weapon);
            weapon = item("bio_blade_weapon", 0);
            weapon.invlet = '#';
        } else {
            add_msg(m_neutral, _("You extend your blade!"));
            weapon = item("bio_blade_weapon", 0);
            weapon.invlet = '#';
        }
    } else if( bio.id == "bio_remote" ) {
        int choice = menu( true, _("Perform which function:"), _("Nothing"),
                           _("Control vehicle"), _("RC radio"), NULL );
        if( choice >= 2 && choice <= 3 ) {
            item ctr;
            if( choice == 2 ) {
                ctr = item( "remotevehcontrol", 0 );
            } else {
                ctr = item( "radiocontrol", 0 );
            }
            ctr.charges = power_level;
            int power_use = invoke_item( &ctr );
            charge_power(-power_use);
            bio.powered = ctr.active;
        } else {
            bio.powered = g->remoteveh() != nullptr || get_value( "remote_controlling" ) != "";
        }
    } else if (bio.id == "bio_plutdump") {
        if (query_yn(_("WARNING: Purging all fuel is likely to result in radiation!  Purge anyway?"))) {
            slow_rad += (tank_plut + reactor_plut);
            tank_plut = 0;
            reactor_plut = 0;
            }
    }

    // Recalculate stats (strength, mods from pain etc.) that could have been affected
    reset();

    return true;
}

bool player::deactivate_bionic(int b, bool eff_only)
{
    bionic &bio = my_bionics[b];

    // Just do the effect, no stat changing or messages
    if (!eff_only) {
        if (!bio.powered) {
            // It's already off!
            return false;
        }
        if (!bionics[bio.id].toggled) {
            // It's a fire-and-forget bionic, we can't turn it off but have to wait for it to run out of charge
            add_msg(m_info, _("You can't deactivate your %s manually!"), bionics[bio.id].name.c_str());
            return false;
        }
        if (power_level < bionics[bio.id].power_deactivate) {
            add_msg(m_info, _("You don't have the power to deactivate your %s."), bionics[bio.id].name.c_str());
            return false;
        }

        //We can actually deactivate now, do deactivation-y things
        charge_power(-bionics[bio.id].power_deactivate);
        bio.powered = false;
        add_msg(m_neutral, _("You deactivate your %s."), bionics[bio.id].name.c_str());
    }

    // Deactivation effects go here
    if (bio.id == "bio_cqb") {
        // check if player knows current style naturally, otherwise drop them back to style_none
        if( style_selected != matype_id( "style_none" ) ) {
            bool has_style = false;
            for( auto &elem : ma_styles ) {
                if( elem == style_selected ) {
                    has_style = true;
                }
            }
            if (!has_style) {
                style_selected = matype_id( "style_none" );
            }
        }
    } else if(bio.id == "bio_claws") {
        if (weapon.type->id == "bio_claws_weapon") {
            add_msg(m_neutral, _("You withdraw your claws."));
            weapon = ret_null;
        }
    } else if(bio.id == "bio_blade") {
        if (weapon.type->id == "bio_blade_weapon") {
            add_msg(m_neutral, _("You retract your blade."));
            weapon = ret_null;
        }
    } else if( bio.id == "bio_remote" ) {
        if( g->remoteveh() != nullptr && !has_active_item( "remotevehcontrol" ) ) {
            g->setremoteveh( nullptr );
        } else if( get_value( "remote_controlling" ) != "" && !has_active_item( "radiocontrol" ) ) {
            set_value( "remote_controlling", "" );
        }
    } else if( bio.id == "bio_tools" ) {
        invalidate_crafting_inventory();
    }

    // Recalculate stats (strength, mods from pain etc.) that could have been affected
    reset();

    return true;
}

void player::process_bionic(int b)
{
    bionic &bio = my_bionics[b];
    if (!bio.powered) {
        // Only powered bionics should be processed
        return;
    }

    if (bio.charge > 0) {
        // Units already with charge just lose charge
        bio.charge--;
    } else {
        if (bionics[bio.id].charge_time > 0) {
            // Try to recharge our bionic if it is made for it
            if (bionics[bio.id].power_over_time > 0) {
                if (power_level < bionics[bio.id].power_over_time) {
                    // No power to recharge, so deactivate
                    bio.powered = false;
                    add_msg(m_neutral, _("Your %s powers down."), bionics[bio.id].name.c_str());
                    // This purposely bypasses the deactivation cost
                    deactivate_bionic(b, true);
                    return;
                } else {
                    // Pay the recharging cost
                    charge_power(-bionics[bio.id].power_over_time);
                    // We just spent our first turn of charge, so -1 here
                    bio.charge = bionics[bio.id].charge_time - 1;
                }
            // Some bionics are a 1-shot activation so they just deactivate at 0 charge.
            } else {
                bio.powered = false;
                add_msg(m_neutral, _("Your %s powers down."), bionics[bio.id].name.c_str());
                // This purposely bypasses the deactivation cost
                deactivate_bionic(b, true);
                return;
            }
        }
    }

    // Bionic effects on every turn they are active go here.
    if( bio.id == "bio_night" ) {
        if( calendar::once_every(5) ) {
            add_msg(m_neutral, _("Artificial night generator active!"));
        }
    } else if( bio.id == "bio_remote" ) {
        if( g->remoteveh() == nullptr && get_value( "remote_controlling" ) == "" ) {
            bio.powered = false;
            add_msg( m_warning, _("Your %s has lost connection and is turning off."),
                     bionics[bio.id].name.c_str() );
        }
    } else if (bio.id == "bio_hydraulics") {
        // Sound of hissing hydraulic muscle! (not quite as loud as a car horn)
        sounds::sound( pos(), 19, _("HISISSS!"));
    }
}

void bionics_uninstall_failure(player *u)
{
    switch (rng(1, 5)) {
    case 1:
        add_msg(m_neutral, _("You flub the removal."));
        break;
    case 2:
        add_msg(m_neutral, _("You mess up the removal."));
        break;
    case 3:
        add_msg(m_neutral, _("The removal fails."));
        break;
    case 4:
        add_msg(m_neutral, _("The removal is a failure."));
        break;
    case 5:
        add_msg(m_neutral, _("You screw up the removal."));
        break;
    }
    add_msg(m_bad, _("Your body is severely damaged!"));
    u->hurtall(rng(30, 80), u); // stop hurting yourself!
}

// bionic manipulation chance of success
int bionic_manip_cos(int p_int, int s_electronics, int s_firstaid, int s_mechanics,
                     int bionic_difficulty)
{
    int pl_skill = p_int         * 4 +
                   s_electronics * 4 +
                   s_firstaid    * 3 +
                   s_mechanics   * 1;

    // Medical residents have some idea what they're doing
    if (g->u.has_trait("PROF_MED")) {
        pl_skill += 3;
        add_msg(m_neutral, _("You prep yourself to begin surgery."));
    }

    // for chance_of_success calculation, shift skill down to a float between ~0.4 - 30
    float adjusted_skill = float (pl_skill) - std::min( float (40),
                           float (pl_skill) - float (pl_skill) / float (10.0));

    // we will base chance_of_success on a ratio of skill and difficulty
    // when skill=difficulty, this gives us 1.  skill < difficulty gives a fraction.
    float skill_difficulty_parameter = float(adjusted_skill / (4.0 * bionic_difficulty));

    // when skill == difficulty, chance_of_success is 50%. Chance of success drops quickly below that
    // to reserve bionics for characters with the appropriate skill.  For more difficult bionics, the
    // curve flattens out just above 80%
    int chance_of_success = int((100 * skill_difficulty_parameter) /
                                (skill_difficulty_parameter + sqrt( 1 / skill_difficulty_parameter)));

    return chance_of_success;
}

bool player::uninstall_bionic(std::string const &b_id, int skill_level)
{
    // malfunctioning bionics don't have associated items and get a difficulty of 12
    int difficulty = 12;
    if( item::type_is_defined( b_id ) ) {
        auto type = item::find_type( b_id );
        if( type->bionic ) {
            difficulty = type->bionic->difficulty;
        }
    }

    if (!has_bionic(b_id)) {
        popup(_("You don't have this bionic installed."));
        return false;
    }
    //If you are paying the doctor to do it, shouldn't use your supplies
    if (!(has_items_with_quality("CUT", 1, 1) && has_amount("1st_aid", 1)) && skill_level == -1) {
        popup(_("Removing bionics requires a cutting tool and a first aid kit."));
        return false;
    }

    if ( b_id == "bio_blaster" ) {
        popup(_("Removing your Fusion Blaster Arm would leave you with a useless stump."));
        return false;
    }

    if (( b_id == "bio_reactor" ) || ( b_id == "bio_advreactor" )) {
        if (!query_yn(_("WARNING: Removing a reactor may leave radioactive material! Remove anyway?"))) {
            return false;
        }
    } else if (b_id == "bio_plutdump") {
        popup(_("You must remove your reactor to remove the Plutonium Purger."));
    }

    if ( b_id == "bio_earplugs") {
        popup(_("You must remove the Enhanced Hearing bionic to remove the Sound Dampeners."));
        return false;
    }

    // removal of bionics adds +2 difficulty over installation
<<<<<<< HEAD
    ///\xrefitem Stat_Effects_Intelligence "" "" Intelligence increases chance of success removing bionics
    int chance_of_success = bionic_manip_cos(int_cur,
                            skillLevel("electronics"),
                            skillLevel("firstaid"),
                            skillLevel("mechanics"),
                            difficulty + 2);
=======
    int chance_of_success;
    if (skill_level != -1){
        chance_of_success = bionic_manip_cos(skill_level,
                                skill_level,
                                skill_level,
                                skill_level,
                                difficulty + 2);
    } else {
        chance_of_success = bionic_manip_cos(int_cur,
                                skillLevel( skilll_electronics ),
                                skillLevel( skilll_firstaid ),
                                skillLevel( skilll_mechanics ),
                                difficulty + 2);
    }
>>>>>>> 31f857d5

    if (!query_yn(_("WARNING: %i percent chance of failure and SEVERE bodily damage! Remove anyway?"),
                  100 - chance_of_success)) {
        return false;
    }

    // surgery is imminent, retract claws or blade if active
    if (has_bionic("bio_claws") && skill_level == -1 ) {
        if (weapon.type->id == "bio_claws_weapon") {
            add_msg(m_neutral, _("You withdraw your claws."));
            weapon = ret_null;
          }
    }

    if (has_bionic("bio_blade") && skill_level == -1 ) {
        if (weapon.type->id == "bio_blade_weapon") {
            add_msg(m_neutral, _("You retract your blade."));
            weapon = ret_null;
        }
    }

    //If you are paying the doctor to do it, shouldn't use your supplies
    if (skill_level == -1)
        use_charges("1st_aid", 1);

    practice( skilll_electronics, int((100 - chance_of_success) * 1.5) );
    practice( skilll_firstaid, int((100 - chance_of_success) * 1.0) );
    practice( skilll_mechanics, int((100 - chance_of_success) * 0.5) );

    int success = chance_of_success - rng(1, 100);

    if (success > 0) {
        add_memorial_log(pgettext("memorial_male", "Removed bionic: %s."),
                         pgettext("memorial_female", "Removed bionic: %s."),
                         bionics[b_id].name.c_str());
        // until bionics can be flagged as non-removable
        add_msg(m_neutral, _("You jiggle your parts back into their familiar places."));
        add_msg(m_good, _("Successfully removed %s."), bionics[b_id].name.c_str());
        // remove power bank provided by bionic
        max_power_level -= bionics[b_id].capacity;
        remove_bionic(b_id);
        if (b_id == "bio_reactor" || b_id == "bio_advreactor") {
            remove_bionic("bio_plutdump");
        }
        g->m.spawn_item(posx(), posy(), "burnt_out_bionic", 1);
    } else {
        add_memorial_log(pgettext("memorial_male", "Removed bionic: %s."),
                         pgettext("memorial_female", "Removed bionic: %s."),
                         bionics[b_id].name.c_str());
        bionics_uninstall_failure(this);
    }
    g->refresh_all();
    return true;
}

bool player::install_bionics(const itype &type, int skill_level)
{
    if( type.bionic.get() == nullptr ) {
        debugmsg("Tried to install NULL bionic");
        return false;
    }
    const std::string &bioid = type.bionic->bionic_id;
    if( bionics.count( bioid ) == 0 ) {
        popup("invalid / unknown bionic id %s", bioid.c_str());
        return false;
    }
    if (bioid == "bio_reactor" || bioid == "bio_advreactor") {
        if (has_bionic("bio_furnace") && has_bionic("bio_storage")) {
            popup(_("Your internal storage and furnace take up too much room!"));
            return false;
        } else if (has_bionic("bio_furnace")) {
            popup(_("Your internal furnace takes up too much room!"));
            return false;
        } else if (has_bionic("bio_storage")) {
            popup(_("Your internal storage takes up too much room!"));
            return false;
        }
    }
    if ((bioid == "bio_furnace" ) || (bioid == "bio_storage") || (bioid == "bio_reactor") || (bioid == "bio_advreactor")) {
        if (has_bionic("bio_reactor") || has_bionic("bio_advreactor")) {
            popup(_("Your installed reactor leaves no room!"));
            return false;
        }
    }
    if (bioid == "bio_reactor_upgrade" ){
        if (!has_bionic("bio_reactor")) {
            popup(_("There is nothing to upgrade!"));
            return false;
        }
    }
    if( has_bionic( bioid ) ) {
        if( !( bioid == "bio_power_storage" || bioid == "bio_power_storage_mkII" ) ) {
            popup(_("You have already installed this bionic."));
            return false;
        }
    }
    const int difficult = type.bionic->difficulty;
<<<<<<< HEAD
    ///\xrefitem Stat_Effects_Intelligence "" "" Intelligence increases chance of success installing bionics
    int chance_of_success = bionic_manip_cos(int_cur,
                            skillLevel("electronics"),
                            skillLevel("firstaid"),
                            skillLevel("mechanics"),
                            difficult);
=======
    int chance_of_success;
    if (skill_level != -1){
        chance_of_success = bionic_manip_cos(skill_level,
                                skill_level,
                                skill_level,
                                skill_level,
                                difficult);
    } else {
        chance_of_success = bionic_manip_cos(int_cur,
                                skillLevel( skilll_electronics ),
                                skillLevel( skilll_firstaid ),
                                skillLevel( skilll_mechanics ),
                                difficult);
    }
>>>>>>> 31f857d5

    if (!query_yn(
            _("WARNING: %i percent chance of genetic damage, blood loss, or damage to existing bionics! Install anyway?"),
            100 - chance_of_success)) {
        return false;
    }

    practice( skilll_electronics, int((100 - chance_of_success) * 1.5) );
    practice( skilll_firstaid, int((100 - chance_of_success) * 1.0) );
    practice( skilll_mechanics, int((100 - chance_of_success) * 0.5) );
    int success = chance_of_success - rng(0, 99);
    if (success > 0) {
        add_memorial_log(pgettext("memorial_male", "Installed bionic: %s."),
                         pgettext("memorial_female", "Installed bionic: %s."),
                         bionics[bioid].name.c_str());

        add_msg(m_good, _("Successfully installed %s."), bionics[bioid].name.c_str());
        add_bionic(bioid);

        if (bioid == "bio_ears") {
            add_bionic("bio_earplugs"); // automatically add the earplugs, they're part of the same bionic
        } else if (bioid == "bio_reactor_upgrade") {
            remove_bionic("bio_reactor");
            remove_bionic("bio_reactor_upgrade");
            add_bionic("bio_advreactor");
        } else if (bioid == "bio_reactor" || bioid == "bio_advreactor") {
            add_bionic("bio_plutdump");
        }
    } else {
        add_memorial_log(pgettext("memorial_male", "Installed bionic: %s."),
                         pgettext("memorial_female", "Installed bionic: %s."),
                         bionics[bioid].name.c_str());
        bionics_install_failure(this, difficult, success);
    }
    g->refresh_all();
    return true;
}

void bionics_install_failure(player *u, int difficulty, int success)
{
    // "success" should be passed in as a negative integer representing how far off we
    // were for a successful install.  We use this to determine consequences for failing.
    success = abs(success);

    // it would be better for code reuse just to pass in skill as an argument from install_bionic
    // pl_skill should be calculated the same as in install_bionics
    ///\xrefitem Stat_Effects_Intelligence "" "" Intelligence randomly decreases severity of bionics installation failure
    int pl_skill = u->int_cur * 4 +
                   u->skillLevel( skilll_electronics ) * 4 +
                   u->skillLevel( skilll_firstaid )    * 3 +
                   u->skillLevel( skilll_mechanics )   * 1;
    // Medical residents get a substantial assist here
    if (u->has_trait("PROF_MED")) {
        pl_skill += 6;
    }

    // for failure_level calculation, shift skill down to a float between ~0.4 - 30
    float adjusted_skill = float (pl_skill) - std::min( float (40),
                           float (pl_skill) - float (pl_skill) / float (10.0));

    // failure level is decided by how far off the character was from a successful install, and
    // this is scaled up or down by the ratio of difficulty/skill.  At high skill levels (or low
    // difficulties), only minor consequences occur.  At low skill levels, severe consequences
    // are more likely.
    int failure_level = int(sqrt(success * 4.0 * difficulty / float (adjusted_skill)));
    int fail_type = (failure_level > 5 ? 5 : failure_level);

    if (fail_type <= 0) {
        add_msg(m_neutral, _("The installation fails without incident."));
        return;
    }

    switch (rng(1, 5)) {
    case 1:
        add_msg(m_neutral, _("You flub the installation."));
        break;
    case 2:
        add_msg(m_neutral, _("You mess up the installation."));
        break;
    case 3:
        add_msg(m_neutral, _("The installation fails."));
        break;
    case 4:
        add_msg(m_neutral, _("The installation is a failure."));
        break;
    case 5:
        add_msg(m_neutral, _("You screw up the installation."));
        break;
    }

    if (u->has_trait("PROF_MED")) {
    //~"Complications" is USian medical-speak for "unintended damage from a medical procedure".
        add_msg(m_neutral, _("Your training helps you minimize the complications."));
    // In addition to the bonus, medical residents know enough OR protocol to avoid botching.
    // Take MD and be immune to faulty bionics.
        if (fail_type == 5) {
            fail_type = rng(1,3);
        }
    }

    if (fail_type == 3 && u->num_bionics() == 0) {
        fail_type = 2;    // If we have no bionics, take damage instead of losing some
    }

    switch (fail_type) {

    case 1:
        if (!(u->has_trait("NOPAIN"))) {
            add_msg(m_bad, _("It really hurts!"));
            u->mod_pain( rng(failure_level * 3, failure_level * 6) );
        }
        break;

    case 2:
        add_msg(m_bad, _("Your body is damaged!"));
        u->hurtall(rng(failure_level, failure_level * 2), u); // you hurt yourself
        break;

    case 3:
        if (u->num_bionics() <= failure_level && u->max_power_level == 0) {
            add_msg(m_bad, _("All of your existing bionics are lost!"));
        } else {
            add_msg(m_bad, _("Some of your existing bionics are lost!"));
        }
        for (int i = 0; i < failure_level && u->remove_random_bionic(); i++) {
            ;
        }
        break;

    case 4:
        add_msg(m_mixed, _("You do damage to your genetics, causing mutation!"));
        while (failure_level > 0) {
            u->mutate();
            failure_level -= rng(1, failure_level + 2);
        }
        break;

    case 5: {
        add_msg(m_bad, _("The installation is faulty!"));
        std::vector<std::string> valid;
        std::copy_if(begin(faulty_bionics), end(faulty_bionics), std::back_inserter(valid),
            [&](std::string const &id) { return !u->has_bionic(id); });

        if (valid.empty()) { // We've got all the bad bionics!
            if (u->max_power_level > 0) {
                int old_power = u->max_power_level;
                add_msg(m_bad, _("You lose power capacity!"));
                u->max_power_level = rng(0, u->max_power_level - 25);
                u->add_memorial_log(pgettext("memorial_male", "Lost %d units of power capacity."),
                                      pgettext("memorial_female", "Lost %d units of power capacity."),
                                      old_power - u->max_power_level);
            }
            // TODO: What if we can't lose power capacity?  No penalty?
        } else {
            const std::string& id = random_entry( valid );
            u->add_bionic( id );
            u->add_memorial_log(pgettext("memorial_male", "Installed bad bionic: %s."),
                                pgettext("memorial_female", "Installed bad bionic: %s."),
                                bionics[ id ].name.c_str());
        }
    }
    break;
    }
}

void player::add_bionic( std::string const &b )
{
    if( has_bionic( b ) ) {
        debugmsg( "Tried to install bionic %s that is already installed!", b.c_str() );
        return;
    }
    char newinv = ' ';
    for( auto &inv_char : bionic_chars ) {
        if( bionic_by_invlet( inv_char ) == nullptr ) {
            newinv = inv_char;
            break;
        }
    }

    int pow_up = bionics[b].capacity;
    max_power_level += pow_up;
    if ( b == "bio_power_storage" || b == "bio_power_storage_mkII" ) {
        add_msg_if_player(m_good, _("Increased storage capacity by %i."), pow_up);
        // Power Storage CBMs are not real bionic units, so return without adding it to my_bionics
        return;
    }

    my_bionics.push_back( bionic( b, newinv ) );
    if ( b == "bio_tools" || b == "bio_ears" ) {
        activate_bionic(my_bionics.size() -1);
    }
    recalc_sight_limits();
}

void player::remove_bionic(std::string const &b) {
    std::vector<bionic> new_my_bionics;
    for(auto &i : my_bionics) {
        if (b == i.id) {
            continue;
        }

        // Ears and earplugs go together like peanut butter and jelly.
        // Therefore, removing one, should remove the other.
        if ((b == "bio_ears" && i.id == "bio_earplugs") ||
            (b == "bio_earplugs" && i.id == "bio_ears")) {
            continue;
        }

        new_my_bionics.push_back(bionic(i.id, i.invlet));
    }
    my_bionics = new_my_bionics;
    recalc_sight_limits();
}

int player::num_bionics() const
{
    return my_bionics.size();
}

std::pair<int, int> player::amount_of_storage_bionics() const
{
    int lvl = max_power_level;

    // exclude amount of power capacity obtained via non-power-storage CBMs
    for( auto it : my_bionics ) {
        lvl -= bionics[it.id].capacity;
    }

    std::pair<int, int> results (0, 0);
    if (lvl <= 0) {
        return results;
    }

    int pow_mkI = bionics["bio_power_storage"].capacity;
    int pow_mkII = bionics["bio_power_storage_mkII"].capacity;

    while (lvl >= std::min(pow_mkI, pow_mkII)) {
        if ( one_in(2) ) {
            if (lvl >= pow_mkI) {
                results.first++;
                lvl -= pow_mkI;
            }
        } else {
            if (lvl >= pow_mkII) {
                results.second++;
                lvl -= pow_mkII;
            }
        }
    }
    return results;
}

bionic& player::bionic_at_index(int i)
{
    return my_bionics[i];
}

bionic* player::bionic_by_invlet( const long ch ) {
    for( auto &elem : my_bionics ) {
        if( elem.invlet == ch ) {
            return &elem;
        }
    }
    return nullptr;
}

// Returns true if a bionic was removed.
bool player::remove_random_bionic() {
    const int numb = num_bionics();
    if (numb) {
        int rem = rng(0, num_bionics() - 1);
        const auto bionic = my_bionics[rem];
        remove_bionic(bionic.id);
        recalc_sight_limits();
    }
    return numb;
}

void reset_bionics()
{
    bionics.clear();
    faulty_bionics.clear();
}

void load_bionic(JsonObject &jsobj)
{
    std::string id = jsobj.get_string("id");
    std::string name = _(jsobj.get_string("name").c_str());
    std::string description = _(jsobj.get_string("description").c_str());
    int on_cost = jsobj.get_int("act_cost", 0);

    bool toggled = jsobj.get_bool("toggled", false);
    // Requires ability to toggle
    int off_cost = jsobj.get_int("deact_cost", 0);

    int time = jsobj.get_int("time", 0);
    // Requires a non-zero time
    int react_cost = jsobj.get_int("react_cost", 0);

    int capacity = jsobj.get_int("capacity", 0);

    bool faulty = jsobj.get_bool("faulty", false);
    bool power_source = jsobj.get_bool("power_source", false);

    if (faulty) {
        faulty_bionics.push_back(id);
    }

    auto const result = bionics.insert(std::make_pair(std::move(id),
        bionic_data(std::move(name), power_source, toggled, on_cost, off_cost, react_cost, time,
                    capacity, std::move(description), faulty)));

    if (!result.second) {
        debugmsg("duplicate bionic id");
    }
}

void bionic::serialize(JsonOut &json) const
{
    json.start_object();
    json.member("id", id);
    json.member("invlet", (int)invlet);
    json.member("powered", powered);
    json.member("charge", charge);
    json.end_object();
}

void bionic::deserialize(JsonIn &jsin)
{
    JsonObject jo = jsin.get_object();
    id = jo.get_string("id");
    invlet = jo.get_int("invlet");
    powered = jo.get_bool("powered");
    charge = jo.get_int("charge");
}<|MERGE_RESOLUTION|>--- conflicted
+++ resolved
@@ -1324,14 +1324,6 @@
     }
 
     // removal of bionics adds +2 difficulty over installation
-<<<<<<< HEAD
-    ///\xrefitem Stat_Effects_Intelligence "" "" Intelligence increases chance of success removing bionics
-    int chance_of_success = bionic_manip_cos(int_cur,
-                            skillLevel("electronics"),
-                            skillLevel("firstaid"),
-                            skillLevel("mechanics"),
-                            difficulty + 2);
-=======
     int chance_of_success;
     if (skill_level != -1){
         chance_of_success = bionic_manip_cos(skill_level,
@@ -1340,13 +1332,13 @@
                                 skill_level,
                                 difficulty + 2);
     } else {
+        ///\xrefitem Stat_Effects_Intelligence "" "" Intelligence increases chance of success removing bionics with unspecified skill level
         chance_of_success = bionic_manip_cos(int_cur,
                                 skillLevel( skilll_electronics ),
                                 skillLevel( skilll_firstaid ),
                                 skillLevel( skilll_mechanics ),
                                 difficulty + 2);
     }
->>>>>>> 31f857d5
 
     if (!query_yn(_("WARNING: %i percent chance of failure and SEVERE bodily damage! Remove anyway?"),
                   100 - chance_of_success)) {
@@ -1444,14 +1436,6 @@
         }
     }
     const int difficult = type.bionic->difficulty;
-<<<<<<< HEAD
-    ///\xrefitem Stat_Effects_Intelligence "" "" Intelligence increases chance of success installing bionics
-    int chance_of_success = bionic_manip_cos(int_cur,
-                            skillLevel("electronics"),
-                            skillLevel("firstaid"),
-                            skillLevel("mechanics"),
-                            difficult);
-=======
     int chance_of_success;
     if (skill_level != -1){
         chance_of_success = bionic_manip_cos(skill_level,
@@ -1460,13 +1444,13 @@
                                 skill_level,
                                 difficult);
     } else {
+        ///\xrefitem Stat_Effects_Intelligence "" "" Intelligence increases chance of success installing bionics with unspecified skill level
         chance_of_success = bionic_manip_cos(int_cur,
                                 skillLevel( skilll_electronics ),
                                 skillLevel( skilll_firstaid ),
                                 skillLevel( skilll_mechanics ),
                                 difficult);
     }
->>>>>>> 31f857d5
 
     if (!query_yn(
             _("WARNING: %i percent chance of genetic damage, blood loss, or damage to existing bionics! Install anyway?"),
