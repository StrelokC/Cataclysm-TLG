#include "game.h"
#include "rng.h"
#include "input.h"
#include "keypress.h"
#include "output.h"
#include "skill.h"
#include "line.h"
#include "computer.h"
#include "veh_interact.h"
#include "advanced_inv.h"
#include "options.h"
#include "auto_pickup.h"
#include "mapbuffer.h"
#include "debug.h"
#include "editmap.h"
#include "bodypart.h"
#include "map.h"
#include "output.h"
#include "uistate.h"
#include "item_factory.h"
#include "helper.h"
#include "json.h"
#include "artifact.h"
#include "overmapbuffer.h"
#include "trap.h"
#include "mapdata.h"
#include "catacharset.h"
#include "translations.h"
#include "init.h"
#include "help.h"
#include "action.h"
#include "monstergenerator.h"
#include "worldfactory.h"
#include <map>
#include <set>
#include <algorithm>
#include <string>
#include <fstream>
#include <sstream>
#include <math.h>
#include <vector>

#ifdef _MSC_VER
#include "wdirent.h"
#include <direct.h>
#else
#include <unistd.h>
#include <dirent.h>
#endif
#include <sys/stat.h>
#include "debug.h"
#include "catalua.h"

#if (defined _WIN32 || defined __WIN32__)
#ifndef NOMINMAX
#define NOMINMAX
#endif
#include <windows.h>
#include <tchar.h>
#endif

#ifdef _MSC_VER
// MSVC doesn't have c99-compatible "snprintf", so do what picojson does and use _snprintf_s instead
#define snprintf _snprintf_s
#endif

#define dbg(x) dout((DebugLevel)(x),D_GAME) << __FILE__ << ":" << __LINE__ << ": "
void intro();
nc_color sev(int a); // Right now, ONLY used for scent debugging....

//The one and only game instance
game *g;
extern worldfactory *world_generator;

uistatedata uistate;

// This is the main game set-up process.
game::game() :
 uquit(QUIT_NO),
 w_terrain(NULL),
 w_minimap(NULL),
 w_HP(NULL),
 w_messages(NULL),
 w_location(NULL),
 w_status(NULL),
 w_status2(NULL),
 om_hori(NULL),
 om_vert(NULL),
 om_diag(NULL),
 dangerous_proximity(5),
 run_mode(1),
 mostseen(0),
 gamemode(NULL),
 lookHeight(13)
{
    world_generator = new worldfactory();
    // do nothing, everything that was in here is moved to init_data() which is called immediately after g = new game; in main.cpp
    // The reason for this move is so that g is not uninitialized when it gets to installing the parts into vehicles.
}
void game::init_data()
{
 dout() << "Game initialized.";
 try {
 // Gee, it sure is init-y around here!
    init_data_structures(); // initialize cata data structures
    load_json_dir("data/json"); // load it, load it all!
    init_npctalk();
    init_artifacts();
    init_weather();
    init_fields();
    init_faction_data();
    init_morale();
    init_itypes();               // Set up item types                (SEE itypedef.cpp)
    item_controller->init_old(); //Item manager
    init_monitems();             // Set up the items monsters carry  (SEE monitemsdef.cpp)
    init_missions();             // Set up mission templates         (SEE missiondef.cpp)
    init_autosave();             // Set up autosave
    init_diseases();             // Set up disease lookup table
    init_savedata_translation_tables();
    inp_mngr.init();            // Load input config JSON

    MonsterGenerator::generator().finalize_mtypes();
    finalize_vehicles();
    finalize_recipes();

 #ifdef LUA
    init_lua();                 // Set up lua                       (SEE catalua.cpp)
 #endif

 } catch(std::string &error_message)
 {
     uquit = QUIT_ERROR;
     if(!error_message.empty())
        debugmsg(error_message.c_str());
     return;
 }
 load_keyboard_settings();
 moveCount = 0;

 gamemode = new special_game; // Nothing, basically.
}

game::~game()
{
 delete gamemode;
 itypes.clear();
 delwin(w_terrain);
 delwin(w_minimap);
 delwin(w_HP);
 delwin(w_messages);
 delwin(w_location);
 delwin(w_status);
 delwin(w_status2);

 delete world_generator;

 release_traps();
 release_data_structures();
}

// Fixed window sizes
#define MINIMAP_HEIGHT 7
#define MINIMAP_WIDTH 7

void game::init_ui(){
    // clear the screen
    clear();
    // set minimum FULL_SCREEN sizes
    FULL_SCREEN_WIDTH = 80;
    FULL_SCREEN_HEIGHT = 24;
    // print an intro screen, making sure the terminal is the correct size
    intro();

    int sidebarWidth = (OPTIONS["SIDEBAR_STYLE"] == "narrow") ? 45 : 55;

    #if (defined TILES || defined _WIN32 || defined __WIN32__)
        TERMX = sidebarWidth + ((int)OPTIONS["VIEWPORT_X"] * 2 + 1);
        TERMY = (int)OPTIONS["VIEWPORT_Y"] * 2 + 1;
        POSX = (OPTIONS["VIEWPORT_X"] > 60) ? 60 : OPTIONS["VIEWPORT_X"];
        POSY = (OPTIONS["VIEWPORT_Y"] > 60) ? 60 : OPTIONS["VIEWPORT_Y"];
        // TERMY is always odd, so make FULL_SCREEN_HEIGHT odd too
        FULL_SCREEN_HEIGHT = 25;

        // If we've chosen the narrow sidebar, we might need to make the
        // viewport wider to fill an 80-column window.
        while (TERMX < FULL_SCREEN_WIDTH) {
            TERMX += 2;
            POSX += 1;
        }

        VIEW_OFFSET_X = (OPTIONS["VIEWPORT_X"] > 60) ? (int)OPTIONS["VIEWPORT_X"]-60 : 0;
        VIEW_OFFSET_Y = (OPTIONS["VIEWPORT_Y"] > 60) ? (int)OPTIONS["VIEWPORT_Y"]-60 : 0;
        TERRAIN_WINDOW_WIDTH  = (POSX * 2) + 1;
        TERRAIN_WINDOW_HEIGHT = (POSY * 2) + 1;
    #else
        getmaxyx(stdscr, TERMY, TERMX);

        // try to make FULL_SCREEN_HEIGHT symmetric according to TERMY
        if (TERMY % 2) {
            FULL_SCREEN_HEIGHT = 25;
        } else {
            FULL_SCREEN_HEIGHT = 24;
        }

        // now that TERMX and TERMY are set,
        // check if sidebar style needs to be overridden
        sidebarWidth = use_narrow_sidebar() ? 45 : 55;

        TERRAIN_WINDOW_WIDTH = (TERMX - sidebarWidth > 121) ? 121 : TERMX - sidebarWidth;
        TERRAIN_WINDOW_HEIGHT = (TERMY > 121) ? 121 : TERMY;

        VIEW_OFFSET_X = (TERMX - sidebarWidth > 121) ? (TERMX - sidebarWidth - 121)/2 : 0;
        VIEW_OFFSET_Y = (TERMY > 121) ? (TERMY - 121)/2 : 0;

        POSX = TERRAIN_WINDOW_WIDTH / 2;
        POSY = TERRAIN_WINDOW_HEIGHT / 2;
    #endif

    // Set up the main UI windows.
    w_terrain = newwin(TERRAIN_WINDOW_HEIGHT, TERRAIN_WINDOW_WIDTH, VIEW_OFFSET_Y, VIEW_OFFSET_X);
    werase(w_terrain);

    int minimapX, minimapY; // always MINIMAP_WIDTH x MINIMAP_HEIGHT in size
    int hpX, hpY, hpW, hpH;
    int messX, messY, messW, messH;
    int locX, locY, locW, locH;
    int statX, statY, statW, statH;
    int stat2X, stat2Y, stat2W, stat2H;
    int mouseview_y, mouseview_h;

    if (use_narrow_sidebar()) {
        // First, figure out how large each element will be.
        hpH         = 7;
        hpW         = 14;
        statH       = 7;
        statW       = sidebarWidth - MINIMAP_WIDTH - hpW;
        locH        = 1;
        locW        = sidebarWidth;
        stat2H      = 2;
        stat2W      = sidebarWidth;
        messH       = TERMY - (statH + locH + stat2H);
        messW       = sidebarWidth;

        // Now position the elements relative to each other.
        minimapX = 0;
        minimapY = 0;
        hpX = minimapX + MINIMAP_WIDTH;
        hpY = 0;
        locX = 0;
        locY = minimapY + MINIMAP_HEIGHT;
        statX = hpX + hpW;
        statY = 0;
        stat2X = 0;
        stat2Y = locY + locH;
        messX = 0;
        messY = stat2Y + stat2H;

        mouseview_y = messY + 7;
        mouseview_h = TERMY - mouseview_y - 5;
    } else {
        // standard sidebar style
        minimapX = 0;
        minimapY = 0;
        messX = MINIMAP_WIDTH;
        messY = 0;
        messW = sidebarWidth - messX;
        messH = 20;
        hpX = 0;
        hpY = MINIMAP_HEIGHT;
        hpH = 14;
        hpW = 7;
        locX = MINIMAP_WIDTH;
        locY = messY + messH;
        locH = 1;
        locW = sidebarWidth - locX;
        statX = 0;
        statY = locY + locH;
        statH = 4;
        statW = sidebarWidth;

        // The default style only uses one status window.
        stat2X = 0;
        stat2Y = statY + statH;
        stat2H = 1;
        stat2W = sidebarWidth;

        mouseview_y = stat2Y + stat2H;
        mouseview_h = TERMY - mouseview_y;
    }

    int _y = VIEW_OFFSET_Y;
    int _x = TERMX - VIEW_OFFSET_X - sidebarWidth;

    w_minimap = newwin(MINIMAP_HEIGHT, MINIMAP_WIDTH, _y + minimapY, _x + minimapX);
    werase(w_minimap);

    w_HP = newwin(hpH, hpW, _y + hpY, _x + hpX);
    werase(w_HP);

    w_messages = newwin(messH, messW, _y + messY, _x + messX);
    werase(w_messages);

    w_location = newwin(locH, locW, _y + locY, _x + locX);
    werase(w_location);

    w_status = newwin(statH, statW, _y + statY, _x + statX);
    werase(w_status);

    int mouse_view_x = _x + minimapX;
    int mouse_view_width = sidebarWidth;
    if (mouseview_h < lookHeight) {
        // Not enough room below the status bar, just use the regular lookaround area
        get_lookaround_dimensions(mouse_view_width, mouseview_y, mouse_view_x);
        mouseview_h = lookHeight;
        liveview.compact_view = true;
        if (!use_narrow_sidebar()) {
            // Second status window must now take care of clearing the area to the
            // bottom of the screen.
            stat2H = TERMY - stat2Y;
        }
    }
    liveview.init(this, mouse_view_x, mouseview_y, sidebarWidth, mouseview_h);

    w_status2 = newwin(stat2H, stat2W, _y + stat2Y, _x + stat2X);
    werase(w_status2);
}

/*
 * Initialize more stuff after mapbuffer is loaded.
 */
void game::setup()
{
 m = map(&traps); // Init the root map with our vectors
 _active_monsters.reserve(1000); // Reserve some space

// Even though we may already have 'd', nextinv will be incremented as needed
 nextinv = 'd';
 next_npc_id = 1;
 next_faction_id = 1;
 next_mission_id = 1;
// Clear monstair values
 monstairx = -1;
 monstairy = -1;
 monstairz = -1;
 last_target = -1;  // We haven't targeted any monsters yet
 curmes = 0;        // We haven't read any messages yet
 uquit = QUIT_NO;   // We haven't quit the game
 debugmon = false;  // We're not printing debug messages

 weather = WEATHER_CLEAR; // Start with some nice weather...
 // Weather shift in 30
 nextweather = HOURS((int)OPTIONS["INITIAL_TIME"]) + MINUTES(30);

 turnssincelastmon = 0; //Auto safe mode init
 autosafemode = OPTIONS["AUTOSAFEMODE"];

 footsteps.clear();
 footsteps_source.clear();
 clear_zombies();
 coming_to_stairs.clear();
 active_npc.clear();
 factions.clear();
 active_missions.clear();
 items_dragged.clear();
 messages.clear();
 events.clear();

 turn.set_season(SUMMER);    // ... with winter conveniently a long ways off   (not sure if we need this...)

 // reset kill counts
 kills.clear();
// Set the scent map to 0
 for (int i = 0; i < SEEX * MAPSIZE; i++) {
  for (int j = 0; j < SEEX * MAPSIZE; j++)
   grscent[i][j] = 0;
 }

 load_auto_pickup(false); // Load global auto pickup rules
 // back to menu for save loading, new game etc
 }

// Set up all default values for a new game
void game::start_game(std::string worldname)
{
 turn = HOURS(ACTIVE_WORLD_OPTIONS["INITIAL_TIME"]);
 if (ACTIVE_WORLD_OPTIONS["INITIAL_SEASON"].getValue() == "spring");
 else if (ACTIVE_WORLD_OPTIONS["INITIAL_SEASON"].getValue() == "summer")
    turn += DAYS( (int) ACTIVE_WORLD_OPTIONS["SEASON_LENGTH"]);
 else if (ACTIVE_WORLD_OPTIONS["INITIAL_SEASON"].getValue() == "autumn")
    turn += DAYS( (int) ACTIVE_WORLD_OPTIONS["SEASON_LENGTH"] * 2);
 else
    turn += DAYS( (int) ACTIVE_WORLD_OPTIONS["SEASON_LENGTH"] * 3);
 nextweather = turn + MINUTES(30);
 run_mode = (OPTIONS["SAFEMODE"] ? 1 : 0);
 mostseen = 0; // ...and mostseen is 0, we haven't seen any monsters yet.

 clear();
 refresh();
 popup_nowait(_("Please wait as we build your world"));
// Init some factions.
 if (!load_master(worldname)) // Master data record contains factions.
  create_factions();
 cur_om = &overmap_buffer.get(this, 0, 0); // We start in the (0,0,0) overmap.

// Find a random house on the map, and set us there.
 cur_om->first_house(levx, levy);
 levx -= int(int(MAPSIZE / 2) / 2);
 levy -= int(int(MAPSIZE / 2) / 2);
 levz = 0;
// Start the overmap with out immediate neighborhood visible
 for (int i = -15; i <= 15; i++) {
  for (int j = -15; j <= 15; j++)
   cur_om->seen(levx + i, levy + j, 0) = true;
 }
// Convert the overmap coordinates to submap coordinates
 levx = levx * 2 - 1;
 levy = levy * 2 - 1;
 set_adjacent_overmaps(true);
// Init the starting map at this location.
 m.load(this, levx, levy, levz);
// Start us off somewhere in the shelter.
 u.posx = SEEX * int(MAPSIZE / 2) + 5;
 u.posy = SEEY * int(MAPSIZE / 2) + 6;
 u.str_cur = u.str_max;
 u.per_cur = u.per_max;
 u.int_cur = u.int_max;
 u.dex_cur = u.dex_max;
 nextspawn = int(turn);
 temperature = 65; // Springtime-appropriate?
 u.next_climate_control_check=0;  // Force recheck at startup
 u.last_climate_control_ret=false;

 //Reset character pickup rules
 vAutoPickupRules[2].clear();
 //Load NPCs. Set nearby npcs to active.
 load_npcs();
 //spawn the monsters
 m.spawn_monsters(this); // Static monsters
 //Put some NPCs in there!
 create_starting_npcs();

 //Create mutation_category_level
 u.set_highest_cat_level();
 //Calc mutation drench protection stats
 u.drench_mut_calc();

 MAPBUFFER.set_dirty();

 u.add_memorial_log(_("%s began their journey into the Cataclysm."), u.name.c_str());
}

void game::create_factions()
{
 int num = dice(4, 3);
 faction tmp(0);
 tmp.make_army();
 factions.push_back(tmp);
 for (int i = 0; i < num; i++) {
  tmp = faction(assign_faction_id());
  tmp.randomize();
  tmp.likes_u = 100;
  tmp.respects_u = 100;
  tmp.known_by_u = true;
  factions.push_back(tmp);
 }
}

//Make any nearby overmap npcs active, and put them in the right location.
void game::load_npcs()
{
    for (int i = 0; i < cur_om->npcs.size(); i++)
    {

        if (square_dist(levx + int(MAPSIZE / 2), levy + int(MAPSIZE / 2),
              cur_om->npcs[i]->mapx, cur_om->npcs[i]->mapy) <=
              int(MAPSIZE / 2) + 1 && !cur_om->npcs[i]->is_active(this))
        {
            int dx = cur_om->npcs[i]->mapx - levx, dy = cur_om->npcs[i]->mapy - levy;
            if (debugmon)debugmsg("game::load_npcs: Spawning static NPC, %d:%d (%d:%d)", levx, levy, cur_om->npcs[i]->mapx, cur_om->npcs[i]->mapy);

            npc * temp = cur_om->npcs[i];

            if (temp->posx == -1 || temp->posy == -1)
            {
                dbg(D_ERROR) << "game::load_npcs: Static NPC with no fine location "
                    "data (" << temp->posx << ":" << temp->posy << ").";
                debugmsg("game::load_npcs Static NPC with no fine location data (%d:%d) New loc data (%d:%d).",
                         temp->posx, temp->posy, SEEX * 2 * (temp->mapx - levx) + rng(0 - SEEX, SEEX),
                         SEEY * 2 * (temp->mapy - levy) + rng(0 - SEEY, SEEY));
                temp->posx = SEEX * 2 * (temp->mapx - levx) + rng(0 - SEEX, SEEX);
                temp->posy = SEEY * 2 * (temp->mapy - levy) + rng(0 - SEEY, SEEY);
            } else {
                if (debugmon) debugmsg("game::load_npcs Static NPC fine location %d:%d (%d:%d)", temp->posx, temp->posy, temp->posx + dx * SEEX, temp->posy + dy * SEEY);
                temp->posx += dx * SEEX;
                temp->posy += dy * SEEY;
            }

        //check if the loaded position doesn't already contain an object, monster or npc.
        //If it isn't free, spiralsearch for a free spot.
        temp->place_near(this, temp->posx, temp->posy);

        //In the rare case the npc was marked for death while it was on the overmap. Kill it.
        if (temp->marked_for_death)
            temp->die(this, false);
        else
            active_npc.push_back(temp);
        }
    }
}

void game::create_starting_npcs()
{
    if(!ACTIVE_WORLD_OPTIONS["STATIC_NPC"]) {
        return; //Do not generate a starting npc.
    }
 npc * tmp = new npc();
 tmp->normalize(this);
 tmp->randomize(this, (one_in(2) ? NC_DOCTOR : NC_NONE));
 tmp->spawn_at(cur_om, levx, levy, levz); //spawn the npc in the overmap.
 tmp->place_near(this, SEEX * int(MAPSIZE / 2) + SEEX, SEEY * int(MAPSIZE / 2) + 6);
 tmp->form_opinion(&u);
 tmp->attitude = NPCATT_NULL;
 tmp->mission = NPC_MISSION_SHELTER; //This sets the npc mission. This NPC remains in the shelter.
 tmp->chatbin.first_topic = TALK_SHELTER;
 tmp->chatbin.missions.push_back(
     reserve_random_mission(ORIGIN_OPENER_NPC, om_location(), tmp->getID()) ); //one random shelter mission/

 active_npc.push_back(tmp);
}

void game::cleanup_at_end(){
    write_msg();
    if (uquit == QUIT_DIED || uquit == QUIT_SUICIDE || uquit == QUIT_SAVED) {
        // Save the factions's, missions and set the NPC's overmap coords
        // Npcs are saved in the overmap.
        save_factions_missions_npcs(); //missions need to be saved as they are global for all saves.

        // save artifacts.
        save_artifacts();

        // and the overmap, and the local map.
        save_maps(); //Omap also contains the npcs who need to be saved.
    }

    // Clear the future weather for future projects
    weather_log.clear();

    if (uquit == QUIT_DIED) {
        popup_top(_("Game over! Press spacebar..."));
    }
    if (uquit == QUIT_DIED || uquit == QUIT_SUICIDE) {
        death_screen();
        u.add_memorial_log("%s %s", u.name.c_str(),
                uquit == QUIT_SUICIDE ? _("committed suicide.") : _("was killed."));
        write_memorial_file();
        u.memorial_log.clear();
        std::vector<std::string> characters = list_active_characters();
        // remove current player from the active characters list, as they are dead
        std::vector<std::string>::iterator curchar = std::find(characters.begin(), characters.end(), u.name);
        if (curchar != characters.end()){
            characters.erase(curchar);
        }
        if (characters.empty()) {
            if (ACTIVE_WORLD_OPTIONS["DELETE_WORLD"] == "yes" ||
            (ACTIVE_WORLD_OPTIONS["DELETE_WORLD"] == "query" && query_yn(_("Delete saved world?")))) {
                if (gamemode->id() == SGAME_NULL) {
                    delete_world(world_generator->active_world->world_name, false);
                } else {
                    delete_world(world_generator->active_world->world_name, true);
                }
            }
        } else if (ACTIVE_WORLD_OPTIONS["DELETE_WORLD"] != "no") {
            std::stringstream message;
            message << _("World retained. Characters remaining:");
            for (int i = 0; i < characters.size(); ++i) {
                message << "\n  " << characters[i];
            }
            popup(message.str().c_str());
        }
        if (gamemode) {
            delete gamemode;
            gamemode = new special_game; // null gamemode or something..
        }
    }
    MAPBUFFER.reset();
    MAPBUFFER.make_volatile();
    overmap_buffer.clear();
}

// MAIN GAME LOOP
// Returns true if game is over (death, saved, quit, etc)
bool game::do_turn()
{
    if (is_game_over()) {
        cleanup_at_end();
        return true;
    }
    // Actual stuff
    gamemode->per_turn(this);
    turn.increment();
    process_events();
    process_missions();
    if (turn.hours() == 0 && turn.minutes() == 0 && turn.seconds() == 0) // Midnight!
        cur_om->process_mongroups();

    // Check if we've overdosed... in any deadly way.
    if (u.stim > 250) {
        add_msg(_("You have a sudden heart attack!"));
        u.add_memorial_log(_("Died of a drug overdose."));
        u.hp_cur[hp_torso] = 0;
    } else if (u.stim < -200 || u.pkill > 240) {
        add_msg(_("Your breathing stops completely."));
        u.add_memorial_log(_("Died of a drug overdose."));
        u.hp_cur[hp_torso] = 0;
    } else if (u.has_disease("jetinjector") &&
            u.disease_duration("jetinjector") > 400) {
        add_msg(_("Your heart spasms painfully and stops."));
        u.add_memorial_log(_("Died of a healing stimulant overdose."));
        u.hp_cur[hp_torso] = 0;
    }
    // Check if we're starving or have starved
    if (u.hunger >= 3000){
        if (u.hunger >= 6000){
            add_msg(_("You have starved to death."));
            u.add_memorial_log(_("Died of starvation."));
            u.hp_cur[hp_torso] = 0;
        } else if (u.hunger >= 5000 && turn % 20 == 0){
            add_msg(_("Food..."));
        } else if (u.hunger >= 4000 && turn % 20 == 0){
            add_msg(_("You are STARVING!"));
        } else if (turn % 20 == 0){
            add_msg(_("Your stomach feels so empty..."));
        }
    }

    // Check if we're dying of thirst
    if (u.thirst >= 600){
        if (u.thirst >= 1200){
            add_msg(_("You have died of dehydration."));
            u.add_memorial_log(_("Died of thirst."));
            u.hp_cur[hp_torso] = 0;
        } else if (u.thirst >= 1000 && turn % 20 == 0){
            add_msg(_("Even your eyes feel dry..."));
        } else if (u.thirst >= 800 && turn % 20 == 0){
            add_msg(_("You are THIRSTY!"));
        } else if (turn % 20 == 0){
            add_msg(_("Your mouth feels so dry..."));
        }
    }

    // Check if we're falling asleep, unless we're sleeping
    if (u.fatigue >= 600 && !u.has_disease("sleep")){
        if (u.fatigue >= 1000){
            add_msg(_("Survivor sleep now."));
            u.add_memorial_log(_("Succumbed to lack of sleep."));
            u.fatigue -= 10;
            u.try_to_sleep(this);
        } else if (u.fatigue >= 800 && turn % 10 == 0){
            add_msg(_("Anywhere would be a good place to sleep..."));
        } else if (turn % 50 == 0) {
            add_msg(_("You feel like you haven't slept in days."));
        }
    }

    if (turn % 50 == 0) { // Hunger, thirst, & fatigue up every 5 minutes
        if ((!u.has_trait("LIGHTEATER") || !one_in(3)) &&
            (!u.has_bionic("bio_recycler") || turn % 300 == 0)) {
            u.hunger++;
        }
        if ((!u.has_bionic("bio_recycler") || turn % 100 == 0) &&
            (!u.has_trait("PLANTSKIN") || !one_in(5))) {
            u.thirst++;
        }
        // Don't increase fatigue if sleeping or trying to sleep or if we're at the cap.
        if (u.fatigue < 1050 && !(u.has_disease("sleep") || u.has_disease("lying_down"))) {
            u.fatigue++;
        }
        if (u.fatigue == 192 && !u.has_disease("lying_down") && !u.has_disease("sleep")) {
            if (u.activity.type == ACT_NULL) {
                add_msg(_("You're feeling tired.  %s to lie down for sleep."),
                        press_x(ACTION_SLEEP).c_str());
            } else {
                cancel_activity_query(_("You're feeling tired."));
            }
        }
        if (u.stim < 0) {
            u.stim++;
        }
        if (u.stim > 0) {
            u.stim--;
        }
        if (u.pkill > 0) {
            u.pkill--;
        }
        if (u.pkill < 0) {
            u.pkill++;
        }
        if (u.has_bionic("bio_solar") && is_in_sunlight(u.posx, u.posy)) {
            u.charge_power(1);
        }
    }

    if (turn % 300 == 0) { // Pain up/down every 30 minutes
        if (u.pain > 0) {
            u.pain -= 1 + int(u.pain / 10);
        } else if (u.pain < 0) {
            u.pain++;
        }
        // Mutation healing effects
        if (u.has_trait("FASTHEALER2") && one_in(5)) {
            u.healall(1);
        }
        if (u.has_trait("REGEN") && one_in(2)) {
            u.healall(1);
        }
        if (u.has_trait("ROT2") && one_in(5)) {
            u.hurtall(1);
        }
        if (u.has_trait("ROT3") && one_in(2)) {
            u.hurtall(1);
        }

        if (u.radiation > 1 && one_in(3)) {
            u.radiation--;
        }
        u.get_sick( this );
    }

    // Auto-save if autosave is enabled
    if (OPTIONS["AUTOSAVE"] &&
        turn % ((int)OPTIONS["AUTOSAVE_TURNS"] * 10) == 0) {
        autosave();
    }

    update_weather();

    // The following happens when we stay still; 10/40 minutes overdue for spawn
    if ((!u.has_trait("INCONSPICUOUS") && turn > nextspawn +  100) ||
        ( u.has_trait("INCONSPICUOUS") && turn > nextspawn +  400)   ) {
        spawn_mon(-1 + 2 * rng(0, 1), -1 + 2 * rng(0, 1));
        nextspawn = turn;
    }

    process_activity();
    if(u.moves > 0) {
        while (u.moves > 0) {
            cleanup_dead();
            if (!u.has_disease("sleep") && u.activity.type == ACT_NULL) {
                draw();
            }

            if(handle_action()) {
                ++moves_since_last_save;
                u.action_taken();
            }

            if (is_game_over()) {
                cleanup_at_end();
                return true;
            }
        }
    } else {
        handle_key_blocking_activity();
    }
    update_scent();
    m.vehmove(this);
    m.process_fields(this);
    m.process_active_items(this);
    m.step_in_field(u.posx, u.posy, this);

    monmove();
    update_stair_monsters();
    u.reset(this);
    u.process_active_items(this);
    u.suffer(this);

    if (levz >= 0 && !u.is_underwater()) {
        weather_effect weffect;
        (weffect.*(weather_data[weather].effect))(this);
    }

    if (u.has_disease("sleep") && int(turn) % 300 == 0) {
        draw();
        refresh();
    }

    u.update_bodytemp(this);

    rustCheck();
    if (turn % 10 == 0) {
        u.update_morale();
    }
    return false;
}

void game::rustCheck()
{
    for (std::vector<Skill*>::iterator aSkill = ++Skill::skills.begin();
         aSkill != Skill::skills.end(); ++aSkill) {
        if (u.rust_rate() <= rng(0, 1000)) continue;
        bool charged_bio_mem = u.has_bionic("bio_memory") && u.power_level > 0;
        int oldSkillLevel = u.skillLevel(*aSkill);

        if (u.skillLevel(*aSkill).rust(turn, charged_bio_mem))
        {
            u.power_level--;
        }
        int newSkill =u.skillLevel(*aSkill);
        if (newSkill < oldSkillLevel)
        {
            add_msg(_("Your skill in %s has reduced to %d!"),
                    (*aSkill)->name().c_str(), newSkill);
        }
    }
}

void game::process_events()
{
 for (int i = 0; i < events.size(); i++) {
  events[i].per_turn(this);
  if (events[i].turn <= int(turn)) {
   events[i].actualize(this);
   events.erase(events.begin() + i);
   i--;
  }
 }
}

void game::process_activity()
{
 it_book* reading;
 item* book_item;
 item* reloadable;
 bool no_recipes;
 if (u.activity.type != ACT_NULL) {
  if (int(turn) % 150 == 0) {
   draw();
  }
  if (u.activity.type == ACT_WAIT || u.activity.type == ACT_WAIT_WEATHER) { // Based on time, not speed
   u.activity.moves_left -= 100;
   u.pause(this);
  } else if (u.activity.type == ACT_GAME) {

    //Gaming takes time, not speed
    u.activity.moves_left -= 100;

    if (u.activity.type == ACT_GAME) {
      item& game_item = u.weapon.invlet == u.activity.invlet ?
                            u.weapon : u.inv.item_by_letter(u.activity.invlet);

      //Deduct 1 battery charge for every minute spent playing
      if(int(turn) % 10 == 0) {
        game_item.charges--;
        u.add_morale(MORALE_GAME, 1, 100); //1 points/min, almost 2 hours to fill
      }
      if(game_item.charges == 0) {
        u.activity.moves_left = 0;
        g->add_msg(_("The %s runs out of batteries."), game_item.name.c_str());
      }

    }
    u.pause(this);

  } else if (u.activity.type == ACT_REFILL_VEHICLE) {
   vehicle *veh = m.veh_at( u.activity.placement.x, u.activity.placement.y );
   if (!veh) {  // Vehicle must've moved or something!
    u.activity.moves_left = 0;
    return;
   }
   for(int i = -1; i <= 1; i++) {
    for(int j = -1; j <= 1; j++) {
     if(m.ter(u.posx + i, u.posy + j) == t_gas_pump) {
      for (int n = 0; n < m.i_at(u.posx + i, u.posy + j).size(); n++) {
       if (m.i_at(u.posx + i, u.posy + j)[n].type->id == "gasoline") {
        item* gas = &(m.i_at(u.posx + i, u.posy + j)[n]);
        int lack = (veh->fuel_capacity("gasoline") - veh->fuel_left("gasoline")) < 200 ?
                   (veh->fuel_capacity("gasoline") - veh->fuel_left("gasoline")) : 200;
        if (gas->charges > lack) {
         veh->refill ("gasoline", lack);
         gas->charges -= lack;
         u.activity.moves_left -= 100;
        } else {
         add_msg(_("With a clang and a shudder, the gasoline pump goes silent."));
         veh->refill ("gasoline", gas->charges);
         m.i_at(u.posx + i, u.posy + j).erase(m.i_at(u.posx + i, u.posy + j).begin() + n);
         u.activity.moves_left = 0;
        }
        i = 2; j = 2;
        break;
       }
      }
     }
    }
   }
   u.pause(this);
  } else {
   u.activity.moves_left -= u.moves;
   u.moves = 0;
  }

  if (u.activity.moves_left <= 0) { // We finished our activity!

   switch (u.activity.type) {

   case ACT_RELOAD:
    if (u.activity.name[0] == u.weapon.invlet) {
        reloadable = &u.weapon;
    } else {
        reloadable = &u.inv.item_by_letter(u.activity.name[0]);
    }
    if (reloadable->reload(u, u.activity.invlet))
     if (reloadable->is_gun() && reloadable->has_flag("RELOAD_ONE")) {
      add_msg(_("You insert a cartridge into your %s."),
              reloadable->tname(this).c_str());
      if (u.recoil < 8)
       u.recoil = 8;
      if (u.recoil > 8)
       u.recoil = (8 + u.recoil) / 2;
     } else {
      add_msg(_("You reload your %s."), reloadable->tname(this).c_str());
      u.recoil = 6;
     }
    else
     add_msg(_("Can't reload your %s."), reloadable->tname(this).c_str());
    break;

   case ACT_READ:
    book_item = &(u.weapon.invlet == u.activity.invlet ?
                            u.weapon : u.inv.item_by_letter(u.activity.invlet));
    reading = dynamic_cast<it_book*>(book_item->type);

    if (reading->fun != 0) {
        int fun_bonus;
        if(book_item->charges == 0) {
            //Book is out of chapters -> re-reading old book, less fun
            add_msg(_("The %s isn't as much fun now that you've finished it."),
                    book_item->name.c_str());
            if(one_in(6)) { //Don't nag incessantly, just once in a while
                add_msg(_("Maybe you should find something new to read..."));
            }
            //50% penalty
            fun_bonus = (reading->fun * 5) / 2;
        } else {
            fun_bonus = reading->fun * 5;
        }
        u.add_morale(MORALE_BOOK, fun_bonus,
                     reading->fun * 15, 60, 30, true, reading);
    }

    if(book_item->charges > 0) {
        book_item->charges--;
    }

    no_recipes = true;
    if (!reading->recipes.empty())
    {
        bool recipe_learned = u.try_study_recipe(this, reading);
        if (!u.studied_all_recipes(reading))
        {
            no_recipes = false;
        }

        // for books that the player cannot yet read due to skill level or have no skill component,
        // but contain lower level recipes, break out once recipe has been studied
        if (reading->type == NULL || (u.skillLevel(reading->type) < (int)reading->req))
        {
            if (recipe_learned)
                add_msg(_("The rest of the book is currently still beyond your understanding."));
            break;
        }
    }

    if (u.skillLevel(reading->type) < (int)reading->level) {
     int originalSkillLevel = u.skillLevel(reading->type);
     int min_ex = reading->time / 10 + u.int_cur / 4,
         max_ex = reading->time /  5 + u.int_cur / 2 - originalSkillLevel;
     if (min_ex < 1)
     {
         min_ex = 1;
     }
     if (max_ex < 2)
     {
         max_ex = 2;
     }
     if (max_ex > 10)
     {
         max_ex = 10;
     }
     if (max_ex < min_ex)
     {
         max_ex = min_ex;
     }

     min_ex *= originalSkillLevel + 1;
     max_ex *= originalSkillLevel + 1;

     u.skillLevel(reading->type).readBook(min_ex, max_ex, turn, reading->level);

     add_msg(_("You learn a little about %s! (%d%%%%)"), reading->type->name().c_str(),
             u.skillLevel(reading->type).exercise());

     if (u.skillLevel(reading->type) == originalSkillLevel && u.activity.continuous) {
      u.cancel_activity();
      if (u.activity.index == -2) {
       u.read(this,u.weapon.invlet);
      } else {
       u.read(this,u.activity.invlet);
      }
      if (u.activity.type != ACT_NULL) {
        u.activity.continuous = true;
        return;
      }
     }

     u.activity.continuous = false;

     int new_skill_level = (int)u.skillLevel(reading->type);
     if (new_skill_level > originalSkillLevel) {
      add_msg(_("You increase %s to level %d."),
              reading->type->name().c_str(),
              new_skill_level);

      if(new_skill_level % 4 == 0) {
       u.add_memorial_log(_("Reached skill level %d in %s."),
                      new_skill_level, reading->type->name().c_str());
      }
     }

     if (u.skillLevel(reading->type) == (int)reading->level) {
      if (no_recipes) {
       add_msg(_("You can no longer learn from %s."), reading->name.c_str());
      } else {
       add_msg(_("Your skill level won't improve, but %s has more recipes for you."), reading->name.c_str());
      }
     }
    }
    break;

   case ACT_WAIT:
   case ACT_WAIT_WEATHER:
    u.activity.continuous = false;
    add_msg(_("You finish waiting."));
    break;

   case ACT_CRAFT:
   case ACT_LONGCRAFT:
    complete_craft();
    break;

   case ACT_DISASSEMBLE:
    complete_disassemble();
    break;

   case ACT_BUTCHER:
    complete_butcher(u.activity.index);
    break;

   case ACT_FORAGE:
    forage();
    break;

   case ACT_BUILD:
    complete_construction();
    break;

   case ACT_TRAIN:
    {
    Skill* skill = Skill::skill(u.activity.name);
    int new_skill_level = u.skillLevel(skill) + 1;
    u.skillLevel(skill).level(new_skill_level);
    add_msg(_("You finish training %s to level %d."),
            skill->name().c_str(),
            new_skill_level);
    if(new_skill_level % 4 == 0) {
      u.add_memorial_log(_("Reached skill level %d in %s."),
                     new_skill_level, skill->name().c_str());
    }
    }

    break;

   case ACT_FIRSTAID:
    {
      item it = u.inv.item_by_letter(u.activity.invlet);
      iuse tmp;
      tmp.completefirstaid(&u, &it, false);
      u.inv.remove_item_by_charges(u.activity.invlet, 1);
      // Erase activity and values.
      u.activity.type = ACT_NULL;
      u.activity.values.clear();
    }

    break;

   case ACT_VEHICLE:
    complete_vehicle (this);
    break;
   }

   bool act_veh = (u.activity.type == ACT_VEHICLE);
   bool act_longcraft = (u.activity.type == ACT_LONGCRAFT);
   u.activity.type = ACT_NULL;
   if (act_veh) {
    if (u.activity.values.size() < 7)
    {
     dbg(D_ERROR) << "game:process_activity: invalid ACT_VEHICLE values: "
                  << u.activity.values.size();
     debugmsg ("process_activity invalid ACT_VEHICLE values:%d",
                u.activity.values.size());
    }
    else {
     vehicle *veh = m.veh_at(u.activity.values[0], u.activity.values[1]);
     if (veh) {
      exam_vehicle(*veh, u.activity.values[0], u.activity.values[1],
                         u.activity.values[2], u.activity.values[3]);
      return;
     } else
     {
      dbg(D_ERROR) << "game:process_activity: ACT_VEHICLE: vehicle not found";
      debugmsg ("process_activity ACT_VEHICLE: vehicle not found");
     }
    }
   } else if (act_longcraft) {
    if (making_would_work(u.lastrecipe))
     make_all_craft(u.lastrecipe);
   }
  }
 }
}

void game::cancel_activity()
{
 u.cancel_activity();
}

bool game::cancel_activity_or_ignore_query(const char* reason, ...) {
  if(u.activity.type == ACT_NULL) return false;
  char buff[1024];
  va_list ap;
  va_start(ap, reason);
  vsprintf(buff, reason, ap);
  va_end(ap);
  std::string s(buff);

  bool force_uc = OPTIONS["FORCE_CAPITAL_YN"];
  int ch=(int)' ';

    std::string stop_phrase[NUM_ACTIVITIES] = {
        _(" Stop?"), _(" Stop reloading?"),
        _(" Stop reading?"), _(" Stop playing?"),
        _(" Stop waiting?"), _(" Stop crafting?"),
        _(" Stop crafting?"), _(" Stop disassembly?"),
        _(" Stop butchering?"), _(" Stop foraging?"),
        _(" Stop construction?"), _(" Stop construction?"),
        _(" Stop pumping gas?"), _(" Stop training?"),
        _(" Stop waiting?"), _(" Stop using first aid?")
    };

    std::string stop_message = s + stop_phrase[u.activity.type] +
            _(" (Y)es, (N)o, (I)gnore further distractions and finish.");

    do {
        ch = popup_getkey(stop_message.c_str());
    } while (ch != '\n' && ch != ' ' && ch != KEY_ESCAPE &&
             ch != 'Y' && ch != 'N' && ch != 'I' &&
             (force_uc || (ch != 'y' && ch != 'n' && ch != 'i')));

  if (ch == 'Y' || ch == 'y') {
    u.cancel_activity();
  } else if (ch == 'I' || ch == 'i' ) {
    return true;
  }
  return false;
}

bool game::cancel_activity_query(const char* message, ...)
{
 char buff[1024];
 va_list ap;
 va_start(ap, message);
 vsprintf(buff, message, ap);
 va_end(ap);
 std::string s(buff);

 bool doit = false;;

    std::string stop_phrase[NUM_ACTIVITIES] = {
        _(" Stop?"), _(" Stop reloading?"),
        _(" Stop reading?"), _(" Stop playing?"),
        _(" Stop waiting?"), _(" Stop crafting?"),
        _(" Stop crafting?"), _(" Stop disassembly?"),
        _(" Stop butchering?"), _(" Stop foraging?"),
        _(" Stop construction?"), _(" Stop construction?"),
        _(" Stop pumping gas?"), _(" Stop training?"),
        _(" Stop waiting?"), _(" Stop using first aid?")
    };

    std::string stop_message = s + stop_phrase[u.activity.type];

    if (ACT_NULL == u.activity.type) {
        if (u.has_destination()) {
            add_msg(_("You were hurt. Auto-move cancelled"));
            u.clear_destination();
        }
        doit = false;
    } else if (query_yn(stop_message.c_str())) {
        doit = true;
    }

 if (doit)
  u.cancel_activity();

 return doit;
}

void game::update_weather()
{
    season_type season;
    // Default to current weather, and update to the furthest future weather if any.
    weather_segment prev_weather = {temperature, weather, nextweather};
    if ( !weather_log.empty() ) {
        prev_weather = weather_log.rbegin()->second;
    }
    while( prev_weather.deadline < turn + HOURS(MAX_FUTURE_WEATHER) )
    {
        weather_segment new_weather;
        // Pick a new weather type (most likely the same one)
        int chances[NUM_WEATHER_TYPES];
        int total = 0;
        season = prev_weather.deadline.get_season();
        for (int i = 0; i < NUM_WEATHER_TYPES; i++) {
            // Reduce the chance for freezing-temp-only weather to 0 if it's above freezing
            // and vice versa.
            if ((weather_data[i].avg_temperature[season] < 32 && temperature > 32) ||
                (weather_data[i].avg_temperature[season] > 32 && temperature < 32)   )
            {
                chances[i] = 0;
            } else {
                chances[i] = weather_shift[season][prev_weather.weather][i];
                if (weather_data[i].dangerous && u.has_artifact_with(AEP_BAD_WEATHER))
                {
                    chances[i] = chances[i] * 4 + 10;
                }
                total += chances[i];
            }
        }
        int choice = rng(0, total - 1);
        new_weather.weather = WEATHER_CLEAR;

        if (total > 0)
        {
            while (choice >= chances[new_weather.weather])
            {
                choice -= chances[new_weather.weather];
                new_weather.weather = weather_type(int(new_weather.weather) + 1);
            }
        } else {
            new_weather.weather = weather_type(int(new_weather.weather) + 1);
        }
        // Advance the weather timer
        int minutes = rng(weather_data[new_weather.weather].mintime,
                          weather_data[new_weather.weather].maxtime);
        new_weather.deadline = prev_weather.deadline + MINUTES(minutes);
        if (new_weather.weather == WEATHER_SUNNY && new_weather.deadline.is_night())
        {
            new_weather.weather = WEATHER_CLEAR;
        }

        // Now update temperature
        if (!one_in(4))
        { // 3 in 4 chance of respecting avg temp for the weather
            int average = weather_data[weather].avg_temperature[season];
            if (prev_weather.temperature < average)
            {
                new_weather.temperature = prev_weather.temperature + 1;
            } else if (prev_weather.temperature > average) {
                new_weather.temperature = prev_weather.temperature - 1;
            } else {
                new_weather.temperature = prev_weather.temperature;
            }
        } else {// 1 in 4 chance of random walk
            new_weather.temperature = prev_weather.temperature + rng(-1, 1);
        }

        if (turn.is_night())
        {
            new_weather.temperature += rng(-2, 1);
        } else {
            new_weather.temperature += rng(-1, 2);
        }
        prev_weather = new_weather;
        weather_log[ (int)new_weather.deadline ] = new_weather;
    }

    if( turn >= nextweather )
    {
        weather_type old_weather = weather;
        weather_segment  new_weather = weather_log.lower_bound((int)nextweather)->second;
        weather = new_weather.weather;
        temperature = new_weather.temperature;
        nextweather = weather_log.upper_bound(int(new_weather.deadline))->second.deadline;

        if (weather != old_weather && weather_data[weather].dangerous &&
            levz >= 0 && m.is_outside(u.posx, u.posy))
        {
            cancel_activity_query(_("The weather changed to %s!"), weather_data[weather].name.c_str());
        }

        if (weather != old_weather && u.has_activity(this, ACT_WAIT_WEATHER)) {
            u.assign_activity(this, ACT_WAIT_WEATHER, 0, 0);
        }
    }
}

int game::get_temperature()
{
    point location = om_location();
    int tmp_temperature = temperature;

    tmp_temperature += m.temperature(u.posx, u.posy);

    return tmp_temperature;
}

int game::assign_mission_id()
{
 int ret = next_mission_id;
 next_mission_id++;
 return ret;
}

void game::give_mission(mission_id type)
{
 mission tmp = mission_types[type].create(this);
 active_missions.push_back(tmp);
 u.active_missions.push_back(tmp.uid);
 u.active_mission = u.active_missions.size() - 1;
 mission_start m_s;
 mission *miss = find_mission(tmp.uid);
 (m_s.*miss->type->start)(this, miss);
}

void game::assign_mission(int id)
{
 u.active_missions.push_back(id);
 u.active_mission = u.active_missions.size() - 1;
 mission_start m_s;
 mission *miss = find_mission(id);
 (m_s.*miss->type->start)(this, miss);
}

int game::reserve_mission(mission_id type, int npc_id)
{
 mission tmp = mission_types[type].create(this, npc_id);
 active_missions.push_back(tmp);
 return tmp.uid;
}

int game::reserve_random_mission(mission_origin origin, point p, int npc_id)
{
 std::vector<int> valid;
 mission_place place;
 for (int i = 0; i < mission_types.size(); i++) {
  for (int j = 0; j < mission_types[i].origins.size(); j++) {
   if (mission_types[i].origins[j] == origin &&
       (place.*mission_types[i].place)(this, p.x, p.y)) {
    valid.push_back(i);
    j = mission_types[i].origins.size();
   }
  }
 }

 if (valid.empty())
  return -1;

 int index = valid[rng(0, valid.size() - 1)];

 return reserve_mission(mission_id(index), npc_id);
}

npc* game::find_npc(int id)
{
    //All the active NPCS are listed in the overmap.
    for (int i = 0; i < cur_om->npcs.size(); i++)
    {
        if (cur_om->npcs[i]->getID() == id)
            return (cur_om->npcs[i]);
    }
    return NULL;
}

int game::kill_count(std::string mon){
    if (kills.find(mon) != kills.end()){
        return kills[mon];
    }
    return 0;
}

mission* game::find_mission(int id)
{
 for (int i = 0; i < active_missions.size(); i++) {
  if (active_missions[i].uid == id)
   return &(active_missions[i]);
 }
 dbg(D_ERROR) << "game:find_mission: " << id << " - it's NULL!";
 debugmsg("game::find_mission(%d) - it's NULL!", id);
 return NULL;
}

mission_type* game::find_mission_type(int id)
{
 for (int i = 0; i < active_missions.size(); i++) {
  if (active_missions[i].uid == id)
   return active_missions[i].type;
 }
 return NULL;
}

bool game::mission_complete(int id, int npc_id)
{
 mission *miss = find_mission(id);
 if (miss == NULL) { return false; }
 mission_type* type = miss->type;
 switch (type->goal) {
  case MGOAL_GO_TO: {
   point cur_pos(levx + int(MAPSIZE / 2), levy + int(MAPSIZE / 2));
   if (rl_dist(cur_pos.x, cur_pos.y, miss->target.x, miss->target.y) <= 1)
    return true;
   return false;
  } break;

  case MGOAL_GO_TO_TYPE: {
   oter_id cur_ter = cur_om->ter((levx + int (MAPSIZE / 2)) / 2, (levy + int (MAPSIZE / 2)) / 2, levz);
   if (cur_ter == miss->type->target_id){
    return true;}
   return false;
  } break;

  case MGOAL_FIND_ITEM:
   if (!u.has_amount(type->item_id, 1))
    return false;
   if (miss->npc_id != -1 && miss->npc_id != npc_id)
    return false;
   return true;

  case MGOAL_FIND_ANY_ITEM:
   return (u.has_mission_item(miss->uid) &&
           (miss->npc_id == -1 || miss->npc_id == npc_id));

  case MGOAL_FIND_MONSTER:
   if (miss->npc_id != -1 && miss->npc_id != npc_id)
    return false;
   for (int i = 0; i < num_zombies(); i++) {
    if (zombie(i).mission_id == miss->uid)
     return true;
   }
   return false;

  case MGOAL_RECRUIT_NPC:
   for (int i = 0; i < cur_om->npcs.size(); i++) {
    if (cur_om->npcs[i]->getID() == miss->recruit_npc_id) {
        if (cur_om->npcs[i]->attitude == NPCATT_FOLLOW)
            return true;
    }
   }
   return false;

  case MGOAL_RECRUIT_NPC_CLASS:
   for (int i = 0; i < cur_om->npcs.size(); i++) {
    if (cur_om->npcs[i]->myclass == miss->recruit_class) {
            if (cur_om->npcs[i]->attitude == NPCATT_FOLLOW)
                return true;
    }
   }
   return false;

  case MGOAL_FIND_NPC:
   return (miss->npc_id == npc_id);

  case MGOAL_KILL_MONSTER:
   return (miss->step >= 1);

  case MGOAL_KILL_MONSTER_TYPE:
   debugmsg("%d kill count", kill_count(miss->monster_type));
   debugmsg("%d goal", miss->monster_kill_goal);
   if (kill_count(miss->monster_type) >= miss->monster_kill_goal){
    return true;}
   return false;

  default:
   return false;
 }
 return false;
}

bool game::mission_failed(int id)
{
    mission *miss = find_mission(id);
    if (miss == NULL) { return true;} //If the mission is null it is failed.
    return (miss->failed);
}

void game::wrap_up_mission(int id)
{
 mission *miss = find_mission(id);
 if (miss == NULL) { return; }
 u.completed_missions.push_back( id );
 for (int i = 0; i < u.active_missions.size(); i++) {
  if (u.active_missions[i] == id) {
   u.active_missions.erase( u.active_missions.begin() + i );
   i--;
  }
 }
 switch (miss->type->goal) {
  case MGOAL_FIND_ITEM:
   u.use_amount(miss->type->item_id, 1);
   break;
  case MGOAL_FIND_ANY_ITEM:
   u.remove_mission_items(miss->uid);
   break;
 }
 mission_end endfunc;
 (endfunc.*miss->type->end)(this, miss);
}

void game::fail_mission(int id)
{
 mission *miss = find_mission(id);
 if (miss == NULL) { return; }
 miss->failed = true;
 u.failed_missions.push_back( id );
 for (int i = 0; i < u.active_missions.size(); i++) {
  if (u.active_missions[i] == id) {
   u.active_missions.erase( u.active_missions.begin() + i );
   i--;
  }
 }
 mission_fail failfunc;
 (failfunc.*miss->type->fail)(this, miss);
}

void game::mission_step_complete(int id, int step)
{
 mission *miss = find_mission(id);
 if (miss == NULL) { return; }
 miss->step = step;
 switch (miss->type->goal) {
  case MGOAL_FIND_ITEM:
  case MGOAL_FIND_MONSTER:
  case MGOAL_KILL_MONSTER: {
   bool npc_found = false;
   for (int i = 0; i < cur_om->npcs.size(); i++) {
    if (cur_om->npcs[i]->getID() == miss->npc_id) {
     miss->target = point(cur_om->npcs[i]->mapx, cur_om->npcs[i]->mapy);
     npc_found = true;
    }
   }
   if (!npc_found)
    miss->target = point(-1, -1);
  } break;
 }
}

void game::process_missions()
{
 for (int i = 0; i < active_missions.size(); i++) {
  if (active_missions[i].deadline > 0 &&
      !active_missions[i].failed &&
      int(turn) > active_missions[i].deadline)
   fail_mission(active_missions[i].uid);
 }
}

void game::handle_key_blocking_activity() {
    // If player is performing a task and a monster is dangerously close, warn them
    // regardless of previous safemode warnings
    if (is_hostile_very_close() &&
        u.activity.type != ACT_NULL &&
        u.activity.moves_left > 0 &&
        !u.activity.warned_of_proximity)
    {
        u.activity.warned_of_proximity = true;
        if (cancel_activity_query(_("Monster dangerously close!"))) {
            return;
        }
    }

    if (u.activity.moves_left > 0 && u.activity.continuous == true &&
        (  // bool activity_is_abortable() ?
            u.activity.type == ACT_READ ||
            u.activity.type == ACT_BUILD ||
            u.activity.type == ACT_LONGCRAFT ||
            u.activity.type == ACT_REFILL_VEHICLE ||
            u.activity.type == ACT_WAIT ||
            u.activity.type == ACT_WAIT_WEATHER ||
            u.activity.type == ACT_FIRSTAID
        )
    ) {
        timeout(1);
        char ch = input();
        if(ch != ERR) {
            timeout(-1);
            switch(action_from_key(ch)) {  // should probably make the switch in handle_action() a function
                case ACTION_PAUSE:
                    cancel_activity_query(_("Confirm:"));
                    break;
                case ACTION_PL_INFO:
                    u.disp_info(this);
                    refresh_all();
                    break;
                case ACTION_MESSAGES:
                    msg_buffer();
                    break;
                case ACTION_HELP:
                    display_help();
                    refresh_all();
                    break;
            }
        }
        timeout(-1);
    }
}
//// item submenu for 'i' and '/'
int game::inventory_item_menu(char chItem, int iStartX, int iWidth) {
    int cMenu = (int)'+';

    if (u.has_item(chItem)) {
        item oThisItem = u.i_at(chItem);
        std::vector<iteminfo> vThisItem, vDummy, vMenu;

        const int iOffsetX = 2;
        const bool bHPR = hasPickupRule(oThisItem.tname(this));

        vMenu.push_back(iteminfo("MENU", "", "iOffsetX", iOffsetX));
        vMenu.push_back(iteminfo("MENU", "", "iOffsetY", 0));
        vMenu.push_back(iteminfo("MENU", "a", _("<a>ctivate"), u.rate_action_use(&oThisItem)));
        vMenu.push_back(iteminfo("MENU", "R", _("<R>ead"), u.rate_action_read(&oThisItem, this)));
        vMenu.push_back(iteminfo("MENU", "E", _("<E>at"), u.rate_action_eat(&oThisItem)));
        vMenu.push_back(iteminfo("MENU", "W", _("<W>ear"), u.rate_action_wear(&oThisItem)));
        vMenu.push_back(iteminfo("MENU", "w", _("<w>ield")));
        vMenu.push_back(iteminfo("MENU", "t", _("<t>hrow")));
        vMenu.push_back(iteminfo("MENU", "T", _("<T>ake off"), u.rate_action_takeoff(&oThisItem)));
        vMenu.push_back(iteminfo("MENU", "d", _("<d>rop")));
        vMenu.push_back(iteminfo("MENU", "U", _("<U>nload"), u.rate_action_unload(&oThisItem)));
        vMenu.push_back(iteminfo("MENU", "r", _("<r>eload"), u.rate_action_reload(&oThisItem)));
        vMenu.push_back(iteminfo("MENU", "D", _("<D>isassemble"), u.rate_action_disassemble(&oThisItem, this)));
        vMenu.push_back(iteminfo("MENU", "=", _("<=> reassign")));
        vMenu.push_back(iteminfo("MENU", (bHPR) ? "-":"+", (bHPR) ? _("<-> Autopickup") : _("<+> Autopickup"), (bHPR) ? HINT_IFFY : HINT_GOOD));

        oThisItem.info(true, &vThisItem, this);
        compare_split_screen_popup(iStartX,iWidth, TERMY-VIEW_OFFSET_Y*2, oThisItem.tname(this), vThisItem, vDummy);

        const int iMenuStart = iOffsetX;
        const int iMenuItems = vMenu.size() - 1;
        int iSelected = iOffsetX - 1;

        do {
            cMenu = compare_split_screen_popup(iStartX + iWidth, iMenuItems + iOffsetX, vMenu.size()+iOffsetX*2, "", vMenu, vDummy,
                iSelected >= iOffsetX && iSelected <= iMenuItems ? iSelected : -1
            );

            switch(cMenu) {
                case 'a':
                 use_item(chItem);
                 break;
                case 'E':
                 eat(chItem);
                 break;
                case 'W':
                 wear(chItem);
                 break;
                case 'w':
                 wield(chItem);
                 break;
                case 't':
                 plthrow(chItem);
                 break;
                case 'T':
                 takeoff(chItem);
                 break;
                case 'd':
                 drop(chItem);
                 break;
                case 'U':
                 unload(chItem);
                 break;
                case 'r':
                 reload(chItem);
                 break;
                case 'R':
                 u.read(this, chItem);
                 break;
                case 'D':
                 disassemble(chItem);
                 break;
                case '=':
                 reassign_item(chItem);
                 break;
                case KEY_UP:
                 iSelected--;
                 break;
                case KEY_DOWN:
                 iSelected++;
                 break;
                case '+':
                 if (!bHPR) {
                  addPickupRule(oThisItem.tname(this));
                  add_msg(_("'%s' added to character pickup rules."), oThisItem.tname(this).c_str());
                 }
                 break;
                case '-':
                 if (bHPR) {
                  removePickupRule(oThisItem.tname(this));
                  add_msg(_("'%s' removed from character pickup rules."), oThisItem.tname(this).c_str());
                 }
                 break;
                default:
                 break;
            }
            if( iSelected < iMenuStart-1 ) { // wraparound, but can be hidden
                iSelected = iMenuItems;
            } else if ( iSelected > iMenuItems + 1 ) {
                iSelected = iMenuStart;
            }
        } while (cMenu == KEY_DOWN || cMenu == KEY_UP );
    }
    return cMenu;
}
//

// Checks input to see if mouse was moved and handles the mouse view box accordingly.
// Returns true if input requires breaking out into a game action.
bool game::handle_mouseview(input_context &ctxt, std::string &action)
{
    do {
        action = ctxt.handle_input();
        if (action == "MOUSE_MOVE") {
            int mx, my;
            if (!ctxt.get_coordinates(w_terrain, mx, my)) {
                hide_mouseview();
            } else {
                liveview.show(mx, my);
            }
        }
    } while (action == "MOUSE_MOVE"); // Freeze animation when moving the mouse

    if (action != "TIMEOUT" && ctxt.get_raw_input().get_first_input() != ERR) {
        // Keyboard event, break out of animation loop
        hide_mouseview();
        return false;
    }

    // Mouse movement or un-handled key
    return true;
}

// Hides the mouse hover box and redraws what was under it
void game::hide_mouseview()
{
    if (liveview.hide()) {
        write_msg(); // Redraw anything hidden by mouseview
    }
}

input_context game::get_player_input(std::string &action)
{
    input_context ctxt("DEFAULTMODE");
    ctxt.register_directions();
    ctxt.register_action("ANY_INPUT");
    ctxt.register_action("COORDINATE");
    ctxt.register_action("MOUSE_MOVE");
    ctxt.register_action("SELECT");
    ctxt.register_action("SEC_SELECT");

    char cGlyph = ',';
    nc_color colGlyph = c_ltblue;
    float fFactor = 0.01f;

    bool bWeatherEffect = true;
    switch(weather) {
        case WEATHER_ACID_DRIZZLE:
            cGlyph = '.';
            colGlyph = c_ltgreen;
            fFactor = 0.01f;
            break;
        case WEATHER_ACID_RAIN:
            cGlyph = ',';
            colGlyph = c_ltgreen;
            fFactor = 0.02f;
            break;
        case WEATHER_DRIZZLE:
            cGlyph = '.';
            colGlyph = c_ltblue;
            fFactor = 0.01f;
            break;
        case WEATHER_RAINY:
            cGlyph = ',';
            colGlyph = c_ltblue;
            fFactor = 0.02f;
            break;
        case WEATHER_THUNDER:
            cGlyph = '.';
            colGlyph = c_ltblue;
            fFactor = 0.02f;
            break;
        case WEATHER_LIGHTNING:
            cGlyph = ',';
            colGlyph = c_ltblue;
            fFactor = 0.04f;
            break;
        case WEATHER_SNOW:
            cGlyph = '*';
            colGlyph = c_white;
            fFactor = 0.02f;
            break;
        case WEATHER_SNOWSTORM:
            cGlyph = '*';
            colGlyph = c_white;
            fFactor = 0.04f;
            break;
        default:
            bWeatherEffect = false;
            break;
    }

    if (bWeatherEffect && OPTIONS["RAIN_ANIMATION"]) {
        int iStartX = (TERRAIN_WINDOW_WIDTH > 121) ? (TERRAIN_WINDOW_WIDTH-121)/2 : 0;
        int iStartY = (TERRAIN_WINDOW_HEIGHT > 121) ? (TERRAIN_WINDOW_HEIGHT-121)/2: 0;
        int iEndX = (TERRAIN_WINDOW_WIDTH > 121) ? TERRAIN_WINDOW_WIDTH-(TERRAIN_WINDOW_WIDTH-121)/2: TERRAIN_WINDOW_WIDTH;
        int iEndY = (TERRAIN_WINDOW_HEIGHT > 121) ? TERRAIN_WINDOW_HEIGHT-(TERRAIN_WINDOW_HEIGHT-121)/2: TERRAIN_WINDOW_HEIGHT;

        //x% of the Viewport, only shown on visible areas
        int dropCount = int(iEndX * iEndY * fFactor);
        //std::vector<std::pair<int, int> > vDrops;

        weather_printable wPrint;
        wPrint.colGlyph = colGlyph;
        wPrint.cGlyph = cGlyph;
        wPrint.wtype = weather;
        wPrint.vdrops.clear();
        wPrint.startx = iStartX;
        wPrint.starty = iStartY;
        wPrint.endx = iEndX;
        wPrint.endy = iEndY;

        /*
        Location to add rain drop animation bits! Since it refreshes w_terrain it can be added to the animation section easily
        Get tile information from above's weather information:
            WEATHER_ACID_DRIZZLE | WEATHER_ACID_RAIN = "weather_acid_drop"
            WEATHER_DRIZZLE | WEATHER_RAINY | WEATHER_THUNDER | WEATHER_LIGHTNING = "weather_rain_drop"
            WEATHER_SNOW | WEATHER_SNOWSTORM = "weather_snowflake"
        */
        int offset_x = (u.posx + u.view_offset_x) - getmaxx(w_terrain)/2;
        int offset_y = (u.posy + u.view_offset_y) - getmaxy(w_terrain)/2;

        do {
            for(int i=0; i < wPrint.vdrops.size(); i++) {
                m.drawsq(w_terrain, u,
                         //vDrops[i].first - getmaxx(w_terrain)/2 + u.posx + u.view_offset_x,
                         wPrint.vdrops[i].first + offset_x,
                         //vDrops[i].second - getmaxy(w_terrain)/2 + u.posy + u.view_offset_y,
                         wPrint.vdrops[i].second + offset_y,
                         false,
                         true,
                         u.posx + u.view_offset_x,
                         u.posy + u.view_offset_y);
            }

            //vDrops.clear();
            wPrint.vdrops.clear();

            for(int i=0; i < dropCount; i++) {
                int iRandX = rng(iStartX, iEndX-1);
                int iRandY = rng(iStartY, iEndY-1);

                if (mapRain[iRandY][iRandX]) {
                    //vDrops.push_back(std::make_pair(iRandX, iRandY));
                    wPrint.vdrops.push_back(std::make_pair(iRandX, iRandY));

                    //mvwputch(w_terrain, iRandY, iRandX, colGlyph, cGlyph);
                }
            }
            draw_weather(wPrint);

            wrefresh(w_terrain);
            inp_mngr.set_timeout(125);
        } while (handle_mouseview(ctxt, action));
        inp_mngr.set_timeout(-1);

    } else {
        while (handle_mouseview(ctxt, action));
    }

    return ctxt;
}

bool game::handle_action()
{
    std::string action;
    input_context ctxt;

    action_id act = ACTION_NULL;
    // Check if we have an auto-move destination
    if (u.has_destination()) {
        act = u.get_next_auto_move_direction();
        if (act == ACTION_NULL) {
            add_msg(_("Auto-move cancelled"));
            u.clear_destination();
            return false;
        }
    } else {
        // No auto-move, ask player for input
        ctxt = get_player_input(action);
    }

    int veh_part;
    vehicle *veh = m.veh_at(u.posx, u.posy, veh_part);
    bool veh_ctrl = veh && veh->player_in_control (&u);

    // If performing an action with right mouse button, co-ordinates
    // of location clicked.
    int mouse_action_x = -1, mouse_action_y = -1;

    if (act == ACTION_NULL) {
        if (action == "SELECT" || action == "SEC_SELECT") {
            // Mouse button click
            if (veh_ctrl) {
                // No mouse use in vehicle
                return false;
            }

            int mx, my;
            if (!ctxt.get_coordinates(w_terrain, mx, my) || !u_see(mx, my)) {
                // Not clicked in visible terrain
                return false;
            }

            if (action == "SELECT") {
                bool new_destination = true;
                if (destination_preview.size() > 0) {
                    point final_destination = destination_preview.back();
                    if (final_destination.x == mx && final_destination.y == my) {
                        // Second click
                        new_destination = false;
                        u.set_destination(destination_preview);
                        destination_preview.clear();
                        act = u.get_next_auto_move_direction();
                        if (act == ACTION_NULL) {
                            // Something went wrong
                            u.clear_destination();
                            return false;
                        }
                    }
                }

                if (new_destination) {
                    destination_preview = m.route(u.posx, u.posy, mx, my, false);
                    return false;
                }
            } else {
                // Right mouse button

                bool had_destination_to_clear = destination_preview.size() > 0;
                u.clear_destination();
                destination_preview.clear();

                if (had_destination_to_clear) {
                    return false;
                }

                mouse_action_x = mx;
                mouse_action_y = my;
                int mouse_selected_mondex = mon_at(mx, my);
                if (mouse_selected_mondex != -1) {
                    monster &z = _active_monsters[mouse_selected_mondex];
                    if (!u_see(&z)) {
                        add_msg(_("Nothing relevant here."));
                        return false;
                    }

                    if (!u.weapon.is_gun()) {
                        add_msg(_("You are not wielding a ranged weapon."));
                        return false;
                    }

                    //TODO: Add weapon range check. This requires weapon to be reloaded.

                    act = ACTION_FIRE;
                } else if (m.close_door(mx, my, !m.is_outside(mx, my), true)) {
                    act = ACTION_CLOSE;
                } else {
                    int dx = abs(u.posx - mx);
                    int dy = abs(u.posy - my);
                    if (dx < 2 && dy < 2) {
                        if (dy == 0 && dx == 0) {
                            // Clicked on self
                            act = ACTION_PICKUP;
                        } else {
                            // Clicked adjacent tile
                            act = ACTION_EXAMINE;
                        }
                    } else {
                        add_msg(_("Nothing relevant here."));
                        return false;
                    }
                }
            }
        }
    }

    if (act == ACTION_NULL) {
        // No auto-move action, no mouse clicks.
        u.clear_destination();
        destination_preview.clear();

        int ch = ctxt.get_raw_input().get_first_input();
        // Hack until new input system is fully implemented
        if (ch == KEY_UP) {
            act = ACTION_MOVE_N;
        } else if (ch == KEY_RIGHT) {
            act = ACTION_MOVE_E;
        } else if (ch == KEY_DOWN) {
            act = ACTION_MOVE_S;
        } else if (ch == KEY_LEFT) {
            act = ACTION_MOVE_W;
        } else if (ch == KEY_NPAGE) {
            act = ACTION_MOVE_DOWN;
        } else if (ch == KEY_PPAGE) {
            act = ACTION_MOVE_UP;
        } else {
            if (keymap.find(ch) == keymap.end()) {
                if (ch != ' ' && ch != '\n') {
                    add_msg(_("Unknown command: '%c'"), ch);
                }
                return false;
            }

            act = keymap[ch];
        }
    }

// This has no action unless we're in a special game mode.
 gamemode->pre_action(this, act);

 int soffset = (int)OPTIONS["MOVE_VIEW_OFFSET"];
 int soffsetr = 0 - soffset;

 int before_action_moves = u.moves;

 // Use to track if auto-move should be cancelled due to a failed
 // move or obstacle
 bool continue_auto_move = false;

 switch (act) {

  case ACTION_PAUSE:
   if (run_mode == 2 && (u.controlling_vehicle && safemodeveh) ) { // Monsters around and we don't wanna pause
     add_msg(_("Monster spotted--safe mode is on! (%s to turn it off.)"),
             press_x(ACTION_TOGGLE_SAFEMODE).c_str());}
   else
   if (u.has_trait("WEB_WEAVER") && !u.in_vehicle) {
      g->m.add_field(g, u.posx, u.posy, fd_web, 1); //this adds density to if its not already there.
      add_msg("You spin some webbing.");}
    u.pause(this);
   break;

  case ACTION_MOVE_N:
   moveCount++;

   if (veh_ctrl)
    pldrive(0, -1);
   else
    continue_auto_move = plmove(0, -1);
   break;

  case ACTION_MOVE_NE:
   moveCount++;

   if (veh_ctrl)
    pldrive(1, -1);
   else
    continue_auto_move = plmove(1, -1);
   break;

  case ACTION_MOVE_E:
   moveCount++;

   if (veh_ctrl)
    pldrive(1, 0);
   else
    continue_auto_move = plmove(1, 0);
   break;

  case ACTION_MOVE_SE:
   moveCount++;

   if (veh_ctrl)
    pldrive(1, 1);
   else
    continue_auto_move = plmove(1, 1);
   break;

  case ACTION_MOVE_S:
   moveCount++;

   if (veh_ctrl)
    pldrive(0, 1);
   else
   continue_auto_move = plmove(0, 1);
   break;

  case ACTION_MOVE_SW:
   moveCount++;

   if (veh_ctrl)
    pldrive(-1, 1);
   else
    continue_auto_move = plmove(-1, 1);
   break;

  case ACTION_MOVE_W:
   moveCount++;

   if (veh_ctrl)
    pldrive(-1, 0);
   else
    continue_auto_move = plmove(-1, 0);
   break;

  case ACTION_MOVE_NW:
   moveCount++;

   if (veh_ctrl)
    pldrive(-1, -1);
   else
    continue_auto_move = plmove(-1, -1);
   break;

  case ACTION_MOVE_DOWN:
   if (!u.in_vehicle)
    vertical_move(-1, false);
   break;

  case ACTION_MOVE_UP:
   if (!u.in_vehicle)
    vertical_move( 1, false);
   break;

  case ACTION_CENTER:
   u.view_offset_x = 0;
   u.view_offset_y = 0;
   break;

  case ACTION_SHIFT_N:
   u.view_offset_y += soffsetr;
   break;

  case ACTION_SHIFT_NE:
   u.view_offset_x += soffset;
   u.view_offset_y += soffsetr;
   break;

  case ACTION_SHIFT_E:
   u.view_offset_x += soffset;
   break;

  case ACTION_SHIFT_SE:
   u.view_offset_x += soffset;
   u.view_offset_y += soffset;
   break;

  case ACTION_SHIFT_S:
   u.view_offset_y += soffset;
   break;

  case ACTION_SHIFT_SW:
   u.view_offset_x += soffsetr;
   u.view_offset_y += soffset;
   break;

  case ACTION_SHIFT_W:
   u.view_offset_x += soffsetr;
   break;

  case ACTION_SHIFT_NW:
   u.view_offset_x += soffsetr;
   u.view_offset_y += soffsetr;
   break;

  case ACTION_OPEN:
   open();
   break;

  case ACTION_CLOSE:
   close(mouse_action_x, mouse_action_y);
   break;

  case ACTION_SMASH:
   if (veh_ctrl)
    handbrake();
   else
    smash();
   break;

  case ACTION_EXAMINE:
   examine(mouse_action_x, mouse_action_y);
   break;

  case ACTION_ADVANCEDINV:
   advanced_inv();
   break;

  case ACTION_PICKUP:
   pickup(u.posx, u.posy, 1);
   break;

  case ACTION_GRAB:
   grab();
   break;

  case ACTION_BUTCHER:
   butcher();
   break;

  case ACTION_CHAT:
   chat();
   break;

  case ACTION_LOOK:
   look_around();
   break;

  case ACTION_PEEK:
   peek();
   break;

  case ACTION_LIST_ITEMS: {
    int iRetItems = -1;
    int iRetMonsters = -1;
    int startas = uistate.list_item_mon;
    do {
        if ( startas != 2 ) { // last mode 2 = list_monster
            startas = 0;      // but only for the first bit of the loop
        iRetItems = list_items();
        } else {
            iRetItems = -2;   // so we'll try list_items if list_monsters found 0
        }
        if (iRetItems != -1 || startas == 2 ) {
            startas = 0;
            iRetMonsters = list_monsters();
            if ( iRetMonsters == 2 ) {
                iRetItems = -1; // will fire, exit loop
            } else if ( iRetMonsters == -1 && iRetItems == -2 ) {
                iRetItems = -1; // exit if requested on list_monsters firstrun
        }
        }
    } while (iRetItems != -1 && iRetMonsters != -1 && !(iRetItems == 0 && iRetMonsters == 0));

    if (iRetItems == 0 && iRetMonsters == 0) {
        add_msg(_("You dont see any items or monsters around you!"));
    } else if ( iRetMonsters == 2 ) {
        refresh_all();
        plfire(false);
    }
  } break;


  case ACTION_INVENTORY: {
   int cMenu = ' ';
   do {
     char chItem = inv(_("Inventory:"));
     cMenu=inventory_item_menu(chItem);
   } while (cMenu == ' ' || cMenu == '.' || cMenu == 'q' || cMenu == '\n' ||
            cMenu == KEY_ESCAPE || cMenu == KEY_LEFT || cMenu == '=' );
   refresh_all();
  } break;

  case ACTION_COMPARE:
   compare();
   break;

  case ACTION_ORGANIZE:
   reassign_item();
   break;

  case ACTION_USE:
   use_item();
   break;

  case ACTION_USE_WIELDED:
   use_wielded_item();
   break;

  case ACTION_WEAR:
   wear();
   break;

  case ACTION_TAKE_OFF:
   takeoff();
   break;

  case ACTION_EAT:
   eat();
   break;

  case ACTION_READ:
   read();
   break;

  case ACTION_WIELD:
   wield();
   break;

  case ACTION_PICK_STYLE:
   u.pick_style(this);
   refresh_all();
   break;

  case ACTION_RELOAD:
   reload();
   break;

  case ACTION_UNLOAD:
   unload(u.weapon);
   break;

  case ACTION_THROW:
   plthrow();
   break;

  case ACTION_FIRE:
   plfire(false, mouse_action_x, mouse_action_y);
   break;

  case ACTION_FIRE_BURST:
   plfire(true, mouse_action_x, mouse_action_y);
   break;

  case ACTION_SELECT_FIRE_MODE:
   u.weapon.next_mode();
   break;

  case ACTION_DROP:
   drop();
   break;

  case ACTION_DIR_DROP:
   drop_in_direction();
   break;

  case ACTION_BIONICS:
   u.power_bionics(this);
   refresh_all();
   break;

  case ACTION_SORT_ARMOR:
    u.sort_armor(this);
    refresh_all();
    break;

  case ACTION_WAIT:
   wait();
   if (veh_ctrl) {
    veh->turret_mode++;
    if (veh->turret_mode > 1)
     veh->turret_mode = 0;
   }
   break;

  case ACTION_CRAFT:
   craft();
   break;

  case ACTION_RECRAFT:
   recraft();
   break;

  case ACTION_LONGCRAFT:
   long_craft();
   break;

  case ACTION_DISASSEMBLE:
   if (u.in_vehicle)
    add_msg(_("You can't disassemble items while in vehicle."));
   else
    disassemble();
   break;

  case ACTION_CONSTRUCT:
   if (u.in_vehicle)
    add_msg(_("You can't construct while in vehicle."));
   else
    construction_menu();
   break;

  case ACTION_SLEEP:
    if (veh_ctrl)
    {
        add_msg(_("Vehicle control has moved, %s"),
        press_x(ACTION_CONTROL_VEHICLE, _("new binding is "), _("new default binding is '^'.")).c_str());

    }
    else
    {
        uimenu as_m;
        as_m.text = _("Are you sure you want to sleep?");
        as_m.entries.push_back(uimenu_entry(0, true, (OPTIONS["FORCE_CAPITAL_YN"]?'Y':'y'), _("Yes.")) );

        if (OPTIONS["SAVE_SLEEP"])
        {
            as_m.entries.push_back(uimenu_entry(1,
            (moves_since_last_save || item_exchanges_since_save),
            (OPTIONS["FORCE_CAPITAL_YN"]?'S':'s'),
            _("Yes, and save game before sleeping.") ));
        }

        as_m.entries.push_back(uimenu_entry(2, true, (OPTIONS["FORCE_CAPITAL_YN"]?'N':'n'), _("No.")) );

        if (u.has_item_with_flag("ALARMCLOCK"))
        {
            as_m.entries.push_back(uimenu_entry(3, true, '3', _("Set alarm to wake up in 3 hours.") ));
            as_m.entries.push_back(uimenu_entry(4, true, '4', _("Set alarm to wake up in 4 hours.") ));
            as_m.entries.push_back(uimenu_entry(5, true, '5', _("Set alarm to wake up in 5 hours.") ));
            as_m.entries.push_back(uimenu_entry(6, true, '6', _("Set alarm to wake up in 6 hours.") ));
            as_m.entries.push_back(uimenu_entry(7, true, '7', _("Set alarm to wake up in 7 hours.") ));
            as_m.entries.push_back(uimenu_entry(8, true, '8', _("Set alarm to wake up in 8 hours.") ));
            as_m.entries.push_back(uimenu_entry(9, true, '9', _("Set alarm to wake up in 9 hours.") ));
        }

        as_m.query(); /* calculate key and window variables, generate window, and loop until we get a valid answer */

        bool bSleep = false;
        if (as_m.ret == 0)
        {
            bSleep = true;
        }
        else if (as_m.ret == 1)
        {
            quicksave();
            bSleep = true;
        }
        else if (as_m.ret >= 3 && as_m.ret <= 9)
        {
            u.add_disease("alarm_clock", 600*as_m.ret);
            bSleep = true;
        }

        if (bSleep)
        {
            u.moves = 0;
            u.try_to_sleep(this);
        }
    }
    break;

  case ACTION_CONTROL_VEHICLE:
   control_vehicle();
   break;

  case ACTION_TOGGLE_SAFEMODE:
   if (run_mode == 0 ) {
    run_mode = 1;
    mostseen = 0;
    add_msg(_("Safe mode ON!"));
   } else {
    turnssincelastmon = 0;
    run_mode = 0;
    if (autosafemode)
    add_msg(_("Safe mode OFF! (Auto safe mode still enabled!)"));
    else
    add_msg(_("Safe mode OFF!"));
   }
   break;

  case ACTION_TOGGLE_AUTOSAFE:
   if (autosafemode) {
    add_msg(_("Auto safe mode OFF!"));
    autosafemode = false;
   } else {
    add_msg(_("Auto safe mode ON"));
    autosafemode = true;
   }
   break;

  case ACTION_IGNORE_ENEMY:
   if (run_mode == 2) {
    add_msg(_("Ignoring enemy!"));
    for(int i=0; i < new_seen_mon.size(); i++) {
        monster &z = _active_monsters[new_seen_mon[i]];
        z.ignoring = rl_dist( point(u.posx, u.posy), z.pos() );
    }
    run_mode = 1;
   }
   break;

  case ACTION_SAVE:
   if (query_yn(_("Save and quit?"))) {
    save();
    u.moves = 0;
    uquit = QUIT_SAVED;
    MAPBUFFER.make_volatile();
   }
   break;

  case ACTION_QUICKSAVE:
    quicksave();
    return false;

  case ACTION_QUIT:
    if (query_yn(_("Commit suicide?"))) {
        if (query_yn(_("REALLY commit suicide?"))) {
            u.moves = 0;
            place_corpse();
            uquit = QUIT_SUICIDE;
        }
    }
    break;

  case ACTION_PL_INFO:
   u.disp_info(this);
   refresh_all();
   break;

  case ACTION_MAP:
   draw_overmap();
   break;

  case ACTION_MISSIONS:
   list_missions();
   break;

  case ACTION_KILLS:
   disp_kills();
   break;

  case ACTION_FACTIONS:
   list_factions(_("FACTIONS:"));
   break;

  case ACTION_MORALE:
   u.disp_morale(this);
   refresh_all();
   break;

  case ACTION_MESSAGES:
   msg_buffer();
   break;

  case ACTION_HELP:
   display_help();
   refresh_all();
   break;

  case ACTION_DEBUG:
   debug();
   break;

  case ACTION_DISPLAY_SCENT:
   display_scent();
   break;

  case ACTION_TOGGLE_DEBUGMON:
   debugmon = !debugmon;
   if (debugmon) {
    add_msg(_("Debug messages ON!"));
   } else {
    add_msg(_("Debug messages OFF!"));
   }
   break;
 }

 if (!continue_auto_move) {
     u.clear_destination();
 }

 gamemode->post_action(this, act);

 u.movecounter = before_action_moves - u.moves;
 dbg(D_INFO) << string_format("%s: [%d] %d - %d = %d",action_ident(act).c_str(),int(turn),before_action_moves,u.movecounter,u.moves);
 return true;
}

#define SCENT_RADIUS 40

int& game::scent(int x, int y)
{
  if (x < (SEEX * MAPSIZE / 2) - SCENT_RADIUS || x >= (SEEX * MAPSIZE / 2) + SCENT_RADIUS ||
      y < (SEEY * MAPSIZE / 2) - SCENT_RADIUS || y >= (SEEY * MAPSIZE / 2) + SCENT_RADIUS) {
  nulscent = 0;
  return nulscent; // Out-of-bounds - null scent
 }
 return grscent[x][y];
}

void game::update_scent()
{
  static point player_last_position = point( u.posx, u.posy );
  static calendar player_last_moved = turn;
  // Stop updating scent after X turns of the player not moving.
  // Once wind is added, need to reset this on wind shifts as well.
  if( u.posx == player_last_position.x && u.posy == player_last_position.y ) {
    if( player_last_moved + 1000 < turn )
      return;
  } else {
    player_last_position = point( u.posx, u.posy );
    player_last_moved = turn;
  }

 // Requires at [2*SCENT_RADIUS+3][2*SCENT_RADIUS+1] in size to hold enough data.
 int sum_3_squares_y[SEEX * MAPSIZE][SEEY * MAPSIZE]; //intermediate variable
 int  squares_used_y[SEEX * MAPSIZE][SEEY * MAPSIZE]; //intermediate variable
 const float diffusivity = 1.0;   // Determines how readily scents will diffuse.
 const float adding = 1.1;     // How much scent to add for very low scent values in order to keep them longer.
 const float lossiness = 0.9;   // How much scent to erase when we gain more.

 // Determine how many neighbours to diffuse into and the scent values of our neighbours.
  for (int x = u.posx - SCENT_RADIUS -1; x <= u.posx + SCENT_RADIUS + 1; x++) {
    for (int y = u.posy - SCENT_RADIUS; y <= u.posy + SCENT_RADIUS; y++) {
      sum_3_squares_y[x][y] = grscent[x][y] + grscent[x][y-1] + grscent[x][y+1];
      squares_used_y[x][y] =(m.move_cost_ter_furn(x,y-1) > 0   || m.has_flag("BASHABLE",x,y-1)) +
                            (m.move_cost_ter_furn(x,y)   > 0   || m.has_flag("BASHABLE",x,y))   +
                            (m.move_cost_ter_furn(x,y+1) > 0   || m.has_flag("BASHABLE",x,y+1)) ;
    }
  }
<<<<<<< HEAD
 }

 for (int x = u.posx - SCENT_RADIUS; x <= u.posx + SCENT_RADIUS; x++) {
  for (int y = u.posy - SCENT_RADIUS; y <= u.posy + SCENT_RADIUS; y++) {
   const int move_cost = m.move_cost_ter_furn(x, y);
   const bool is_bashable = m.has_flag("BASHABLE", x, y);
   if (move_cost != 0 || is_bashable) {
    // to how many neighboring squares do we diffuse out? (include our own square since we also include our own square when diffusing in)
    int squares_used = squares_used_y[x-1][y] + squares_used_y[x][y] + squares_used_y[x+1][y];
    // take the old scent and subtract what diffuses out
    temp_scent = grscent[x][y] * (1000 - squares_used * diffusivity); // it's okay if this is slightly negative
    // we've already summed neighboring scent values in the y direction in the previous loop.
    // Now we do it for the x direction, multiply by diffusion, and this is what diffuses into our current square.
    grscent[x][y] = static_cast<int>(temp_scent + diffusivity * (sum_3_squares_y[x-1][y] + sum_3_squares_y[x][y] + sum_3_squares_y[x+1][y] )) / 1000;

    int fslime = m.get_field_strength(point(x,y), fd_slime) * 10;
    if (fslime > 0 && grscent[x][y] < fslime) {
        grscent[x][y] = fslime;
    }
    if (grscent[x][y] > 10000) {
        dbg(D_ERROR) << "game:update_scent: Wacky scent at " << x << ","
                     << y << " (" << grscent[x][y] << ")";
        debugmsg("Wacky scent at %d, %d (%d)", x, y, grscent[x][y]);
        grscent[x][y] = 0; // Scent should never be higher
    }
    //Greatly reduce scent for bashable barriers, even more for ductaped barriers
    if( move_cost == 0 && is_bashable) {
        if( m.has_flag("REDUCE_SCENT", x, y)) {
            grscent[x][y] /= 12;
        } else {
            grscent[x][y] /= 4;
=======

  int squares_lost;   // How many squares we will diffuse into.
  int squares_gained; // The sum of the squares giving us stuff.
  int cur_scent;
  int lost;           // How much to lose based on diffusion.
  int gained;         // How much we gained.
  int fslime;
  int new_scent;
  bool linger = one_in(6);  // Whether we linger on this iteration.

  int move_cost;
  bool is_bashable;
  for (int x = u.posx - SCENT_RADIUS; x <= u.posx + SCENT_RADIUS; x++) {
    for (int y = u.posy - SCENT_RADIUS; y <= u.posy + SCENT_RADIUS; y++) {
      move_cost = m.move_cost_ter_furn(x, y);
      is_bashable = m.has_flag("BASHABLE", x, y);

      if (move_cost != 0 || is_bashable) {
        squares_lost = squares_used_y[x-1][y] + squares_used_y[x][y] + squares_used_y[x+1][y];
        squares_gained = sum_3_squares_y[x-1][y] + sum_3_squares_y[x][y] + sum_3_squares_y[x+1][y];

        cur_scent = grscent[x][y];
        lost = (diffusivity * squares_lost * cur_scent) / 8;

        gained = (diffusivity * squares_gained) / 8;
        new_scent = grscent[x][y] + gained - lost;
        new_scent *= lossiness;

        if (new_scent < 10 && linger) {
          new_scent *= adding;
        }
        if (new_scent < 1)
            new_scent = 0;

        grscent[x][y] = new_scent;

        fslime = m.get_field_strength(point(x,y), fd_slime) * 10;
        if (fslime > 0 && grscent[x][y] < fslime) {
          grscent[x][y] = fslime;
        }
        if (grscent[x][y] > 100000) {
          dbg(D_ERROR) << "game:update_scent: Wacky scent at " << x << ","
                       << y << " (" << grscent[x][y] << ")";
          debugmsg("Wacky scent at %d, %d (%d)", x, y, grscent[x][y]);
          grscent[x][y] = 0; // Scent should never be higher
        }
        if (u.scent > 100000) {
          dbg(D_ERROR) << "game:update_scent: Wacky player scent : " << u.scent;
          debugmsg("Wacky player scent : %d", u.scent);
          u.scent = 0; // Scent should never be higher
        }
        //Greatly reduce scent for bashable barriers, even more for ductaped barriers
        if( move_cost == 0 && is_bashable) {
          if( m.has_flag("REDUCE_SCENT", x, y))
            grscent[x][y] /= 9;
          else
            grscent[x][y] /= 3;
>>>>>>> ae749468
        }
      }
    }
  }
  // Add a little from the environment back to the player.
  u.scent += (grscent[u.posx][u.posy]) / 9;
  // Finally, diffuse the player's scent.
  grscent[u.posx][u.posy] += u.scent;
  u.scent *= lossiness;
}

bool game::is_game_over()
{
    if (uquit == QUIT_SUICIDE){
        if (u.in_vehicle)
            g->m.unboard_vehicle(u.posx, u.posy);
        std::stringstream playerfile;
        playerfile << world_generator->active_world->world_path << "/" << base64_encode(u.name) << ".sav";
        DebugLog() << "Unlinking player file: <"<< playerfile.str() << "> -- ";
        bool ok = (unlink(playerfile.str().c_str()) == 0);
        DebugLog() << (ok?"SUCCESS":"FAIL") << "\n";
        return true;
    }
    if (uquit != QUIT_NO){
        return true;
    }
    for (int i = 0; i <= hp_torso; i++){
        if (u.hp_cur[i] < 1) {
            if (u.in_vehicle)
                g->m.unboard_vehicle(u.posx, u.posy);
            place_corpse();
            std::stringstream playerfile;
            playerfile << world_generator->active_world->world_path << "/" << base64_encode(u.name) << ".sav";
            DebugLog() << "Unlinking player file: <"<< playerfile.str() << "> -- ";
            bool ok = (unlink(playerfile.str().c_str()) == 0);
            DebugLog() << (ok?"SUCCESS":"FAIL") << "\n";
            uquit = QUIT_DIED;
            return true;
        }
    }
    return false;
}

void game::place_corpse()
{
  std::vector<item *> tmp = u.inv_dump();
  item your_body;
  your_body.make_corpse(itypes["corpse"], GetMType("mon_null"), turn);
  your_body.name = u.name;
  for (int i = 0; i < tmp.size(); i++)
    m.add_item_or_charges(u.posx, u.posy, *(tmp[i]));
  for (int i = 0; i < u.num_bionics(); i++) {
    bionic &b = u.bionic_at_index(i);
    if (itypes.find(b.id) != itypes.end()) {
      your_body.contents.push_back(item(itypes[b.id], turn));
    }
  }
  int pow = u.max_power_level;
  while (pow >= 4) {
    if (pow % 4 != 0 && pow >= 10){
      pow -= 10;
      your_body.contents.push_back(item(itypes["bio_power_storage_mkII"], turn));
    } else {
      pow -= 4;
      your_body.contents.push_back(item(itypes["bio_power_storage"], turn));
    }
  }
  m.add_item_or_charges(u.posx, u.posy, your_body);
}

void game::death_screen()
{
    gamemode->game_over(this);

#if (defined _WIN32 || defined __WIN32__)
    WIN32_FIND_DATA FindFileData;
    HANDLE hFind;
    TCHAR Buffer[MAX_PATH];

    GetCurrentDirectory(MAX_PATH, Buffer);
    SetCurrentDirectory("save");
    std::stringstream playerfile;
    playerfile << base64_encode(u.name) << "*";
    hFind = FindFirstFile(playerfile.str().c_str(), &FindFileData);
    if(INVALID_HANDLE_VALUE != hFind) {
        do {
            DeleteFile(FindFileData.cFileName);
        } while(FindNextFile(hFind, &FindFileData) != 0);
        FindClose(hFind);
    }
    SetCurrentDirectory(Buffer);
#else
    DIR *save_dir = opendir("save");
    struct dirent *save_dirent = NULL;
    if(save_dir != NULL && 0 == chdir("save"))
    {
        while ((save_dirent = readdir(save_dir)) != NULL)
        {
            std::string name_prefix = save_dirent->d_name;
            std::string tmpname = base64_encode(u.name);
            name_prefix = name_prefix.substr(0,tmpname.length());

            if (tmpname == name_prefix)
            {
                std::string graveyard_path( "../graveyard/" );
                mkdir( graveyard_path.c_str(), 0777 );
                graveyard_path.append( save_dirent->d_name );
                (void)rename( save_dirent->d_name, graveyard_path.c_str() );
            }
        }
        int ret;
        ret = chdir("..");
        if (ret != 0) {
            debugmsg("game::death_screen: Can\'t chdir(\"..\") from \"save\" directory");
        }
        (void)closedir(save_dir);
    }
#endif

    const std::string sText = _("GAME OVER - Press Spacebar to Quit");

    WINDOW *w_death = newwin(5, 6+sText.size(), (TERMY-5)/2, (TERMX+6-sText.size())/2);

    wborder(w_death, LINE_XOXO, LINE_XOXO, LINE_OXOX, LINE_OXOX,
                     LINE_OXXO, LINE_OOXX, LINE_XXOO, LINE_XOOX );

    mvwprintz(w_death, 2, 3, c_ltred, sText.c_str());
    wrefresh(w_death);
    refresh();
    InputEvent input;
    do
        input = get_input();
    while(input != Cancel && input != Close && input != Confirm);
    delwin(w_death);

    msg_buffer();
    disp_kills();
}


bool game::load_master(std::string worldname)
{
 std::ifstream fin;
 std::string data;
 std::stringstream datafile;
 datafile << world_generator->all_worlds[worldname]->world_path << "/master.gsav";
 fin.open(datafile.str().c_str(), std::ifstream::in | std::ifstream::binary);
 if (!fin.is_open())
  return false;

unserialize_master(fin);
 fin.close();
 return true;
}

void game::load_uistate(std::string worldname) {
    std::stringstream savefile;
    savefile << world_generator->all_worlds[worldname]->world_path << "/uistate.json";

    std::ifstream fin;
    fin.open(savefile.str().c_str(), std::ifstream::in | std::ifstream::binary);
    if(!fin.good()) {
        fin.close();
        return;
    }
    try {
        JsonIn jsin(&fin);
        uistate.deserialize(jsin);
    } catch (std::string e) {
        dbg(D_ERROR) << "load_uistate: " << e;
    }
    fin.close();
    }

void game::load(std::string worldname, std::string name)
{
 std::ifstream fin;
 std::string worldpath = world_generator->all_worlds[worldname]->world_path;
 worldpath += "/";
 std::stringstream playerfile;
 playerfile << worldpath << name << ".sav";
 fin.open(playerfile.str().c_str(), std::ifstream::in | std::ifstream::binary);
// First, read in basic game state information.
 if (!fin.is_open()) {
  dbg(D_ERROR) << "game:load: No save game exists!";
  debugmsg("No save game exists!");
  return;
 }
 u = player();
 u.name = base64_decode(name);
 u.ret_null = item(itypes["null"], 0);
 u.weapon = item(itypes["null"], 0);
 unserialize(fin);
 fin.close();

 // Stair handling.
 if (!coming_to_stairs.empty()) {
    monstairx = -1;
    monstairy = -1;
    monstairz = 999;
 }

 // weather
 std::string wfile = std::string( worldpath + base64_encode(u.name) + ".weather" );
 fin.open(wfile.c_str());
 if (fin.is_open()) {
     weather_log.clear();
     load_weather(fin);
 }
 fin.close();
 if ( weather_log.empty() ) { // todo: game::get_default_weather() { based on OPTION["STARTING_SEASON"]
    weather = WEATHER_CLEAR;
    temperature = 65;
    nextweather = int(turn)+300;
 }
 // log
 std::string mfile = std::string( worldpath + base64_encode(u.name) + ".log" );
 fin.open(mfile.c_str());
 if (fin.is_open()) {
      u.load_memorial_file( fin );
 }
 fin.close();
 // Now that the player's worn items are updated, their sight limits need to be
 // recalculated. (This would be cleaner if u.worn were private.)
 u.recalc_sight_limits();

 load_auto_pickup(true); // Load character auto pickup rules
 load_uistate(worldname);
// Now load up the master game data; factions (and more?)
 load_master(worldname);
 update_map(u.posx, u.posy);
 set_adjacent_overmaps(true);
 MAPBUFFER.set_dirty();
 draw();
}

//Saves all factions and missions and npcs.
void game::save_factions_missions_npcs ()
{
    std::stringstream masterfile;
    std::ofstream fout;
    masterfile << world_generator->active_world->world_path <<"/master.gsav";

    fout.open(masterfile.str().c_str());
    serialize_master(fout);
    fout.close();
}

void game::save_artifacts()
{
    std::ofstream fout;
    std::string artfilename = world_generator->active_world->world_path + "/artifacts.gsav";
    fout.open(artfilename.c_str(), std::ofstream::trunc);
    JsonOut json(&fout);
    json.start_array();
    for ( std::vector<std::string>::iterator it =
          artifact_itype_ids.begin();
          it != artifact_itype_ids.end(); ++it)
    {
        it_artifact_tool *art = dynamic_cast<it_artifact_tool*>(itypes[*it]);
        if (art) {
            json.write(*art);
        } else {
            json.write(*(dynamic_cast<it_artifact_armor*>(itypes[*it])));
    }
    }
    json.end_array();
    fout.close();
}

void game::save_maps()
{
    m.save(cur_om, turn, levx, levy, levz);
    overmap_buffer.save();
    MAPBUFFER.save();
}

void game::save_uistate() {
    std::stringstream savefile;
    savefile << world_generator->active_world->world_path << "/uistate.json";
    std::ofstream fout;
    fout.open(savefile.str().c_str());
    fout << uistate.serialize();
    fout.close();
}

void game::save()
{
 std::stringstream playerfile;
 std::ofstream fout;
 playerfile << world_generator->active_world->world_path << "/" << base64_encode(u.name);

 fout.open( std::string(playerfile.str() + ".sav").c_str() );
 serialize(fout);
 fout.close();
 // weather
 fout.open( std::string(playerfile.str() + ".weather").c_str() );
 save_weather(fout);
 fout.close();
 // log
 fout.open( std::string(playerfile.str() + ".log").c_str() );
 fout << u.dump_memorial();
 fout.close();
 //factions, missions, and npcs, maps and artifact data is saved in cleanup_at_end()
 save_auto_pickup(true); // Save character auto pickup rules
 save_uistate();
}

void game::delete_world(std::string worldname, bool delete_folder)
{
    std::string worldpath = world_generator->all_worlds[worldname]->world_path;
    std::string filetmp = "";
    std::string world_opfile = "worldoptions.txt";
#if (defined _WIN32 || defined __WIN32__)
      WIN32_FIND_DATA FindFileData;
      HANDLE hFind;
      TCHAR Buffer[MAX_PATH];

      GetCurrentDirectory(MAX_PATH, Buffer);
      SetCurrentDirectory(worldpath.c_str());
      hFind = FindFirstFile("*", &FindFileData);
      if(INVALID_HANDLE_VALUE != hFind) {
       do {
        filetmp = FindFileData.cFileName;
        if (delete_folder || filetmp != world_opfile){
        DeleteFile(FindFileData.cFileName);
        }
       } while(FindNextFile(hFind, &FindFileData) != 0);
       FindClose(hFind);
      }
      SetCurrentDirectory(Buffer);
      if (delete_folder){
        RemoveDirectory(worldpath.c_str());
      }
#else
     DIR *save_dir = opendir(worldpath.c_str());
     if(save_dir != NULL)
     {
      struct dirent *save_dirent = NULL;
      while ((save_dirent = readdir(save_dir)) != NULL){
        filetmp = save_dirent->d_name;
        if (delete_folder || filetmp != world_opfile){
          (void)unlink(std::string(worldpath + "/" + filetmp).c_str());
        }
      }
      (void)closedir(save_dir);
     }
     if (delete_folder){
        remove(worldpath.c_str());
     }
#endif
}

std::vector<std::string> game::list_active_characters()
{
    std::vector<std::string> saves;
    std::vector<std::string> worldsaves = world_generator->active_world->world_saves;
    for (int i = 0; i < worldsaves.size(); ++i){
        saves.push_back(base64_decode(worldsaves[i]));
    }
    return saves;
}

/**
 * Writes information about the character out to a text file timestamped with
 * the time of the file was made. This serves as a record of the character's
 * state at the time the memorial was made (usually upon death) and
 * accomplishments in a human-readable format.
 */
void game::write_memorial_file() {

    //Open the file first
    DIR *dir = opendir("memorial");
    if (!dir) {
        #if (defined _WIN32 || defined __WIN32__)
            mkdir("memorial");
        #else
            mkdir("memorial", 0777);
        #endif
        dir = opendir("memorial");
        if (!dir) {
            dbg(D_ERROR) << "game:write_memorial_file: Unable to make memorial directory.";
            debugmsg("Could not make './memorial' directory");
            return;
        }
    }

    //To ensure unique filenames and to sort files, append a timestamp
    time_t rawtime;
    time (&rawtime);
    std::string timestamp = ctime(&rawtime);

    //Fun fact: ctime puts a \n at the end of the timestamp. Get rid of it.
    size_t end = timestamp.find_last_of('\n');
    timestamp = timestamp.substr(0, end);

    //Colons are not usable in paths, so get rid of them
    for(int index = 0; index < timestamp.size(); index++) {
        if(timestamp[index] == ':') {
            timestamp[index] = '-';
        }
    }

    /* Remove non-ASCII glyphs from character names - unicode symbols are not
     * valid in filenames. */
    std::stringstream player_name;
    for(int index = 0; index < u.name.size(); index++) {
        if((unsigned char)u.name[index] <= '~') {
            player_name << u.name[index];
        }
    }
    if(player_name.str().length() > 0) {
        //Separate name and timestamp
        player_name << '-';
    }

    //Omit the name if too many unusable characters stripped
    std::string memorial_file_path = string_format("memorial/%s%s.txt",
            player_name.str().length() <= (u.name.length() / 5) ? "" : player_name.str().c_str(),
            timestamp.c_str());

    std::ofstream memorial_file;
    memorial_file.open(memorial_file_path.c_str());

    u.memorial( memorial_file );

    if(!memorial_file.is_open()) {
      dbg(D_ERROR) << "game:write_memorial_file: Unable to open " << memorial_file_path;
      debugmsg("Could not open memorial file '%s'", memorial_file_path.c_str());
    }


    //Cleanup
    memorial_file.close();
    closedir(dir);
}

void game::advance_nextinv()
{
  if (nextinv == inv_chars.end()[-1])
    nextinv = inv_chars.begin()[0];
  else
    nextinv = inv_chars[inv_chars.find(nextinv) + 1];
}

void game::decrease_nextinv()
{
  if (nextinv == inv_chars.begin()[0])
    nextinv = inv_chars.end()[-1];
  else
    nextinv = inv_chars[inv_chars.find(nextinv) - 1];
}

void game::vadd_msg(const char* msg, va_list ap)
{
 char buff[1024];
 vsprintf(buff, msg, ap);
 std::string s(buff);
 add_msg_string(s);
}

void game::add_msg_string(const std::string &s)
{
 if (s.length() == 0)
  return;
 if (!messages.empty() && int(messages.back().turn) + 3 >= int(turn) &&
     s == messages.back().message) {
  messages.back().count++;
  messages.back().turn = turn;
  return;
 }

 if (messages.size() == 256)
  messages.erase(messages.begin());
 messages.push_back( game_message(turn, s) );
}

void game::add_msg(const char* msg, ...)
{
 va_list ap;
 va_start(ap, msg);
 vadd_msg(msg, ap);
 va_end(ap);
}

void game::add_msg_if_player(player *p, const char* msg, ...)
{
 if (p && !p->is_npc())
 {
  va_list ap;
  va_start(ap, msg);
  vadd_msg(msg, ap);
  va_end(ap);
 }
}

void game::add_msg_if_npc(player *p, const char* msg, ...)
{
    if (!p || !p->is_npc()) {
        return;
    }
    va_list ap;
    va_start(ap, msg);

    char buff[1024];
    vsprintf(buff, msg, ap);
    std::string processed_npc_string(buff);
    // These strings contain the substring <npcname>,
    // if present replace it with the actual npc name.
    size_t offset = processed_npc_string.find("<npcname>");
    if (offset != std::string::npos) {
        processed_npc_string.replace(offset, 9,  p->name);
    }
    add_msg_string(processed_npc_string);

    va_end(ap);
}

void game::add_msg_player_or_npc(player *p, const char* player_str, const char* npc_str, ...)
{
    va_list ap;
    if( !p ) {return; }

    va_start( ap, npc_str );

    if( !p->is_npc() ) {
        vadd_msg( player_str, ap );
    } else if( u_see( p ) ) {
        char buff[1024];
        vsprintf(buff, npc_str, ap);
        std::string processed_npc_string(buff);
        // These strings contain the substring <npcname>,
        // if present replace it with the actual npc name.
        size_t offset = processed_npc_string.find("<npcname>");
        if( offset != std::string::npos ) {
            processed_npc_string.replace(offset, 9,  p->name);
        }
        add_msg_string( processed_npc_string );
    }

    va_end(ap);
}

std::vector<game_message> game::recent_messages(int message_count)
{
  std::vector<game_message> backlog;
  for(int i = messages.size() - 1; i > 0 && message_count > 0; i--) {
    backlog.push_back(messages[i]);
    message_count--;
  }
  return backlog;
}

void game::add_event(event_type type, int on_turn, int faction_id, int x, int y)
{
 event tmp(type, on_turn, faction_id, x, y);
 events.push_back(tmp);
}

struct terrain {
   ter_id ter;
   terrain(ter_id tid) : ter(tid) {};
   terrain(std::string sid) {
       ter = t_null;
       if ( termap.find(sid) == termap.end() ) {
           debugmsg("terrain '%s' does not exist.",sid.c_str() );
       } else {
           ter = termap[ sid ].loadid;
       }
   };
};

bool game::event_queued(event_type type)
{
 for (int i = 0; i < events.size(); i++) {
  if (events[i].type == type)
   return true;
  }
  return false;
}
#include "savegame.h"
void game::debug()
{
 int action = menu(true, // cancelable
                   _("Debug Functions - Using these is CHEATING!"),
                   _("Wish for an item"),       // 1
                   _("Teleport - Short Range"), // 2
                   _("Teleport - Long Range"),  // 3
                   _("Reveal map"),             // 4
                   _("Spawn NPC"),              // 5
                   _("Spawn Monster"),          // 6
                   _("Check game state..."),    // 7
                   _("Kill NPCs"),              // 8
                   _("Mutate"),                 // 9
                   _("Spawn a vehicle"),        // 10
                   _("Increase all skills"),    // 11
                   _("Learn all melee styles"), // 12
                   _("Check NPC"),              // 13
                   _("Spawn Artifact"),         // 14
                   _("Spawn Clarivoyance Artifact"), //15
                   _("Map editor"), // 16
                   _("Change weather"),         // 17
                   #ifdef LUA
                       _("Lua Command"), // 18
                   #endif
                   _("Cancel"),
                   NULL);
 int veh_num;
 std::vector<std::string> opts;
 switch (action) {
  case 1:
   wishitem(&u);
   break;

  case 2:
   teleport(&u, false);
   break;

  case 3: {
        point tmp = cur_om->draw_overmap(this, levz);
        if (tmp.x != -1)
        {
            //First offload the active npcs.
            for (int i = 0; i < active_npc.size(); i++)
            {
                active_npc[i]->omx = cur_om->pos().x;
                active_npc[i]->omy = cur_om->pos().y;
                active_npc[i]->mapx = levx + (active_npc[i]->posx / SEEX);
                active_npc[i]->mapy = levy + (active_npc[i]->posy / SEEY);
                active_npc[i]->posx %= SEEX;
                active_npc[i]->posy %= SEEY;
            }
            active_npc.clear();
            m.clear_vehicle_cache();
            m.vehicle_list.clear();
            // Save monsters.
            for (unsigned int i = 0; i < num_zombies(); i++) {
                force_save_monster(zombie(i));
            }
            clear_zombies();
            levx = tmp.x * 2 - int(MAPSIZE / 2);
            levy = tmp.y * 2 - int(MAPSIZE / 2);
            set_adjacent_overmaps(true);
            m.load(this, levx, levy, levz);
            load_npcs();
            m.spawn_monsters(this); // Static monsters
        }
    } break;
  case 4:
   debugmsg("%d radio towers", cur_om->radios.size());
   for (int i = 0; i < OMAPX; i++) {
       for (int j = 0; j < OMAPY; j++) {
           for (int k = -OVERMAP_DEPTH; k <= OVERMAP_HEIGHT; k++)
           {
               cur_om->seen(i, j, k) = true;
           }
       }
   }
   add_msg(_("Current overmap revealed."));
   break;

  case 5: {
   npc * temp = new npc();
   temp->normalize(this);
   temp->randomize(this);
   //temp.attitude = NPCATT_TALK; //not needed
   temp->spawn_at(cur_om, levx, levy, levz);
   temp->place_near(this, u.posx - 4, u.posy - 4);
   temp->form_opinion(&u);
   //temp.attitude = NPCATT_TALK;//The newly spawned npc always wants to talk. Disabled as form opinion sets the attitude.
   temp->mission = NPC_MISSION_NULL;
   int mission_index = reserve_random_mission(ORIGIN_ANY_NPC,
                                              om_location(), temp->getID());
   if (mission_index != -1)
   temp->chatbin.missions.push_back(mission_index);
   active_npc.push_back(temp);
  } break;

  case 6:
   wishmonster();
   break;

  case 7:
   popup_top(_("\
Location %d:%d in %d:%d, %s\n\
Current turn: %d; Next spawn %d.\n\
%s\n\
%d monsters exist.\n\
%d currently active NPC's.\n\
%d events planned."),
             u.posx, u.posy, levx, levy,
             otermap[cur_om->ter(levx / 2, levy / 2, levz)].name.c_str(),
             int(turn), int(nextspawn), (!ACTIVE_WORLD_OPTIONS["RANDOM_NPC"] ? _("NPCs are going to spawn.") :
                                         _("NPCs are NOT going to spawn.")),
             num_zombies(), active_npc.size(), events.size());
   if( !active_npc.empty() ) {
       for (int i = 0; i < active_npc.size(); i++) {
           add_msg(_("%s: map (%d:%d) pos (%d:%d)"),
                   active_npc[i]->name.c_str(), active_npc[i]->mapx, active_npc[i]->mapy,
                   active_npc[i]->posx, active_npc[i]->posy);
       }
       add_msg(_("(you: %d:%d)"), u.posx, u.posy);
   }
   break;

  case 8:
   for (int i = 0; i < active_npc.size(); i++) {
    add_msg(_("%s's head implodes!"), active_npc[i]->name.c_str());
    active_npc[i]->hp_cur[bp_head] = 0;
   }
   break;

  case 9:
   wishmutate(&u);
   break;

  case 10:
   if (m.veh_at(u.posx, u.posy)) {
    dbg(D_ERROR) << "game:load: There's already vehicle here";
    debugmsg ("There's already vehicle here");
   }
   else {
    for(std::map<std::string, vehicle*>::iterator it = vtypes.begin();
             it != vtypes.end(); ++it) {
      if(it->first != "custom") {
        opts.push_back(it->second->type);
      }
    }
    opts.push_back (std::string(_("Cancel")));
    veh_num = menu_vec (false, _("Choose vehicle to spawn"), opts) + 1;
    veh_num -= 2;
    if(veh_num < opts.size() - 1) {
      //Didn't pick Cancel
      std::string selected_opt = opts[veh_num];
      vehicle* veh = m.add_vehicle (this, selected_opt, u.posx, u.posy, -90, 100, 0);
      if(veh != NULL) {
        m.board_vehicle (this, u.posx, u.posy, &u);
      }
    }
   }
   break;

  case 11: {
    wishskill(&u);
    }
    break;

  case 12:
      // TODO: Give the player martial arts.
      add_msg("Martial arts debug disabled.");
   break;

  case 13: {
   point pos = look_around();
   int npcdex = npc_at(pos.x, pos.y);
   if (npcdex == -1)
    popup(_("No NPC there."));
   else {
    std::stringstream data;
    npc *p = active_npc[npcdex];
    uimenu nmenu;
    nmenu.return_invalid = true;
    data << p->name << " " << (p->male ? _("Male") : _("Female")) << std::endl;

    data << npc_class_name(p->myclass) << "; " <<
            npc_attitude_name(p->attitude) << std::endl;
    if (p->has_destination()) {
     data << _("Destination: ") << p->goalx << ":" << p->goaly << "(" <<
             otermap[ cur_om->ter(p->goalx, p->goaly, p->goalz) ].name << ")" << std::endl;
    } else {
     data << _("No destination.") << std::endl;
    }
    data << _("Trust: ") << p->op_of_u.trust << _(" Fear: ") << p->op_of_u.fear <<
            _(" Value: ") << p->op_of_u.value << _(" Anger: ") << p->op_of_u.anger <<
            _(" Owed: ") << p->op_of_u.owed << std::endl;

    data << _("Aggression: ") << int(p->personality.aggression) << _(" Bravery: ") <<
            int(p->personality.bravery) << _(" Collector: ") <<
            int(p->personality.collector) << _(" Altruism: ") <<
            int(p->personality.altruism) << std::endl << " " << std::endl;
    nmenu.text=data.str();
    nmenu.addentry(0,true,'s',"%s",_("Edit [s]kills"));
    nmenu.addentry(1,true,'q',"%s",_("[q]uit"));
    nmenu.selected = 0;
    nmenu.query();
    if (nmenu.ret == 0 ) {
      wishskill(p);
    }
   }
  } break;

  case 14:
  {
      point center = look_around();
      artifact_natural_property prop =
          artifact_natural_property(rng(ARTPROP_NULL + 1, ARTPROP_MAX - 1));
      m.create_anomaly(center.x, center.y, prop);
      m.spawn_artifact(center.x, center.y, new_natural_artifact(itypes, prop), 0);
  }
  break;

  case 15:
  {
      std::string artifact_name(std::string type);

      it_artifact_tool *art = new it_artifact_tool();
      artifact_tool_form_datum *info = &(artifact_tool_form_data[ARTTOOLFORM_CUBE]);
      art->name = artifact_name(info->name);
      art->color = info->color;
      art->sym = info->sym;
      art->m1 = info->m1;
      art->m2 = info->m2;
      art->volume = rng(info->volume_min, info->volume_max);
      art->weight = rng(info->weight_min, info->weight_max);
      // Set up the basic weapon type
      artifact_weapon_datum *weapon = &(artifact_weapon_data[info->base_weapon]);
      art->melee_dam = rng(weapon->bash_min, weapon->bash_max);
      art->melee_cut = rng(weapon->cut_min, weapon->cut_max);
      art->m_to_hit = rng(weapon->to_hit_min, weapon->to_hit_max);
      if( weapon->tag != "" ) {
          art->item_tags.insert(weapon->tag);
      }
      // Add an extra weapon perhaps?
      art->description = _("The architect's cube.");
      art->effects_carried.push_back(AEP_SUPER_CLAIRVOYANCE);
      art->id = itypes.size();
      itypes[art->name] = art;

      item artifact( art, 0);
      u.i_add(artifact);
  }
  break;

  case 16: {
      point coord = look_debug();
  }
  break;

  case 17: {
      const int weather_offset = 1;
      uimenu weather_menu;
      weather_menu.text = "Select new weather pattern:";
      weather_menu.return_invalid = true;
      for(int weather_id = 1; weather_id < NUM_WEATHER_TYPES; weather_id++) {
        weather_menu.addentry(weather_id + weather_offset, true, -1, weather_data[weather_id].name);
      }
      weather_menu.addentry(-10,true,'v',"View weather log");
      weather_menu.query();

      if(weather_menu.ret > 0 && weather_menu.ret < NUM_WEATHER_TYPES) {
        add_msg("%d", weather_menu.selected);

        int selected_weather = weather_menu.selected + 1;
        weather = (weather_type) selected_weather;
      } else if(weather_menu.ret == -10) {
          uimenu weather_log_menu;
          int pweather = 0;
          int cweather = 0;
          std::map<int, weather_segment>::iterator pit = weather_log.lower_bound(int(turn));
          --pit;
          if ( pit != weather_log.end() ) {
              cweather = pit->first;
          }
          if ( cweather > 5 ) {
              --pit;
              if ( pit != weather_log.end() ) {
                  pweather = pit->first;
              }
          }
          weather_log_menu.text = string_format("turn: %d, next: %d, current: %d, prev: %d",
              int(turn), int(nextweather), cweather, pweather
          );
          for(std::map<int, weather_segment>::const_iterator it = weather_log.begin(); it != weather_log.end(); ++it) {
              weather_log_menu.addentry(-1,true,-1,"%dd%dh %d %s[%d] %d",
                  it->second.deadline.days(),it->second.deadline.hours(),
                  it->first,
                  weather_data[int(it->second.weather)].name.c_str(),
                  it->second.weather,
                  (int)it->second.temperature
              );
              if ( it->first == cweather ) {
                  weather_log_menu.entries.back().text_color = c_yellow;
          }
          }
          weather_log_menu.query();
      }
  }
  break;

  #ifdef LUA
      case 18: {
          std::string luacode = string_input_popup(_("Lua:"), 60, "");
          call_lua(luacode);
      }
      break;
  #endif
 }
 erase();
 refresh_all();
}

void game::mondebug()
{
 int tc;
 for (int i = 0; i < num_zombies(); i++) {
  monster &z = _active_monsters[i];
  z.debug(u);
  if (z.has_flag(MF_SEES) &&
      m.sees(z.posx(), z.posy(), u.posx, u.posy, -1, tc))
   debugmsg("The %s can see you.", z.name().c_str());
  else
   debugmsg("The %s can't see you...", z.name().c_str());
 }
}

void game::groupdebug()
{
 erase();
 mvprintw(0, 0, "OM %d : %d    M %d : %d", cur_om->pos().x, cur_om->pos().y, levx,
                                           levy);
 int dist, linenum = 1;
 for (int i = 0; i < cur_om->zg.size(); i++) {
  if (cur_om->zg[i].posz != levz) { continue; }
  dist = trig_dist(levx, levy, cur_om->zg[i].posx, cur_om->zg[i].posy);
  if (dist <= cur_om->zg[i].radius) {
   mvprintw(linenum, 0, "Zgroup %d: Centered at %d:%d, radius %d, pop %d",
            i, cur_om->zg[i].posx, cur_om->zg[i].posy, cur_om->zg[i].radius,
            cur_om->zg[i].population);
   linenum++;
  }
 }
 getch();
}

void game::draw_overmap()
{
 cur_om->draw_overmap(this, levz);
}

void game::disp_kills()
{
 WINDOW *w = newwin(FULL_SCREEN_HEIGHT, FULL_SCREEN_WIDTH,
                    (TERMY > FULL_SCREEN_HEIGHT) ? (TERMY-FULL_SCREEN_HEIGHT)/2 : 0,
                    (TERMX > FULL_SCREEN_WIDTH) ? (TERMX-FULL_SCREEN_WIDTH)/2 : 0);

 wborder(w, LINE_XOXO, LINE_XOXO, LINE_OXOX, LINE_OXOX,
            LINE_OXXO, LINE_OOXX, LINE_XXOO, LINE_XOOX );

 std::vector<mtype *> types;
 std::vector<int> count;
 for (std::map<std::string, int>::iterator kill = kills.begin(); kill != kills.end(); ++kill){
    types.push_back(MonsterGenerator::generator().get_mtype(kill->first));
    count.push_back(kill->second);
 }

 mvwprintz(w, 1, 32, c_white, _("KILL COUNT:"));

 if (types.size() == 0) {
  mvwprintz(w, 2, 2, c_white, _("You haven't killed any monsters yet!"));
  wrefresh(w);
  getch();
  werase(w);
  wrefresh(w);
  delwin(w);
  refresh_all();
  return;
 }
 int totalkills = 0;
 int hori = 1;
 int horimove = 0;
 int vert = -2;
 // display individual kill counts
 for (int i = 0; i < types.size(); i++) {
  hori = 1;
  if (i > 21) {
   hori = 28;
   vert = 20;
  }
  if( i > 43) {
   hori = 56;
   vert = 42;
  }
  mvwprintz(w, i - vert, hori, types[i]->color, "%c %s", types[i]->sym, types[i]->name.c_str());
  if (count[i] >= 10)
   horimove = -1;
  if (count[i] >= 100)
   horimove = -2;
  if (count[i] >= 1000)
   horimove = -3;
  mvwprintz(w, i - vert, hori + 22 + horimove, c_white, "%d", count[i]);
  totalkills += count[i];
  horimove = 0;
 }
 // Display total killcount at top of window
 mvwprintz(w, 1, 44, c_white, "%d", totalkills);

 wrefresh(w);
 getch();
 werase(w);
 wrefresh(w);
 delwin(w);
 refresh_all();
}

void game::disp_NPCs()
{
 WINDOW *w = newwin(FULL_SCREEN_HEIGHT, FULL_SCREEN_WIDTH,
                    (TERMY > FULL_SCREEN_HEIGHT) ? (TERMY-FULL_SCREEN_HEIGHT)/2 : 0,
                    (TERMX > FULL_SCREEN_WIDTH) ? (TERMX-FULL_SCREEN_WIDTH)/2 : 0);

 mvwprintz(w, 0, 0, c_white, _("Your position: %d:%d"), levx, levy);
 std::vector<npc*> closest;
 closest.push_back(cur_om->npcs[0]);
 for (int i = 1; i < cur_om->npcs.size(); i++) {
  if (closest.size() < 20)
   closest.push_back(cur_om->npcs[i]);
  else if (rl_dist(levx, levy, cur_om->npcs[i]->mapx, cur_om->npcs[i]->mapy) <
           rl_dist(levx, levy, closest[19]->mapx, closest[19]->mapy)) {
   for (int j = 0; j < 20; j++) {
    if (rl_dist(levx, levy, closest[j]->mapx, closest[j]->mapy) >
        rl_dist(levx, levy, cur_om->npcs[i]->mapx, cur_om->npcs[i]->mapy)) {
     closest.insert(closest.begin() + j, cur_om->npcs[i]);
     closest.erase(closest.end() - 1);
     j = 20;
    }
   }
  }
 }
 for (int i = 0; i < 20; i++)
  mvwprintz(w, i + 2, 0, c_white, "%s: %d:%d", closest[i]->name.c_str(),
            closest[i]->mapx, closest[i]->mapy);

 wrefresh(w);
 getch();
 werase(w);
 wrefresh(w);
 delwin(w);
}

faction* game::list_factions(std::string title)
{
 std::vector<faction> valfac; // Factions that we know of.
 for (int i = 0; i < factions.size(); i++) {
  if (factions[i].known_by_u)
   valfac.push_back(factions[i]);
 }
 if (valfac.size() == 0) { // We don't know of any factions!
  popup(_("You don't know of any factions.  Press Spacebar..."));
  return NULL;
 }

 WINDOW *w_list = newwin(FULL_SCREEN_HEIGHT, FULL_SCREEN_WIDTH,
                         ((TERMY > FULL_SCREEN_HEIGHT) ? (TERMY-FULL_SCREEN_HEIGHT)/2 : 0),
                         (TERMX > FULL_SCREEN_WIDTH) ? (TERMX-FULL_SCREEN_WIDTH)/2 : 0);
 WINDOW *w_info = newwin(FULL_SCREEN_HEIGHT-2, FULL_SCREEN_WIDTH-1 - MAX_FAC_NAME_SIZE,
                         1 + ((TERMY > FULL_SCREEN_HEIGHT) ? (TERMY-FULL_SCREEN_HEIGHT)/2 : 0),
                         MAX_FAC_NAME_SIZE + ((TERMX > FULL_SCREEN_WIDTH) ? (TERMX-FULL_SCREEN_WIDTH)/2 : 0));

 wborder(w_list, LINE_XOXO, LINE_XOXO, LINE_OXOX, LINE_OXOX,
                 LINE_OXXO, LINE_OOXX, LINE_XXOO, LINE_XOOX );

 int maxlength = FULL_SCREEN_WIDTH - 1 - MAX_FAC_NAME_SIZE;
 int sel = 0;

// Init w_list content
 mvwprintz(w_list, 1, 1, c_white, title.c_str());
 for (int i = 0; i < valfac.size(); i++) {
  nc_color col = (i == 0 ? h_white : c_white);
  mvwprintz(w_list, i + 2, 1, col, valfac[i].name.c_str());
 }
 wrefresh(w_list);
// Init w_info content
// fac_*_text() is in faction.cpp
 mvwprintz(w_info, 0, 0, c_white,
          _("Ranking: %s"), fac_ranking_text(valfac[0].likes_u).c_str());
 mvwprintz(w_info, 1, 0, c_white,
          _("Respect: %s"), fac_respect_text(valfac[0].respects_u).c_str());
 fold_and_print(w_info, 3, 0, maxlength, c_white, valfac[0].describe().c_str());
 wrefresh(w_info);
 InputEvent input;
 do {
  input = get_input();
  switch ( input ) {
  case DirectionS: // Move selection down
   mvwprintz(w_list, sel + 2, 1, c_white, valfac[sel].name.c_str());
   if (sel == valfac.size() - 1)
    sel = 0; // Wrap around
   else
    sel++;
   break;
  case DirectionN: // Move selection up
   mvwprintz(w_list, sel + 2, 1, c_white, valfac[sel].name.c_str());
   if (sel == 0)
    sel = valfac.size() - 1; // Wrap around
   else
    sel--;
   break;
  case Cancel:
  case Close:
   sel = -1;
   break;
  }
  if (input == DirectionS || input == DirectionN) { // Changed our selection... update the windows
   mvwprintz(w_list, sel + 2, 1, h_white, valfac[sel].name.c_str());
   wrefresh(w_list);
   werase(w_info);
// fac_*_text() is in faction.cpp
   mvwprintz(w_info, 0, 0, c_white,
            _("Ranking: %s"), fac_ranking_text(valfac[sel].likes_u).c_str());
   mvwprintz(w_info, 1, 0, c_white,
            _("Respect: %s"), fac_respect_text(valfac[sel].respects_u).c_str());
   fold_and_print(w_info, 3, 0, maxlength, c_white, valfac[sel].describe().c_str());
   wrefresh(w_info);
  }
 } while (input != Cancel && input != Confirm && input != Close);
 werase(w_list);
 werase(w_info);
 delwin(w_list);
 delwin(w_info);
 refresh_all();
 if (sel == -1)
  return NULL;
 return &(factions[valfac[sel].id]);
}

void game::list_missions()
{
 WINDOW *w_missions = newwin(FULL_SCREEN_HEIGHT, FULL_SCREEN_WIDTH,
                              (TERMY > FULL_SCREEN_HEIGHT) ? (TERMY-FULL_SCREEN_HEIGHT)/2 : 0,
                              (TERMX > FULL_SCREEN_WIDTH) ? (TERMX-FULL_SCREEN_WIDTH)/2 : 0);

 int tab = 0, selection = 0;
 InputEvent input;
 do {
  werase(w_missions);
  //draw_tabs(w_missions, tab, "ACTIVE MISSIONS", "COMPLETED MISSIONS", "FAILED MISSIONS", NULL);
  std::vector<int> umissions;
  switch (tab) {
   case 0: umissions = u.active_missions;       break;
   case 1: umissions = u.completed_missions;    break;
   case 2: umissions = u.failed_missions;       break;
  }

  for (int i = 1; i < FULL_SCREEN_WIDTH-1; i++) {
   mvwputch(w_missions, 2, i, c_ltgray, LINE_OXOX);
   mvwputch(w_missions, FULL_SCREEN_HEIGHT-1, i, c_ltgray, LINE_OXOX);

   if (i > 2 && i < FULL_SCREEN_HEIGHT-1) {
    mvwputch(w_missions, i, 0, c_ltgray, LINE_XOXO);
    mvwputch(w_missions, i, 30, c_ltgray, LINE_XOXO);
    mvwputch(w_missions, i, FULL_SCREEN_WIDTH-1, c_ltgray, LINE_XOXO);
   }
  }

  draw_tab(w_missions, 7, _("ACTIVE MISSIONS"), (tab == 0) ? true : false);
  draw_tab(w_missions, 30, _("COMPLETED MISSIONS"), (tab == 1) ? true : false);
  draw_tab(w_missions, 56, _("FAILED MISSIONS"), (tab == 2) ? true : false);

  mvwputch(w_missions, 2,  0, c_white, LINE_OXXO); // |^
  mvwputch(w_missions, 2, FULL_SCREEN_WIDTH-1, c_white, LINE_OOXX); // ^|

  mvwputch(w_missions, FULL_SCREEN_HEIGHT-1, 0, c_ltgray, LINE_XXOO); // |
  mvwputch(w_missions, FULL_SCREEN_HEIGHT-1, FULL_SCREEN_WIDTH-1, c_ltgray, LINE_XOOX); // _|

  mvwputch(w_missions, 2, 30, c_white, (tab == 1) ? LINE_XOXX : LINE_XXXX); // + || -|
  mvwputch(w_missions, FULL_SCREEN_HEIGHT-1, 30, c_white, LINE_XXOX); // _|_

  for (int i = 0; i < umissions.size(); i++) {
   mission *miss = find_mission(umissions[i]);
   nc_color col = c_white;
   if (i == u.active_mission && tab == 0)
    col = c_ltred;
   if (selection == i)
    mvwprintz(w_missions, 3 + i, 1, hilite(col), miss->name().c_str());
   else
    mvwprintz(w_missions, 3 + i, 1, col, miss->name().c_str());
  }

  if (selection >= 0 && selection < umissions.size()) {
   mission *miss = find_mission(umissions[selection]);
   mvwprintz(w_missions, 4, 31, c_white,
             miss->description.c_str());
   if (miss->deadline != 0)
    mvwprintz(w_missions, 5, 31, c_white, _("Deadline: %d (%d)"),
              miss->deadline, int(turn));
   mvwprintz(w_missions, 6, 31, c_white, _("Target: (%d, %d)   You: (%d, %d)"),
             miss->target.x, miss->target.y,
             (levx + int (MAPSIZE / 2)) / 2, (levy + int (MAPSIZE / 2)) / 2);
  } else {
   std::string nope;
   switch (tab) {
    case 0: nope = _("You have no active missions!"); break;
    case 1: nope = _("You haven't completed any missions!"); break;
    case 2: nope = _("You haven't failed any missions!"); break;
   }
   mvwprintz(w_missions, 4, 31, c_ltred, nope.c_str());
  }

  wrefresh(w_missions);
  input = get_input();
  switch (input) {
  case DirectionE:
   tab++;
   if (tab == 3)
    tab = 0;
   break;
  case DirectionW:
   tab--;
   if (tab < 0)
    tab = 2;
   break;
  case DirectionS:
   selection++;
   if (selection >= umissions.size())
    selection = 0;
   break;
  case DirectionN:
   selection--;
   if (selection < 0)
    selection = umissions.size() - 1;
   break;
  case Confirm:
   u.active_mission = selection;
   break;
  }

 } while (input != Cancel && input != Close);


 werase(w_missions);
 delwin(w_missions);
 refresh_all();
}

void game::draw()
{
    // Draw map
    werase(w_terrain);
    draw_ter();
    draw_footsteps();

    // Draw Status
    draw_HP();
    werase(w_status);
    werase(w_status2);
    if (!liveview.compact_view) {
        liveview.hide(true, true);
    }
    u.disp_status(w_status, w_status2, this);

    bool sideStyle = use_narrow_sidebar();

    WINDOW *time_window = sideStyle ? w_status2 : w_status;
    wmove(time_window, sideStyle ? 0 : 1, sideStyle ? 15 : 41);
    if ( u.has_item_with_flag("WATCH") ) {
        wprintz(time_window, c_white, turn.print_time().c_str());
    } else {
        std::vector<std::pair<char, nc_color> > vGlyphs;
        vGlyphs.push_back(std::make_pair('_', c_red));
        vGlyphs.push_back(std::make_pair('_', c_cyan));
        vGlyphs.push_back(std::make_pair('.', c_brown));
        vGlyphs.push_back(std::make_pair(',', c_blue));
        vGlyphs.push_back(std::make_pair('+', c_yellow));
        vGlyphs.push_back(std::make_pair('c', c_ltblue));
        vGlyphs.push_back(std::make_pair('*', c_yellow));
        vGlyphs.push_back(std::make_pair('C', c_white));
        vGlyphs.push_back(std::make_pair('+', c_yellow));
        vGlyphs.push_back(std::make_pair('c', c_ltblue));
        vGlyphs.push_back(std::make_pair('.', c_brown));
        vGlyphs.push_back(std::make_pair(',', c_blue));
        vGlyphs.push_back(std::make_pair('_', c_red));
        vGlyphs.push_back(std::make_pair('_', c_cyan));

        const int iHour = turn.getHour();
        wprintz(time_window, c_white, "[");
        bool bAddTrail = false;

        for (int i=0; i < 14; i+=2) {
            if (iHour >= 8+i && iHour <= 13+(i/2)) {
                wputch(time_window, hilite(c_white), ' ');

            } else if (iHour >= 6+i && iHour <= 7+i) {
                wputch(time_window, hilite(vGlyphs[i].second), vGlyphs[i].first);
                bAddTrail = true;

            } else if (iHour >= (18+i)%24 && iHour <= (19+i)%24) {
                wputch(time_window, vGlyphs[i+1].second, vGlyphs[i+1].first);

            } else if (bAddTrail && iHour >= 6+(i/2)) {
                wputch(time_window, hilite(c_white), ' ');

            } else {
                wputch(time_window, c_white, ' ');
            }
        }

        wprintz(time_window, c_white, "]");
    }

    point cur_loc = om_location();
    oter_id cur_ter = cur_om->ter(cur_loc.x, cur_loc.y, levz);
    if (cur_ter == "")
    {
        if (cur_loc.x >= OMAPX && cur_loc.y >= OMAPY)
            cur_ter = om_diag->ter(cur_loc.x - OMAPX, cur_loc.y - OMAPY, levz);
        else if (cur_loc.x >= OMAPX)
            cur_ter = om_hori->ter(cur_loc.x - OMAPX, cur_loc.y, levz);
        else if (cur_loc.y >= OMAPY)
            cur_ter = om_vert->ter(cur_loc.x, cur_loc.y - OMAPY, levz);
    }

    std::string tername = otermap[cur_ter].name;
    werase(w_location);
    mvwprintz(w_location, 0,  0, otermap[cur_ter].color, utf8_substr(tername, 0, 14).c_str());

    if (levz < 0) {
        mvwprintz(w_location, 0, 18, c_ltgray, _("Underground"));
    } else {
        mvwprintz(w_location, 0, 18, weather_data[weather].color, weather_data[weather].name.c_str());
    }

    nc_color col_temp = c_blue;
    int display_temp = get_temperature();
    if (display_temp >= 90) {
        col_temp = c_red;
    } else if (display_temp >= 75) {
        col_temp = c_yellow;
    } else if (display_temp >= 60) {
        col_temp = c_ltgreen;
    } else if (display_temp >= 50) {
        col_temp = c_cyan;
    } else if (display_temp >  32) {
        col_temp = c_ltblue;
    }

    wprintz(w_location, col_temp, (std::string(" ") + print_temperature((float)display_temp)).c_str());
    wrefresh(w_location);

    //Safemode coloring
    WINDOW *day_window = sideStyle ? w_status2 : w_status;
    mvwprintz(day_window, 0, sideStyle ? 0 : 41, c_white, _("%s, day %d"), _(season_name[turn.get_season()].c_str()), turn.days() + 1);
    if (run_mode != 0 || autosafemode != 0) {
        int iPercent = int((turnssincelastmon*100)/OPTIONS["AUTOSAFEMODETURNS"]);
        wmove(w_status, sideStyle ? 4 : 1, getmaxx(w_status) - 4);
        const char *letters[] = {"S", "A", "F", "E"};
        for (int i = 0; i < 4; i++) {
            nc_color c = (run_mode == 0 && iPercent < (i + 1) * 25) ? c_red : c_green;
            wprintz(w_status, c, letters[i]);
        }
    }
    wrefresh(w_status);
    wrefresh(w_status2);

    std::string *graffiti = m.graffiti_at(u.posx, u.posy).contents;
    if (graffiti) {
        add_msg(_("Written here: %s"), utf8_substr(*graffiti, 0, 40).c_str());
    }

    // Draw messages
    write_msg();
}

bool game::isBetween(int test, int down, int up)
{
    if (test > down && test < up) {
        return true;
    } else {
        return false;
    }
}

void game::draw_ter(int posx, int posy)
{
 mapRain.clear();
// posx/posy default to -999
 if (posx == -999)
  posx = u.posx + u.view_offset_x;
 if (posy == -999)
  posy = u.posy + u.view_offset_y;

 ter_view_x = posx;
 ter_view_y = posy;

 m.build_map_cache(this);
 m.draw(this, w_terrain, point(posx, posy));

    // Draw monsters
    int mx, my;
    for (int i = 0; i < num_zombies(); i++) {
        monster &z = _active_monsters[i];
        my = POSY + (z.posy() - posy);
        mx = POSX + (z.posx() - posx);
        if (mx >= 0 && my >= 0 && mx < TERRAIN_WINDOW_WIDTH
                && my < TERRAIN_WINDOW_HEIGHT && u_see(&z)) {
            z.draw(w_terrain, posx, posy, false);
            mapRain[my][mx] = false;
        } else if (z.has_flag(MF_WARM)
                   && mx >= 0 && my >= 0
                   && mx < TERRAIN_WINDOW_WIDTH && my < TERRAIN_WINDOW_HEIGHT
                   && (u.has_active_bionic("bio_infrared")
                       || u.has_trait("INFRARED")
                       || u.has_trait("LIZ_IR"))
                   && m.pl_sees(u.posx,u.posy,z.posx(),z.posy(),
                                u.sight_range(DAYLIGHT_LEVEL))) {
            mvwputch(w_terrain, my, mx, c_red, '?');
        }
    }

    // Draw NPCs
    for (int i = 0; i < active_npc.size(); i++) {
        my = POSY + (active_npc[i]->posy - posy);
        mx = POSX + (active_npc[i]->posx - posx);
        if (mx >= 0 && my >= 0 && mx < TERRAIN_WINDOW_WIDTH
                && my < TERRAIN_WINDOW_HEIGHT
                && u_see(active_npc[i]->posx, active_npc[i]->posy)) {
            active_npc[i]->draw(w_terrain, posx, posy, false);
        }
    }

    if (u.has_active_bionic("bio_scent_vision")) {
        for (int realx = posx - POSX; realx <= posx + POSX; realx++) {
            for (int realy = posy - POSY; realy <= posy + POSY; realy++) {
                if (scent(realx, realy) != 0) {
                    int tempx = posx - realx, tempy = posy - realy;
                    if (!(isBetween(tempx, -2, 2) && isBetween(tempy, -2, 2))) {
                        if (mon_at(realx, realy) != -1) {
                            mvwputch(w_terrain, realy + POSY - posy,
                                     realx + POSX - posx, c_white, '?');
                        } else {
                            mvwputch(w_terrain, realy + POSY - posy,
                                     realx + POSX - posx, c_magenta, '#');
                        }
                    }
                }
            }
        }
    }

    if (destination_preview.size() > 0) {
        // Draw auto-move preview trail
        point final_destination = destination_preview.back();
        point center = point(u.posx + u.view_offset_x, u.posy + u.view_offset_y);
        draw_line(final_destination.x, final_destination.y, center, destination_preview);
        mvwputch(w_terrain, POSY + (final_destination.y - (u.posy + u.view_offset_y)),
            POSX + (final_destination.x - (u.posx + u.view_offset_x)), c_white, 'X');
    }

    wrefresh(w_terrain);

    if (u.has_disease("visuals") || (u.has_disease("hot_head") &&
            u.disease_intensity("hot_head") != 1)) {
        hallucinate(posx, posy);
    }
}

void game::refresh_all()
{
 m.reset_vehicle_cache();
 draw();
 draw_HP();
 wrefresh(w_messages);
 refresh();
 draw_minimap();
}

void game::draw_HP()
{
    werase(w_HP);
    int current_hp;
    nc_color color;
    std::string health_bar = "";

    // The HP window can be in "tall" mode (7x14) or "wide" mode (14x7).
    bool wide = (getmaxy(w_HP) == 7);
    int hpx = wide ? 7 : 0;
    int hpy = wide ? 0 : 1;
    int dy  = wide ? 1 : 2;
    for (int i = 0; i < num_hp_parts; i++) {
        current_hp = u.hp_cur[i];
        if (current_hp == u.hp_max[i]){
          color = c_green;
          health_bar = "|||||";
        } else if (current_hp > u.hp_max[i] * .9) {
          color = c_green;
          health_bar = "||||\\";
        } else if (current_hp > u.hp_max[i] * .8) {
          color = c_ltgreen;
          health_bar = "||||";
        } else if (current_hp > u.hp_max[i] * .7) {
          color = c_ltgreen;
          health_bar = "|||\\";
        } else if (current_hp > u.hp_max[i] * .6) {
          color = c_yellow;
          health_bar = "|||";
        } else if (current_hp > u.hp_max[i] * .5) {
          color = c_yellow;
          health_bar = "||\\";
        } else if (current_hp > u.hp_max[i] * .4) {
          color = c_ltred;
          health_bar = "||";
        } else if (current_hp > u.hp_max[i] * .3) {
          color = c_ltred;
          health_bar = "|\\";
        } else if (current_hp > u.hp_max[i] * .2) {
          color = c_red;
          health_bar = "|";
        } else if (current_hp > u.hp_max[i] * .1) {
          color = c_red;
          health_bar = "\\";
        } else if (current_hp > 0) {
          color = c_red;
          health_bar = ":";
        } else {
          color = c_ltgray;
          health_bar = "-----";
        }
        wmove(w_HP, i * dy + hpy, hpx);
        if (u.has_trait("SELFAWARE")) {
            wprintz(w_HP, color, "%3d  ", current_hp);
        } else {
            wprintz(w_HP, color, health_bar.c_str());

            //Add the trailing symbols for a not-quite-full health bar
            int bar_remainder = 5;
            while(bar_remainder > health_bar.size()){
                --bar_remainder;
                wprintz(w_HP, c_white, ".");
            }
        }
    }

    static const char *body_parts[] = { _("HEAD"), _("TORSO"), _("L ARM"),
                           _("R ARM"), _("L LEG"), _("R LEG"), _("POWER") };
    static body_part part[] = { bp_head, bp_torso, bp_arms,
                           bp_arms, bp_legs, bp_legs, num_bp};
    static int side[] = { -1, -1, 0, 1, 0, 1, -1};
    int num_parts = sizeof(body_parts) / sizeof(body_parts[0]);
    for (int i = 0; i < num_parts; i++) {
        const char *str = body_parts[i];
        wmove(w_HP, i * dy, 0);
        if (wide)
            wprintz(w_HP, limb_color(&u, part[i], side[i]), " ");
        wprintz(w_HP, limb_color(&u, part[i], side[i]), str);
        if (!wide)
            wprintz(w_HP, limb_color(&u, part[i], side[i]), ":");
    }

    int powx = hpx;
    int powy = wide ? 6 : 13;
    if (u.max_power_level == 0){
        wmove(w_HP, powy, powx);
        if (wide)
            for (int i = 0; i < 2; i++)
                wputch(w_HP, c_ltgray, LINE_OXOX);
        else
            wprintz(w_HP, c_ltgray, " --   ");
    } else {
        if (u.power_level == u.max_power_level){
            color = c_blue;
        } else if (u.power_level >= u.max_power_level * .5){
            color = c_ltblue;
        } else if (u.power_level > 0){
            color = c_yellow;
        } else {
            color = c_red;
        }
        mvwprintz(w_HP, powy, powx, color, "%-3d", u.power_level);
    }
    wrefresh(w_HP);
}

nc_color game::limb_color(player *p, body_part bp, int side, bool bleed, bool bite, bool infect)
{
    if (bp == num_bp) {
        return c_ltgray;
    }

    int color_bit = 0;
    nc_color i_color = c_ltgray;
    if (bleed && p->has_disease("bleed", bp, side)) {
        color_bit += 1;
    }
    if (bite && p->has_disease("bite", bp, side)) {
        color_bit += 10;
    }
    if (infect && p->has_disease("infected", bp, side)) {
        color_bit += 100;
    }
    switch (color_bit) {
        case 1:
            i_color = c_red;
            break;
        case 10:
            i_color = c_blue;
            break;
        case 100:
            i_color = c_green;
            break;
        case 11:
            i_color = c_magenta;
            break;
        case 101:
            i_color = c_yellow;
            break;
    }
    return i_color;
}

void game::draw_minimap()
{
 // Draw the box
 werase(w_minimap);
 mvwputch(w_minimap, 0, 0, c_white, LINE_OXXO);
 mvwputch(w_minimap, 0, 6, c_white, LINE_OOXX);
 mvwputch(w_minimap, 6, 0, c_white, LINE_XXOO);
 mvwputch(w_minimap, 6, 6, c_white, LINE_XOOX);
 for (int i = 1; i < 6; i++) {
  mvwputch(w_minimap, i, 0, c_white, LINE_XOXO);
  mvwputch(w_minimap, i, 6, c_white, LINE_XOXO);
  mvwputch(w_minimap, 0, i, c_white, LINE_OXOX);
  mvwputch(w_minimap, 6, i, c_white, LINE_OXOX);
 }

 int cursx = (levx + int(MAPSIZE / 2)) / 2;
 int cursy = (levy + int(MAPSIZE / 2)) / 2;

 bool drew_mission = false;
 point targ(-1, -1);
 if (u.active_mission >= 0 && u.active_mission < u.active_missions.size())
  targ = find_mission(u.active_missions[u.active_mission])->target;
 else
  drew_mission = true;

 if (targ.x == -1)
  drew_mission = true;

 for (int i = -2; i <= 2; i++) {
  for (int j = -2; j <= 2; j++) {
   int omx = cursx + i;
   int omy = cursy + j;
   bool seen = false;
   oter_id cur_ter;// = "";
   long note_sym = 0;
   bool note = false;
   if (omx >= 0 && omx < OMAPX && omy >= 0 && omy < OMAPY) {
    cur_ter = cur_om->ter(omx, omy, levz);
    seen    = cur_om->seen(omx, omy, levz);
    if (cur_om->has_note(omx,omy,levz))
    {
        if (cur_om->note(omx,omy,levz)[1] == ':')
            note_sym = cur_om->note(omx,omy,levz)[0];
        note = true;
    }
   } else if ((omx < 0 || omx >= OMAPX) && (omy < 0 || omy >= OMAPY)) {
    if (omx < 0) omx += OMAPX;
    else         omx -= OMAPX;
    if (omy < 0) omy += OMAPY;
    else         omy -= OMAPY;
    cur_ter = om_diag->ter(omx, omy, levz);
    seen    = om_diag->seen(omx, omy, levz);
    if (om_diag->has_note(omx,omy,levz))
    {
        if (om_diag->note(omx,omy,levz)[1] == ':')
            note_sym = om_diag->note(omx,omy,levz)[0];
        note = true;
    }
   } else if (omx < 0 || omx >= OMAPX) {
    if (omx < 0) omx += OMAPX;
    else         omx -= OMAPX;
    cur_ter = om_hori->ter(omx, omy, levz);
    seen    = om_hori->seen(omx, omy, levz);
    if (om_hori->has_note(omx,omy,levz))
    {
        if (om_hori->note(omx,omy,levz)[1] == ':')
            note_sym = om_hori->note(omx,omy,levz)[0];
        note = true;
    }
   } else if (omy < 0 || omy >= OMAPY) {
    if (omy < 0) omy += OMAPY;
    else         omy -= OMAPY;
    cur_ter = om_vert->ter(omx, omy, levz);
    seen    = om_vert->seen(omx, omy, levz);
    if (om_vert->has_note(omx,omy,levz))
    {
        if (om_vert->note(omx,omy,levz)[1] == ':')
            note_sym = om_vert->note(omx,omy,levz)[0];
        note = true;
    }
   } else {
    dbg(D_ERROR) << "game:draw_minimap: No data loaded! omx: "
                 << omx << " omy: " << omy;
    debugmsg("No data loaded! omx: %d omy: %d", omx, omy);
   }
   nc_color ter_color = otermap[cur_ter].color;
   long ter_sym = otermap[cur_ter].sym;
   if (note)
   {
       ter_sym = note_sym ? note_sym : 'N';
       ter_color = c_yellow;
   }
   if (seen) {
    if (!drew_mission && targ.x == omx && targ.y == omy) {
     drew_mission = true;
     if (i != 0 || j != 0)
      mvwputch   (w_minimap, 3 + j, 3 + i, red_background(ter_color), ter_sym);
     else
      mvwputch_hi(w_minimap, 3,     3,     ter_color, ter_sym);
    } else if (i == 0 && j == 0)
     mvwputch_hi(w_minimap, 3,     3,     ter_color, ter_sym);
    else
     mvwputch   (w_minimap, 3 + j, 3 + i, ter_color, ter_sym);
   }
  }
 }

// Print arrow to mission if we have one!
 if (!drew_mission) {
  double slope;
  if (cursx != targ.x)
   slope = double(targ.y - cursy) / double(targ.x - cursx);
  if (cursx == targ.x || abs(slope) > 3.5 ) { // Vertical slope
   if (targ.y > cursy)
    mvwputch(w_minimap, 6, 3, c_red, '*');
   else
    mvwputch(w_minimap, 0, 3, c_red, '*');
  } else {
   int arrowx = 3, arrowy = 3;
   if (abs(slope) >= 1.) { // y diff is bigger!
    arrowy = (targ.y > cursy ? 6 : 0);
    arrowx = int(3 + 3 * (targ.y > cursy ? slope : (0 - slope)));
    if (arrowx < 0)
     arrowx = 0;
    if (arrowx > 6)
     arrowx = 6;
   } else {
    arrowx = (targ.x > cursx ? 6 : 0);
    arrowy = int(3 + 3 * (targ.x > cursx ? slope : (0 - slope)));
    if (arrowy < 0)
     arrowy = 0;
    if (arrowy > 6)
     arrowy = 6;
   }
   mvwputch(w_minimap, arrowy, arrowx, c_red, '*');
  }
 }

 wrefresh(w_minimap);
}

void game::hallucinate(const int x, const int y)
{
    const int rx = x - POSX;
    const int ry = y - POSY;
    for (int i = 0; i <= TERRAIN_WINDOW_WIDTH; i++) {
        for (int j = 0; j <= TERRAIN_WINDOW_HEIGHT; j++) {
            if (one_in(10)) {
                char ter_sym = terlist[m.ter(i + rx + rng(-2, 2),
                                             j + ry + rng(-2, 2))].sym;
                nc_color ter_col = terlist[m.ter(i + rx + rng(-2, 2),
                                                 j + ry + rng(-2, 2))].color;
                mvwputch(w_terrain, j, i, ter_col, ter_sym);
            }
        }
    }
    wrefresh(w_terrain);
}

float game::natural_light_level() const
{
 float ret = 0;

 if (levz >= 0) {
  ret = (float)turn.sunlight();
  ret += weather_data[weather].light_modifier;
 }

 return std::max(0.0f, ret);
}

unsigned char game::light_level()
{
 //already found the light level for now?
 if(turn == latest_lightlevel_turn)
  return latest_lightlevel;

 int ret;
 if (levz < 0) // Underground!
  ret = 1;
 else {
  ret = turn.sunlight();
  ret -= weather_data[weather].sight_penalty;
 }
 for (int i = 0; i < events.size(); i++) {
  // The EVENT_DIM event slowly dims the sky, then relights it
  // EVENT_DIM has an occurance date of turn + 50, so the first 25 dim it
  if (events[i].type == EVENT_DIM) {
   int turns_left = events[i].turn - int(turn);
   i = events.size();
   if (turns_left > 25)
    ret = (ret * (turns_left - 25)) / 25;
   else
    ret = (ret * (25 - turns_left)) / 25;
  }
 }
 if (ret < 8 && event_queued(EVENT_ARTIFACT_LIGHT))
  ret = 8;
 if(ret < 1)
  ret = 1;

 latest_lightlevel = ret;
 latest_lightlevel_turn = turn;
 return ret;
}

void game::reset_light_level()
{
 latest_lightlevel = 0;
 latest_lightlevel_turn = 0;
}

//Gets the next free ID, also used for player ID's.
int game::assign_npc_id()
{
 int ret = next_npc_id;
 next_npc_id++;
 return ret;
}

int game::assign_faction_id()
{
 int ret = next_faction_id;
 next_faction_id++;
 return ret;
}

faction* game::faction_by_id(int id)
{
 for (int i = 0; i < factions.size(); i++) {
  if (factions[i].id == id)
   return &(factions[i]);
 }
 return NULL;
}

faction* game::random_good_faction()
{
 std::vector<int> valid;
 for (int i = 0; i < factions.size(); i++) {
  if (factions[i].good >= 5)
   valid.push_back(i);
 }
 if (valid.size() > 0) {
  int index = valid[rng(0, valid.size() - 1)];
  return &(factions[index]);
 }
// No good factions exist!  So create one!
 faction newfac(assign_faction_id());
 do
  newfac.randomize();
 while (newfac.good < 5);
 newfac.id = factions.size();
 factions.push_back(newfac);
 return &(factions[factions.size() - 1]);
}

faction* game::random_evil_faction()
{
 std::vector<int> valid;
 for (int i = 0; i < factions.size(); i++) {
  if (factions[i].good <= -5)
   valid.push_back(i);
 }
 if (valid.size() > 0) {
  int index = valid[rng(0, valid.size() - 1)];
  return &(factions[index]);
 }
// No good factions exist!  So create one!
 faction newfac(assign_faction_id());
 do
  newfac.randomize();
 while (newfac.good > -5);
 newfac.id = factions.size();
 factions.push_back(newfac);
 return &(factions[factions.size() - 1]);
}

bool game::sees_u(int x, int y, int &t)
{
    int range = 0;
 int mondex = mon_at(x,y);
 if (mondex != -1) {
  monster &z = _active_monsters[mondex];
        range = z.vision_range(u.posx, u.posy);
 }

 return (!(u.has_active_bionic("bio_cloak") || u.has_active_bionic("bio_night") ||
           u.has_active_optcloak() || u.has_artifact_with(AEP_INVISIBLE))
           && m.sees(x, y, u.posx, u.posy, range, t));
}

bool game::u_see(int x, int y)
{
 int wanted_range = rl_dist(u.posx, u.posy, x, y);

 bool can_see = false;
 if (wanted_range < u.clairvoyance())
  can_see = true;
 else if (wanted_range <= u.sight_range(light_level()) ||
          (wanted_range <= u.sight_range(DAYLIGHT_LEVEL) &&
            m.light_at(x, y) >= LL_LOW))
     can_see = m.pl_sees(u.posx, u.posy, x, y, wanted_range);
     if (u.has_active_bionic("bio_night") && wanted_range < 15 && wanted_range > u.sight_range(1))
        return false;

 return can_see;
}

bool game::u_see(player *p)
{
 return u_see(p->posx, p->posy);
}

bool game::u_see(monster *mon)
{
 int dist = rl_dist(u.posx, u.posy, mon->posx(), mon->posy());
 if (u.has_trait("ANTENNAE") && dist <= 3) {
  return true;
 }
 if (mon->digging() && !u.has_active_bionic("bio_ground_sonar") && dist > 1) {
  return false; // Can't see digging monsters until we're right next to them
 }
 if (m.is_divable(mon->posx(), mon->posy()) && mon->can_submerge()
         && !u.is_underwater()) {
   //Monster is in the water and submerged, and we're out of/above the water
   return false;
 }

 return u_see(mon->posx(), mon->posy());
}

bool game::pl_sees(player *p, monster *mon, int &t)
{
 // TODO: [lightmap] Allow npcs to use the lightmap
 if (mon->digging() && !p->has_active_bionic("bio_ground_sonar") &&
       rl_dist(p->posx, p->posy, mon->posx(), mon->posy()) > 1)
  return false; // Can't see digging monsters until we're right next to them
 int range = p->sight_range(light_level());
 return m.sees(p->posx, p->posy, mon->posx(), mon->posy(), range, t);
}

/**
 * Attempts to find which map co-ordinates the specified item is located at,
 * looking at the player, the ground, NPCs, and vehicles in that order.
 * @param it A pointer to the item to find.
 * @return The location of the item, or (-999, -999) if it wasn't found.
 */
point game::find_item(item *it)
{
    //Does the player have it?
    if (u.has_item(it)) {
        return point(u.posx, u.posy);
    }
    //Is it in a vehicle?
    for (std::set<vehicle*>::iterator veh_iterator = m.vehicle_list.begin();
            veh_iterator != m.vehicle_list.end(); veh_iterator++) {
        vehicle *next_vehicle = *veh_iterator;
        std::vector<int> cargo_parts = next_vehicle->all_parts_with_feature("CARGO", false);
        for(std::vector<int>::iterator part_index = cargo_parts.begin();
                part_index != cargo_parts.end(); part_index++) {
            std::vector<item> *items_in_part = &(next_vehicle->parts[*part_index].items);
            for (int n = items_in_part->size() - 1; n >= 0; n--) {
                if (&((*items_in_part)[n]) == it) {
                    int mapx = next_vehicle->global_x() + next_vehicle->parts[*part_index].precalc_dx[0];
                    int mapy = next_vehicle->global_y() + next_vehicle->parts[*part_index].precalc_dy[0];
                    return point(mapx, mapy);
                }
            }
        }
    }
    //Does an NPC have it?
    for (int i = 0; i < active_npc.size(); i++) {
        if (active_npc[i]->inv.has_item(it)) {
            return point(active_npc[i]->posx, active_npc[i]->posy);
        }
    }
    //Is it on the ground? (Check this last - takes the most time)
    point ret = m.find_item(it);
    if (ret.x != -1 && ret.y != -1) {
        return ret;
    }
    //Not found anywhere
    return point(-999, -999);
}

void game::remove_item(item *it)
{
 point ret;
 if (it == &u.weapon) {
  u.remove_weapon();
  return;
 }
 if (!u.inv.remove_item(it).is_null()) {
  return;
 }
 for (int i = 0; i < u.worn.size(); i++) {
  if (it == &u.worn[i]) {
   u.worn.erase(u.worn.begin() + i);
   return;
  }
 }
 ret = m.find_item(it);
 if (ret.x != -1 && ret.y != -1) {
  for (int i = 0; i < m.i_at(ret.x, ret.y).size(); i++) {
   if (it == &m.i_at(ret.x, ret.y)[i]) {
    m.i_rem(ret.x, ret.y, i);
    return;
   }
  }
 }
 for (int i = 0; i < active_npc.size(); i++) {
  if (it == &active_npc[i]->weapon) {
   active_npc[i]->remove_weapon();
   return;
  }
  if (!active_npc[i]->inv.remove_item(it).is_null()) {
   return;
  }
  for (int j = 0; j < active_npc[i]->worn.size(); j++) {
   if (it == &active_npc[i]->worn[j]) {
    active_npc[i]->worn.erase(active_npc[i]->worn.begin() + j);
    return;
   }
  }
 }
}

bool vector_has(std::vector<std::string> vec, std::string test)
{
    for (int i = 0; i < vec.size(); ++i){
        if (vec[i] == test){
            return true;
        }
    }
    return false;
}

bool vector_has(std::vector<int> vec, int test)
{
 for (int i = 0; i < vec.size(); i++) {
  if (vec[i] == test)
   return true;
 }
 return false;
}

bool game::is_hostile_nearby()
{
    int distance = (OPTIONS["SAFEMODEPROXIMITY"] <= 0) ? 60 : OPTIONS["SAFEMODEPROXIMITY"];
    return is_hostile_within(distance);
}

bool game::is_hostile_very_close()
{
    return is_hostile_within(dangerous_proximity);
}

bool game::is_hostile_within(int distance){
    for (int i = 0; i < num_zombies(); i++) {
        monster &z = _active_monsters[i];
        if (!u_see(&z))
            continue;

        monster_attitude matt = z.attitude(&u);
        if (MATT_ATTACK != matt && MATT_FOLLOW != matt)
            continue;

        int mondist = rl_dist(u.posx, u.posy, z.posx(), z.posy());
        if (mondist <= distance)
            return true;
    }

    for (int i = 0; i < active_npc.size(); i++) {
        point npcp(active_npc[i]->posx, active_npc[i]->posy);

        if (!u_see(npcp.x, npcp.y))
            continue;

        if (active_npc[i]->attitude != NPCATT_KILL)
            continue;

        if (rl_dist(u.posx, u.posy, npcp.x, npcp.y) <= distance)
                return true;
    }

    return false;
}

// Print monster info to the given window, and return the lowest row (0-indexed)
// to which we printed. This is used to share a window with the message log and
// make optimal use of space.
int game::mon_info(WINDOW *w)
{
    const int width = getmaxx(w);
    const int maxheight = 12;
    const int startrow = use_narrow_sidebar() ? 1 : 0;

    int buff;
    std::string sbuff;
    int newseen = 0;
    const int iProxyDist = (OPTIONS["SAFEMODEPROXIMITY"] <= 0) ? 60 : OPTIONS["SAFEMODEPROXIMITY"];
    int newdist = 4096;
    int newtarget = -1;
    // 7 0 1    unique_types uses these indices;
    // 6 8 2    0-7 are provide by direction_from()
    // 5 4 3    8 is used for local monsters (for when we explain them below)
    std::vector<int> unique_types[9];
    std::vector<std::string> unique_mons[9];
    // dangerous_types tracks whether we should print in red to warn the player
    bool dangerous[8];
    for (int i = 0; i < 8; i++)
        dangerous[i] = false;

    direction dir_to_mon, dir_to_npc;
    int viewx = u.posx + u.view_offset_x;
    int viewy = u.posy + u.view_offset_y;
    new_seen_mon.clear();

    for (int i = 0; i < num_zombies(); i++) {
        monster &z = _active_monsters[i];
        if (u_see(&z) && !z.type->has_flag(MF_VERMIN)) {
            dir_to_mon = direction_from(viewx, viewy, z.posx(), z.posy());
            int index;
            int mx = POSX + (z.posx() - viewx);
            int my = POSY + (z.posy() - viewy);
            if (mx >= 0 && my >= 0 && mx < TERRAIN_WINDOW_WIDTH && my < TERRAIN_WINDOW_HEIGHT) {
                index = 8;
            } else {
                index = dir_to_mon;
            }

            monster_attitude matt = z.attitude(&u);
            if (MATT_ATTACK == matt || MATT_FOLLOW == matt) {
                int j;
                if (index < 8 && sees_u(z.posx(), z.posy(), j))
                    dangerous[index] = true;

                int mondist = rl_dist(u.posx, u.posy, z.posx(), z.posy());
                if (mondist <= iProxyDist) {
                    bool passmon = false;

                    if ( z.ignoring > 0 ) {
                        if ( run_mode != 1 ) {
                            z.ignoring = 0;
                        } else if ( mondist > z.ignoring / 2 || mondist < 6 ) {
                            passmon = true;
                        }
                    }
                    if (!passmon) {
                        newseen++;
                        new_seen_mon.push_back(i);
                        if ( mondist < newdist ) {
                            newdist = mondist; // todo: prioritize dist * attack+follow > attack > follow
                            newtarget = i; // todo: populate alt targeting map
                        }
                    }
                }
            }

            if (!vector_has(unique_mons[dir_to_mon], z.type->id))
                unique_mons[index].push_back(z.type->id);
        }
    }

    for (int i = 0; i < active_npc.size(); i++) {
        point npcp(active_npc[i]->posx, active_npc[i]->posy);
        if (u_see(npcp.x, npcp.y)) { // TODO: NPC invis
            if (active_npc[i]->attitude == NPCATT_KILL)
                if (rl_dist(u.posx, u.posy, npcp.x, npcp.y) <= iProxyDist)
                    newseen++;

            dir_to_npc = direction_from(viewx, viewy, npcp.x, npcp.y);
            int index;
            int mx = POSX + (npcp.x - viewx);
            int my = POSY + (npcp.y - viewy);
            if (mx >= 0 && my >= 0 && mx < TERRAIN_WINDOW_WIDTH && my < TERRAIN_WINDOW_HEIGHT) {
                index = 8;
            } else {
                index = dir_to_npc;
            }

            unique_types[index].push_back(-1 - i);
        }
    }

    if (newseen > mostseen) {
        cancel_activity_query(_("Monster spotted!"));
        turnssincelastmon = 0;
        if (run_mode == 1) {
            run_mode = 2; // Stop movement!
            if ( last_target == -1 && newtarget != -1 ) {
                last_target = newtarget;
            }
        }
    } else if (autosafemode && newseen == 0) { // Auto-safemode
        turnssincelastmon++;
        if (turnssincelastmon >= OPTIONS["AUTOSAFEMODETURNS"] && run_mode == 0)
            run_mode = 1;
    }

    if (newseen == 0 && run_mode == 2)
        run_mode = 1;

    mostseen = newseen;

    // Print the direction headings
    // Reminder:
    // 7 0 1    unique_types uses these indices;
    // 6 8 2    0-7 are provide by direction_from()
    // 5 4 3    8 is used for local monsters (for when we explain them below)

    const char *dir_labels[] = {
        _("North:"), _("NE:"), _("East:"), _("SE:"),
        _("South:"), _("SW:"), _("West:"), _("NW:") };
    int widths[8];
    for (int i = 0; i < 8; i++) {
        widths[i] = utf8_width(dir_labels[i]);
    }
    int xcoords[8];
    const int ycoords[] = { 0, 0, 1, 2, 2, 2, 1, 0 };
    xcoords[0] = xcoords[4] = width / 3;
    xcoords[1] = xcoords[3] = xcoords[2] = (width / 3) * 2;
    xcoords[5] = xcoords[6] = xcoords[7] = 0;
    for (int i = 0; i < 8; i++) {
        nc_color c = unique_types[i].empty() && unique_mons[i].empty() ? c_dkgray
                   : (dangerous[i] ? c_ltred : c_ltgray);
        mvwprintz(w, ycoords[i] + startrow, xcoords[i], c, dir_labels[i]);
    }

    // Print the symbols of all monsters in all directions.
    for (int i = 0; i < 8; i++) {
        int symroom;
        point pr(xcoords[i] + widths[i] + 1, ycoords[i] + startrow);

        // The list of symbols needs a space on each end.
        symroom = (width / 3) - widths[i] - 2;
        const int typeshere_npc = unique_types[i].size();
        const int typeshere_mon = unique_mons[i].size();
        const int typeshere = typeshere_mon + typeshere_npc;
        for (int j = 0; j < typeshere && j < symroom; j++) {
            nc_color c;
            char sym;
            if (symroom < typeshere && j == symroom - 1) {
                // We've run out of room!
                c = c_white;
                sym = '+';
            } else if (j < typeshere_npc){
                buff = unique_types[i][j];
                switch (active_npc[(buff + 1) * -1]->attitude) {
                    case NPCATT_KILL:   c = c_red;     break;
                    case NPCATT_FOLLOW: c = c_ltgreen; break;
                    case NPCATT_DEFEND: c = c_green;   break;
                    default:            c = c_pink;    break;
                }
                sym = '@';
            }else{
                sbuff = unique_mons[i][j - typeshere_npc];
                c   = GetMType(sbuff)->color;
                sym = GetMType(sbuff)->sym;
            }
            mvwputch(w, pr.y, pr.x, c, sym);

            pr.x++;
        }
    } // for (int i = 0; i < 8; i++)

    // Now we print their full names!

    std::set<std::string> listed_mons;

    // Start printing monster names on row 4. Rows 0-2 are for labels, and row 3
    // is blank.
    point pr(0, 4 + startrow);

    int lastrowprinted = 2 + startrow;

    // Print monster names, starting with those at location 8 (nearby).
    for (int j = 8; j >= 0 && pr.y < maxheight; j--) {
        // Separate names by some number of spaces (more for local monsters).
        int namesep = (j == 8 ? 2 : 1);
        for (int i = 0; i < unique_mons[j].size() && pr.y < maxheight; i++) {
            sbuff = unique_mons[j][i];
            // buff < 0 means an NPC!  Don't list those.
            if (listed_mons.find(sbuff) == listed_mons.end()){
                listed_mons.insert(sbuff);

                std::string name = GetMType(sbuff)->name;

                // Move to the next row if necessary. (The +2 is for the "Z ").
                if (pr.x + 2 + name.length() >= width) {
                    pr.y++;
                    pr.x = 0;
                }

                if (pr.y < maxheight) { // Don't print if we've overflowed
                    lastrowprinted = pr.y;
                    mvwputch(w, pr.y, pr.x, GetMType(sbuff)->color, GetMType(sbuff)->sym);
                    pr.x += 2; // symbol and space
                    nc_color danger = c_dkgray;
                    if (GetMType(sbuff)->difficulty >= 30)
                        danger = c_red;
                    else if (GetMType(sbuff)->difficulty >= 16)
                        danger = c_ltred;
                    else if (GetMType(sbuff)->difficulty >= 8)
                        danger = c_white;
                    else if (GetMType(sbuff)->agro > 0)
                        danger = c_ltgray;
                    mvwprintz(w, pr.y, pr.x, danger, name.c_str());
                    pr.x += name.length() + namesep;
                }
            }
        }
    }

    return lastrowprinted;
}

void game::cleanup_dead()
{
    for( int i = 0; i < num_zombies(); i++ ) {
        monster &z = _active_monsters[i];
        if( z.dead || z.hp <= 0 ) {
            dbg (D_INFO) << string_format( "cleanup_dead: z[%d] %d,%d dead:%c hp:%d %s",
                                           i, z.posx(), z.posy(), (z.dead?'1':'0'),
                                           z.hp, z.type->name.c_str() );
            remove_zombie(i);
            if( last_target == i ) {
                last_target = -1;
            } else if( last_target > i ) {
                last_target--;
            }
            i--;
        }
    }

    //Cleanup any dead npcs.
    //This will remove the npc object, it is assumed that they have been transformed into
    //dead bodies before this.
    for (int i = 0; i < active_npc.size(); i++)
    {
        if (active_npc[i]->dead)
        {
            int npc_id = active_npc[i]->getID();
            active_npc.erase( active_npc.begin() + i );
            cur_om->remove_npc(npc_id);
            i--;
        }
    }
}

void game::monmove()
{
    cleanup_dead();

    // monster::plan() needs to know about all monsters with nonzero friendliness.
    // We'll build this list once (instead of once per monster) for speed.
    std::vector<int> friendlies;
    for (int i = 0, numz = num_zombies(); i < numz; i++) {
        if (zombie(i).friendly) {
            friendlies.push_back(i);
        }
    }

 for (int i = 0; i < num_zombies(); i++) {
  monster &z = _active_monsters[i];
  while (!z.dead && !z.can_move_to(this, z.posx(), z.posy())) {
// If we can't move to our current position, assign us to a new one
   if (debugmon)
   {
    dbg(D_ERROR) << "game:monmove: " << z.name().c_str()
                 << " can't move to its location! (" << z.posx()
                 << ":" << z.posy() << "), "
                 << m.tername(z.posx(), z.posy()).c_str();
    debugmsg("%s can't move to its location! (%d:%d), %s", z.name().c_str(),
             z.posx(), z.posy(), m.tername(z.posx(), z.posy()).c_str());
   }
   bool okay = false;
   int xdir = rng(1, 2) * 2 - 3, ydir = rng(1, 2) * 2 - 3; // -1 or 1
   int startx = z.posx() - 3 * xdir, endx = z.posx() + 3 * xdir;
   int starty = z.posy() - 3 * ydir, endy = z.posy() + 3 * ydir;
   for (int x = startx; x != endx && !okay; x += xdir) {
    for (int y = starty; y != endy && !okay; y += ydir){
     if (z.can_move_to(this, x, y) && is_empty(x, y)) {
      z.setpos(x, y);
      okay = true;
     }
    }
   }
   if (!okay)
    z.dead = true;
  }

  if (!z.dead) {
   z.process_effects(this);
   if (z.hurt(0))
    kill_mon(i, false);
  }

  m.mon_in_field(z.posx(), z.posy(), this, &z);

  while (z.moves > 0 && !z.dead) {
   z.made_footstep = false;
   z.plan(this, friendlies); // Formulate a path to follow
   z.move(this); // Move one square, possibly hit u
   z.process_triggers(this);
   m.mon_in_field(z.posx(), z.posy(), this, &z);
   if (z.hurt(0)) { // Maybe we died...
    kill_mon(i, false);
    z.dead = true;
   }
  }

  if (!z.dead) {
   if (u.has_active_bionic("bio_alarm") && u.power_level >= 1 &&
       rl_dist(u.posx, u.posy, z.posx(), z.posy()) <= 5) {
    u.power_level--;
    add_msg(_("Your motion alarm goes off!"));
    cancel_activity_query(_("Your motion alarm goes off!"));
    if (u.has_disease("sleep") || u.has_disease("lying_down")) {
     u.rem_disease("sleep");
     u.rem_disease("lying_down");
    }
   }
// We might have stumbled out of range of the player; if so, kill us
   if (z.posx() < 0 - (SEEX * MAPSIZE) / 6 ||
       z.posy() < 0 - (SEEY * MAPSIZE) / 6 ||
       z.posx() > (SEEX * MAPSIZE * 7) / 6 ||
       z.posy() > (SEEY * MAPSIZE * 7) / 6   ) {
// Re-absorb into local group, if applicable
    int group = valid_group((z.type->id), levx, levy, levz);
    if (group != -1) {
     cur_om->zg[group].population++;
     if (cur_om->zg[group].population / (cur_om->zg[group].radius * cur_om->zg[group].radius) > 5 &&
         !cur_om->zg[group].diffuse )
      cur_om->zg[group].radius++;
    } else if (MonsterGroupManager::Monster2Group((z.type->id)) != "GROUP_NULL") {
     cur_om->zg.push_back(mongroup(MonsterGroupManager::Monster2Group((z.type->id)),
                                  levx, levy, levz, 1, 1));
    }
    z.dead = true;
   } else
    z.receive_moves();
  }
 }

 cleanup_dead();

// Now, do active NPCs.
 for (int i = 0; i < active_npc.size(); i++) {
  int turns = 0;
  if(active_npc[i]->hp_cur[hp_head] <= 0 || active_npc[i]->hp_cur[hp_torso] <= 0)
   active_npc[i]->die(this);
  else {
   active_npc[i]->reset(this);
   active_npc[i]->suffer(this);
   while (!active_npc[i]->dead && active_npc[i]->moves > 0 && turns < 10) {
    turns++;
    active_npc[i]->move(this);
    //build_monmap();
   }
   if (turns == 10) {
    add_msg(_("%s's brain explodes!"), active_npc[i]->name.c_str());
    active_npc[i]->die(this);
   }
  }
 }
 cleanup_dead();
}

bool game::sound(int x, int y, int vol, std::string description)
{
    // --- Monster sound handling here ---
    // Alert all monsters (that can hear) to the sound.
    for (int i = 0, numz = num_zombies(); i < numz; i++) {
        monster &z = _active_monsters[i];
        // rl_dist() is faster than z.has_flag() or z.can_hear(), so we'll check it first.
        int dist = rl_dist(x, y, z.posx(), z.posy());
        int vol_goodhearing = vol * 2 - dist;
        if (vol_goodhearing > 0 && z.can_hear()) {
            const bool goodhearing = z.has_flag(MF_GOODHEARING);
            int volume = goodhearing ? vol_goodhearing : (vol - dist);
            // Error is based on volume, louder sound = less error
            if (volume > 0) {
                int max_error = 0;
                if(volume < 2) {
                    max_error = 10;
                } else if(volume < 5) {
                    max_error = 5;
                } else if(volume < 10) {
                    max_error = 3;
                } else if(volume < 20) {
                    max_error = 1;
                }

                int target_x = x + rng(-max_error, max_error);
                int target_y = y + rng(-max_error, max_error);

                int wander_turns = volume * (goodhearing ? 6 : 1);
                z.wander_to(target_x, target_y, wander_turns);
                z.process_trigger(MTRIG_SOUND, volume);
            }
        }
    }

    // --- Player stuff below this point ---
    int dist = rl_dist(x, y, u.posx, u.posy);

    // Player volume meter includes all sounds from their tile and adjacent tiles
    if (dist <= 1) {
        u.volume += vol;
    }

    // Mutation/Bionic volume modifiers
    if (u.has_bionic("bio_ears")) {
  vol *= 3.5;
    }
    if (u.has_trait("BADHEARING")) {
  vol *= .5;
    }
    if (u.has_trait("CANINE_EARS")) {
  vol *= 1.5;
    }

    // Too far away, we didn't hear it!
    if (dist > vol) {
  return false;
 }

    if (u.has_disease("deaf")) {
        // Has to be here as well to work for stacking deafness (loud noises prolong deafness)
 if (!u.has_bionic("bio_ears") && rng( (vol - dist) / 2, (vol - dist) ) >= 150) {
            int duration = std::min(40, (vol - dist - 130) / 4);
            u.add_disease("deaf", duration);
        }
        // We're deaf, can't hear it
        return false;
    }

    // Check for deafness
    if (!u.has_bionic("bio_ears") && rng((vol - dist) / 2, (vol - dist)) >= 150) {
  int duration = (vol - dist - 130) / 4;
  u.add_disease("deaf", duration);
 }

    // See if we need to wake someone up
    if (u.has_disease("sleep")){
        if ((!u.has_trait("HEAVYSLEEPER") && dice(2, 15) < vol - dist) ||
              (u.has_trait("HEAVYSLEEPER") && dice(3, 15) < vol - dist)) {
            u.rem_disease("sleep");
            add_msg(_("You're woken up by a noise."));
        } else {
            return false;
        }
    }

 if (x != u.posx || y != u.posy) {
  if(u.activity.ignore_trivial != true) {
    std::string query;
            if (description != "") {
        query = string_format(_("Heard %s!"), description.c_str());
    } else {
        query = _("Heard a noise!");
    }

    if( cancel_activity_or_ignore_query(query.c_str()) ) {
        u.activity.ignore_trivial = true;
    }
  }
 }

    // Only print a description if it exists
    if (description != "") {
// If it came from us, don't print a direction
        if (x == u.posx && y == u.posy) {
  capitalize_letter(description, 0);
  add_msg("%s", description.c_str());
        } else {
            // Else print a direction as well
 std::string direction = direction_name(direction_from(u.posx, u.posy, x, y));
 add_msg(_("From the %s you hear %s"), direction.c_str(), description.c_str());
        }
    }
 return true;
}

// add_footstep will create a list of locations to draw monster
// footsteps. these will be more or less accurate depending on the
// characters hearing and how close they are
void game::add_footstep(int x, int y, int volume, int distance, monster* source)
{
 if (x == u.posx && y == u.posy)
  return;
 else if (u_see(x, y))
  return;
 int err_offset;
 if (volume / distance < 2)
  err_offset = 3;
 else if (volume / distance < 3)
  err_offset = 2;
 else
  err_offset = 1;
 if (u.has_bionic("bio_ears"))
  err_offset--;
 if (u.has_trait("BADHEARING"))
  err_offset++;

 int origx = x, origy = y;
 std::vector<point> point_vector;
 for (x = origx-err_offset; x <= origx+err_offset; x++)
 {
     for (y = origy-err_offset; y <= origy+err_offset; y++)
     {
         point_vector.push_back(point(x,y));
     }
 }
 footsteps.push_back(point_vector);
 footsteps_source.push_back(source);
 return;
}

void game::explosion(int x, int y, int power, int shrapnel, bool has_fire)
{
 int radius = int(sqrt(double(power / 4)));
 int dam;
 std::string junk;
 int noise = power * (has_fire ? 2 : 10);

 if (power >= 30)
  sound(x, y, noise, _("a huge explosion!"));
 else
  sound(x, y, noise, _("an explosion!"));
 for (int i = x - radius; i <= x + radius; i++) {
  for (int j = y - radius; j <= y + radius; j++) {
   if (i == x && j == y)
    dam = 3 * power;
   else
    dam = 3 * power / (rl_dist(x, y, i, j));
   if (m.has_flag("BASHABLE", i, j))
    m.bash(i, j, dam, junk);
   if (m.has_flag("BASHABLE", i, j)) // Double up for tough doors, etc.
    m.bash(i, j, dam, junk);
   if (m.is_destructable(i, j) && rng(25, 100) < dam)
    m.destroy(this, i, j, false);

   int mon_hit = mon_at(i, j), npc_hit = npc_at(i, j);
   if (mon_hit != -1) {
    monster &z = _active_monsters[mon_hit];
    if (!z.dead && z.hurt(rng(dam / 2, long(dam * 1.5)))) {
     if (z.hp < 0 - (z.type->size < 2? 1.5:3) * z.type->hp)
      explode_mon(mon_hit); // Explode them if it was big overkill
     else
      kill_mon(mon_hit); // TODO: player's fault?

     int vpart;
     vehicle *veh = m.veh_at(i, j, vpart);
     if (veh)
      veh->damage (vpart, dam, false);
    }
   }

   if (npc_hit != -1) {
    active_npc[npc_hit]->hit(this, bp_torso, -1, rng(dam / 2, long(dam * 1.5)), 0);
    active_npc[npc_hit]->hit(this, bp_head,  -1, rng(dam / 3, dam),       0);
    active_npc[npc_hit]->hit(this, bp_legs,  0, rng(dam / 3, dam),       0);
    active_npc[npc_hit]->hit(this, bp_legs,  1, rng(dam / 3, dam),       0);
    active_npc[npc_hit]->hit(this, bp_arms,  0, rng(dam / 3, dam),       0);
    active_npc[npc_hit]->hit(this, bp_arms,  1, rng(dam / 3, dam),       0);
    if (active_npc[npc_hit]->hp_cur[hp_head]  <= 0 ||
        active_npc[npc_hit]->hp_cur[hp_torso] <= 0   ) {
     active_npc[npc_hit]->die(this, true);
    }
   }
   if (u.posx == i && u.posy == j) {
    add_msg(_("You're caught in the explosion!"));
    u.hit(this, bp_torso, -1, rng(dam / 2, dam * 1.5), 0);
    u.hit(this, bp_head,  -1, rng(dam / 3, dam),       0);
    u.hit(this, bp_legs,  0, rng(dam / 3, dam),       0);
    u.hit(this, bp_legs,  1, rng(dam / 3, dam),       0);
    u.hit(this, bp_arms,  0, rng(dam / 3, dam),       0);
    u.hit(this, bp_arms,  1, rng(dam / 3, dam),       0);
   }
   if (has_fire) {
    m.add_field(this, i, j, fd_fire, dam / 10);
   }
  }
 }

// Draw the explosion
 draw_explosion(x, y, radius, c_red);

// The rest of the function is shrapnel
 if (shrapnel <= 0)
  return;
 int sx, sy, t, tx, ty;
 std::vector<point> traj;
 timespec ts;
 ts.tv_sec = 0;
 ts.tv_nsec = BULLET_SPEED; // Reset for animation of bullets
 for (int i = 0; i < shrapnel; i++) {
  sx = rng(x - 2 * radius, x + 2 * radius);
  sy = rng(y - 2 * radius, y + 2 * radius);
  if (m.sees(x, y, sx, sy, 50, t))
   traj = line_to(x, y, sx, sy, t);
  else
   traj = line_to(x, y, sx, sy, 0);
  dam = rng(20, 60);
  for (int j = 0; j < traj.size(); j++) {
   draw_bullet(u, traj[j].x, traj[j].y, j, traj, '`', ts);
   tx = traj[j].x;
   ty = traj[j].y;
   const int zid = mon_at(tx, ty);
   if (zid != -1) {
    monster &z = _active_monsters[zid];
    dam -= z.armor_cut();
    if (z.hurt(dam))
     kill_mon(zid);
   } else if (npc_at(tx, ty) != -1) {
    body_part hit = random_body_part();
    if (hit == bp_eyes || hit == bp_mouth || hit == bp_head)
     dam = rng(2 * dam, 5 * dam);
    else if (hit == bp_torso)
     dam = rng(long(1.5 * dam), 3 * dam);
    int npcdex = npc_at(tx, ty);
    active_npc[npcdex]->hit(this, hit, rng(0, 1), 0, dam);
    if (active_npc[npcdex]->hp_cur[hp_head] <= 0 ||
        active_npc[npcdex]->hp_cur[hp_torso] <= 0) {
     active_npc[npcdex]->die(this);
    }
   } else if (tx == u.posx && ty == u.posy) {
    body_part hit = random_body_part();
    int side = random_side(hit);
    add_msg(_("Shrapnel hits your %s!"), body_part_name(hit, side).c_str());
    u.hit(this, hit, random_side(hit), 0, dam);
   } else {
       std::set<std::string> shrapnel_effects;
       m.shoot(this, tx, ty, dam, j == traj.size() - 1, shrapnel_effects );
   }
  }
 }
}

void game::flashbang(int x, int y, bool player_immune)
{
    g->draw_explosion(x, y, 8, c_white);
    int dist = rl_dist(u.posx, u.posy, x, y), t;
    if (dist <= 8 && !player_immune) {
        if (!u.has_bionic("bio_ears")) {
            u.add_disease("deaf", 40 - dist * 4);
        }
        if (m.sees(u.posx, u.posy, x, y, 8, t)) {
            int flash_mod = 0;
            if (u.has_bionic("bio_sunglasses")) {
                flash_mod = 6;
            }
            u.infect("blind", bp_eyes, (12 - flash_mod - dist) / 2, 10 - dist);
        }
    }
    for (int i = 0; i < num_zombies(); i++) {
        monster &z = _active_monsters[i];
        dist = rl_dist(z.posx(), z.posy(), x, y);
        if (dist <= 4) {
            z.add_effect(ME_STUNNED, 10 - dist);
        }
        if (dist <= 8) {
            if (z.has_flag(MF_SEES) && m.sees(z.posx(), z.posy(), x, y, 8, t)) {
                z.add_effect(ME_BLIND, 18 - dist);
            }
            if (z.has_flag(MF_HEARS)) {
                z.add_effect(ME_DEAF, 60 - dist * 4);
            }
        }
    }
    sound(x, y, 12, _("a huge boom!"));
    // TODO: Blind/deafen NPC
}

void game::shockwave(int x, int y, int radius, int force, int stun, int dam_mult, bool ignore_player)
{
    draw_explosion(x, y, radius, c_blue);

    sound(x, y, force*force*dam_mult/2, _("Crack!"));
    for (int i = 0; i < num_zombies(); i++)
    {
        monster &z = _active_monsters[i];
        if (rl_dist(z.posx(), z.posy(), x, y) <= radius)
        {
            add_msg(_("%s is caught in the shockwave!"), z.name().c_str());
            knockback(x, y, z.posx(), z.posy(), force, stun, dam_mult);
        }
    }
    for (int i = 0; i < active_npc.size(); i++)
    {
        if (rl_dist(active_npc[i]->posx, active_npc[i]->posy, x, y) <= radius)
        {
            add_msg(_("%s is caught in the shockwave!"), active_npc[i]->name.c_str());
            knockback(x, y, active_npc[i]->posx, active_npc[i]->posy, force, stun, dam_mult);
        }
    }
    if (rl_dist(u.posx, u.posy, x, y) <= radius && !ignore_player)
    {
        add_msg(_("You're caught in the shockwave!"));
        knockback(x, y, u.posx, u.posy, force, stun, dam_mult);
    }
    return;
}

/* Knockback target at (tx,ty) by force number of tiles in direction from (sx,sy) to (tx,ty)
   stun > 0 indicates base stun duration, and causes impact stun; stun == -1 indicates only impact stun
   dam_mult multiplies impact damage, bash effect on impact, and sound level on impact */

void game::knockback(int sx, int sy, int tx, int ty, int force, int stun, int dam_mult)
{
    std::vector<point> traj;
    traj.clear();
    traj = line_to(sx, sy, tx, ty, 0);
    traj.insert(traj.begin(), point(sx, sy)); // how annoying, line_to() doesn't include the originating point!
    traj = continue_line(traj, force);
    traj.insert(traj.begin(), point(tx, ty)); // how annoying, continue_line() doesn't either!

    knockback(traj, force, stun, dam_mult);
    return;
}

/* Knockback target at traj.front() along line traj; traj should already have considered knockback distance.
   stun > 0 indicates base stun duration, and causes impact stun; stun == -1 indicates only impact stun
   dam_mult multiplies impact damage, bash effect on impact, and sound level on impact */

void game::knockback(std::vector<point>& traj, int force, int stun, int dam_mult)
{
    (void)force; //FIXME: unused but header says it should do something
    // TODO: make the force parameter actually do something.
    // the header file says higher force causes more damage.
    // perhaps that is what it should do?
    int tx = traj.front().x;
    int ty = traj.front().y;
    const int zid = mon_at(tx, ty);
    if (zid == -1 && npc_at(tx, ty) == -1 && (u.posx != tx && u.posy != ty))
    {
        debugmsg(_("Nothing at (%d,%d) to knockback!"), tx, ty);
        return;
    }
    //add_msg("line from %d,%d to %d,%d",traj.front().x,traj.front().y,traj.back().x,traj.back().y);
    std::string junk;
    int force_remaining = 0;
    if (zid != -1)
    {
        monster *targ = &_active_monsters[zid];
        if (stun > 0)
        {
            targ->add_effect(ME_STUNNED, stun);
            add_msg(ngettext("%s was stunned for %d turn!",
                             "%s was stunned for %d turns!", stun),
                    targ->name().c_str(), stun);
        }
        for(int i = 1; i < traj.size(); i++)
        {
            if (m.move_cost(traj[i].x, traj[i].y) == 0 && !m.has_flag("LIQUID", traj[i].x, traj[i].y)) // oops, we hit a wall!
            {
                targ->setpos(traj[i-1]);
                force_remaining = traj.size() - i;
                if (stun != 0)
                {
                    if (targ->has_effect(ME_STUNNED))
                    {
                        targ->add_effect(ME_STUNNED, force_remaining);
                        add_msg(ngettext("%s was stunned AGAIN for %d turn!",
                                         "%s was stunned AGAIN for %d turns!",
                                         force_remaining),
                                targ->name().c_str(), force_remaining);
                    }
                    else
                    {
                        targ->add_effect(ME_STUNNED, force_remaining);
                        add_msg(ngettext("%s was stunned for %d turn!",
                                         "%s was stunned for %d turns!",
                                         force_remaining),
                                targ->name().c_str(), force_remaining);
                    }
                    add_msg(_("%s took %d damage!"), targ->name().c_str(), dam_mult*force_remaining);
                    targ->hp -= dam_mult*force_remaining;
                    if (targ->hp <= 0)
                        targ->die(this);
                }
                m.bash(traj[i].x, traj[i].y, 2*dam_mult*force_remaining, junk);
                sound(traj[i].x, traj[i].y, dam_mult*force_remaining*force_remaining/2, junk);
                break;
            }
            else if (mon_at(traj[i].x, traj[i].y) != -1 || npc_at(traj[i].x, traj[i].y) != -1 ||
                      (u.posx == traj[i].x && u.posy == traj[i].y))
            {
                targ->setpos(traj[i-1]);
                force_remaining = traj.size() - i;
                if (stun != 0)
                {
                    if (targ->has_effect(ME_STUNNED))
                    {
                        targ->add_effect(ME_STUNNED, force_remaining);
                        add_msg(ngettext("%s was stunned AGAIN for %d turn!",
                                         "%s was stunned AGAIN for %d turns!",
                                         force_remaining),
                                targ->name().c_str(), force_remaining);
                    }
                    else
                    {
                        targ->add_effect(ME_STUNNED, force_remaining);
                        add_msg(ngettext("%s was stunned for %d turn!",
                                         "%s was stunned for %d turns!",
                                         force_remaining),
                                targ->name().c_str(), force_remaining);
                    }
                }
                traj.erase(traj.begin(), traj.begin()+i);
                if (mon_at(traj.front().x, traj.front().y) != -1) {
                    add_msg(_("%s collided with something else and sent it flying!"),
                            targ->name().c_str());
                } else if (npc_at(traj.front().x, traj.front().y) != -1) {
                    if (active_npc[npc_at(traj.front().x, traj.front().y)]->male) {
                        add_msg(_("%s collided with someone else and sent him flying!"),
                                targ->name().c_str());
                    } else {
                        add_msg(_("%s collided with someone else and sent her flying!"),
                                targ->name().c_str());
                    }
                } else if (u.posx == traj.front().x && u.posy == traj.front().y) {
                    add_msg(_("%s collided with you and sent you flying!"), targ->name().c_str());
                }
                knockback(traj, force_remaining, stun, dam_mult);
                break;
            }
            targ->setpos(traj[i]);
            if(m.has_flag("LIQUID", targ->posx(), targ->posy()) && !targ->can_drown() && !targ->dead)
            {
                targ->hurt(9999);
                if (u_see(targ))
                    add_msg(_("The %s drowns!"), targ->name().c_str());
            }
            if(!m.has_flag("LIQUID", targ->posx(), targ->posy()) && targ->has_flag(MF_AQUATIC) && !targ->dead)
            {
                targ->hurt(9999);
                if (u_see(targ))
                    add_msg(_("The %s flops around and dies!"), targ->name().c_str());
            }
        }
    }
    else if (npc_at(tx, ty) != -1)
    {
        npc *targ = active_npc[npc_at(tx, ty)];
        if (stun > 0)
        {
            targ->add_disease("stunned", stun);
            add_msg(ngettext("%s was stunned for %d turn!",
                             "%s was stunned for %d turns!", stun),
                    targ->name.c_str(), stun);
        }
        for(int i = 1; i < traj.size(); i++)
        {
            if (m.move_cost(traj[i].x, traj[i].y) == 0 && !m.has_flag("LIQUID", traj[i].x, traj[i].y)) // oops, we hit a wall!
            {
                targ->posx = traj[i-1].x;
                targ->posy = traj[i-1].y;
                force_remaining = traj.size() - i;
                if (stun != 0)
                {
                    if (targ->has_disease("stunned"))
                    {
                        targ->add_disease("stunned", force_remaining);
                        if (targ->has_disease("stunned"))
                            add_msg(ngettext("%s was stunned AGAIN for %d turn!",
                                             "%s was stunned AGAIN for %d turns!",
                                             force_remaining),
                                    targ->name.c_str(), force_remaining);
                    }
                    else
                    {
                        targ->add_disease("stunned", force_remaining);
                        if (targ->has_disease("stunned"))
                            add_msg(ngettext("%s was stunned for %d turn!",
                                             "%s was stunned for %d turns!",
                                             force_remaining),
                                     targ->name.c_str(), force_remaining);
                    }
                    add_msg(_("%s took %d damage! (before armor)"), targ->name.c_str(), dam_mult*force_remaining);
                    if (one_in(2)) targ->hit(this, bp_arms, 0, force_remaining*dam_mult, 0);
                    if (one_in(2)) targ->hit(this, bp_arms, 1, force_remaining*dam_mult, 0);
                    if (one_in(2)) targ->hit(this, bp_legs, 0, force_remaining*dam_mult, 0);
                    if (one_in(2)) targ->hit(this, bp_legs, 1, force_remaining*dam_mult, 0);
                    if (one_in(2)) targ->hit(this, bp_torso, -1, force_remaining*dam_mult, 0);
                    if (one_in(2)) targ->hit(this, bp_head, -1, force_remaining*dam_mult, 0);
                    if (one_in(2)) targ->hit(this, bp_hands, 0, force_remaining*dam_mult, 0);
                }
                m.bash(traj[i].x, traj[i].y, 2*dam_mult*force_remaining, junk);
                sound(traj[i].x, traj[i].y, dam_mult*force_remaining*force_remaining/2, junk);
                break;
            }
            else if (mon_at(traj[i].x, traj[i].y) != -1 || npc_at(traj[i].x, traj[i].y) != -1 ||
                      (u.posx == traj[i].x && u.posy == traj[i].y))
            {
                targ->posx = traj[i-1].x;
                targ->posy = traj[i-1].y;
                force_remaining = traj.size() - i;
                if (stun != 0)
                {
                    if (targ->has_disease("stunned"))
                    {
                        add_msg(ngettext("%s was stunned AGAIN for %d turn!",
                                         "%s was stunned AGAIN for %d turns!",
                                         force_remaining),
                                 targ->name.c_str(), force_remaining);
                    }
                    else
                    {
                        add_msg(ngettext("%s was stunned for %d turn!",
                                         "%s was stunned for %d turns!",
                                         force_remaining),
                                 targ->name.c_str(), force_remaining);
                    }
                    targ->add_disease("stunned", force_remaining);
                }
                traj.erase(traj.begin(), traj.begin()+i);
                if (mon_at(traj.front().x, traj.front().y) != -1) {
                    add_msg(_("%s collided with something else and sent it flying!"),
                            targ->name.c_str());
                } else if (npc_at(traj.front().x, traj.front().y) != -1) {
                    if (active_npc[npc_at(traj.front().x, traj.front().y)]->male) {
                        add_msg(_("%s collided with someone else and sent him flying!"),
                                targ->name.c_str());
                    } else {
                        add_msg(_("%s collided with someone else and sent her flying!"),
                                targ->name.c_str());
                    }
                } else if (u.posx == traj.front().x && u.posy == traj.front().y) {
                    add_msg(_("%s collided with you and sent you flying!"), targ->name.c_str());
                }
                knockback(traj, force_remaining, stun, dam_mult);
                break;
            }
            targ->posx = traj[i].x;
            targ->posy = traj[i].y;
        }
    }
    else if (u.posx == tx && u.posy == ty)
    {
        if (stun > 0)
        {
            u.add_disease("stunned", stun);
            add_msg(_("You were stunned for %d turns!"), stun);
        }
        for(int i = 1; i < traj.size(); i++)
        {
            if (m.move_cost(traj[i].x, traj[i].y) == 0 && !m.has_flag("LIQUID", traj[i].x, traj[i].y)) // oops, we hit a wall!
            {
                u.posx = traj[i-1].x;
                u.posy = traj[i-1].y;
                force_remaining = traj.size() - i;
                if (stun != 0)
                {
                    if (u.has_disease("stunned"))
                    {
                        add_msg(_("You were stunned AGAIN for %d turns!"), force_remaining);
                    }
                    else
                    {
                        add_msg(_("You were stunned for %d turns!"), force_remaining);
                    }
                    u.add_disease("stunned", force_remaining);
                    if (one_in(2)) u.hit(this, bp_arms, 0, force_remaining*dam_mult, 0);
                    if (one_in(2)) u.hit(this, bp_arms, 1, force_remaining*dam_mult, 0);
                    if (one_in(2)) u.hit(this, bp_legs, 0, force_remaining*dam_mult, 0);
                    if (one_in(2)) u.hit(this, bp_legs, 1, force_remaining*dam_mult, 0);
                    if (one_in(2)) u.hit(this, bp_torso, -1, force_remaining*dam_mult, 0);
                    if (one_in(2)) u.hit(this, bp_head, -1, force_remaining*dam_mult, 0);
                    if (one_in(2)) u.hit(this, bp_hands, 0, force_remaining*dam_mult, 0);
                }
                m.bash(traj[i].x, traj[i].y, 2*dam_mult*force_remaining, junk);
                sound(traj[i].x, traj[i].y, dam_mult*force_remaining*force_remaining/2, junk);
                break;
            }
            else if (mon_at(traj[i].x, traj[i].y) != -1 || npc_at(traj[i].x, traj[i].y) != -1)
            {
                u.posx = traj[i-1].x;
                u.posy = traj[i-1].y;
                force_remaining = traj.size() - i;
                if (stun != 0)
                {
                    if (u.has_disease("stunned"))
                    {
                        add_msg(_("You were stunned AGAIN for %d turns!"), force_remaining);
                    }
                    else
                    {
                        add_msg(_("You were stunned for %d turns!"), force_remaining);
                    }
                    u.add_disease("stunned", force_remaining);
                }
                traj.erase(traj.begin(), traj.begin()+i);
                if (mon_at(traj.front().x, traj.front().y) != -1) {
                    add_msg(_("You collided with something and sent it flying!"));
                } else if (npc_at(traj.front().x, traj.front().y) != -1) {
                    if (active_npc[npc_at(traj.front().x, traj.front().y)]->male) {
                        add_msg(_("You collided with someone and sent him flying!"));
                    } else {
                        add_msg(_("You collided with someone and sent her flying!"));
                    }
                }
                knockback(traj, force_remaining, stun, dam_mult);
                break;
            }
            if(m.has_flag("LIQUID", u.posx, u.posy) && force_remaining < 1)
            {
                plswim(u.posx, u.posy);
            }
            else
            {
                u.posx = traj[i].x;
                u.posy = traj[i].y;
            }
        }
    }
    return;
}

void game::use_computer(int x, int y)
{
 if (u.has_trait("ILLITERATE")) {
  add_msg(_("You can not read a computer screen!"));
  return;
 }

 if (u.has_trait("HYPEROPIC") && !u.is_wearing("glasses_reading")
     && !u.is_wearing("glasses_bifocal") && !u.has_disease("contacts")) {
  add_msg(_("You'll need to put on reading glasses before you can see the screen."));
  return;
 }

 computer* used = m.computer_at(x, y);

 if (used == NULL) {
  dbg(D_ERROR) << "game:use_computer: Tried to use computer at (" << x
               << ", " << y << ") - none there";
  debugmsg("Tried to use computer at (%d, %d) - none there", x, y);
  return;
 }

 used->use(this);

 refresh_all();
}

void game::resonance_cascade(int x, int y)
{
 int maxglow = 100 - 5 * trig_dist(x, y, u.posx, u.posy);
 int minglow =  60 - 5 * trig_dist(x, y, u.posx, u.posy);
 MonsterGroupResult spawn_details;
 monster invader;
 if (minglow < 0)
  minglow = 0;
 if (maxglow > 0)
  u.add_disease("teleglow", rng(minglow, maxglow) * 100);
 int startx = (x < 8 ? 0 : x - 8), endx = (x+8 >= SEEX*3 ? SEEX*3 - 1 : x + 8);
 int starty = (y < 8 ? 0 : y - 8), endy = (y+8 >= SEEY*3 ? SEEY*3 - 1 : y + 8);
 for (int i = startx; i <= endx; i++) {
  for (int j = starty; j <= endy; j++) {
   switch (rng(1, 80)) {
   case 1:
   case 2:
    emp_blast(i, j);
    break;
   case 3:
   case 4:
   case 5:
    for (int k = i - 1; k <= i + 1; k++) {
     for (int l = j - 1; l <= j + 1; l++) {
      field_id type = fd_null;
      switch (rng(1, 7)) {
       case 1: type = fd_blood; break;
       case 2: type = fd_bile; break;
       case 3:
       case 4: type = fd_slime; break;
       case 5: type = fd_fire; break;
       case 6:
       case 7: type = fd_nuke_gas; break;
      }
      if (!one_in(3))
       m.add_field(this, k, l, type, 3);
     }
    }
    break;
   case  6:
   case  7:
   case  8:
   case  9:
   case 10:
    m.add_trap(i, j, tr_portal);
    break;
   case 11:
   case 12:
    m.add_trap(i, j, tr_goo);
    break;
   case 13:
   case 14:
   case 15:
    spawn_details = MonsterGroupManager::GetResultFromGroup("GROUP_NETHER");
    invader = monster(GetMType(spawn_details.name), i, j);
    add_zombie(invader);
    break;
   case 16:
   case 17:
   case 18:
    m.destroy(this, i, j, true);
    break;
   case 19:
    explosion(i, j, rng(1, 10), rng(0, 1) * rng(0, 6), one_in(4));
    break;
   }
  }
 }
}

void game::scrambler_blast(int x, int y)
{
    int mondex = mon_at(x, y);
    if (mondex != -1) {
        monster &z = _active_monsters[mondex];
        if (z.has_flag(MF_ELECTRONIC)) {
            z.make_friendly();
        }
        add_msg(_("The %s sparks and begins searching for a target!"), z.name().c_str());
    }
}

void game::emp_blast(int x, int y)
{
 int rn;
 if (m.has_flag("CONSOLE", x, y)) {
  add_msg(_("The %s is rendered non-functional!"), m.tername(x, y).c_str());
  m.ter_set(x, y, t_console_broken);
  return;
 }
// TODO: More terrain effects.
 if ( m.ter(x,y) == t_card_science || m.ter(x,y) == t_card_military ) {
  rn = rng(1, 100);
  if (rn > 92 || rn < 40) {
   add_msg(_("The card reader is rendered non-functional."));
   m.ter_set(x, y, t_card_reader_broken);
  }
  if (rn > 80) {
   add_msg(_("The nearby doors slide open!"));
   for (int i = -3; i <= 3; i++) {
    for (int j = -3; j <= 3; j++) {
     if (m.ter(x + i, y + j) == t_door_metal_locked)
      m.ter_set(x + i, y + j, t_floor);
    }
   }
  }
  if (rn >= 40 && rn <= 80)
   add_msg(_("Nothing happens."));
 }
 int mondex = mon_at(x, y);
 if (mondex != -1) {
  monster &z = _active_monsters[mondex];
  if (z.has_flag(MF_ELECTRONIC)) {
   // TODO: Add flag to mob instead.
   if (z.type->id == "mon_turret" && one_in(3)) {
     add_msg(_("The %s beeps erratically and deactivates!"), z.name().c_str());
      remove_zombie(mondex);
      m.spawn_item(x, y, "bot_turret", 1, 0, turn);
      m.spawn_item(x, y, "9mm", 1, z.ammo, turn);
   }
   else if (z.type->id == "mon_laserturret" && one_in(3)) {
      add_msg(_("The %s beeps erratically and deactivates!"), z.name().c_str());
      remove_zombie(mondex);
      m.spawn_item(x, y, "bot_laserturret", 1, 0, turn);
   }
   else if (z.type->id == "mon_manhack" && one_in(6)) {
     add_msg(_("The %s flies erratically and drops from the air!"), z.name().c_str());
     remove_zombie(mondex);
     m.spawn_item(x, y, "bot_manhack", 1, 0, turn);
   }
   else {
      add_msg(_("The EMP blast fries the %s!"), z.name().c_str());
      int dam = dice(10, 10);
      if (z.hurt(dam))
        kill_mon(mondex); // TODO: Player's fault?
      else if (one_in(6))
        z.make_friendly();
    }
  } else
   add_msg(_("The %s is unaffected by the EMP blast."), z.name().c_str());
 }
 if (u.posx == x && u.posy == y) {
  if (u.power_level > 0) {
   add_msg(_("The EMP blast drains your power."));
   int max_drain = (u.power_level > 40 ? 40 : u.power_level);
   u.charge_power(0 - rng(1 + max_drain / 3, max_drain));
  }
// TODO: More effects?
 }
// Drain any items of their battery charge
 for (int i = 0; i < m.i_at(x, y).size(); i++) {
  if (m.i_at(x, y)[i].is_tool() &&
      (dynamic_cast<it_tool*>(m.i_at(x, y)[i].type))->ammo == "battery")
   m.i_at(x, y)[i].charges = 0;
 }
// TODO: Drain NPC energy reserves
}

int game::npc_at(const int x, const int y) const
{
 for (int i = 0; i < active_npc.size(); i++) {
  if (active_npc[i]->posx == x && active_npc[i]->posy == y && !active_npc[i]->dead)
   return i;
 }
 return -1;
}

int game::npc_by_id(const int id) const
{
 for (int i = 0; i < active_npc.size(); i++) {
  if (active_npc[i]->getID() == id)
   return i;
 }
 return -1;
}

bool game::add_zombie(monster& m)
{
    if (m.type->id == "mon_null"){ // Don't wanna spawn null monsters o.O
        return false;
    }
    if (-1 != mon_at(m.pos())) {
        debugmsg("add_zombie: there's already a monster at %d,%d", m.posx(), m.posy());
        return false;
    }
    z_at[point(m.posx(), m.posy())] = _active_monsters.size();
    _active_monsters.push_back(m);
    return true;
}

size_t game::num_zombies() const
{
    return _active_monsters.size();
}

monster& game::zombie(const int idx)
{
    return _active_monsters[idx];
}

bool game::update_zombie_pos(const monster &m, const int newx, const int newy)
{
    bool success = false;
    const int zid = mon_at(m.posx(), m.posy());
    const int newzid = mon_at(newx, newy);
    if (newzid >= 0 && !_active_monsters[newzid].dead) {
        debugmsg("update_zombie_pos: new location %d,%d already has zombie %d",
                newx, newy, newzid);
    } else if (zid >= 0) {
        if (&m == &_active_monsters[zid]) {
            z_at.erase(point(m.posx(), m.posy()));
            z_at[point(newx, newy)] = zid;
            success = true;
        } else {
            debugmsg("update_zombie_pos: old location %d,%d had zombie %d instead",
                    m.posx(), m.posy(), zid);
        }
    } else {
        // We're changing the x/y coordinates of a zombie that hasn't been added
        // to the game yet. add_zombie() will update z_at for us.
        debugmsg("update_zombie_pos: no such zombie at %d,%d (moving to %d,%d)",
                m.posx(), m.posy(), newx, newy);
    }
    return success;
}

void game::remove_zombie(const int idx)
{
    monster& m = _active_monsters[idx];
    const point oldloc(m.posx(), m.posy());
    const std::map<point, int>::const_iterator i = z_at.find(oldloc);
    const int prev = (i == z_at.end() ? -1 : i->second);

    if (prev == idx) {
        z_at.erase(oldloc);
    }

    _active_monsters.erase(_active_monsters.begin() + idx);

    // Fix indices in z_at for any zombies that were just moved down 1 place.
    for (std::map<point, int>::iterator iter = z_at.begin(); iter != z_at.end(); ++iter) {
        if (iter->second > idx) {
            --iter->second;
        }
    }
}

void game::clear_zombies()
{
    _active_monsters.clear();
    z_at.clear();
}

/**
 * Attempts to spawn a hallucination somewhere close to the player. Returns
 * false if the hallucination couldn't be spawned for whatever reason, such as
 * a monster already in the target square.
 * @return Whether or not a hallucination was successfully spawned.
 */
bool game::spawn_hallucination()
{
  monster phantasm(MonsterGenerator::generator().get_valid_hallucination());
  phantasm.hallucination = true;
  phantasm.spawn(u.posx + rng(-10, 10), u.posy + rng(-10, 10));

  //Don't attempt to place phantasms inside of other monsters
  if (mon_at(phantasm.posx(), phantasm.posy()) == -1) {
    return add_zombie(phantasm);
  } else {
    return false;
  }
}

int game::mon_at(const int x, const int y) const
{
    std::map<point, int>::const_iterator i = z_at.find(point(x, y));
    if (i != z_at.end()) {
        const int zid = i->second;
        if (!_active_monsters[zid].dead) {
            return zid;
        }
    }
    return -1;
}

int game::mon_at(point p) const
{
    return mon_at(p.x, p.y);
}

void game::rebuild_mon_at_cache()
{
    z_at.clear();
    for (int i = 0, numz = num_zombies(); i < numz; i++) {
        monster &m = _active_monsters[i];
        z_at[point(m.posx(), m.posy())] = i;
    }
}

bool game::is_empty(const int x, const int y)
{
 return ((m.move_cost(x, y) > 0 || m.has_flag("LIQUID", x, y)) &&
         npc_at(x, y) == -1 && mon_at(x, y) == -1 &&
         (u.posx != x || u.posy != y));
}

bool game::is_in_sunlight(int x, int y)
{
 return (m.is_outside(x, y) && light_level() >= 40 &&
         (weather == WEATHER_CLEAR || weather == WEATHER_SUNNY));
}

bool game::is_in_ice_lab(point location)
{
    oter_id cur_ter = cur_om->ter(location.x, location.y, levz);
    bool is_in_ice_lab = false;

    if (cur_ter == "ice_lab"      || cur_ter == "ice_lab_stairs" ||
        cur_ter == "ice_lab_core" || cur_ter == "ice_lab_finale") {
        is_in_ice_lab = true;
    }

    return is_in_ice_lab;
}

void game::kill_mon(int index, bool u_did_it)
{
 if (index < 0 || index >= num_zombies()) {
  dbg(D_ERROR) << "game:kill_mon: Tried to kill monster " << index
               << "! (" << num_zombies() << " in play)";
  if (debugmon)  debugmsg("Tried to kill monster %d! (%d in play)", index, num_zombies());
  return;
 }
 monster &z = _active_monsters[index];
 if (!z.dead) {
  z.dead = true;
  if (u_did_it) {
   if (z.has_flag(MF_GUILT)) {
    mdeath tmpdeath;
    tmpdeath.guilt(&z);
   }
   if (!z.is_hallucination()) {
    kills[z.type->id]++; // Increment our kill counter
   }
  }
  for (int i = 0; i < z.inv.size(); i++)
   m.add_item_or_charges(z.posx(), z.posy(), z.inv[i]);
  z.die(this);
 }
}

void game::explode_mon(int index)
{
 if (index < 0 || index >= num_zombies()) {
  dbg(D_ERROR) << "game:explode_mon: Tried to explode monster " << index
               << "! (" << num_zombies() << " in play)";
  debugmsg("Tried to explode monster %d! (%d in play)", index, num_zombies());
  return;
 }
 monster &z = _active_monsters[index];
 if(z.is_hallucination()) {
   //Can't gib hallucinations
   return;
 }
 if (!z.dead) {
  z.dead = true;
  kills[z.type->id]++; // Increment our kill counter
// Send body parts and blood all over!
  mtype* corpse = z.type;
  if (corpse->mat == "flesh" || corpse->mat == "veggy") { // No chunks otherwise
   int num_chunks = 0;
   switch (corpse->size) {
    case MS_TINY:   num_chunks =  1; break;
    case MS_SMALL:  num_chunks =  2; break;
    case MS_MEDIUM: num_chunks =  4; break;
    case MS_LARGE:  num_chunks =  8; break;
    case MS_HUGE:   num_chunks = 16; break;
   }
   itype_id meat;
   if (corpse->has_flag(MF_POISON)) {
    if (corpse->mat == "flesh")
     meat = "meat_tainted";
    else
     meat = "veggy_tainted";
   } else {
    if (corpse->mat == "flesh")
     meat = "meat";
    else
     meat = "veggy";
   }

   int posx = z.posx(), posy = z.posy();
   for (int i = 0; i < num_chunks; i++) {
    int tarx = posx + rng(-3, 3), tary = posy + rng(-3, 3);
    std::vector<point> traj = line_to(posx, posy, tarx, tary, 0);

    bool done = false;
    for (int j = 0; j < traj.size() && !done; j++) {
     tarx = traj[j].x;
     tary = traj[j].y;
// Choose a blood type and place it
     field_id blood_type = fd_blood;
     if (corpse->dies == &mdeath::boomer)
      blood_type = fd_bile;
     else if (corpse->dies == &mdeath::acid)
      blood_type = fd_acid;

      m.add_field(this, tarx, tary, blood_type, 1);

     if (m.move_cost(tarx, tary) == 0) {
      std::string tmp = "";
      if (m.bash(tarx, tary, 3, tmp))
       sound(tarx, tary, 18, tmp);
      else {
       if (j > 0) {
        tarx = traj[j - 1].x;
        tary = traj[j - 1].y;
       }
       done = true;
      }
     }
    }
    m.spawn_item(tarx, tary, meat, 1, 0, turn);
   }
  }
 }

 // there WAS an erasure of the monster here, but it caused issues with loops
 // we should structure things so that z.erase is only called in specified cleanup
 // functions

 if (last_target == index)
  last_target = -1;
 else if (last_target > index)
   last_target--;
}

void game::revive_corpse(int x, int y, int n)
{
    if (m.i_at(x, y).size() <= n)
    {
        debugmsg("Tried to revive a non-existent corpse! (%d, %d), #%d of %d", x, y, n, m.i_at(x, y).size());
        return;
    }
    item* it = &m.i_at(x, y)[n];
    revive_corpse(x, y, it);
    m.i_rem(x, y, n);
}

void game::revive_corpse(int x, int y, item *it)
{
    if (it->type->id != "corpse" || it->corpse == NULL)
    {
        debugmsg("Tried to revive a non-corpse.");
        return;
    }
    int burnt_penalty = it->burnt;
    monster mon(it->corpse, x, y);
    mon.speed = int(mon.speed * .8) - burnt_penalty / 2;
    mon.hp    = int(mon.hp    * .7) - burnt_penalty;
    if (it->damage > 0)
    {
        mon.speed /= it->damage + 1;
        mon.hp /= it->damage + 1;
    }
    mon.no_extra_death_drops = true;
    add_zombie(mon);
}

void game::open()
{
    int openx, openy;
    if (!choose_adjacent(_("Open where?"), openx, openy))
        return;

    u.moves -= 100;
    bool didit = false;

    int vpart;
    vehicle *veh = m.veh_at(openx, openy, vpart);
    if (veh) {
        int openable = veh->part_with_feature(vpart, "OPENABLE");
        if(openable >= 0) {
            const char *name = veh->part_info(openable).name.c_str();
            if (veh->part_info(openable).has_flag("OPENCLOSE_INSIDE")){
                const vehicle *in_veh = m.veh_at(u.posx, u.posy);
                if (!in_veh || in_veh != veh){
                    add_msg(_("That %s can only opened from the inside."), name);
                    return;
                }
            }
            if (veh->parts[openable].open) {
                add_msg(_("That %s is already open."), name);
                u.moves += 100;
            } else {
                veh->open(openable);
            }
        }
        return;
    }

    if (m.is_outside(u.posx, u.posy))
        didit = m.open_door(openx, openy, false);
    else
        didit = m.open_door(openx, openy, true);

    if (!didit) {
        const std::string terid = m.get_ter(openx, openy);
        if ( terid.find("t_door") != std::string::npos ) {
            if ( terid.find("_locked") != std::string::npos ) {
                add_msg(_("The door is locked!"));
                return;
            } else if ( termap[ terid ].close.size() > 0 && termap[ terid ].close != "t_null" ) {
                // if the following message appears unexpectedly, the prior check was for t_door_o
                add_msg(_("That door is already open."));
                u.moves += 100;
                return;
            }
        }
        add_msg(_("No door there."));
        u.moves += 100;
    }
}

void game::close(int closex, int closey)
{
    if (closex == -1) {
        if (!choose_adjacent(_("Close where?"), closex, closey)) {
            return;
        }
    }

    bool didit = false;

    int vpart;
    vehicle *veh = m.veh_at(closex, closey, vpart);
    int zid = mon_at(closex, closey);
    if (zid != -1) {
        monster &z = _active_monsters[zid];
        add_msg(_("There's a %s in the way!"), z.name().c_str());
    }
    else if (veh) {
        int openable = veh->part_with_feature(vpart, "OPENABLE");
        if(openable >= 0) {
            const char *name = veh->part_info(openable).name.c_str();
            if (veh->part_info(openable).has_flag("OPENCLOSE_INSIDE")){
                const vehicle *in_veh = m.veh_at(u.posx, u.posy);
                if (!in_veh || in_veh != veh){
                    add_msg(_("That %s can only closed from the inside."), name);
                    return;
                }
            }
            if (veh->parts[openable].open) {
                veh->close(openable);
                didit = true;
            } else {
                add_msg(_("That %s is already closed."), name);
            }
        }
    } else if (m.furn(closex, closey) != f_safe_o && m.i_at(closex, closey).size() > 0)
        add_msg(_("There's %s in the way!"), m.i_at(closex, closey).size() == 1 ?
                m.i_at(closex, closey)[0].tname(this).c_str() : _("some stuff"));
    else if (closex == u.posx && closey == u.posy)
        add_msg(_("There's some buffoon in the way!"));
    else if (m.ter(closex, closey) == t_window_domestic &&
             m.is_outside(u.posx, u.posy))  {
        add_msg(_("You cannot close the curtains from outside. You must be inside the building."));
    } else if (m.has_furn(closex, closey) && m.furn_at(closex, closey).close.size() == 0 ) {
       add_msg(_("There's a %s in the way!"), m.furnname(closex, closey).c_str());
    } else
        didit = m.close_door(closex, closey, true, false);

    if (didit)
        u.moves -= 90;
}

void game::smash()
{
    const int move_cost = int(u.weapon.is_null() ? 80 : u.weapon.attack_time() * 0.8);
    bool didit = false;
    std::string bashsound, extra;
    int smashskill = int(u.str_cur / 2.5 + u.weapon.type->melee_dam);
    int smashx, smashy;

    if (!choose_adjacent(_("Smash where?"), smashx, smashy))
        return;

    const int full_pulp_threshold = 4;
    std::list<item*> corpses;
    for (int i = 0; i < m.i_at(smashx, smashy).size(); ++i)
    {
        item *it = &m.i_at(smashx, smashy)[i];
        if (it->type->id == "corpse" && it->damage < full_pulp_threshold)
        {
            corpses.push_back(it);
        }
    }
    if (!corpses.empty())
    {
        const int num_corpses = corpses.size();

        // numbers logic: a str 8 character with a butcher knife (4 bash, 18 cut)
        // should have at least a 50% chance of damaging an intact zombie corpse (75 volume).
        // a str 8 character with a baseball bat (28 bash, 0 cut) should have around a 25% chance.

        int cut_power = u.weapon.type->melee_cut;
        // stabbing weapons are a lot less effective at pulping
        if (u.weapon.has_flag("STAB") || u.weapon.has_flag("SPEAR")) {
            cut_power /= 2;
        }
        double pulp_power = sqrt((double)(u.str_cur + u.weapon.type->melee_dam)) *
                            sqrt((double)(cut_power + 1));
        pulp_power = std::min(pulp_power, (double)u.str_cur);
        pulp_power *= 20; // constant multiplier to get the chance right
        int smashes = 0;
        while( !corpses.empty() ) {
            item *it = corpses.front();
            corpses.pop_front();
            int damage = pulp_power / it->volume();
            do {
                smashes++;

                // Increase damage as we keep smashing,
                // to insure that we eventually smash the target.
                if (x_in_y(pulp_power, it->volume())) {
                damage++;
            }

                it->damage += damage;
                // Splatter some blood around
                for (int x = smashx - 1; x <= smashx + 1; x++) {
                    for (int y = smashy - 1; y <= smashy + 1; y++) {
                        if (!one_in(damage+1)) {
                             m.add_field(this, x, y, fd_blood, 1);
                        }
                    }
                }
                if (it->damage >= full_pulp_threshold) {
                    it->damage = full_pulp_threshold;
                    // TODO mark corpses as inactive when appropriate
            }
            } while( it->damage < full_pulp_threshold );
        }

        // TODO: Factor in how long it took to do the smashing.
        add_msg(ngettext("The corpse is thoroughly pulped.",
                         "The corpses are thoroughly pulped.", num_corpses));

        u.moves -= smashes * move_cost;
        return; // don't smash terrain if we've smashed a corpse
    }
    else
    {
        didit = m.bash(smashx, smashy, smashskill, bashsound);
    }

    if (didit)
    {
        if (extra != "")
        {
            add_msg(extra.c_str());
        }
        sound(smashx, smashy, 18, bashsound);
        // TODO: Move this elsewhere, like maybe into the map on-break code
        if (m.has_flag("ALARMED", smashx, smashy) &&
            !event_queued(EVENT_WANTED))
        {
            sound(smashx, smashy, 40, _("An alarm sounds!"));
            u.add_memorial_log(_("Set off an alarm."));
            add_event(EVENT_WANTED, int(turn) + 300, 0, levx, levy);
        }
        u.moves -= move_cost;
        if (u.skillLevel("melee") == 0)
        {
            u.practice(turn, "melee", rng(0, 1) * rng(0, 1));
        }
        if (u.weapon.made_of("glass") &&
            rng(0, u.weapon.volume() + 3) < u.weapon.volume())
        {
            add_msg(_("Your %s shatters!"), u.weapon.tname(this).c_str());
            for (int i = 0; i < u.weapon.contents.size(); i++)
            {
                m.add_item_or_charges(u.posx, u.posy, u.weapon.contents[i]);
            }
            sound(u.posx, u.posy, 24, "");
            u.hit(this, bp_hands, 1, 0, rng(0, u.weapon.volume()));
            if (u.weapon.volume() > 20)
            {
                // Hurt left arm too, if it was big
                u.hit(this, bp_hands, 0, 0, rng(0, long(u.weapon.volume() * .5)));
            }
            u.remove_weapon();
        }
    }
    else
    {
        add_msg(_("There's nothing there!"));
    }
}

void game::use_item(char chInput)
{
 char ch;
 if (chInput == '.')
  ch = inv_activatable(_("Use item:"));
 else
  ch = chInput;

 if (ch == ' ' || ch == KEY_ESCAPE) {
  add_msg(_("Never mind."));
  return;
 }
 last_action += ch;
 refresh_all();
 u.use(this, ch);
}

void game::use_wielded_item()
{
  u.use_wielded(this);
}

bool game::choose_adjacent(std::string message, int &x, int &y)
{
    //~ appended to "Close where?" "Pry where?" etc.
    std::string query_text = message + _(" (Direction button)");
    mvwprintw(w_terrain, 0, 0, query_text.c_str());
    wrefresh(w_terrain);
    DebugLog() << "calling get_input() for " << message << "\n";
    InputEvent input = get_input();
    last_action += input;
    if (input == Cancel || input == Close)
        return false;
    else
        get_direction(x, y, input);
    if (x == -2 || y == -2) {
        add_msg(_("Invalid direction."));
        return false;
    }
    x += u.posx;
    y += u.posy;
    return true;
}

bool game::vehicle_near ()
{
 for (int dx = -1; dx <= 1; dx++) {
  for (int dy = -1; dy <= 1; dy++) {
   if (m.veh_at(u.posx + dx, u.posy + dy))
    return true;
  }
 }
 return false;
}

bool game::refill_vehicle_part (vehicle &veh, vehicle_part *part, bool test)
{
  vpart_info part_info = vehicle_part_types[part->id];
  if (!part_info.has_flag("FUEL_TANK")) {
    return false;
  }
  item* it = NULL;
  item *p_itm = NULL;
  int min_charges = -1;
  bool in_container = false;

  std::string ftype = part_info.fuel_type;
  itype_id itid = default_ammo(ftype);
  if (u.weapon.is_container() && u.weapon.contents.size() > 0 &&
          u.weapon.contents[0].type->id == itid) {
    it = &u.weapon;
    p_itm = &u.weapon.contents[0];
    min_charges = u.weapon.contents[0].charges;
    in_container = true;
  } else if (u.weapon.type->id == itid) {
    it = &u.weapon;
    p_itm = it;
    min_charges = u.weapon.charges;
  } else {
    it = &u.inv.item_or_container(itid);
    if (!it->is_null()) {
      if (it->type->id == itid) {
        p_itm = it;
      } else {
        //ah, must be a container of the thing
        p_itm = &(it->contents[0]);
        in_container = true;
      }
      min_charges = p_itm->charges;
    }
  }
  if (it->is_null()) {
    return false;
  } else if (test) {
    return true;
  }

  int fuel_per_charge = 1; //default for gasoline
  if (ftype == "plutonium") {
    fuel_per_charge = 1000;
  } else if (ftype == "plasma") {
    fuel_per_charge = 100;
  }
  int max_fuel = part_info.size;
  int charge_difference = (max_fuel - part->amount) / fuel_per_charge;
  if (charge_difference < 1) {
    charge_difference = 1;
  }
  bool rem_itm = min_charges <= charge_difference;
  int used_charges = rem_itm ? min_charges : charge_difference;
  part->amount += used_charges * fuel_per_charge;
  if (part->amount > max_fuel) {
    part->amount = max_fuel;
  }

  if (ftype == "battery") {
    add_msg(_("You recharge %s's battery."), veh.name.c_str());
    if (part->amount == max_fuel) {
      add_msg(_("The battery is fully charged."));
    }
  } else if (ftype == "gasoline") {
    add_msg(_("You refill %s's fuel tank."), veh.name.c_str());
    if (part->amount == max_fuel) {
      add_msg(_("The tank is full."));
    }
  } else if (ftype == "plutonium") {
    add_msg(_("You refill %s's reactor."), veh.name.c_str());
    if (part->amount == max_fuel) {
      add_msg(_("The reactor is full."));
    }
  }

  p_itm->charges -= used_charges;
  if (rem_itm) {
    if (in_container) {
      it->contents.erase(it->contents.begin());
    } else if (&u.weapon == it) {
      u.remove_weapon();
    } else {
      u.inv.remove_item_by_letter(it->invlet);
    }
  }
  return true;
}

bool game::pl_refill_vehicle (vehicle &veh, int part, bool test)
{
  return refill_vehicle_part(veh, &veh.parts[part], test);
}

void game::handbrake ()
{
 vehicle *veh = m.veh_at (u.posx, u.posy);
 if (!veh)
  return;
 add_msg (_("You pull a handbrake."));
 veh->cruise_velocity = 0;
 if (veh->last_turn != 0 && rng (15, 60) * 100 < abs(veh->velocity)) {
  veh->skidding = true;
  add_msg (_("You lose control of %s."), veh->name.c_str());
  veh->turn (veh->last_turn > 0? 60 : -60);
 } else if (veh->velocity < 0)
  veh->stop();
 else {
  veh->velocity = veh->velocity / 2 - 10*100;
  if (veh->velocity < 0)
      veh->stop();
 }
 u.moves = 0;
}

void game::exam_vehicle(vehicle &veh, int examx, int examy, int cx, int cy)
{
    veh_interact vehint;
    vehint.ddx = cx;
    vehint.ddy = cy;
    vehint.exec(this, &veh, examx, examy);
    if (vehint.sel_cmd != ' ')
    {                                                        // TODO: different activity times
        u.activity = player_activity(ACT_VEHICLE,
                                     vehint.sel_cmd == 'f' || vehint.sel_cmd == 's' ||
                                     vehint.sel_cmd == 'c' ? 200 : 20000,
                                     (int) vehint.sel_cmd, 0, "");
        u.activity.values.push_back (veh.global_x());    // values[0]
        u.activity.values.push_back (veh.global_y());    // values[1]
        u.activity.values.push_back (vehint.ddx);   // values[2]
        u.activity.values.push_back (vehint.ddy);   // values[3]
        u.activity.values.push_back (-vehint.ddx);   // values[4]
        u.activity.values.push_back (-vehint.ddy);   // values[5]
        u.activity.values.push_back (veh.index_of_part(vehint.sel_vehicle_part)); // values[6]
        u.activity.values.push_back (vehint.sel_type); // int. might make bitmask
        if(vehint.sel_vpart_info != NULL) {
          u.activity.str_values.push_back(vehint.sel_vpart_info->id);
        } else {
          u.activity.str_values.push_back("null");
        }
        u.moves = 0;
    }
    refresh_all();
}

// A gate handle is adjacent to a wall section, and next to that wall section on one side or
// another is the gate.  There may be a handle on the other side, but this is optional.
// The gate continues until it reaches a non-floor tile, so they can be arbitrary length.
//
//   |  !|!  -++-++-  !|++++-
//   +   +      !      +
//   +   +   -++-++-   +
//   +   +             +
//   +   +   !|++++-   +
//  !|   |!        !   |
//
// The terrain type of the handle is passed in, and that is used to determine the type of
// the wall and gate.
void game::open_gate( game *g, const int examx, const int examy, const ter_id handle_type ) {

 ter_id v_wall_type;
 ter_id h_wall_type;
 ter_id door_type;
 ter_id floor_type;
 const char *pull_message;
 const char *open_message;
 const char *close_message;

 if ( handle_type == t_gates_mech_control ) {
  v_wall_type = t_wall_v;
  h_wall_type = t_wall_h;
  door_type   = t_door_metal_locked;
  floor_type  = t_floor;
  pull_message = _("You turn the handle...");
  open_message = _("The gate is opened!");
  close_message = _("The gate is closed!");
 } else if ( handle_type == t_gates_control_concrete ) {
  v_wall_type = t_concrete_v;
  h_wall_type = t_concrete_h;
  door_type   = t_door_metal_locked;
  floor_type  = t_floor;
  pull_message = _("You turn the handle...");
  open_message = _("The gate is opened!");
  close_message = _("The gate is closed!");

 } else if ( handle_type == t_barndoor ) {
  v_wall_type = t_wall_wood;
  h_wall_type = t_wall_wood;
  door_type   = t_door_metal_locked;
  floor_type  = t_dirtfloor;
  pull_message = _("You pull the rope...");
  open_message = _("The barn doors opened!");
  close_message = _("The barn doors closed!");

 } else if ( handle_type == t_palisade_pulley ) {
  v_wall_type = t_palisade;
  h_wall_type = t_palisade;
  door_type   = t_palisade_gate;
  floor_type  = t_palisade_gate_o;
  pull_message = _("You pull the rope...");
  open_message = _("The palisade gate swings open!");
  close_message = _("The palisade gate swings closed with a crash!");
 } else {
   return;
 }

 g->add_msg(pull_message);
 g->u.moves -= 900;

 bool open = false;
 bool close = false;

 for (int wall_x = -1; wall_x <= 1; wall_x++) {
   for (int wall_y = -1; wall_y <= 1; wall_y++) {
     for (int gate_x = -1; gate_x <= 1; gate_x++) {
       for (int gate_y = -1; gate_y <= 1; gate_y++) {
         if ((wall_x + wall_y == 1 || wall_x + wall_y == -1) &&  // make sure wall not diagonally opposite to handle
             (gate_x + gate_y == 1 || gate_x + gate_y == -1) &&  // same for gate direction
            ((wall_y != 0 && (g->m.ter(examx+wall_x, examy+wall_y) == h_wall_type)) ||  //horizontal orientation of the gate
             (wall_x != 0 && (g->m.ter(examx+wall_x, examy+wall_y) == v_wall_type)))) { //vertical orientation of the gate

           int cur_x = examx+wall_x+gate_x;
           int cur_y = examy+wall_y+gate_y;

           if (!close && (g->m.ter(examx+wall_x+gate_x, examy+wall_y+gate_y) == door_type)) {  //opening the gate...
             open = true;
             while (g->m.ter(cur_x, cur_y) == door_type) {
               g->m.ter_set(cur_x, cur_y, floor_type);
               cur_x = cur_x+gate_x;
               cur_y = cur_y+gate_y;
             }
           }

           if (!open && (g->m.ter(examx+wall_x+gate_x, examy+wall_y+gate_y) == floor_type)) {  //closing the gate...
             close = true;
             while (g->m.ter(cur_x, cur_y) == floor_type) {
               g->m.ter_set(cur_x, cur_y, door_type);
               cur_x = cur_x+gate_x;
               cur_y = cur_y+gate_y;
             }
           }
         }
       }
     }
   }
 }

 if(open){
   g->add_msg(open_message);
 } else if(close){
   g->add_msg(close_message);
 } else {
   add_msg(_("Nothing happens."));
 }
}

void game::moving_vehicle_dismount(int tox, int toy)
{
    int vpart;
    vehicle *veh = m.veh_at(u.posx, u.posy, vpart);
    if (!veh) {
        debugmsg("Tried to exit non-existent vehicle.");
        return;
    }
    if (u.posx == tox && u.posy == toy) {
        debugmsg("Need somewhere to dismount towards.");
        return;
    }
    int d = (45 * (direction_from(u.posx, u.posy, tox, toy)) - 90) % 360;
    add_msg(_("You dive from the %s."), veh->name.c_str());
    m.unboard_vehicle(u.posx, u.posy);
    u.moves -= 200;
    // Dive three tiles in the direction of tox and toy
    fling_player_or_monster(&u, 0, d, 30, true);
    // Hit the ground according to vehicle speed
    if (!m.has_flag("SWIMMABLE", u.posx, u.posy)) {
        if (veh->velocity > 0)
            fling_player_or_monster(&u, 0, veh->face.dir(), veh->velocity / (float)100);
        else
            fling_player_or_monster(&u, 0, veh->face.dir() + 180, -(veh->velocity) / (float)100);
    }
    return;
}

void game::control_vehicle()
{
    int veh_part;
    vehicle *veh = m.veh_at(u.posx, u.posy, veh_part);

    if (veh && veh->player_in_control(&u)) {
        veh->use_controls();
    } else if (veh && veh->part_with_feature(veh_part, "CONTROLS") >= 0
                   && u.in_vehicle) {
        u.controlling_vehicle = true;
        add_msg(_("You take control of the %s."), veh->name.c_str());
    } else {
        int examx, examy;
        if (!choose_adjacent(_("Control vehicle where?"), examx, examy))
            return;
        veh = m.veh_at(examx, examy, veh_part);
        if (!veh) {
            add_msg(_("No vehicle there."));
            return;
        }
        if (veh->part_with_feature(veh_part, "CONTROLS") < 0) {
            add_msg(_("No controls there."));
            return;
        }
        veh->use_controls();
    }
}

void game::examine(int examx, int examy)
{
    if (examx == -1) {
        if (!choose_adjacent(_("Examine where?"), examx, examy)) {
            return;
        }
    }

    int veh_part = 0;
    vehicle *veh = m.veh_at (examx, examy, veh_part);
    if (veh) {
        int vpcargo = veh->part_with_feature(veh_part, "CARGO", false);
        int vpkitchen = veh->part_with_feature(veh_part, "KITCHEN", true);
        int vpweldrig = veh->part_with_feature(veh_part, "WELDRIG", true);
        int vpcraftrig = veh->part_with_feature(veh_part, "CRAFTRIG", true);
        if ((vpcargo >= 0 && veh->parts[vpcargo].items.size() > 0)
                || vpkitchen >= 0 || vpweldrig >=0 || vpcraftrig >=0) {
            pickup(examx, examy, 0);
        } else if (u.controlling_vehicle) {
            add_msg (_("You can't do that while driving."));
        } else if (abs(veh->velocity) > 0) {
            add_msg (_("You can't do that on moving vehicle."));
        } else {
            exam_vehicle (*veh, examx, examy);
        }
    }

 if (m.has_flag("CONSOLE", examx, examy)) {
  use_computer(examx, examy);
  return;
 }
 const furn_t *xfurn_t = &furnlist[m.furn(examx,examy)];
 const ter_t *xter_t = &terlist[m.ter(examx,examy)];
 iexamine xmine;

 if (m.has_furn(examx, examy))
   (xmine.*xfurn_t->examine)(this,&u,&m,examx,examy);
 else
   (xmine.*xter_t->examine)(this,&u,&m,examx,examy);

 bool none = true;
 if (xter_t->examine != &iexamine::none || xfurn_t->examine != &iexamine::none)
   none = false;

 if (m.has_flag("SEALED", examx, examy)) {
   if (none) add_msg(_("The %s is firmly sealed."), m.name(examx, examy).c_str());
 } else {
   //examx,examy has no traps, is a container and doesn't have a special examination function
  if (m.tr_at(examx, examy) == tr_null && m.i_at(examx, examy).size() == 0 && m.has_flag("CONTAINER", examx, examy) && none)
   add_msg(_("It is empty."));
  else
   if (!veh)pickup(examx, examy, 0);
 }
  //check for disarming traps last to avoid disarming query black box issue.
 if(m.tr_at(examx, examy) != tr_null) xmine.trap(this,&u,&m,examx,examy);

}

void game::advanced_inv()
{
    advanced_inventory advinv;
    advinv.display(this, &u);
}

//Shift player by one tile, look_around(), then restore previous position.
//represents carfully peeking around a corner, hence the large move cost.
void game::peek()
{
    int prevx, prevy, peekx, peeky;

    if (!choose_adjacent(_("Peek where?"), peekx, peeky))
        return;

    if (m.move_cost(peekx, peeky) == 0)
        return;

    u.moves -= 200;
    prevx = u.posx;
    prevy = u.posy;
    u.posx = peekx;
    u.posy = peeky;
    look_around();
    u.posx = prevx;
    u.posy = prevy;
}
////////////////////////////////////////////////////////////////////////////////////////////
point game::look_debug() {
  editmap * edit=new editmap(this);
  point ret=edit->edit();
  delete edit;
  edit=0;
  return ret;
}
////////////////////////////////////////////////////////////////////////////////////////////

void game::print_all_tile_info(int lx, int ly, WINDOW* w_look, int column, int &line, bool mouse_hover)
{
    print_terrain_info(lx, ly, w_look, column, line);
    print_fields_info(lx, ly, w_look, column, line);
    print_trap_info(lx, ly, w_look, column, line);
    print_object_info(lx, ly, w_look, column, line, mouse_hover);
}

void game::print_terrain_info(int lx, int ly, WINDOW* w_look, int column, int &line)
{
    int ending_line = line + 3;
    std::string tile = m.tername(lx, ly);
    if (m.has_furn(lx, ly)) {
        tile += "; " + m.furnname(lx, ly);
    }

    if (m.move_cost(lx, ly) == 0) {
        mvwprintw(w_look, line, column, _("%s; Impassable"), tile.c_str());
    } else {
        mvwprintw(w_look, line, column, _("%s; Movement cost %d"), tile.c_str(),
            m.move_cost(lx, ly) * 50);
    }
    mvwprintw(w_look, ++line, column, "%s", m.features(lx, ly).c_str());
    if (line < ending_line) {
        line = ending_line;
    }
}

void game::print_fields_info(int lx, int ly, WINDOW* w_look, int column, int &line)
{
    field &tmpfield = m.field_at(lx, ly);
    if (tmpfield.fieldCount() == 0) {
        return;
    }

    field_entry *cur = NULL;
    typedef std::map<field_id, field_entry*>::iterator field_iterator;
    for (field_iterator it = tmpfield.getFieldStart(); it != tmpfield.getFieldEnd(); ++it) {
        cur = it->second;
        if (cur == NULL) {
            continue;
        }
        mvwprintz(w_look, line++, column, fieldlist[cur->getFieldType()].color[cur->getFieldDensity()-1], "%s",
            fieldlist[cur->getFieldType()].name[cur->getFieldDensity()-1].c_str());
    }
}

void game::print_trap_info(int lx, int ly, WINDOW* w_look, const int column, int &line)
{
    trap_id trapid = m.tr_at(lx, ly);
    if (trapid == tr_null) {
        return;
    }

    int vis = traps[trapid]->visibility;
    if (vis == -1 || u.per_cur - u.encumb(bp_eyes) >= vis) {
        mvwprintz(w_look, line++, column, traps[trapid]->color, "%s", traps[trapid]->name.c_str());
    }
}

void game::print_object_info(int lx, int ly, WINDOW* w_look, const int column, int &line, bool mouse_hover)
{
    int veh_part = 0;
    vehicle *veh = m.veh_at(lx, ly, veh_part);
    int dex = mon_at(lx, ly);
    if (dex != -1 && u_see(&zombie(dex)))
    {
        if (!mouse_hover) {
            zombie(dex).draw(w_terrain, lx, ly, true);
        }
        line = zombie(dex).print_info(this, w_look, line, 6, column);
        handle_multi_item_info(lx, ly, w_look, column, line, mouse_hover);
    }
    else if (npc_at(lx, ly) != -1)
    {
        if (!mouse_hover) {
            active_npc[npc_at(lx, ly)]->draw(w_terrain, lx, ly, true);
        }
        line = active_npc[npc_at(lx, ly)]->print_info(w_look, column, line);
        handle_multi_item_info(lx, ly, w_look, column, line, mouse_hover);
    }
    else if (veh)
    {
        mvwprintw(w_look, line++, column, _("There is a %s there. Parts:"), veh->name.c_str());
        line = veh->print_part_desc(w_look, line, (mouse_hover) ? getmaxx(w_look) : 48, veh_part);
        if (!mouse_hover) {
            m.drawsq(w_terrain, u, lx, ly, true, true, lx, ly);
        }
    }
    else if (!m.has_flag("CONTAINER", lx, ly) && m.i_at(lx, ly).size() > 0)
    {
        if (!mouse_hover) {
            mvwprintw(w_look, line++, column, _("There is a %s there."),
                m.i_at(lx, ly)[0].tname(this).c_str());
            if (m.i_at(lx, ly).size() > 1)
            {
                mvwprintw(w_look, line++, column, _("There are other items there as well."));
            }
            m.drawsq(w_terrain, u, lx, ly, true, true, lx, ly);
        }
    } else if (m.has_flag("CONTAINER", lx, ly)) {
        mvwprintw(w_look, line++, column, _("You cannot see what is inside of it."));
        if (!mouse_hover) {
            m.drawsq(w_terrain, u, lx, ly, true, false, lx, ly);
        }
    }
    // The player is not at <u.posx + u.view_offset_x, u.posy + u.view_offset_y>
    // Should not be putting the "You (name)" at this location
    // Changing it to reflect actual position not view-center position
    else if (lx == u.posx && ly == u.posy )
    {
        int x,y;
        x = getmaxx(w_terrain)/2 - u.view_offset_x;
        y = getmaxy(w_terrain)/2 - u.view_offset_y;
        if (!mouse_hover) {
            mvwputch_inv(w_terrain, y, x, u.color(), '@');
        }

        mvwprintw(w_look, line++, column, _("You (%s)"), u.name.c_str());
        if (veh) {
            mvwprintw(w_look, line++, column, _("There is a %s there. Parts:"), veh->name.c_str());
            line = veh->print_part_desc(w_look, line, (mouse_hover) ? getmaxx(w_look) : 48, veh_part);
            if (!mouse_hover) {
                m.drawsq(w_terrain, u, lx, ly, true, true, lx, ly);
            }
        }

    }
    else if (!mouse_hover)
    {
        m.drawsq(w_terrain, u, lx, ly, true, true, lx, ly);
    }
}

void game::handle_multi_item_info(int lx, int ly, WINDOW* w_look, const int column, int &line, bool mouse_hover)
{
    if (!m.has_flag("CONTAINER", lx, ly))
    {
        if (!mouse_hover) {
            if (m.i_at(lx, ly).size() > 1) {
                mvwprintw(w_look, line++, column, _("There are several items there."));
            } else if (m.i_at(lx, ly).size() == 1) {
                mvwprintw(w_look, line++, column, _("There is an item there."));
            }
        }
    } else {
        mvwprintw(w_look, line++, column, _("You cannot see what is inside of it."));
    }
}


void game::get_lookaround_dimensions(int &lookWidth, int &begin_y, int &begin_x) const
{
    lookWidth = getmaxx(w_messages);
    begin_y = TERMY - lookHeight + 1;
    if (getbegy(w_messages) < begin_y) {
        begin_y = getbegy(w_messages);
    }
    begin_x = getbegx(w_messages);
}


point game::look_around()
{
 draw_ter();
 int lx = u.posx + u.view_offset_x, ly = u.posy + u.view_offset_y;
 std::string action;
 bool fast_scroll = false;
 int soffset = (int) OPTIONS["MOVE_VIEW_OFFSET"];

 int lookWidth, lookY, lookX;
 get_lookaround_dimensions(lookWidth, lookY, lookX);
 WINDOW* w_look = newwin(lookHeight, lookWidth, lookY, lookX);
 wborder(w_look, LINE_XOXO, LINE_XOXO, LINE_OXOX, LINE_OXOX,
                 LINE_OXXO, LINE_OOXX, LINE_XXOO, LINE_XOOX );
 mvwprintz(w_look, 1, 1, c_white, _("Looking Around"));
 mvwprintz(w_look, 2, 1, c_white, _("Use directional keys to move the cursor"));
 mvwprintz(w_look, 3, 1, c_white, _("to a nearby square."));
 wrefresh(w_look);
 do {
  werase(w_terrain);
  draw_ter(lx, ly);
  for (int i = 1; i < lookHeight - 1; i++) {
   for (int j = 1; j < lookWidth - 1; j++)
    mvwputch(w_look, i, j, c_white, ' ');
  }

  // Debug helper
  //mvwprintw(w_look, 6, 1, "Items: %d", m.i_at(lx, ly).size() );
  int junk;
  int off = 1;
  if (u_see(lx, ly)) {
      print_all_tile_info(lx, ly, w_look, 1, off, false);

  } else if (u.sight_impaired() &&
              m.light_at(lx, ly) == LL_BRIGHT &&
              rl_dist(u.posx, u.posy, lx, ly) < u.unimpaired_range() &&
              m.sees(u.posx, u.posy, lx, ly, u.unimpaired_range(), junk))
  {
   if (u.has_disease("boomered"))
    mvwputch_inv(w_terrain, POSY + (ly - u.posy), POSX + (lx - u.posx), c_pink, '#');
   else
    mvwputch_inv(w_terrain, POSY + (ly - u.posy), POSX + (lx - u.posx), c_ltgray, '#');
   mvwprintw(w_look, 1, 1, _("Bright light."));
  } else {
   mvwputch(w_terrain, POSY, POSX, c_white, 'x');
   mvwprintw(w_look, 1, 1, _("Unseen."));
  }

  if (fast_scroll) {
      // print a light green mark below the top right corner of the w_look window
      mvwprintz(w_look, 1, lookWidth-1, c_ltgreen, _("F"));
  } else {
      // redraw the border to clear out the marker.
      wborder(w_look, LINE_XOXO, LINE_XOXO, LINE_OXOX, LINE_OXOX,
          LINE_OXXO, LINE_OOXX, LINE_XXOO, LINE_XOOX );
  }

  if (m.graffiti_at(lx, ly).contents)
   mvwprintw(w_look, ++off + 1, 1, _("Graffiti: %s"), m.graffiti_at(lx, ly).contents->c_str());
  //mvwprintw(w_look, 5, 1, _("Maploc: <%d,%d>"), lx, ly);
  wrefresh(w_look);
  wrefresh(w_terrain);

  DebugLog() << __FUNCTION__ << ": calling handle_input() \n";

    input_context ctxt("LOOK");
    ctxt.register_directions();
    ctxt.register_action("COORDINATE");
    ctxt.register_action("SELECT");
    ctxt.register_action("CONFIRM");
    ctxt.register_action("QUIT");
    ctxt.register_action("TOGGLE_FAST_SCROLL");
    action = ctxt.handle_input();

    if (!u_see(lx, ly))
        mvwputch(w_terrain, POSY + (ly - u.posy), POSX + (lx - u.posx), c_black, ' ');

    // Our coordinates will either be determined by coordinate input(mouse),
    // by a direction key, or by the previous value.
    if (action == "TOGGLE_FAST_SCROLL") {
        fast_scroll = !fast_scroll;
    } else if (!ctxt.get_coordinates(g->w_terrain, lx, ly)) {
        int dx, dy;
        ctxt.get_direction(dx, dy, action);
        if (dx == -2) {
            dx = 0;
            dy = 0;
        } else {
            if (fast_scroll) {
                dx *= soffset;
                dy *= soffset;
            }
        }
        lx += dx;
        ly += dy;
    }
 } while (action != "QUIT" && action != "CONFIRM");

 werase(w_look);
 delwin(w_look);
 if (action == "CONFIRM")
  return point(lx, ly);
 return point(-1, -1);
}

bool game::list_items_match(std::string sText, std::string sPattern)
{
 size_t iPos;

 do {
  iPos = sPattern.find(",");

  if (sText.find((iPos == std::string::npos) ? sPattern : sPattern.substr(0, iPos)) != std::string::npos)
   return true;

  if (iPos != std::string::npos)
   sPattern = sPattern.substr(iPos+1, sPattern.size());

 } while(iPos != std::string::npos);

 return false;
}

std::vector<map_item_stack> game::find_nearby_items(int iRadius)
{
    std::vector<item> here;
    std::map<std::string, map_item_stack> temp_items;
    std::vector<map_item_stack> ret;
    std::vector<std::string> vOrder;

    std::vector<point> points = closest_points_first(iRadius, u.posx, u.posy);

    int iLastX = 0;
    int iLastY = 0;

    for (std::vector<point>::iterator p_it = points.begin(); p_it != points.end(); ++p_it) {
        if (p_it->y >= u.posy - iRadius && p_it->y <= u.posy + iRadius &&
            u_see(p_it->x,p_it->y) &&
            (!m.has_flag("CONTAINER", p_it->x, p_it->y) ||
            (rl_dist(u.posx, u.posy, p_it->x, p_it->y) == 1 && !m.has_flag("SEALED", p_it->x, p_it->y)))) {

            here.clear();
            here = m.i_at(p_it->x, p_it->y);
            for (int i = 0; i < here.size(); i++) {
                const std::string name = here[i].tname(this);

                if (temp_items.find(name) == temp_items.end() || (iLastX != p_it->x || iLastY != p_it->y)) {
                    iLastX = p_it->x;
                    iLastY = p_it->y;

                    if (std::find(vOrder.begin(), vOrder.end(), name) == vOrder.end()) {
                        vOrder.push_back(name);
                        temp_items[name] = map_item_stack(here[i], p_it->x - u.posx, p_it->y - u.posy);
                    } else {
                        temp_items[name].addNewPos(p_it->x - u.posx, p_it->y - u.posy);
                    }

                } else {
                    temp_items[name].incCount();
                }
            }
        }
    }

    for (int i=0; i < vOrder.size(); i++) {
        ret.push_back(temp_items[vOrder[i]]);
    }

    return ret;
}

std::vector<map_item_stack> game::filter_item_stacks(std::vector<map_item_stack> stack, std::string filter)
{
    std::vector<map_item_stack> ret;

    std::string sFilterPre = "";
    std::string sFilterTemp = filter;
    if (sFilterTemp != "" && filter.substr(0, 1) == "-")
    {
        sFilterPre = "-";
        sFilterTemp = sFilterTemp.substr(1, sFilterTemp.size()-1);
    }

    for (std::vector<map_item_stack>::iterator iter = stack.begin(); iter != stack.end(); ++iter)
    {
        std::string name = iter->example.tname(this);
        if (sFilterTemp == "" || ((sFilterPre != "-" && list_items_match(name, sFilterTemp)) ||
                                  (sFilterPre == "-" && !list_items_match(name, sFilterTemp))))
        {
            ret.push_back(*iter);
        }
    }
    return ret;
}

std::string game::ask_item_filter(WINDOW* window, int rows)
{
    for (int i = 0; i < rows-1; i++)
    {
        mvwprintz(window, i, 1, c_black, "%s", "\
                                                     ");
    }

    mvwprintz(window, 2, 2, c_white, "%s", _("Type part of an item's name to see"));
    mvwprintz(window, 3, 2, c_white, "%s", _("nearby matching items."));
    mvwprintz(window, 5, 2, c_white, "%s", _("Seperate multiple items with ,"));
    mvwprintz(window, 6, 2, c_white, "%s", _("Example: back,flash,aid, ,band"));
    //TODO: fix up the filter code so that "-" applies to each comma-separated bit
    //or, failing that, make the description sound more like what the current behavior does
    mvwprintz(window, 8, 2, c_white, "%s", _("To exclude items, place - in front"));
    mvwprintz(window, 9, 2, c_white, "%s", _("Example: -pipe,chunk,steel"));
    wrefresh(window);
    return string_input_popup(_("Filter:"), 55, sFilter, _("UP: history, CTRL-U clear line, ESC: abort, ENTER: save"), "item_filter", 256);
}


void game::draw_trail_to_square(int x, int y, bool bDrawX)
{
    //Reset terrain
    draw_ter();

    //Draw trail
    point center = point(u.posx + u.view_offset_x, u.posy + u.view_offset_y);
    std::vector<point> vPoint = line_to(u.posx, u.posy, u.posx + x, u.posy + y, 0);

    draw_line(u.posx + x, u.posy + y, center, vPoint);
    if (bDrawX) {
        mvwputch(w_terrain, POSY + (vPoint[vPoint.size()-1].y - (u.posy + u.view_offset_y)),
                            POSX + (vPoint[vPoint.size()-1].x - (u.posx + u.view_offset_x)), c_white, 'X');
    }

    wrefresh(w_terrain);
}

//helper method so we can keep list_items shorter
void game::reset_item_list_state(WINDOW* window, int height)
{
    const int width = use_narrow_sidebar() ? 45 : 55;
    for (int i = 1; i < TERMX; i++)
    {
        if (i < width)
        {
            mvwputch(window, 0, i, c_ltgray, LINE_OXOX); // -
            mvwputch(window, TERMY-height-1-VIEW_OFFSET_Y*2, i, c_ltgray, LINE_OXOX); // -
        }

        if (i < TERMY-height-VIEW_OFFSET_Y*2)
        {
            mvwputch(window, i, 0, c_ltgray, LINE_XOXO); // |
            mvwputch(window, i, width - 1, c_ltgray, LINE_XOXO); // |
        }
    }

    mvwputch(window, 0, 0,         c_ltgray, LINE_OXXO); // |^
    mvwputch(window, 0, width - 1, c_ltgray, LINE_OOXX); // ^|

    mvwputch(window, TERMY-height-1-VIEW_OFFSET_Y*2, 0,         c_ltgray, LINE_XXXO); // |-
    mvwputch(window, TERMY-height-1-VIEW_OFFSET_Y*2, width - 1, c_ltgray, LINE_XOXX); // -|

    mvwprintz(window, 0, 2, c_ltgreen, "< ");
    wprintz(window, c_white, _("Items"));
    wprintz(window, c_ltgreen, " >");

    std::vector<std::string> tokens;
    if (sFilter != "")
    {
        tokens.push_back(_("<R>eset"));
    }

    tokens.push_back(_("<E>xamine"));
    tokens.push_back(_("<C>ompare"));
    tokens.push_back(_("<F>ilter"));
    tokens.push_back(_("<+/->Priority"));

    int gaps = tokens.size()+1;
    int letters = 0;
    int n = tokens.size();
    for (int i = 0; i < n; i++) {
        letters += utf8_width(tokens[i].c_str())-2; //length ignores < >
    }

    int usedwidth = letters;
    const int gap_spaces = (width - usedwidth) / gaps;
    usedwidth += gap_spaces * gaps;
    int xpos = gap_spaces + (width - usedwidth) / 2;
    const int ypos = TERMY - height - 1 - VIEW_OFFSET_Y * 2;

    for (int i = 0; i < n; i++) {
        xpos += shortcut_print(window, ypos, xpos, c_white, c_ltgreen, tokens[i].c_str()) + gap_spaces;
    }

    refresh_all();
}

//returns the first non prority items.
int game::list_filter_high_priority(std::vector<map_item_stack> &stack, std::string prorities)
{
    //TODO:optimize if necessary
    std::vector<map_item_stack> tempstack; // temp
    for(int i = 0 ; i < stack.size() ; i++)
    {
        std::string name = stack[i].example.tname(this);
        if(prorities == "" || !list_items_match(name,prorities))
        {
            tempstack.push_back(stack[i]);
            stack.erase(stack.begin()+i);
            i--;
        }
    }
    int id = stack.size();
    for(int i = 0 ; i < tempstack.size() ; i++)
    {
        stack.push_back(tempstack[i]);
    }
    return id;
}
int game::list_filter_low_priority(std::vector<map_item_stack> &stack, int start,std::string prorities)
{
    //TODO:optimize if necessary
    std::vector<map_item_stack> tempstack; // temp
    for(int i = start ; i < stack.size() ; i++)
    {
        std::string name = stack[i].example.tname(this);
        if(prorities != "" && list_items_match(name,prorities))
        {
            tempstack.push_back(stack[i]);
            stack.erase(stack.begin()+i);
            i--;
        }
    }
    int id = stack.size();
    for(int i = 0 ; i < tempstack.size() ; i++)
    {
        stack.push_back(tempstack[i]);
    }
    return id;
}

void centerlistview(game *g, int iActiveX, int iActiveY)
{
    player & u = g->u;
    if (OPTIONS["SHIFT_LIST_ITEM_VIEW"] != "false") {
        int xpos = POSX + iActiveX;
        int ypos = POSY + iActiveY;
        if (OPTIONS["SHIFT_LIST_ITEM_VIEW"] == "centered") {
            int xOffset = TERRAIN_WINDOW_WIDTH / 2;
            int yOffset = TERRAIN_WINDOW_HEIGHT / 2;
            if ( xpos < 0 || xpos >= TERRAIN_WINDOW_WIDTH ||
                 ypos < 0 || ypos >= TERRAIN_WINDOW_HEIGHT ) {
                if (xpos < 0) {
                    u.view_offset_x = xpos - xOffset;
                } else {
                    u.view_offset_x = xpos - (TERRAIN_WINDOW_WIDTH - 1) + xOffset;
                }
                if (xpos < 0) {
                    u.view_offset_y = ypos - yOffset;
                } else {
                    u.view_offset_y = ypos - (TERRAIN_WINDOW_HEIGHT - 1) + yOffset;
                }
            } else {
                u.view_offset_x = 0;
                u.view_offset_y = 0;
            }
        } else {
            if (xpos < 0) {
                u.view_offset_x = xpos;
            } else if (xpos >= TERRAIN_WINDOW_WIDTH) {
                u.view_offset_x = xpos - (TERRAIN_WINDOW_WIDTH - 1);
            } else {
                u.view_offset_x = 0;
            }
            if (ypos < 0) {
                u.view_offset_y = ypos;
            } else if (ypos >= TERRAIN_WINDOW_HEIGHT) {
                u.view_offset_y = ypos - (TERRAIN_WINDOW_HEIGHT - 1);
            } else {
                u.view_offset_y = 0;
            }
        }
    }

}


int game::list_items()
{
    int iInfoHeight = 12;
    const int width = use_narrow_sidebar() ? 45 : 55;
    WINDOW* w_items = newwin(TERMY-iInfoHeight-VIEW_OFFSET_Y*2, width, VIEW_OFFSET_Y, TERRAIN_WINDOW_WIDTH + VIEW_OFFSET_X);
    WINDOW* w_item_info = newwin(iInfoHeight-1, width - 2, TERMY-iInfoHeight-VIEW_OFFSET_Y, TERRAIN_WINDOW_WIDTH+1+VIEW_OFFSET_X);
    WINDOW* w_item_info_border = newwin(iInfoHeight, width, TERMY-iInfoHeight-VIEW_OFFSET_Y, TERRAIN_WINDOW_WIDTH+VIEW_OFFSET_X);

    //Area to search +- of players position.
    const int iRadius = 12 + (u.per_cur * 2);

    //this stores the items found, along with the coordinates
    std::vector<map_item_stack> ground_items = find_nearby_items(iRadius);
    //this stores only those items that match our filter
    std::vector<map_item_stack> filtered_items = (sFilter != "" ?
                                                  filter_item_stacks(ground_items, sFilter) :
                                                  ground_items);
    int highPEnd = list_filter_high_priority(filtered_items,list_item_upvote);
    int lowPStart = list_filter_low_priority(filtered_items,highPEnd,list_item_downvote);
    const int iItemNum = ground_items.size();
    if ( iItemNum > 0 ) {
        uistate.list_item_mon = 1; // remember we've tabbed here
    }
    const int iStoreViewOffsetX = u.view_offset_x;
    const int iStoreViewOffsetY = u.view_offset_y;

    u.view_offset_x = 0;
    u.view_offset_y = 0;

    int iReturn = -1;
    int iActive = 0; // Item index that we're looking at
    const int iMaxRows = TERMY-iInfoHeight-2-VIEW_OFFSET_Y*2;
    int iStartPos = 0;
    int iActiveX = 0;
    int iActiveY = 0;
    int iLastActiveX = -1;
    int iLastActiveY = -1;
    InputEvent input = Undefined;
    long ch = 0; //this is a long because getch returns a long
    bool reset = true;
    bool refilter = true;
    int iFilter = 0;
    int iPage = 0;

    do
    {
        if (ground_items.size() > 0)
        {
            if (ch == 'I' || ch == 'c' || ch == 'C')
            {
                compare(iActiveX, iActiveY);
                reset = true;
                refresh_all();
            }
            else if (ch == 'f' || ch == 'F')
            {
                sFilter = ask_item_filter(w_item_info, iInfoHeight);
                reset = true;
                refilter = true;
            }
            else if (ch == 'r' || ch == 'R')
            {
                sFilter = "";
                filtered_items = ground_items;
                iLastActiveX = -1;
                iLastActiveY = -1;
                reset = true;
                refilter = true;
            }
            else if ((ch == 'e' || ch == 'E') && filtered_items.size())
            {
                item oThisItem = filtered_items[iActive].example;
                std::vector<iteminfo> vThisItem, vDummy;

                oThisItem.info(true, &vThisItem);
                compare_split_screen_popup(0, width - 5, TERMY-VIEW_OFFSET_Y*2, oThisItem.tname(this), vThisItem, vDummy);

                getch(); // wait until the user presses a key to wipe the screen
                iLastActiveX = -1;
                iLastActiveY = -1;
                reset = true;
            }
            else if(ch == '+')
            {
                std::string temp = string_input_popup(_("High Priority:"), width, list_item_upvote, _("UP: history, CTRL-U clear line, ESC: abort, ENTER: save"), "list_item_priority", 256);
                list_item_upvote = temp;
                refilter = true;
                reset = true;
            }
            else if(ch == '-')
            {
                std::string temp = string_input_popup(_("Low Priority:"), width, list_item_downvote, _("UP: history, CTRL-U clear line, ESC: abort, ENTER: save"), "list_item_downvote", 256);
                list_item_downvote = temp;
                refilter = true;
                reset = true;
            }
            if (refilter)
            {
                filtered_items = filter_item_stacks(ground_items, sFilter);
                highPEnd = list_filter_high_priority(filtered_items,list_item_upvote);
                lowPStart = list_filter_low_priority(filtered_items,highPEnd,list_item_downvote);
                iActive = 0;
                iPage = 0;
                iLastActiveX = -1;
                iLastActiveY = -1;
                refilter = false;
            }
            if (reset)
            {
                reset_item_list_state(w_items, iInfoHeight);
                reset = false;
            }

            // we're switching on input here, whereas above it was if/else clauses on a char
            switch(input)
            {
                case DirectionN:
                    iActive--;
                    iPage = 0;
                    if (iActive < 0) {
                        iActive = iItemNum - iFilter - 1;
                    }
                    break;
                case DirectionS:
                    iActive++;
                    iPage = 0;
                    if (iActive >= iItemNum - iFilter) {
                        iActive = 0;
                    }
                    break;
                case DirectionE:
                    iPage++;
                    if ( !filtered_items.empty() && iPage >= filtered_items[iActive].vIG.size()) {
                        iPage = filtered_items[iActive].vIG.size()-1;
                    }
                    break;
                case DirectionW:
                    iPage--;
                    if (iPage < 0) {
                        iPage = 0;
                    }
                    break;
                case Tab: //Switch to list_monsters();
                case DirectionDown:
                case DirectionUp:
                    u.view_offset_x = iStoreViewOffsetX;
                    u.view_offset_y = iStoreViewOffsetY;

                    werase(w_items);
                    werase(w_item_info);
                    werase(w_item_info_border);
                    delwin(w_items);
                    delwin(w_item_info);
                    delwin(w_item_info_border);
                    return 1;
                    break;
                default:
                    break;
            }

            //Draw Scrollbar
            draw_scrollbar(w_items, iActive, iMaxRows, iItemNum - iFilter, 1);

            calcStartPos(iStartPos, iActive, iMaxRows, iItemNum - iFilter);

            for (int i = 0; i < iMaxRows; i++)
            {
                wmove(w_items, i + 1, 1);
                for (int i = 1; i < width - 1; i++)
                    wprintz(w_items, c_black, " ");
            }

            int iNum = 0;
            iFilter = ground_items.size() - filtered_items.size();
            iActiveX = 0;
            iActiveY = 0;
            item activeItem;
            std::stringstream sText;
            bool high = true;
            bool low = false;
            int index = 0;
            for (std::vector<map_item_stack>::iterator iter = filtered_items.begin() ;
                 iter != filtered_items.end();
                 ++iter,++index)
            {
                if(index == highPEnd)
                {
                    high = false;
                }
                if(index == lowPStart)
                {
                    low = true;
                }
                if (iNum >= iStartPos && iNum < iStartPos + ((iMaxRows > iItemNum) ? iItemNum : iMaxRows) )
                {
                    int iThisPage = 0;

                    if (iNum == iActive) {
                        iThisPage = iPage;

                        iActiveX = iter->vIG[iThisPage].x;
                        iActiveY = iter->vIG[iThisPage].y;

                        activeItem = iter->example;
                    }

                    sText.str("");

                    if (iter->vIG.size() > 1) {
                        sText << "[" << iThisPage+1 << "/" << iter->vIG.size() << "] (" << iter->totalcount << ") ";
                    }

                    sText << iter->example.tname(this);

                    if (iter->vIG[iThisPage].count > 1) {
                        sText << " [" << iter->vIG[iThisPage].count << "]";
                    }

                    mvwprintz(w_items, 1 + iNum - iStartPos, 2,
                              ((iNum == iActive) ? c_ltgreen : (high ? c_yellow : (low ? c_red : c_white))),
                              "%s", (sText.str()).c_str());
                    int numw = iItemNum > 9 ? 2 : 1;
                    mvwprintz(w_items, 1 + iNum - iStartPos, width - (5 + numw),
                              ((iNum == iActive) ? c_ltgreen : c_ltgray), "%*d %s",
                              numw, trig_dist(0, 0, iter->vIG[iThisPage].x, iter->vIG[iThisPage].y),
                              direction_name_short(direction_from(0, 0, iter->vIG[iThisPage].x, iter->vIG[iThisPage].y)).c_str()
                             );
                 }
                 iNum++;
            }

            mvwprintz(w_items, 0, (width - 9) / 2 + ((iItemNum - iFilter > 9) ? 0 : 1),
                      c_ltgreen, " %*d", ((iItemNum - iFilter > 9) ? 2 : 1), iActive+1);
            wprintz(w_items, c_white, " / %*d ", ((iItemNum - iFilter > 9) ? 2 : 1), iItemNum - iFilter);

            werase(w_item_info);
            fold_and_print(w_item_info,1,1,width - 5, c_white, "%s", activeItem.info().c_str());

            for (int j=0; j < iInfoHeight-1; j++)
            {
                mvwputch(w_item_info_border, j, 0, c_ltgray, LINE_XOXO);
            }

            for (int j=0; j < iInfoHeight-1; j++)
            {
                mvwputch(w_item_info_border, j, width - 1, c_ltgray, LINE_XOXO);
            }

            for (int j=0; j < width - 1; j++)
            {
                mvwputch(w_item_info_border, iInfoHeight-1, j, c_ltgray, LINE_OXOX);
            }

            mvwputch(w_item_info_border, iInfoHeight-1, 0, c_ltgray, LINE_XXOO);
            mvwputch(w_item_info_border, iInfoHeight-1, width - 1, c_ltgray, LINE_XOOX);

            //Only redraw trail/terrain if x/y position changed
            if (iActiveX != iLastActiveX || iActiveY != iLastActiveY)
            {
                iLastActiveX = iActiveX;
                iLastActiveY = iActiveY;
                centerlistview(this, iActiveX, iActiveY);
                draw_trail_to_square(iActiveX, iActiveY, true);
            }

            wrefresh(w_items);
            wrefresh(w_item_info_border);
            wrefresh(w_item_info);

            refresh();
            ch = getch();
            input = get_input(ch);
        }
        else
        {
            iReturn = 0;
            ch = ' ';
            input = Close;
        }
    }
    while (input != Close && input != Cancel);

    u.view_offset_x = iStoreViewOffsetX;
    u.view_offset_y = iStoreViewOffsetY;

    werase(w_items);
    werase(w_item_info);
    werase(w_item_info_border);
    delwin(w_items);
    delwin(w_item_info);
    delwin(w_item_info_border);
    refresh_all(); // TODO - figure out what precisely needs refreshing, rather than the whole screen

    return iReturn;
}


std::vector<int> game::find_nearby_monsters(int iRadius)
{
    std::vector<int> ret;
    std::vector<point> points = closest_points_first(iRadius, u.posx, u.posy);

    for (std::vector<point>::iterator p_it = points.begin(); p_it != points.end(); ++p_it) {
        int dex = mon_at(p_it->x, p_it->y);
        if (dex != -1 && u_see(&zombie(dex))) {
            ret.push_back(dex);
        }
    }

    return ret;
}

int game::list_monsters()
{
    int iInfoHeight = 12;
    const int width = use_narrow_sidebar() ? 45 : 55;
    WINDOW* w_monsters = newwin(TERMY-iInfoHeight-VIEW_OFFSET_Y*2, width, VIEW_OFFSET_Y, TERRAIN_WINDOW_WIDTH + VIEW_OFFSET_X);
    WINDOW* w_monster_info = newwin(iInfoHeight-1, width - 2, TERMY-iInfoHeight-VIEW_OFFSET_Y, TERRAIN_WINDOW_WIDTH+1+VIEW_OFFSET_X);
    WINDOW* w_monster_info_border = newwin(iInfoHeight, width, TERMY-iInfoHeight-VIEW_OFFSET_Y, TERRAIN_WINDOW_WIDTH+VIEW_OFFSET_X);

    uistate.list_item_mon = 2; // remember we've tabbed here
    //this stores the monsters found
    std::vector<int> vMonsters = find_nearby_monsters(DAYLIGHT_LEVEL);

    const int iMonsterNum = vMonsters.size();

    if ( iMonsterNum > 0 ) {
        uistate.list_item_mon = 2; // remember we've tabbed here
    }
    const int iWeaponRange = u.weapon.range(&u);

    const int iStoreViewOffsetX = u.view_offset_x;
    const int iStoreViewOffsetY = u.view_offset_y;

    u.view_offset_x = 0;
    u.view_offset_y = 0;

    int iReturn = -1;
    int iActive = 0; // monster index that we're looking at
    const int iMaxRows = TERMY-iInfoHeight-2-VIEW_OFFSET_Y*2;
    int iStartPos = 0;
    int iActiveX = 0;
    int iActiveY = 0;
    int iLastActiveX = -1;
    int iLastActiveY = -1;
    InputEvent input = Undefined;
    long ch = 0; //this is a long because getch returns a long
    int iMonDex = -1;

    for (int i = 1; i < TERMX; i++) {
        if (i < width) {
            mvwputch(w_monsters, 0, i, c_ltgray, LINE_OXOX); // -
            mvwputch(w_monsters, TERMY-iInfoHeight-1-VIEW_OFFSET_Y*2, i, c_ltgray, LINE_OXOX); // -
        }

        if (i < TERMY-iInfoHeight-VIEW_OFFSET_Y*2) {
            mvwputch(w_monsters, i, 0, c_ltgray, LINE_XOXO); // |
            mvwputch(w_monsters, i, width - 1, c_ltgray, LINE_XOXO); // |
        }
    }

    mvwputch(w_monsters, 0, 0,         c_ltgray, LINE_OXXO); // |^
    mvwputch(w_monsters, 0, width - 1, c_ltgray, LINE_OOXX); // ^|

    mvwputch(w_monsters, TERMY-iInfoHeight-1-VIEW_OFFSET_Y*2, 0,         c_ltgray, LINE_XXXO); // |-
    mvwputch(w_monsters, TERMY-iInfoHeight-1-VIEW_OFFSET_Y*2, width - 1, c_ltgray, LINE_XOXX); // -|

    mvwprintz(w_monsters, 0, 2, c_ltgreen, "< ");
    wprintz(w_monsters, c_white, _("Monsters"));
    wprintz(w_monsters, c_ltgreen, " >");

    do {
        if (vMonsters.size() > 0) {
            // we're switching on input here, whereas above it was if/else clauses on a char
            switch(input) {
                case DirectionN:
                    iActive--;
                    if (iActive < 0) {
                        iActive = iMonsterNum - 1;
                    }
                    break;
                case DirectionS:
                    iActive++;
                    if (iActive >= iMonsterNum) {
                        iActive = 0;
                    }
                    break;
                case Tab: //Switch to list_items();
                case DirectionDown:
                case DirectionUp:
                    u.view_offset_x = iStoreViewOffsetX;
                    u.view_offset_y = iStoreViewOffsetY;

                    werase(w_monsters);
                    werase(w_monster_info);
                    werase(w_monster_info_border);
                    delwin(w_monsters);
                    delwin(w_monster_info);
                    delwin(w_monster_info_border);
                    return 1;
                    break;
                default: {
                    action_id act = action_from_key(ch);
                    switch (act) {
                        case ACTION_LOOK: {
                            point recentered=look_around();
                            iLastActiveX=recentered.x;
                            iLastActiveY=recentered.y;
                            } break;
                        case ACTION_FIRE: {
                            if ( rl_dist( point(u.posx, u.posy), zombie(iMonDex).pos() ) <= iWeaponRange ) {
                                last_target = iMonDex;
                                u.view_offset_x = iStoreViewOffsetX;
                                u.view_offset_y = iStoreViewOffsetY;
                                werase(w_monsters);
                                werase(w_monster_info);
                                werase(w_monster_info_border);
                                delwin(w_monsters);
                                delwin(w_monster_info);
                                delwin(w_monster_info_border);
                                return 2;
                            }
                        }
                        break;
                default:
                    break;
            }
                }
                break;
            }

            //Draw Scrollbar
            draw_scrollbar(w_monsters, iActive, iMaxRows, iMonsterNum, 1);

            calcStartPos(iStartPos, iActive, iMaxRows, iMonsterNum);

            for (int i = 0; i < iMaxRows; i++) {
                wmove(w_monsters, i + 1, 1);
                for (int i = 1; i < width - 1; i++)
                    wprintz(w_monsters, c_black, " ");
            }

            int iNum = 0;
            iActiveX = 0;
            iActiveY = 0;
            iMonDex = -1;

            for (int i = 0; i < vMonsters.size(); ++i) {
                if (iNum >= iStartPos && iNum < iStartPos + ((iMaxRows > iMonsterNum) ?
                                                             iMonsterNum : iMaxRows) ) {

                    if (iNum == iActive) {
                        iMonDex = vMonsters[i];

                        iActiveX = zombie(iMonDex).posx() - u.posx;
                        iActiveY = zombie(iMonDex).posy() - u.posy;
                    }

                    mvwprintz(w_monsters, 1 + iNum - iStartPos, 2,
                              ((iNum == iActive) ? c_ltgreen : c_white),
                              "%s", (zombie(vMonsters[i]).name()).c_str());

                    int numw = iMonsterNum > 9 ? 2 : 1;
                    mvwprintz(w_monsters, 1 + iNum - iStartPos, width - (5 + numw),
                              ((iNum == iActive) ? c_ltgreen : c_ltgray), "%*d %s",
                              numw, trig_dist(0, 0, zombie(vMonsters[i]).posx() - u.posx,
                                              zombie(vMonsters[i]).posy() - u.posy),
                              direction_name_short(
                                  direction_from( 0, 0, zombie(vMonsters[i]).posx() - u.posx,
                                                  zombie(vMonsters[i]).posy() - u.posy)).c_str() );
                 }
                 iNum++;
            }

            mvwprintz(w_monsters, 0, (width - 9) / 2 + ((iMonsterNum > 9) ? 0 : 1),
                      c_ltgreen, " %*d", ((iMonsterNum > 9) ? 2 : 1), iActive+1);
            wprintz(w_monsters, c_white, " / %*d ", ((iMonsterNum > 9) ? 2 : 1), iMonsterNum);

            werase(w_monster_info);

            //print monster info
            zombie(iMonDex).print_info(this, w_monster_info,1,11);

            for (int j=0; j < iInfoHeight-1; j++) {
                mvwputch(w_monster_info_border, j, 0, c_ltgray, LINE_XOXO);
                mvwputch(w_monster_info_border, j, width - 1, c_ltgray, LINE_XOXO);
            }


            for (int j=0; j < width - 1; j++) {
                mvwputch(w_monster_info_border, iInfoHeight-1, j, c_ltgray, LINE_OXOX);
            }

            mvwprintz(w_monsters, getmaxy(w_monsters)-1, 1, c_ltgreen, press_x(ACTION_LOOK).c_str());
            wprintz(w_monsters, c_ltgray, " %s",_("to look around"));
            if ( rl_dist(point(u.posx, u.posy), zombie(iMonDex).pos() ) <= iWeaponRange ) {
                wprintz(w_monsters, c_ltgray, "%s", " ");
                wprintz(w_monsters, c_ltgreen, press_x(ACTION_FIRE).c_str());
                wprintz(w_monsters, c_ltgray, " %s", _("to shoot"));
            }

            mvwputch(w_monster_info_border, iInfoHeight-1, 0, c_ltgray, LINE_XXOO);
            mvwputch(w_monster_info_border, iInfoHeight-1, width - 1, c_ltgray, LINE_XOOX);

            //Only redraw trail/terrain if x/y position changed
            if (iActiveX != iLastActiveX || iActiveY != iLastActiveY) {
                iLastActiveX = iActiveX;
                iLastActiveY = iActiveY;
                centerlistview(this, iActiveX, iActiveY);
                draw_trail_to_square(iActiveX, iActiveY, false);
            }

            wrefresh(w_monsters);
            wrefresh(w_monster_info_border);
            wrefresh(w_monster_info);

            refresh();
            ch = getch();
            input = get_input(ch);
        } else {
            iReturn = 0;
            ch = ' ';
            input = Close;
        }
    } while (input != Close && input != Cancel);

    u.view_offset_x = iStoreViewOffsetX;
    u.view_offset_y = iStoreViewOffsetY;

    werase(w_monsters);
    werase(w_monster_info);
    werase(w_monster_info_border);
    delwin(w_monsters);
    delwin(w_monster_info);
    delwin(w_monster_info_border);
    refresh_all(); // TODO - figure out what precisely needs refreshing, rather than the whole screen

    return iReturn;
}

// Pick up items at (posx, posy).
void game::pickup(int posx, int posy, int min)
{
    //min == -1 is Autopickup

    if (m.has_flag("SEALED", posx, posy)) {
        return;
    }

    item_exchanges_since_save += 1; // Keeping this simple.
    write_msg();
    if (u.weapon.type->id == "bio_claws_weapon") {
        if (min != -1) {
            add_msg(_("You cannot pick up items with your claws out!"));
        }
        return;
    }

    bool weight_is_okay = (u.weight_carried() <= u.weight_capacity());
    bool volume_is_okay = (u.volume_carried() <= u.volume_capacity() -  2);
    bool from_veh = false;
    int veh_part = 0;
    int k_part = 0;
    int w_part = 0;
    int craft_part = 0;
    vehicle *veh = m.veh_at (posx, posy, veh_part);
    if (min != -1 && veh) {
        k_part = veh->part_with_feature(veh_part, "KITCHEN");
        w_part = veh->part_with_feature(veh_part, "WELDRIG");
        craft_part = veh->part_with_feature(veh_part, "CRAFTRIG");
        veh_part = veh->part_with_feature(veh_part, "CARGO", false);
        from_veh = veh && veh_part >= 0 && veh->parts[veh_part].items.size() > 0;

        if (from_veh && !query_yn(_("Get items from %s?"),
                                  veh->part_info(veh_part).name.c_str())) {
            from_veh = false;
        }

        if (!from_veh) {
            //Either no cargo to grab, or we declined; what about RV kitchen?
            bool used_feature = false;
            if (k_part >= 0) {
                int choice = menu(true,
                _("RV kitchen:"), _("Use the hotplate"), _("Fill a container with water"), _("Have a drink"), _("Examine vehicle"), NULL);
                switch (choice) {
                case 1:
                    used_feature = true;
                    if (veh->fuel_left("battery") > 0) {
                        //Will be -1 if no battery at all
                        item tmp_hotplate( itypes["hotplate"], 0 );
                        // Drain a ton of power
                        tmp_hotplate.charges = veh->drain( "battery", 100 );
                        if( tmp_hotplate.is_tool() ) {
                            it_tool * tmptool = static_cast<it_tool*>((&tmp_hotplate)->type);
                            if ( tmp_hotplate.charges >= tmptool->charges_per_use ) {
                                tmptool->use.call(&u, &tmp_hotplate, false);
                                tmp_hotplate.charges -= tmptool->charges_per_use;
                                veh->refill( "battery", tmp_hotplate.charges );
                            }
                        }
                    } else {
                        add_msg(_("The battery is dead."));
                    }
                    break;
                case 2:
                    used_feature = true;
                    if (veh->fuel_left("water") > 0) { // -1 if no water at all
                        int amt = veh->drain("water", veh->fuel_left("water"));
                        item fill_water(itypes[default_ammo("water")], g->turn);
                        fill_water.charges = amt;
                        int back = g->move_liquid(fill_water);
                        if (back >= 0) {
                            veh->refill("water", back);
                        } else {
                            veh->refill("water", amt);
                        }
                    } else {
                        add_msg(_("The water tank is empty."));
                    }
                    break;
                case 3:
                    used_feature = true;
                    if (veh->fuel_left("water") > 0) { // -1 if no water at all
                        veh->drain("water", 1);
                        item water(itypes["water_clean"], 0);
                        u.consume(this, u.inv.add_item(water).invlet);
                        u.moves -= 250;
                    } else {
                        add_msg(_("The water tank is empty."));
                    }
                }
            }

            if (w_part >= 0) {
                if (query_yn(_("Use the welding rig?"))) {
                    used_feature = true;
                    if (veh->fuel_left("battery") > 0) {
                        //Will be -1 if no battery at all
                        item tmp_welder( itypes["welder"], 0 );
                        // Drain a ton of power
                        tmp_welder.charges = veh->drain( "battery", 1000 );
                        if( tmp_welder.is_tool() ) {
                            it_tool * tmptool = static_cast<it_tool*>((&tmp_welder)->type);
                            if ( tmp_welder.charges >= tmptool->charges_per_use ) {
                                tmptool->use.call( &u, &tmp_welder, false );
                                tmp_welder.charges -= tmptool->charges_per_use;
                                veh->refill( "battery", tmp_welder.charges );
                            }
                        }
                    } else {
                        add_msg(_("The battery is dead."));
                    }
                }
            }

            if (craft_part >= 0) {
                if (query_yn(_("Use the water purifier?"))) {
                    used_feature = true;
                    if (veh->fuel_left("battery") > 0) {
                        //Will be -1 if no battery at all
                        item tmp_purifier( itypes["water_purifier"], 0 );
                        // Drain a ton of power
                        tmp_purifier.charges = veh->drain( "battery", 100 );
                        if( tmp_purifier.is_tool() ) {
                            it_tool * tmptool = static_cast<it_tool*>((&tmp_purifier)->type);
                            if ( tmp_purifier.charges >= tmptool->charges_per_use ) {
                                tmptool->use.call( &u, &tmp_purifier, false );
                                tmp_purifier.charges -= tmptool->charges_per_use;
                                veh->refill( "battery", tmp_purifier.charges );
                            }
                        }
                    } else {
                        add_msg(_("The battery is dead."));
                    }
                }
            }

            //If we still haven't done anything, we probably want to examine the vehicle
            if(!used_feature) {
                exam_vehicle(*veh, posx, posy);
            }
        }
    }

    if (!from_veh) {
        bool isEmpty = (m.i_at(posx, posy).size() == 0);

        // Hide the pickup window if this is a toilet and there's nothing here
        // but water.
        if ((!isEmpty) && m.furn(posx, posy) == f_toilet) {
            isEmpty = true;
            for (int i = 0; isEmpty && i < m.i_at(posx, posy).size(); i++) {
                if (m.i_at(posx, posy)[i].typeId() != "water") {
                    isEmpty = false;
                }
            }
        }

        if (isEmpty) { return; }
    }

    // which items are we grabbing?
    std::vector<item> here = from_veh ? veh->parts[veh_part].items : m.i_at(posx, posy);

    // Not many items, just grab them
    if (here.size() <= min && min != -1) {
        int iter = 0;
        item newit = here[0];
        if (newit.made_of(LIQUID)) {
            add_msg(_("You can't pick up a liquid!"));
            return;
        }
        newit.invlet = u.inv.get_invlet_for_item( newit.typeId() );
        if (newit.invlet == 0) {
            newit.invlet = nextinv;
            advance_nextinv();
        }
        while (iter <= inv_chars.size() && u.has_item(newit.invlet) &&
               !u.i_at(newit.invlet).stacks_with(newit)) {
            newit.invlet = nextinv;
            iter++;
            advance_nextinv();
        }
        if (iter > inv_chars.size()) {
            add_msg(_("You're carrying too many items!"));
            return;
        } else if (!u.can_pickWeight(newit.weight(), false)) {
            add_msg(_("The %s is too heavy!"), newit.tname(this).c_str());
            decrease_nextinv();
        } else if (!u.can_pickVolume(newit.volume())) {
            if (u.is_armed()) {
                if (!u.weapon.has_flag("NO_UNWIELD")) {
                    // Armor can be instantly worn
                    if (newit.is_armor() &&
                            query_yn(_("Put on the %s?"),
                                     newit.tname(this).c_str())) {
                        if (u.wear_item(this, &newit)) {
                            if (from_veh) {
                                veh->remove_item (veh_part, 0);
                            } else {
                                m.i_clear(posx, posy);
                            }
                        }
                    } else if (query_yn(_("Drop your %s and pick up %s?"),
                                        u.weapon.tname(this).c_str(),
                                        newit.tname(this).c_str())) {
                        if (from_veh) {
                            veh->remove_item (veh_part, 0);
                        } else {
                            m.i_clear(posx, posy);
                        }
                        m.add_item_or_charges(posx, posy, u.remove_weapon(), 1);
                        u.wield(this, u.i_add(newit, this).invlet);
                        u.moves -= 100;
                        add_msg(_("Wielding %c - %s"), newit.invlet,
                                newit.tname(this).c_str());
                    } else {
                        decrease_nextinv();
                    }
                } else {
                    add_msg(_("There's no room in your inventory for the %s, \
and you can't unwield your %s."),
                            newit.tname(this).c_str(),
                            u.weapon.tname(this).c_str());
                    decrease_nextinv();
                }
            } else {
                u.wield(this, u.i_add(newit, this).invlet);
                if (from_veh) {
                    veh->remove_item (veh_part, 0);
                } else {
                    m.i_clear(posx, posy);
                }
                u.moves -= 100;
                add_msg(_("Wielding %c - %s"), newit.invlet,
                        newit.tname(this).c_str());
            }
        } else if (!u.is_armed() &&
                   (u.volume_carried() + newit.volume() > u.volume_capacity() - 2 ||
                    newit.is_weap() || newit.is_gun())) {
            u.weapon = newit;
            if (from_veh) {
                veh->remove_item (veh_part, 0);
            } else {
                m.i_clear(posx, posy);
            }
            u.moves -= 100;
            add_msg(_("Wielding %c - %s"), newit.invlet, newit.tname(this).c_str());
        } else {
            newit = u.i_add(newit, this);
            if (from_veh) {
                veh->remove_item (veh_part, 0);
            } else {
                m.i_clear(posx, posy);
            }
            u.moves -= 100;
            add_msg("%c - %s", newit.invlet, newit.tname(this).c_str());
        }

        if (weight_is_okay && u.weight_carried() >= u.weight_capacity()) {
            add_msg(_("You're overburdened!"));
        }
        if (volume_is_okay && u.volume_carried() > u.volume_capacity() - 2) {
            add_msg(_("You struggle to carry such a large volume!"));
        }
        return;
    }

    bool sideStyle = use_narrow_sidebar();

    // Otherwise, we have Autopickup, 2 or more items and should list them, etc.
    int maxmaxitems = sideStyle ? TERMY : getmaxy(w_messages) - 3;

    int itemsH = 12;
    int pickupBorderRows = 3;

    // The pickup list may consume the entire terminal, minus space needed for its
    // header/footer and the item info window.
    int minleftover = itemsH + pickupBorderRows;
    if(maxmaxitems > TERMY - minleftover) maxmaxitems = TERMY - minleftover;

    const int minmaxitems = sideStyle ? 6 : 9;

    std::vector<bool> getitem;
    getitem.resize(here.size(), false);

    int maxitems=here.size();
    maxitems=(maxitems < minmaxitems ? minmaxitems : (maxitems > maxmaxitems ? maxmaxitems : maxitems ));

    int pickupH = maxitems + pickupBorderRows;
    int pickupW = getmaxx(w_messages);
    int pickupY = VIEW_OFFSET_Y;
    int pickupX = getbegx(w_messages);

    int itemsW = pickupW;
    int itemsY = sideStyle ? pickupY + pickupH : TERMY - itemsH;
    int itemsX = pickupX;

    WINDOW* w_pickup    = newwin(pickupH, pickupW, pickupY, pickupX);
    WINDOW* w_item_info = newwin(itemsH,  itemsW,  itemsY,  itemsX);

    int ch = ' ';
    int start = 0, cur_it, iter;
    int new_weight = u.weight_carried(), new_volume = u.volume_carried();
    bool update = true;
    mvwprintw(w_pickup, 0,  0, _("PICK UP (, = all)"));
    int selected=0;
    int last_selected=-1;

    int itemcount = 0;
    std::map<int, unsigned int> pickup_count; // Count of how many we'll pick up from each stack

    if (min == -1) { //Auto Pickup, select matching items
        bool bFoundSomething = false;

        //Loop through Items lowest Volume first
        bool bPickup = false;

        for(int iVol=0, iNumChecked = 0; iNumChecked < here.size(); iVol++) {
            for (int i = 0; i < here.size(); i++) {
                bPickup = false;
                if (here[i].volume() == iVol) {
                    iNumChecked++;

                    //Auto Pickup all items with 0 Volume and Weight <= AUTO_PICKUP_ZERO * 50
                    if (OPTIONS["AUTO_PICKUP_ZERO"]) {
                        if (here[i].volume() == 0 && here[i].weight() <= OPTIONS["AUTO_PICKUP_ZERO"] * 50) {
                            bPickup = true;
                        }
                    }

                    //Check the Pickup Rules
                    if ( mapAutoPickupItems[here[i].tname(this)] == "true" ) {
                        bPickup = true;
                    } else if ( mapAutoPickupItems[here[i].tname(this)] != "false" ) {
                        //No prematched pickup rule found
                        //items with damage, (fits) or a container
                        createPickupRules(here[i].tname(this));

                        if ( mapAutoPickupItems[here[i].tname(this)] == "true" ) {
                            bPickup = true;
                        }
                    }
                }

                if (bPickup) {
                    getitem[i] = bPickup;
                    bFoundSomething = true;
                }
            }
        }

        if (!bFoundSomething) {
            return;
        }
    } else {
        // Now print the two lists; those on the ground and about to be added to inv
        // Continue until we hit return or space
        do {
            static const std::string pickup_chars =
                "abcdefghijklmnopqrstuvwxyzABCDEFGHIJKLMNOPQRSTUVWXYZ:;";
            size_t idx=-1;
            for (int i = 1; i < pickupH; i++) {
                mvwprintw(w_pickup, i, 0,
                          "                                                ");
            }
            if (ch >= '0' && ch <= '9') {
                ch = (char)ch - '0';
                itemcount *= 10;
                itemcount += ch;
            } else if ((ch == '<' || ch == KEY_PPAGE) && start > 0) {
                start -= maxitems;
                selected = start;
                mvwprintw(w_pickup, maxitems + 2, 0, "         ");
            } else if ((ch == '>' || ch == KEY_NPAGE) && start + maxitems < here.size()) {
                start += maxitems;
                selected = start;
                mvwprintw(w_pickup, maxitems + 2, pickupH, "            ");
            } else if ( ch == KEY_UP ) {
                selected--;
                if ( selected < 0 ) {
                    selected = here.size()-1;
                    start = (int)( here.size() / maxitems ) * maxitems;
                    if (start >= here.size()-1) {
                        start -= maxitems;
                    }
                } else if ( selected < start ) {
                    start -= maxitems;
                }
            } else if ( ch == KEY_DOWN ) {
               selected++;
               if ( selected >= here.size() ) {
                   selected=0;
                   start=0;
               } else if ( selected >= start + maxitems ) {
                   start+=maxitems;
               }
            } else if ( selected >= 0 && (
                        ( ch == KEY_RIGHT && !getitem[selected]) ||
                        ( ch == KEY_LEFT && getitem[selected] )
                      ) ) {
                idx = selected;
            } else if ( ch == '`' ) {
               std::string ext = string_input_popup(_("Enter 2 letters (case sensitive):"), 2);
               if(ext.size() == 2) {
                    int p1=pickup_chars.find(ext.at(0));
                    int p2=pickup_chars.find(ext.at(1));
                    if ( p1 != -1 && p2 != -1 ) {
                         idx=pickup_chars.size() + ( p1 * pickup_chars.size() ) + p2;
                    }
               }
            } else {
                idx = pickup_chars.find(ch);
            }

            if (idx != -1) {
                if (itemcount != 0 || pickup_count[idx] == 0) {
                    if (itemcount >= here[idx].charges) {
                        // Ignore the count if we pickup the whole stack anyway
                        itemcount = 0;
                    }
                    pickup_count[idx] = itemcount;
                    itemcount = 0;
                }
            }

            if ( idx < here.size()) {
                getitem[idx] = ( ch == KEY_RIGHT ? true : ( ch == KEY_LEFT ? false : !getitem[idx] ) );
                if ( ch != KEY_RIGHT && ch != KEY_LEFT) {
                    selected = idx;
                    start = (int)( idx / maxitems ) * maxitems;
                }

                if (getitem[idx]) {
                    if (pickup_count[idx] != 0 &&
                            pickup_count[idx] < here[idx].charges) {
                        item temp = here[idx].clone();
                        temp.charges = pickup_count[idx];
                        new_weight += temp.weight();
                        new_volume += temp.volume();
                    } else {
                        new_weight += here[idx].weight();
                        new_volume += here[idx].volume();
                    }
                } else if (pickup_count[idx] != 0 &&
                           pickup_count[idx] < here[idx].charges) {
                    item temp = here[idx].clone();
                    temp.charges = pickup_count[idx];
                    new_weight -= temp.weight();
                    new_volume -= temp.volume();
                    pickup_count[idx] = 0;
                } else {
                    new_weight -= here[idx].weight();
                    new_volume -= here[idx].volume();
                }
                update = true;
            }

            if ( selected != last_selected ) {
                last_selected = selected;
                werase(w_item_info);
                if ( selected >= 0 && selected <= here.size()-1 ) {
                    fold_and_print(w_item_info,1,2,48-3, c_ltgray, "%s",  here[selected].info().c_str());
                }
                wborder(w_item_info, LINE_XOXO, LINE_XOXO, LINE_OXOX, LINE_OXOX,
                                     LINE_OXXO, LINE_OOXX, LINE_XXOO, LINE_XOOX );
                mvwprintw(w_item_info, 0, 2, "< %s >", here[selected].tname(this).c_str() );
                wrefresh(w_item_info);
            }

            if (ch == ',') {
                int count = 0;
                for (int i = 0; i < here.size(); i++) {
                    if (getitem[i]) {
                        count++;
                    } else {
                        new_weight += here[i].weight();
                        new_volume += here[i].volume();
                    }
                    getitem[i] = true;
                }
                if (count == here.size()) {
                    for (int i = 0; i < here.size(); i++) {
                        getitem[i] = false;
                    }
                    new_weight = u.weight_carried();
                    new_volume = u.volume_carried();
                }
                update = true;
            }

            for (cur_it = start; cur_it < start + maxitems; cur_it++) {
                mvwprintw(w_pickup, 1 + (cur_it % maxitems), 0,
                          "                                        ");
                if (cur_it < here.size()) {
                    nc_color icolor=here[cur_it].color(&u);
                    if (cur_it == selected) {
                        icolor=hilite(icolor);
                    }

                    if (cur_it < pickup_chars.size() ) {
                        mvwputch(w_pickup, 1 + (cur_it % maxitems), 0, icolor, char(pickup_chars[cur_it]));
                    } else {
                        int p=cur_it - pickup_chars.size();
                        int p1=p / pickup_chars.size();
                        int p2=p % pickup_chars.size();
                        mvwprintz(w_pickup, 1 + (cur_it % maxitems), 0, icolor, "`%c%c",char(pickup_chars[p1]),char(pickup_chars[p2]));
                    }
                    if (getitem[cur_it]) {
                        if (pickup_count[cur_it] == 0) {
                            wprintz(w_pickup, c_ltblue, " + ");
                        } else {
                            wprintz(w_pickup, c_ltblue, " # ");
                        }
                    } else {
                        wprintw(w_pickup, " - ");
                    }
                    wprintz(w_pickup, icolor, here[cur_it].tname(this).c_str());
                    if (here[cur_it].charges > 0) {
                        wprintz(w_pickup, icolor, " (%d)", here[cur_it].charges);
                    }
                }
            }

            int pw = pickupW;
            const char *unmark = _("[left] Unmark");
            const char *scroll = _("[up/dn] Scroll");
            const char *mark   = _("[right] Mark");
            mvwprintw(w_pickup, maxitems + 1, 0,                         unmark);
            mvwprintw(w_pickup, maxitems + 1, (pw - strlen(scroll)) / 2, scroll);
            mvwprintw(w_pickup, maxitems + 1,  pw - strlen(mark),        mark);
            const char *prev = _("[pgup] Prev");
            const char *all = _("[,] All");
            const char *next   = _("[pgdn] Next");
            if (start > 0) {
                mvwprintw(w_pickup, maxitems + 2, 0, prev);
            }
            mvwprintw(w_pickup, maxitems + 2, (pw - strlen(all)) / 2, all);
            if (cur_it < here.size()) {
                mvwprintw(w_pickup, maxitems + 2, pw - strlen(next), next);
            }

            if (update) { // Update weight & volume information
                update = false;
                mvwprintw(w_pickup, 0,  7, "                           ");
                mvwprintz(w_pickup, 0,  9,
                          (new_weight >= u.weight_capacity() ? c_red : c_white),
                          _("Wgt %.1f"), u.convert_weight(new_weight));
                wprintz(w_pickup, c_white, "/%.1f", u.convert_weight(u.weight_capacity()));
                mvwprintz(w_pickup, 0, 24,
                          (new_volume > u.volume_capacity() - 2 ? c_red : c_white),
                          _("Vol %d"), new_volume);
                wprintz(w_pickup, c_white, "/%d", u.volume_capacity() - 2);
            }
            wrefresh(w_pickup);

            ch = (int)getch();

        } while (ch != ' ' && ch != '\n' && ch != KEY_ESCAPE);

        if (ch != '\n') {
            werase(w_pickup);
            wrefresh(w_pickup);
            werase(w_item_info);
            wrefresh(w_item_info);
            delwin(w_pickup);
            delwin(w_item_info);
            add_msg(_("Never mind."));
            refresh_all();
            return;
        }
    }

    // At this point we've selected our items, now we add them to our inventory
    int curmit = 0;
    bool got_water = false; // Did we try to pick up water?
    bool offered_swap = false;
    std::map<std::string, int> mapPickup;
    for (int i = 0; i < here.size(); i++) {
        iter = 0;
        // This while loop guarantees the inventory letter won't be a repeat. If it
        // tries all 52 letters, it fails and we don't pick it up.
        if (getitem[i] && here[i].made_of(LIQUID)) {
            got_water = true;
        } else if (getitem[i]) {
            bool picked_up = false;
            item temp = here[i].clone();
            iter = 0;
            while (iter < inv_chars.size() &&
                   (here[i].invlet == 0 || (u.has_item(here[i].invlet) &&
                         !u.i_at(here[i].invlet).stacks_with(here[i]))) ) {
                here[i].invlet = nextinv;
                iter++;
                advance_nextinv();
            }

            if(pickup_count[i] != 0) {
                // Reinserting leftovers happens after item removal to avoid stacking issues.
                int leftover_charges = here[i].charges - pickup_count[i];
                if (leftover_charges > 0) {
                    temp.charges = leftover_charges;
                    here[i].charges = pickup_count[i];
                }
            }

            if (iter == inv_chars.size()) {
                add_msg(_("You're carrying too many items!"));
                werase(w_pickup);
                wrefresh(w_pickup);
                delwin(w_pickup);
                return;
            } else if (!u.can_pickWeight(here[i].weight(), false)) {
                add_msg(_("The %s is too heavy!"), here[i].tname(this).c_str());
                decrease_nextinv();
            } else if (!u.can_pickVolume(here[i].volume())) {
                if (u.is_armed()) {
                    if (!u.weapon.has_flag("NO_UNWIELD")) {
                        // Armor can be instantly worn
                        if (here[i].is_armor() &&
                                query_yn(_("Put on the %s?"),
                                         here[i].tname(this).c_str())) {
                            if (u.wear_item(this, &(here[i]))) {
                                picked_up = true;
                            }
                        } else if (!offered_swap) {
                            if (query_yn(_("Drop your %s and pick up %s?"),
                                         u.weapon.tname(this).c_str(),
                                         here[i].tname(this).c_str())) {
                                picked_up = true;
                                m.add_item_or_charges(posx, posy, u.remove_weapon(), 1);
                                u.wield(this, u.i_add(here[i], this).invlet);
                                mapPickup[here[i].tname(this)]++;
                                add_msg(_("Wielding %c - %s"), u.weapon.invlet,
                                        u.weapon.tname(this).c_str());
                            }
                            offered_swap = true;
                        } else {
                            decrease_nextinv();
                        }
                    } else {
                        add_msg(_("There's no room in your inventory for the %s, and you can't unwield your %s."),
                                here[i].tname(this).c_str(),
                                u.weapon.tname(this).c_str());
                        decrease_nextinv();
                    }
                } else {
                    u.wield(this, u.i_add(here[i], this).invlet);
                    mapPickup[here[i].tname(this)]++;
                    picked_up = true;
                }
            } else if (!u.is_armed() &&
                       (u.volume_carried() + here[i].volume() > u.volume_capacity() - 2 ||
                        here[i].is_weap() || here[i].is_gun())) {
                u.weapon = here[i];
                picked_up = true;
            } else {
                u.i_add(here[i], this);
                mapPickup[here[i].tname(this)]++;
                picked_up = true;
            }

            if (picked_up) {
                if (from_veh) {
                    veh->remove_item (veh_part, curmit);
                } else {
                    m.i_rem(posx, posy, curmit);
                }
                curmit--;
                u.moves -= 100;
                if( pickup_count[i] != 0 ) {
                    bool to_map = !from_veh;

                    if (from_veh) {
                        to_map = !veh->add_item( veh_part, temp );
                    }
                    if (to_map) {
                        m.add_item_or_charges( posx, posy, temp );
                    }
                }
            }
        }
        curmit++;
    }

    // Auto pickup item message
    // FIXME: i18n
    if (min == -1 && !mapPickup.empty()) {
        std::stringstream sTemp;
        for (std::map<std::string, int>::iterator iter = mapPickup.begin();
                iter != mapPickup.end(); ++iter) {
            if (sTemp.str() != "") {
                sTemp << ", ";
            }
            sTemp << iter->second << " " << iter->first;
        }
        add_msg((_("You pick up: ") + sTemp.str()).c_str());
    }

    if (got_water) {
        add_msg(_("You can't pick up a liquid!"));
    }
    if (weight_is_okay && u.weight_carried() >= u.weight_capacity()) {
        add_msg(_("You're overburdened!"));
    }
    if (volume_is_okay && u.volume_carried() > u.volume_capacity() - 2) {
        add_msg(_("You struggle to carry such a large volume!"));
    }
    werase(w_pickup);
    wrefresh(w_pickup);
    werase(w_item_info);
    wrefresh(w_item_info);
    delwin(w_pickup);
    delwin(w_item_info);
}

// Establish or release a grab on a vehicle
void game::grab()
{
    int grabx = 0;
    int graby = 0;
    if( 0 != u.grab_point.x || 0 != u.grab_point.y ) {
        vehicle *veh = m.veh_at( u.posx + u.grab_point.x, u.posy + u.grab_point.y );
        if( veh ) {
            add_msg(_("You release the %s."), veh->name.c_str() );
        } else if ( m.has_furn( u.posx + u.grab_point.x, u.posy + u.grab_point.y ) ) {
            add_msg(_("You release the %s."), m.furnname( u.posx + u.grab_point.x, u.posy + u.grab_point.y ).c_str() );
        }
        u.grab_point.x = 0;
        u.grab_point.y = 0;
        u.grab_type = OBJECT_NONE;
        return;
    }
    if( choose_adjacent( _("Grab where?"), grabx, graby ) ) {
        vehicle *veh = m.veh_at(grabx, graby);
        if( veh != NULL ) { // If there's a vehicle, grab that.
            u.grab_point.x = grabx - u.posx;
            u.grab_point.y = graby - u.posy;
            u.grab_type = OBJECT_VEHICLE;
            add_msg(_("You grab the %s."), veh->name.c_str());
        } else if ( m.has_furn( grabx, graby ) ) { // If not, grab furniture if present
            u.grab_point.x = grabx - u.posx;
            u.grab_point.y = graby - u.posy;
            u.grab_type = OBJECT_FURNITURE;
            if (!m.can_move_furniture( grabx, graby, &u ))
              add_msg(_("You grab the %s. It feels really heavy."), m.furnname( grabx, graby).c_str() );
            else
              add_msg(_("You grab the %s."), m.furnname( grabx, graby).c_str() );
        } else { // todo: grab mob? Captured squirrel = pet (or meat that stays fresh longer).
            add_msg(_("There's nothing to grab there!"));
        }
    } else {
        add_msg(_("Never Mind."));
    }
}

// Handle_liquid returns false if we didn't handle all the liquid.
bool game::handle_liquid(item &liquid, bool from_ground, bool infinite, item *source, item *cont)
{
    if (!liquid.made_of(LIQUID)) {
        dbg(D_ERROR) << "game:handle_liquid: Tried to handle_liquid a non-liquid!";
        debugmsg("Tried to handle_liquid a non-liquid!");
        return false;
    }

    if (liquid.type->id == "gasoline" && vehicle_near() && query_yn(_("Refill vehicle?"))) {
        int vx = u.posx, vy = u.posy;
        refresh_all();
        if (choose_adjacent(_("Refill vehicle where?"), vx, vy)) {
            vehicle *veh = m.veh_at (vx, vy);
            if (veh) {
                ammotype ftype = "gasoline";
                int fuel_cap = veh->fuel_capacity(ftype);
                int fuel_amnt = veh->fuel_left(ftype);
                if (fuel_cap < 1) {
                    add_msg (_("This vehicle doesn't use %s."), ammo_name(ftype).c_str());
                } else if (fuel_amnt == fuel_cap) {
                    add_msg (_("Already full."));
                } else if (from_ground && query_yn(_("Pump until full?"))) {
                    u.assign_activity(this, ACT_REFILL_VEHICLE, 2 * (fuel_cap - fuel_amnt));
                    u.activity.placement = point(vx, vy);
                } else { // Not pump
                    veh->refill ("gasoline", liquid.charges);
                    if (veh->fuel_left(ftype) < fuel_cap) {
                        add_msg(_("You refill %s with %s."),
                                veh->name.c_str(), ammo_name(ftype).c_str());
                    } else {
                        add_msg(_("You refill %s with %s to its maximum."),
                                veh->name.c_str(), ammo_name(ftype).c_str());
                    }

                    u.moves -= 100;
                    return true;
                }
            } else { // if (veh)
                add_msg (_("There isn't any vehicle there."));
            }
            return false;
        } // if (choose_adjacent(_("Refill vehicle where?"), vx, vy))
        return true;
    }

    // Ask to pour rotten liquid (milk!) from the get-go
    if (!from_ground && liquid.rotten(this) &&
            query_yn(_("Pour %s on the ground?"), liquid.tname(this).c_str())) {
        if (!m.has_flag("SWIMMABLE", u.posx, u.posy)) {
            m.add_item_or_charges(u.posx, u.posy, liquid, 1);
        }

        return true;
    }

    if (cont == NULL) {
        std::stringstream text;
        text << _("Container for ") << liquid.tname(this);

        char ch = inv_for_liquid(liquid, text.str().c_str(), false);
        if (!u.has_item(ch)) {
            // No container selected (escaped, ...), ask to pour
            // we asked to pour rotten already
            if (!from_ground && !liquid.rotten(this) &&
                query_yn(_("Pour %s on the ground?"), liquid.tname(this).c_str())) {
                    if (!m.has_flag("SWIMMABLE", u.posx, u.posy))
                        m.add_item_or_charges(u.posx, u.posy, liquid, 1);
                    return true;
            }
            return false;
        }

        cont = &(u.i_at(ch));
    }

    if (cont == NULL || cont->is_null()) {
        // Container is null, ask to pour.
        // we asked to pour rotten already
        if (!from_ground && !liquid.rotten(this) &&
                query_yn(_("Pour %s on the ground?"), liquid.tname(this).c_str())) {
            if (!m.has_flag("SWIMMABLE", u.posx, u.posy))
                m.add_item_or_charges(u.posx, u.posy, liquid, 1);
            return true;
        }
        add_msg(_("Never mind."));
        return false;

    } else if(cont == source) {
        //Source and destination are the same; abort
        add_msg(_("That's the same container!"));
        return false;

    } else if (liquid.is_ammo() && (cont->is_tool() || cont->is_gun())) {
        // for filling up chainsaws, jackhammers and flamethrowers
        ammotype ammo = "NULL";
        int max = 0;

        if (cont->is_tool()) {
            it_tool *tool = dynamic_cast<it_tool *>(cont->type);
            ammo = tool->ammo;
            max = tool->max_charges;
        } else {
            it_gun *gun = dynamic_cast<it_gun *>(cont->type);
            ammo = gun->ammo;
            max = gun->clip;
        }

        ammotype liquid_type = liquid.ammo_type();

        if (ammo != liquid_type) {
            add_msg(_("Your %s won't hold %s."), cont->tname(this).c_str(),
                    liquid.tname(this).c_str());
            return false;
        }

        if (max <= 0 || cont->charges >= max) {
            add_msg(_("Your %s can't hold any more %s."), cont->tname(this).c_str(),
                    liquid.tname(this).c_str());
            return false;
        }

        if (cont->charges > 0 && cont->curammo != NULL && cont->curammo->id != liquid.type->id) {
            add_msg(_("You can't mix loads in your %s."), cont->tname(this).c_str());
            return false;
        }

        add_msg(_("You pour %s into your %s."), liquid.tname(this).c_str(),
                cont->tname(this).c_str());
        cont->curammo = dynamic_cast<it_ammo *>(liquid.type);
        if (infinite) {
            cont->charges = max;
        } else {
            cont->charges += liquid.charges;
            if (cont->charges > max) {
                int extra = cont->charges - max;
                cont->charges = max;
                liquid.charges = extra;
                add_msg(_("There's some left over!"));
                return false;
            }
        }
        return true;

    } else {      // filling up normal containers
        LIQUID_FILL_ERROR error;
        int remaining_capacity = cont->get_remaining_capacity_for_liquid(liquid, error);
        if (remaining_capacity <= 0) {
            switch (error)
            {
            case L_ERR_NO_MIX:
                add_msg(_("You can't mix loads in your %s."), cont->tname(this).c_str());
                break;
            case L_ERR_NOT_CONTAINER:
                add_msg(_("That %s won't hold %s."), cont->tname(this).c_str(), liquid.tname(this).c_str());
                break;
            case L_ERR_NOT_WATERTIGHT:
                add_msg(_("That %s isn't water-tight."), cont->tname(this).c_str());
                break;
            case L_ERR_NOT_SEALED:
                add_msg(_("You can't seal that %s!"), cont->tname(this).c_str());
                break;
            case L_ERR_FULL:
                add_msg(_("Your %s can't hold any more %s."), cont->tname(this).c_str(),
                    liquid.tname(this).c_str());
                break;
            default:
                break;
            }
            return false;
        }

        if (!cont->contents.empty()) {
            // Container is partly full
            if (infinite) {
                cont->contents[0].charges += remaining_capacity;
                add_msg(_("You pour %s into your %s."), liquid.tname(this).c_str(),
                        cont->tname(this).c_str());
                return true;
            } else { // Container is finite, not empty and not full, add liquid to it
                add_msg(_("You pour %s into your %s."), liquid.tname(this).c_str(),
                        cont->tname(this).c_str());
                if (remaining_capacity > liquid.charges) {
                    remaining_capacity = liquid.charges;
                }
                cont->contents[0].charges += remaining_capacity;
                liquid.charges -= remaining_capacity;
                if (liquid.charges > 0) {
                    add_msg(_("There's some left over!"));
                    // Why not try to find another container here?
                    return false;
                }
                return true;
            }
        } else {
            // pouring into a valid empty container
            item liquid_copy = liquid;
            bool all_poured = true;
            if (infinite) { // if filling from infinite source, top it to max
                liquid_copy.charges = remaining_capacity;
                add_msg(_("You pour %s into your %s."), liquid.tname(this).c_str(),
                    cont->tname(this).c_str());
            } else if (liquid.charges > remaining_capacity) {
                add_msg(_("You fill your %s with some of the %s."), cont->tname(this).c_str(),
                        liquid.tname(this).c_str());
                u.inv.unsort();
                liquid.charges -= remaining_capacity;
                liquid_copy.charges = remaining_capacity;
                all_poured = false;
            } else {
                add_msg(_("You pour %s into your %s."), liquid.tname(this).c_str(),
                    cont->tname(this).c_str());
            }
            cont->put_in(liquid_copy);
            return all_poured;
        }
    }
    return false;
}

//Move_liquid returns the amount of liquid left if we didn't move all the liquid, otherwise returns sentinel -1, signifies transaction fail.
//One-use, strictly for liquid transactions. Not intended for use with while loops.
int game::move_liquid(item &liquid)
{
  if(!liquid.made_of(LIQUID)) {
   dbg(D_ERROR) << "game:move_liquid: Tried to move_liquid a non-liquid!";
   debugmsg("Tried to move_liquid a non-liquid!");
   return -1;
  }

  //liquid is in fact a liquid.
  std::stringstream text;
  text << _("Container for ") << liquid.tname(this);
  char ch = inv_for_liquid(liquid, text.str().c_str(), false);

  //is container selected?
  if(u.has_item(ch)) {
    item *cont = &(u.i_at(ch));
    if (cont == NULL || cont->is_null())
      return -1;
    else if (liquid.is_ammo() && (cont->is_tool() || cont->is_gun())) {
    // for filling up chainsaws, jackhammers and flamethrowers
    ammotype ammo = "NULL";
    int max = 0;

      if (cont->is_tool()) {
      it_tool* tool = dynamic_cast<it_tool*>(cont->type);
      ammo = tool->ammo;
      max = tool->max_charges;
      } else {
      it_gun* gun = dynamic_cast<it_gun*>(cont->type);
      ammo = gun->ammo;
      max = gun->clip;
      }

      ammotype liquid_type = liquid.ammo_type();

      if (ammo != liquid_type) {
      add_msg(_("Your %s won't hold %s."), cont->tname(this).c_str(),
                                           liquid.tname(this).c_str());
      return -1;
      }

      if (max <= 0 || cont->charges >= max) {
      add_msg(_("Your %s can't hold any more %s."), cont->tname(this).c_str(),
                                                    liquid.tname(this).c_str());
      return -1;
      }

      if (cont->charges > 0 && cont->curammo != NULL && cont->curammo->id != liquid.type->id) {
      add_msg(_("You can't mix loads in your %s."), cont->tname(this).c_str());
      return -1;
      }

      add_msg(_("You pour %s into your %s."), liquid.tname(this).c_str(),
                                          cont->tname(this).c_str());
      cont->curammo = dynamic_cast<it_ammo*>(liquid.type);
      cont->charges += liquid.charges;
      if (cont->charges > max) {
      int extra = cont->charges - max;
      cont->charges = max;
      add_msg(_("There's some left over!"));
      return extra;
      }
      else return 0;
    } else if (!cont->is_container()) {
      add_msg(_("That %s won't hold %s."), cont->tname(this).c_str(),
                                         liquid.tname(this).c_str());
      return -1;
    } else {
      if (!cont->contents.empty())
      {
        if  (cont->contents[0].type->id != liquid.type->id)
        {
          add_msg(_("You can't mix loads in your %s."), cont->tname(this).c_str());
          return -1;
        }
      }
      it_container* container = dynamic_cast<it_container*>(cont->type);
      int holding_container_charges;

      if (liquid.type->is_food())
      {
        it_comest* tmp_comest = dynamic_cast<it_comest*>(liquid.type);
        holding_container_charges = container->contains * tmp_comest->charges;
      }
      else if (liquid.type->is_ammo())
      {
        it_ammo* tmp_ammo = dynamic_cast<it_ammo*>(liquid.type);
        holding_container_charges = container->contains * tmp_ammo->count;
      }
      else
        holding_container_charges = container->contains;
      if (!cont->contents.empty()) {

        // case 1: container is completely full
        if (cont->contents[0].charges == holding_container_charges) {
          add_msg(_("Your %s can't hold any more %s."), cont->tname(this).c_str(),
                                                   liquid.tname(this).c_str());
          return -1;
        } else {
            add_msg(_("You pour %s into your %s."), liquid.tname(this).c_str(),
                      cont->tname(this).c_str());
          cont->contents[0].charges += liquid.charges;
            if (cont->contents[0].charges > holding_container_charges) {
              int extra = cont->contents[0].charges - holding_container_charges;
              cont->contents[0].charges = holding_container_charges;
              add_msg(_("There's some left over!"));
              return extra;
            }
            else return 0;
          }
      } else {
          if (!cont->has_flag("WATERTIGHT")) {
            add_msg(_("That %s isn't water-tight."), cont->tname(this).c_str());
            return -1;
          }
          else if (!(cont->has_flag("SEALS"))) {
            add_msg(_("You can't seal that %s!"), cont->tname(this).c_str());
            return -1;
          }
          // pouring into a valid empty container
          int default_charges = 1;

          if (liquid.is_food()) {
            it_comest* comest = dynamic_cast<it_comest*>(liquid.type);
            default_charges = comest->charges;
          }
          else if (liquid.is_ammo()) {
            it_ammo* ammo = dynamic_cast<it_ammo*>(liquid.type);
            default_charges = ammo->count;
          }
          if (liquid.charges > container->contains * default_charges) {
            add_msg(_("You fill your %s with some of the %s."), cont->tname(this).c_str(),
                                                      liquid.tname(this).c_str());
            u.inv.unsort();
            int extra = liquid.charges - container->contains * default_charges;
            liquid.charges = container->contains * default_charges;
            cont->put_in(liquid);
            return extra;
          } else {
          cont->put_in(liquid);
          return 0;
          }
      }
    }
    return -1;
  }
 return -1;
}

void game::drop(char chInput)
{
    std::vector<item> dropped;

    if (chInput == '.') {
        dropped = multidrop();
    } else {
        if (u.inv.item_by_letter(chInput).is_null()) {
            dropped.push_back(u.i_rem(chInput));
        } else {
            dropped.push_back(u.inv.remove_item_by_letter(chInput));
        }
    }

    if (dropped.size() == 0) {
        add_msg(_("Never mind."));
        return;
    }

    item_exchanges_since_save += dropped.size();

    itype_id first = itype_id(dropped[0].type->id);
    bool same = true;
    for (int i = 1; i < dropped.size() && same; i++) {
        if (dropped[i].type->id != first) {
            same = false;
        }
    }

    int veh_part = 0;
    bool to_veh = false;
    vehicle *veh = m.veh_at(u.posx, u.posy, veh_part);
    if (veh) {
        veh_part = veh->part_with_feature (veh_part, "CARGO");
        to_veh = veh_part >= 0;
    }
    if (dropped.size() == 1 || same) {
        if (to_veh) {
            add_msg(ngettext("You put your %1$s in the %2$s's %3$s.",
                             "You put your %1$ss in the %2$s's %3$s.",
                             dropped.size()),
                    dropped[0].tname(this).c_str(),
                    veh->name.c_str(),
                    veh->part_info(veh_part).name.c_str());
        } else {
            add_msg(ngettext("You drop your %s.", "You drop your %ss.",
                             dropped.size()),
                    dropped[0].tname(this).c_str());
        }
    } else {
        if (to_veh) {
            add_msg(_("You put several items in the %s's %s."),
                    veh->name.c_str(), veh->part_info(veh_part).name.c_str());
        } else {
            add_msg(_("You drop several items."));
        }
    }

    if (to_veh) {
        bool vh_overflow = false;
        for (int i = 0; i < dropped.size(); i++) {
            vh_overflow = vh_overflow || !veh->add_item (veh_part, dropped[i]);
            if (vh_overflow) {
                m.add_item_or_charges(u.posx, u.posy, dropped[i], 1);
            }
        }
        if (vh_overflow) {
            add_msg (_("The trunk is full, so some items fall on the ground."));
        }
    } else {
        for (int i = 0; i < dropped.size(); i++)
            m.add_item_or_charges(u.posx, u.posy, dropped[i], 2);
    }
}

void game::drop_in_direction()
{
    int dirx, diry;
    if (!choose_adjacent(_("Drop where?"), dirx, diry)) {
        return;
    }

    int veh_part = 0;
    bool to_veh = false;
    vehicle *veh = m.veh_at(dirx, diry, veh_part);
    if (veh) {
        veh_part = veh->part_with_feature (veh_part, "CARGO");
        to_veh = veh_part >= 0;
    }

    if (!m.can_put_items(dirx, diry)) {
        add_msg(_("You can't place items there!"));
        return;
    }

    bool can_move_there = m.move_cost(dirx, diry) != 0;

    std::vector<item> dropped = multidrop();

    if (dropped.size() == 0) {
        add_msg(_("Never mind."));
        return;
    }

    item_exchanges_since_save += dropped.size();

    itype_id first = itype_id(dropped[0].type->id);
    bool same = true;
    for (int i = 1; i < dropped.size() && same; i++) {
        if (dropped[i].type->id != first) {
            same = false;
        }
    }

    if (dropped.size() == 1 || same) {
        if (to_veh) {
            add_msg(ngettext("You put your %1$s in the %2$s's %3$s.",
                             "You put your %1$ss in the %2$s's %3$s.",
                             dropped.size()),
                    dropped[0].tname(this).c_str(),
                    veh->name.c_str(),
                    veh->part_info(veh_part).name.c_str());
        } else if (can_move_there) {
            add_msg(ngettext("You drop your %s on the %s.",
                             "You drop your %ss on the %s.", dropped.size()),
                    dropped[0].tname(this).c_str(),
                    m.name(dirx, diry).c_str());
        } else {
            add_msg(ngettext("You put your %s in the %s.",
                             "You put your %ss in the %s.", dropped.size()),
                    dropped[0].tname(this).c_str(),
                    m.name(dirx, diry).c_str());
        }
    } else {
        if (to_veh) {
            add_msg(_("You put several items in the %s's %s."),
                    veh->name.c_str(), veh->part_info(veh_part).name.c_str());
        } else if (can_move_there) {
            add_msg(_("You drop several items on the %s."),
                    m.name(dirx, diry).c_str());
        } else {
            add_msg(_("You put several items in the %s."),
                    m.name(dirx, diry).c_str());
        }
    }

    if (to_veh) {
        bool vh_overflow = false;
        for (int i = 0; i < dropped.size(); i++) {
            vh_overflow = vh_overflow || !veh->add_item (veh_part, dropped[i]);
            if (vh_overflow) {
                m.add_item_or_charges(dirx, diry, dropped[i], 1);
            }
        }
        if (vh_overflow) {
            add_msg (_("The trunk is full, so some items fall on the ground."));
        }
    } else {
        for (int i = 0; i < dropped.size(); i++) {
            m.add_item_or_charges(dirx, diry, dropped[i], 1);
        }
    }
}

void game::reassign_item(char ch)
{
 if (ch == '.') {
     ch = inv(_("Reassign item:"));
 }
 if (ch == ' ') {
  add_msg(_("Never mind."));
  return;
 }
 if (!u.has_item(ch)) {
  add_msg(_("You do not have that item."));
  return;
 }
 char newch = popup_getkey(_("%c - %s; enter new letter."), ch,
                           u.i_at(ch).tname().c_str());
 if (inv_chars.find(newch) == std::string::npos) {
  add_msg(_("%c is not a valid inventory letter."), newch);
  return;
 }
 item* change_from = &(u.i_at(ch));
 if (u.has_item(newch)) {
  item* change_to = &(u.i_at(newch));
  change_to->invlet = ch;
  add_msg("%c - %s", ch, change_to->tname().c_str());
 }
 change_from->invlet = newch;
 add_msg("%c - %s", newch, change_from->tname().c_str());
}

void game::plthrow(char chInput)
{
 char ch;

 if (chInput != '.') {
  ch = chInput;
 } else {
  ch = inv(_("Throw item:"));
  refresh_all();
 }

 int range = u.throw_range(u.lookup_item(ch));
 if (range < 0) {
  add_msg(_("You don't have that item."));
  return;
 } else if (range == 0) {
  add_msg(_("That is too heavy to throw."));
  return;
 }
 item thrown = u.i_at(ch);
  if( std::find(unreal_itype_ids.begin(), unreal_itype_ids.end(),
    thrown.type->id) != unreal_itype_ids.end()) {
  add_msg(_("That's part of your body, you can't throw that!"));
  return;
 }

 m.draw(this, w_terrain, point(u.posx, u.posy));

 std::vector <monster> mon_targets;
 std::vector <int> targetindices;
 int passtarget = -1;
 for (int i = 0; i < num_zombies(); i++) {
   monster &z = _active_monsters[i];
   if (u_see(&z)) {
     z.draw(w_terrain, u.posx, u.posy, true);
     if(rl_dist( u.posx, u.posy, z.posx(), z.posy() ) <= range) {
       mon_targets.push_back(z);
       targetindices.push_back(i);
       if (i == last_target) {
         passtarget = mon_targets.size() - 1;
       }
     }
   }
 }

 int x = u.posx;
 int y = u.posy;

 // target() sets x and y, or returns false if we canceled (by pressing Esc)
 std::vector <point> trajectory = target(x, y, u.posx - range, u.posy - range,
                                         u.posx + range, u.posy + range,
                                         mon_targets, passtarget, &thrown);
 if (trajectory.size() == 0)
  return;
 if (passtarget != -1)
  last_target = targetindices[passtarget];

 // Throw a single charge of a stacking object.
 if( thrown.count_by_charges() && thrown.charges > 1 ) {
     u.i_at(ch).charges--;
     thrown.charges = 1;
 } else {
     u.i_rem(ch);
 }

 // Base move cost on moves per turn of the weapon
 // and our skill.
 int move_cost = thrown.attack_time() / 2;
 int skill_cost = (int)(move_cost / (pow(u.skillLevel("throw"), 3)/400 +1));
 int dexbonus = (int)( pow(std::max(u.dex_cur - 8, 0), 0.8) * 3 );

 move_cost += skill_cost;
 move_cost += 20 * u.encumb(bp_torso);
 move_cost -= dexbonus;

 if (u.has_trait("LIGHT_BONES"))
  move_cost *= .9;
 if (u.has_trait("HOLLOW_BONES"))
  move_cost *= .8;

 move_cost -= u.disease_intensity("speed_boost");

 if (move_cost < 25)
  move_cost = 25;

 u.moves -= move_cost;
 u.practice(turn, "throw", 10);

 throw_item(u, x, y, thrown, trajectory);
}

void game::plfire(bool burst, int default_target_x, int default_target_y)
{
 char reload_invlet = 0;
 if (!u.weapon.is_gun())
  return;
 vehicle *veh = m.veh_at(u.posx, u.posy);
 if (veh && veh->player_in_control(&u) && u.weapon.is_two_handed(&u)) {
  add_msg (_("You need a free arm to drive!"));
  return;
 }
 if (u.weapon.has_flag("CHARGE") && !u.weapon.active) {
  if (u.has_charges("UPS_on", 1)  ||
      u.has_charges("adv_UPS_on", 1) ) {
   add_msg(_("Your %s starts charging."), u.weapon.tname().c_str());
   u.weapon.charges = 0;
   u.weapon.poison = 0;
   u.weapon.curammo = dynamic_cast<it_ammo*>(itypes["charge_shot"]);
   u.weapon.active = true;
   return;
  } else {
   add_msg(_("You need a powered UPS."));
   return;
  }
 }

 if (u.weapon.has_flag("NO_AMMO")) {
   u.weapon.charges = 1;
   u.weapon.curammo = dynamic_cast<it_ammo*>(itypes["generic_no_ammo"]);
 }

 if ((u.weapon.has_flag("STR8_DRAW")  && u.str_cur <  4) ||
     (u.weapon.has_flag("STR10_DRAW") && u.str_cur <  5) ||
     (u.weapon.has_flag("STR12_DRAW") && u.str_cur <  6)   ) {
  add_msg(_("You're not strong enough to draw the bow!"));
  return;
 }

 if (u.weapon.has_flag("RELOAD_AND_SHOOT") && u.weapon.charges == 0) {
  reload_invlet = u.weapon.pick_reload_ammo(u, true);
  if (reload_invlet == 0) {
   add_msg(_("Out of ammo!"));
   return;
  }

  u.weapon.reload(u, reload_invlet);
  u.moves -= u.weapon.reload_time(u);
  refresh_all();
 }

 if (u.weapon.num_charges() == 0 && !u.weapon.has_flag("RELOAD_AND_SHOOT")
     && !u.weapon.has_flag("NO_AMMO")) {
  add_msg(_("You need to reload!"));
  return;
 }
 if (u.weapon.has_flag("FIRE_100") && u.weapon.num_charges() < 100) {
  add_msg(_("Your %s needs 100 charges to fire!"), u.weapon.tname().c_str());
  return;
 }
 if (u.weapon.has_flag("FIRE_50") && u.weapon.num_charges() < 50) {
  add_msg(_("Your %s needs 50 charges to fire!"), u.weapon.tname().c_str());
  return;
 }
 if (u.weapon.has_flag("USE_UPS") && !u.has_charges("UPS_off", 5) &&
     !u.has_charges("UPS_on", 5) && !u.has_charges("adv_UPS_off", 3) &&
     !u.has_charges("adv_UPS_on", 3)) {
  add_msg(_("You need a UPS with at least 5 charges or an advanced UPS with at least 3 charges to fire that!"));
  return;
 } else if (u.weapon.has_flag("USE_UPS_20") && !u.has_charges("UPS_off", 20) &&
  !u.has_charges("UPS_on", 20) && !u.has_charges("adv_UPS_off", 12) &&
  !u.has_charges("adv_UPS_on", 12)) {
  add_msg(_("You need a UPS with at least 20 charges or an advanced UPS with at least 12 charges to fire that!"));
  return;
 } else if (u.weapon.has_flag("USE_UPS_40") && !u.has_charges("UPS_off", 40) &&
  !u.has_charges("UPS_on", 40) && !u.has_charges("adv_UPS_off", 24) &&
  !u.has_charges("adv_UPS_on", 24)) {
  add_msg(_("You need a UPS with at least 40 charges or an advanced UPS with at least 24 charges to fire that!"));
  return;
 }

 int range = u.weapon.range(&u);

 m.draw(this, w_terrain, point(u.posx, u.posy));

// Populate a list of targets with the zombies in range and visible
 std::vector <monster> mon_targets;
 std::vector <int> targetindices;
 int passtarget = -1;
 for (int i = 0; i < num_zombies(); i++) {
   monster &z = _active_monsters[i];
   if (u_see(&z)) {
     z.draw(w_terrain, u.posx, u.posy, true);
     if(rl_dist( u.posx, u.posy, z.posx(), z.posy() ) <= range) {
       mon_targets.push_back(z);
       targetindices.push_back(i);
       bool is_default_target = default_target_x == z.posx() && default_target_y == z.posy();
       if (is_default_target || (passtarget == -1 && i == last_target)) {
         passtarget = mon_targets.size() - 1;
       }
     }
   }
 }

 int x = u.posx;
 int y = u.posy;

 // target() sets x and y, and returns an empty vector if we canceled (Esc)
 std::vector <point> trajectory = target(x, y, u.posx - range, u.posy - range,
                                         u.posx + range, u.posy + range,
                                         mon_targets, passtarget, &u.weapon);

 draw_ter(); // Recenter our view
 if (trajectory.size() == 0) {
  if(u.weapon.has_flag("RELOAD_AND_SHOOT"))
  {
      u.moves += u.weapon.reload_time(u);
      unload(u.weapon);
      u.moves += u.weapon.reload_time(u) / 2; // unloading time
  }
  return;
 }
 if (passtarget != -1) { // We picked a real live target
  last_target = targetindices[passtarget]; // Make it our default for next time
  zombie(targetindices[passtarget]).add_effect(ME_HIT_BY_PLAYER, 100);
 }

 if (u.weapon.mode == "MODE_BURST")
  burst = true;

// Train up our skill
 it_gun* firing = dynamic_cast<it_gun*>(u.weapon.type);
 int num_shots = 1;
 if (burst)
  num_shots = u.weapon.burst_size();
 if (num_shots > u.weapon.num_charges() && !u.weapon.has_flag("NO_AMMO"))
   num_shots = u.weapon.num_charges();
 if (u.skillLevel(firing->skill_used) == 0 ||
     (firing->ammo != "BB" && firing->ammo != "nail"))
     u.practice(turn, firing->skill_used, 4 + (num_shots / 2));
 if (u.skillLevel("gun") == 0 ||
     (firing->ammo != "BB" && firing->ammo != "nail"))
     u.practice(turn, "gun", 5);

 fire(u, x, y, trajectory, burst);
}

void game::butcher()
{
    if (u.controlling_vehicle) {
        add_msg(_("You can't butcher while driving!"));
        return;
    }

 std::vector<int> corpses;
 for (int i = 0; i < m.i_at(u.posx, u.posy).size(); i++) {
  if (m.i_at(u.posx, u.posy)[i].type->id == "corpse")
   corpses.push_back(i);
 }
 if (corpses.size() == 0) {
  add_msg(_("There are no corpses here to butcher."));
  return;
 }
 int factor = u.butcher_factor();
 if (factor == 999) {
  add_msg(_("You don't have a sharp item to butcher with."));
  return;
 }

 if (is_hostile_nearby() &&
     !query_yn(_("Hostiles are nearby! Start Butchering anyway?")))
 {
     return;
 }

 int butcher_corpse_index = 0;
 if (corpses.size() > 1) {
     uimenu kmenu;
     kmenu.text = _("Choose corpse to butcher");
     kmenu.selected = 0;
     for (int i = 0; i < corpses.size(); i++) {
         mtype *corpse = m.i_at(u.posx, u.posy)[corpses[i]].corpse;
         int hotkey = -1;
         if (i == 0) {
             for (std::map<char, action_id>::iterator it = keymap.begin(); it != keymap.end(); it++) {
                 if (it->second == ACTION_BUTCHER) {
                     hotkey = (it->first == 'q') ? -1 : it->first;
                     break;
                 }
             }
         }
         kmenu.addentry(i, true, hotkey, corpse->name.c_str());
     }
     kmenu.addentry(corpses.size(), true, 'q', _("Cancel"));
     kmenu.query();
     if (kmenu.ret == corpses.size()) {
         return;
     }
     butcher_corpse_index = kmenu.ret;
 }

 mtype *corpse = m.i_at(u.posx, u.posy)[corpses[butcher_corpse_index]].corpse;
 int time_to_cut = 0;
 switch (corpse->size) { // Time in turns to cut up te corpse
  case MS_TINY:   time_to_cut =  2; break;
  case MS_SMALL:  time_to_cut =  5; break;
  case MS_MEDIUM: time_to_cut = 10; break;
  case MS_LARGE:  time_to_cut = 18; break;
  case MS_HUGE:   time_to_cut = 40; break;
 }
 time_to_cut *= 100; // Convert to movement points
 time_to_cut += factor * 5; // Penalty for poor tool
 if (time_to_cut < 250)
  time_to_cut = 250;
 u.assign_activity(this, ACT_BUTCHER, time_to_cut, corpses[butcher_corpse_index]);
 u.moves = 0;
}

void game::complete_butcher(int index)
{
 // corpses can disappear (rezzing!), so check for that
 if (m.i_at(u.posx, u.posy).size() <= index || m.i_at(u.posx, u.posy)[index].corpse == NULL || m.i_at(u.posx, u.posy)[index].typeId() != "corpse" ) {
  add_msg(_("There's no corpse to butcher!"));
  return;
 }
 mtype* corpse = m.i_at(u.posx, u.posy)[index].corpse;
 std::vector<item> contents = m.i_at(u.posx, u.posy)[index].contents;
 int age = m.i_at(u.posx, u.posy)[index].bday;
 m.i_rem(u.posx, u.posy, index);
 int factor = u.butcher_factor();
 int pieces = 0, skins = 0, bones = 0, sinews = 0, feathers = 0;
 double skill_shift = 0.;

 int sSkillLevel = u.skillLevel("survival");

 switch (corpse->size) {
  case MS_TINY:   pieces =  1; skins =  1; bones = 1; sinews = 1; feathers = 2;  break;
  case MS_SMALL:  pieces =  2; skins =  3; bones = 4; sinews = 4; feathers = 6;  break;
  case MS_MEDIUM: pieces =  4; skins =  6; bones = 9; sinews = 9; feathers = 11; break;
  case MS_LARGE:  pieces =  8; skins = 10; bones = 14;sinews = 14; feathers = 17;break;
  case MS_HUGE:   pieces = 16; skins = 18; bones = 21;sinews = 21; feathers = 24;break;
 }

 skill_shift += rng(0, sSkillLevel - 3);
 skill_shift += rng(0, u.dex_cur - 8) / 4;
 if (u.str_cur < 4)
  skill_shift -= rng(0, 5 * (4 - u.str_cur)) / 4;
 if (factor > 0)
  skill_shift -= rng(0, factor / 5);

 int practice = 4 + pieces;
 if (practice > 20)
  practice = 20;
 u.practice(turn, "survival", practice);

 pieces += int(skill_shift);
 if (skill_shift < 5)  { // Lose some skins and bones
  skins += ((int)skill_shift - 5);
  bones += ((int)skill_shift - 2);
  sinews += ((int)skill_shift - 8);
  feathers += ((int)skill_shift - 1);
 }

 if (bones > 0) {
  if (corpse->has_flag(MF_BONES)) {
    m.spawn_item(u.posx, u.posy, "bone", bones, 0, age);
   add_msg(_("You harvest some usable bones!"));
  } else if (corpse->mat == "veggy") {
    m.spawn_item(u.posx, u.posy, "plant_sac", bones, 0, age);
   add_msg(_("You harvest some fluid bladders!"));
  }
 }

 if (sinews > 0) {
  if (corpse->has_flag(MF_BONES)) {
    m.spawn_item(u.posx, u.posy, "sinew", sinews, 0, age);
   add_msg(_("You harvest some usable sinews!"));
  } else if (corpse->mat == "veggy") {
    m.spawn_item(u.posx, u.posy, "plant_fibre", sinews, 0, age);
   add_msg(_("You harvest some plant fibres!"));
  }
 }

    if ((corpse->has_flag(MF_FUR) || corpse->has_flag(MF_LEATHER) ||
         corpse->has_flag(MF_CHITIN)) && skins > 0) {
        add_msg(_("You manage to skin the %s!"), corpse->name.c_str());
        int fur = 0;
        int leather = 0;
        int chitin = 0;

        while (skins > 0) {
            if (corpse->has_flag(MF_CHITIN)) {
                chitin = rng(0, skins);
                skins -= chitin;
                skins = std::max(skins, 0);
            }
            if (corpse->has_flag(MF_FUR)) {
                fur = rng(0, skins);
                skins -= fur;
                skins = std::max(skins, 0);
            }
            if (corpse->has_flag(MF_LEATHER)) {
                leather = rng(0, skins);
                skins -= leather;
                skins = std::max(skins, 0);
            }
        }

        if(chitin) m.spawn_item(u.posx, u.posy, "chitin_piece", chitin, 0, age);
        if(fur) m.spawn_item(u.posx, u.posy, "fur", fur, 0, age);
        if(leather) m.spawn_item(u.posx, u.posy, "leather", leather, 0, age);
    }

 if (feathers > 0) {
  if (corpse->has_flag(MF_FEATHER)) {
    m.spawn_item(u.posx, u.posy, "feather", feathers, 0, age);
   add_msg(_("You harvest some feathers!"));
  }
 }

 //Add a chance of CBM recovery. For shocker and cyborg corpses.
 if (corpse->has_flag(MF_CBM)) {
  //As long as the factor is above -4 (the sinew cutoff), you will be able to extract cbms
  if(skill_shift >= 0){
   add_msg(_("You discover a CBM in the %s!"), corpse->name.c_str());
   //To see if it spawns a battery
   if(rng(0,1) == 1){ //The battery works
    m.spawn_item(u.posx, u.posy, "bio_power_storage", 1, 0, age);
   }else{//There is a burnt out CBM
    m.spawn_item(u.posx, u.posy, "burnt_out_bionic", 1, 0, age);
   }
  }
  if(skill_shift >= 0){
   //To see if it spawns a random additional CBM
   if(rng(0,1) == 1){ //The CBM works
    Item_tag bionic_item = item_controller->id_from("bionics");
    m.spawn_item(u.posx, u.posy, bionic_item, 1, 0, age);
   }else{//There is a burnt out CBM
    m.spawn_item(u.posx, u.posy, "burnt_out_bionic", 1, 0, age);
   }
  }
 }

 // Recover hidden items
 for (int i = 0; i < contents.size(); i++) {
   if ((skill_shift + 10) * 5 > rng(0,100)) {
     add_msg(_("You discover a %s in the %s!"), contents[i].tname().c_str(), corpse->name.c_str());
     m.add_item_or_charges(u.posx, u.posy, contents[i]);
   } else if (contents[i].is_bionic()){
     m.spawn_item(u.posx, u.posy, "burnt_out_bionic", 1, 0, age);
   }
 }

 if (pieces <= 0) {
  add_msg(_("Your clumsy butchering destroys the meat!"));
 } else {
  add_msg(_("You butcher the corpse."));
  itype_id meat;
  if (corpse->has_flag(MF_POISON)) {
    if (corpse->mat == "flesh") {
     meat = "meat_tainted";
    } else {
     meat = "veggy_tainted";
    }
  } else {
   if (corpse->mat == "flesh" || corpse->mat == "hflesh") {
    if(corpse->has_flag(MF_HUMAN)) {
     meat = "human_flesh";
    } else {
     meat = "meat";
    }
   } else if(corpse->mat == "bone") {
     meat = "bone";
   } else if(corpse->mat == "veggy") {
    meat = "veggy";
   } else {
     //Don't generate anything
     return;
  }
  }
  item tmpitem=item_controller->create(meat, age);
  tmpitem.corpse=dynamic_cast<mtype*>(corpse);
  while ( pieces > 0 ) {
    pieces--;
    m.add_item_or_charges(u.posx, u.posy, tmpitem);
  }
 }
}

void game::forage()
{
  int veggy_chance = rng(1, 20);

  if (veggy_chance < u.skillLevel("survival"))
  {
    add_msg(_("You found some wild veggies!"));
    u.practice(turn, "survival", 10);
    m.spawn_item(u.activity.placement.x, u.activity.placement.y, "veggy_wild", 1, 0, turn);
    m.ter_set(u.activity.placement.x, u.activity.placement.y, t_dirt);
  }
  else
  {
    add_msg(_("You didn't find anything."));
    if (u.skillLevel("survival") < 7)
        u.practice(turn, "survival", rng(3, 6));
    else
        u.practice(turn, "survival", 1);
    if (one_in(2))
        m.ter_set(u.activity.placement.x, u.activity.placement.y, t_dirt);
  }
}

void game::eat(char chInput)
{
 char ch;
 if (u.has_trait("RUMINANT") && m.ter(u.posx, u.posy) == t_underbrush &&
     query_yn(_("Eat underbrush?"))) {
  u.moves -= 400;
  u.hunger -= 10;
  m.ter_set(u.posx, u.posy, t_grass);
  add_msg(_("You eat the underbrush."));
  return;
 }
 if (chInput == '.')
  ch = inv_type(_("Consume item:"), IC_COMESTIBLE );
 else
  ch = chInput;

 if (ch == ' ' || ch == KEY_ESCAPE) {
  add_msg(_("Never mind."));
  return;
 }

 if (!u.has_item(ch)) {
  add_msg(_("You don't have item '%c'!"), ch);
  return;
 }
 u.consume(this, u.lookup_item(ch));
}

void game::wear(char chInput)
{
 char ch;
 if (chInput == '.')
  ch = inv_type(_("Wear item:"), IC_ARMOR);
 else
  ch = chInput;

 if (inv_chars.find(ch) == std::string::npos) {
  add_msg(_("Never mind."));
  return;
 }
 u.wear(this, ch);
}

void game::takeoff(char chInput)
{
 char ch;
 if (chInput == '.')
  ch = inv_type(_("Take off item:"), IC_NULL);
 else
  ch = chInput;

 if (ch == ' ' || ch == KEY_ESCAPE) {
  add_msg(_("Never mind."));
  return;
 }

 if (u.takeoff(this, ch))
  u.moves -= 250; // TODO: Make this variable
 else
  add_msg(_("Invalid selection."));
}

void game::reload(char chInput)
{
 item* it;
 if (u.weapon.invlet == chInput) {
      it = &u.weapon;
 } else {
      it = &u.inv.item_by_letter(chInput);
 }

 // Gun reloading is more complex.
 if (it->is_gun()) {

     // bows etc do not need to reload.
     if (it->has_flag("RELOAD_AND_SHOOT")) {
         add_msg(_("Your %s does not need to be reloaded, it reloads and fires "
                     "a single motion."), it->tname().c_str());
         return;
     }

     // Make sure the item is actually reloadable
     if (it->ammo_type() == "NULL") {
         add_msg(_("Your %s does not reload normally."), it->tname().c_str());
         return;
     }

     // See if the gun is fully loaded.
     if (it->charges == it->clip_size()) {

         // Also see if the spare magazine is loaded
         bool magazine_isfull = true;
         item contents;

         for (int i = 0; i < it->contents.size(); i++)
         {
             contents = it->contents[i];
             if ((contents.is_gunmod() &&
                  (contents.typeId() == "spare_mag" &&
                   contents.charges < (dynamic_cast<it_gun*>(it->type))->clip)) ||
                (contents.has_flag("AUX_MODE") &&
                 contents.charges < contents.clip_size()))
             {
                 magazine_isfull = false;
                 break;
             }
         }

         if (magazine_isfull) {
             add_msg(_("Your %s is fully loaded!"), it->tname().c_str());
             return;
         }
     }

     // pick ammo
     char am_invlet = it->pick_reload_ammo(u, true);
     if (am_invlet == 0) {
         add_msg(_("Out of ammo!"));
         return;
     }

     // and finally reload.
     const char chStr[2]={chInput, '\0'};
     u.assign_activity(this, ACT_RELOAD, it->reload_time(u), -1, am_invlet, chStr);
     u.moves = 0;

 } else if (it->is_tool()) { // tools are simpler
     it_tool* tool = dynamic_cast<it_tool*>(it->type);

     // see if its actually reloadable.
     if (tool->ammo == "NULL") {
         add_msg(_("You can't reload a %s!"), it->tname().c_str());
         return;
     }

    // pick ammo
    char am_invlet = it->pick_reload_ammo(u, true);

    if (am_invlet == 0) {
        // no ammo, fail reload
        add_msg(_("Out of %s!"), ammo_name(tool->ammo).c_str());
        return;
    }

    // do the actual reloading
     const char chStr[2]={chInput, '\0'};
    u.assign_activity(this, ACT_RELOAD, it->reload_time(u), -1, am_invlet, chStr);
    u.moves = 0;

 } else { // what else is there?
     add_msg(_("You can't reload a %s!"), it->tname().c_str());
 }

 // all done.
 refresh_all();
}

void game::reload()
{
    if (!u.is_armed()) {
      add_msg(_("You're not wielding anything."));
    } else {
      reload(u.weapon.invlet);
    }
}

// Unload a containter, gun, or tool
// If it's a gun, some gunmods can also be loaded
void game::unload(char chInput)
{ // this is necessary to prevent re-selection of the same item later
    item it = (u.inv.remove_item_by_letter(chInput));
    if (!it.is_null())
    {
        unload(it);
        u.i_add(it, this);
    }
    else
    {
        item ite;
        if (u.weapon.invlet == chInput) { // item is wielded as weapon.
            if (std::find(martial_arts_itype_ids.begin(), martial_arts_itype_ids.end(), u.weapon.type->id) != martial_arts_itype_ids.end()){
                return; //ABORT!
            } else {
                ite = u.weapon;
                u.weapon = item(itypes["null"], 0); //ret_null;
                unload(ite);
                u.weapon = ite;
                return;
            }
        } else { //this is that opportunity for reselection where the original container is worn, see issue #808
            item& itm = u.i_at(chInput);
            if (!itm.is_null())
            {
                unload(itm);
            }
        }
    }
}

void game::unload(item& it)
{
    if ( !it.is_gun() && it.contents.size() == 0 && (!it.is_tool() || it.ammo_type() == "NULL") )
    {
        add_msg(_("You can't unload a %s!"), it.tname(this).c_str());
        return;
    }
    int spare_mag = -1;
    int has_m203 = -1;
    int has_40mml = -1;
    int has_shotgun = -1;
    int has_shotgun2 = -1;
    int has_shotgun3 = -1;
    if (it.is_gun()) {
        spare_mag = it.has_gunmod ("spare_mag");
        has_m203 = it.has_gunmod ("m203");
        has_40mml = it.has_gunmod ("pipe_launcher40mm");
        has_shotgun = it.has_gunmod ("u_shotgun");
        has_shotgun2 = it.has_gunmod ("masterkey");
        has_shotgun3 = it.has_gunmod ("rm121aux");
    }
    if (it.is_container() ||
        (it.charges == 0 &&
         (spare_mag == -1 || it.contents[spare_mag].charges <= 0) &&
         (has_m203 == -1 || it.contents[has_m203].charges <= 0) &&
         (has_40mml == -1 || it.contents[has_40mml].charges <= 0) &&
         (has_shotgun == -1 || it.contents[has_shotgun].charges <= 0) &&
         (has_shotgun2 == -1 || it.contents[has_shotgun2].charges <= 0) &&
         (has_shotgun3 == -1 || it.contents[has_shotgun3].charges <= 0)))
    {
        if (it.contents.size() == 0)
        {
            if (it.is_gun())
            {
                add_msg(_("Your %s isn't loaded, and is not modified."),
                        it.tname(this).c_str());
            }
            else
            {
                add_msg(_("Your %s isn't charged.") , it.tname(this).c_str());
            }
            return;
        }
        // Unloading a container!
        u.moves -= 40 * it.contents.size();
        std::vector<item> new_contents; // In case we put stuff back
        while (it.contents.size() > 0)
        {
            item content = it.contents[0];
            int iter = 0;
// Pick an inventory item for the contents
            while ((content.invlet == 0 || u.has_item(content.invlet)) && iter < inv_chars.size())
            {
                content.invlet = nextinv;
                advance_nextinv();
                iter++;
            }
            if (content.made_of(LIQUID))
            {
                if (!handle_liquid(content, false, false, &it))
                {
                    new_contents.push_back(content);// Put it back in (we canceled)
                }
            } else {
                if (u.can_pickVolume(content.volume()) && u.can_pickWeight(content.weight(), !OPTIONS["DANGEROUS_PICKUPS"]) &&
                    iter < inv_chars.size())
                {
                    add_msg(_("You put the %s in your inventory."), content.tname(this).c_str());
                    u.i_add(content, this);
                } else {
                    add_msg(_("You drop the %s on the ground."), content.tname(this).c_str());
                    m.add_item_or_charges(u.posx, u.posy, content, 1);
                }
            }
            it.contents.erase(it.contents.begin());
        }
        it.contents = new_contents;
        return;
    }

    if(it.has_flag("NO_UNLOAD")) {
      add_msg(_("You can't unload a %s!"), it.tname(this).c_str());
      return;
    }

// Unloading a gun or tool!
 u.moves -= int(it.reload_time(u) / 2);

 // Default to unloading the gun, but then try other alternatives.
 item* weapon = &it;
 if (weapon->is_gun()) { // Gun ammo is combined with existing items
  // If there's an active gunmod, unload it first.
  item* active_gunmod = weapon->active_gunmod();
  if (active_gunmod != NULL && active_gunmod->charges > 0)
   weapon = active_gunmod;
  // Then try and unload a spare magazine if there is one.
  else if (spare_mag != -1 && weapon->contents[spare_mag].charges > 0)
   weapon = &weapon->contents[spare_mag];
  // Then try the grenade launcher
  else if (has_m203 != -1 && weapon->contents[has_m203].charges > 0)
   weapon = &weapon->contents[has_m203];
  // Then try the pipe 40mm launcher
  else if (has_40mml != -1 && weapon->contents[has_40mml].charges > 0)
   weapon = &weapon->contents[has_40mml];
  // Then try an underslung shotgun
  else if (has_shotgun != -1 && weapon->contents[has_shotgun].charges > 0)
   weapon = &weapon->contents[has_shotgun];
  // Then try a masterkey shotgun
  else if (has_shotgun2 != -1 && weapon->contents[has_shotgun2].charges > 0)
   weapon = &weapon->contents[has_shotgun2];
  // Then try a Rivtech shotgun
  else if (has_shotgun3 != -1 && weapon->contents[has_shotgun3].charges > 0)
   weapon = &weapon->contents[has_shotgun3];
 }

 item newam;

 if (weapon->curammo != NULL) {
  newam = item(weapon->curammo, turn);
 } else {
  newam = item(itypes[default_ammo(weapon->ammo_type())], turn);
 }
 if(weapon->typeId() == "adv_UPS_off" || weapon->typeId() == "adv_UPS_on") {
    int chargesPerPlutonium = 500;
    int chargesRemoved = weapon->charges - (weapon-> charges % chargesPerPlutonium);;
    int plutoniumRemoved = chargesRemoved / chargesPerPlutonium;
    if(chargesRemoved < weapon->charges) {
        add_msg(_("You can't remove partially depleted plutonium!"));
    }
    if(plutoniumRemoved > 0) {
        add_msg(_("You remove %i plutonium from the advanced UPS"), plutoniumRemoved);
        newam.charges = plutoniumRemoved;
        weapon->charges -= chargesRemoved;
    } else { return; }
 } else {
    newam.charges = weapon->charges;
    weapon->charges = 0;
 }

 if (newam.made_of(LIQUID)) {
  if (!handle_liquid(newam, false, false))
   weapon->charges += newam.charges; // Put it back in
 } else if(newam.charges > 0) {
  int iter = 0;
  while ((newam.invlet == 0 || u.has_item(newam.invlet)) && iter < inv_chars.size()) {
   newam.invlet = nextinv;
   advance_nextinv();
   iter++;
  }
  if (u.can_pickWeight(newam.weight(), !OPTIONS["DANGEROUS_PICKUPS"]) &&
      u.can_pickVolume(newam.volume()) && iter < inv_chars.size()) {
   u.i_add(newam, this);
  } else {
   m.add_item_or_charges(u.posx, u.posy, newam, 1);
  }
 }
 // null the curammo, but only if we did empty the item
 if (weapon->charges == 0) {
  weapon->curammo = NULL;
 }
}

void game::wield(char chInput)
{
 if (u.weapon.has_flag("NO_UNWIELD")) {
// Bionics can't be unwielded
  add_msg(_("You cannot unwield your %s."), u.weapon.tname(this).c_str());
  return;
 }
 char ch;
 if (chInput == '.')
  ch = inv(_("Wield item:"));
 else
  ch = chInput;

 if (ch == ' ' || ch == KEY_ESCAPE) {
  add_msg(_("Never mind."));
  return;
 }

 bool success = false;
 if (ch == '-')
  success = u.wield(this, -3);
 else
  success = u.wield(this, u.lookup_item(ch));

 if (success)
  u.recoil = 5;
}

void game::read()
{
 char ch = inv_type(_("Read:"), IC_BOOK);

 if (ch == ' ' || ch == KEY_ESCAPE) {
  add_msg(_("Never mind."));
  return;
 }
 u.read(this, ch);
}

void game::chat()
{
    if (active_npc.size() == 0)
    {
        add_msg(_("You talk to yourself for a moment."));
        return;
    }

    std::vector<npc*> available;

    for (int i = 0; i < active_npc.size(); i++)
    {
        if (u_see(active_npc[i]->posx, active_npc[i]->posy) && rl_dist(u.posx, u.posy, active_npc[i]->posx, active_npc[i]->posy) <= 24)
        {
            available.push_back(active_npc[i]);
        }
    }

    if (available.size() == 0)
    {
        add_msg(_("There's no-one close enough to talk to."));
        return;
    }
    else if (available.size() == 1)
    {
        available[0]->talk_to_u(this);
    }
    else
    {
        std::vector<std::string> npcs;

        for (int i = 0; i < available.size(); i++)
        {
            npcs.push_back(available[i]->name);
        }
        npcs.push_back(_("Cancel"));

        int npc_choice = menu_vec(true, _("Who do you want to talk to?"), npcs) - 1;

        if(npc_choice >= 0 && npc_choice < available.size())
        {
            available[npc_choice]->talk_to_u(this);
        }
    }
    u.moves -= 100;
}

void game::pldrive(int x, int y) {
    if (run_mode == 2 && safemodeveh) { // Monsters around and we don't wanna run
        add_msg(_("Monster spotted--run mode is on! "
                    "(%s to turn it off or %s to ignore monster.)"),
                    press_x(ACTION_TOGGLE_SAFEMODE).c_str(),
                    from_sentence_case(press_x(ACTION_IGNORE_ENEMY)).c_str());
        return;
    }
    int part = -1;
    vehicle *veh = m.veh_at (u.posx, u.posy, part);
    if (!veh) {
        dbg(D_ERROR) << "game:pldrive: can't find vehicle! Drive mode is now off.";
        debugmsg ("game::pldrive error: can't find vehicle! Drive mode is now off.");
        u.in_vehicle = false;
        return;
    }
    int pctr = veh->part_with_feature (part, "CONTROLS");
    if (pctr < 0) {
        add_msg (_("You can't drive the vehicle from here. You need controls!"));
        return;
    }

    int thr_amount = 10 * 100;
    if (veh->cruise_on) {
        veh->cruise_thrust (-y * thr_amount);
    } else {
        veh->thrust (-y);
    }
    veh->turn (15 * x);
    if (veh->skidding && veh->valid_wheel_config()) {
        if (rng (0, veh->velocity) < u.dex_cur + u.skillLevel("driving") * 2) {
            add_msg (_("You regain control of the %s."), veh->name.c_str());
            u.practice(turn, "driving", veh->velocity / 5);
            veh->velocity = int(veh->forward_velocity());
            veh->skidding = false;
            veh->move.init (veh->turn_dir);
        }
    }
    // Don't spend turns to adjust cruise speed.
    if( x != 0 || !veh->cruise_on ) {
        u.moves = 0;
    }

    if (x != 0 && veh->velocity != 0 && one_in(10)) {
        u.practice(turn, "driving", 1);
    }
}

bool game::plmove(int dx, int dy)
{
    if (run_mode == 2) {
        // Monsters around and we don't wanna run
        add_msg(_("Monster spotted--safe mode is on! \
(%s to turn it off or %s to ignore monster.)"),
                press_x(ACTION_TOGGLE_SAFEMODE).c_str(),
                from_sentence_case(press_x(ACTION_IGNORE_ENEMY)).c_str());
        return false;
    }
 int x = 0;
 int y = 0;
 if (u.has_disease("stunned")) {
  x = rng(u.posx - 1, u.posx + 1);
  y = rng(u.posy - 1, u.posy + 1);
 } else {
  x = u.posx + dx;
  y = u.posy + dy;

  if (moveCount % 60 == 0) {
   if (u.has_bionic("bio_torsionratchet")) {
    u.charge_power(1);
   }
  }
 }

 dbg(D_PEDANTIC_INFO) << "game:plmove: From ("<<u.posx<<","<<u.posy<<") to ("<<x<<","<<y<<")";

// Check if our movement is actually an attack on a monster
 int mondex = mon_at(x, y);
 // Are we displacing a monster?  If it's vermin, always.
 bool displace = false;
 if (mondex != -1) {
     monster &z = zombie(mondex);
     if (z.friendly == 0 && !(z.type->has_flag(MF_VERMIN))) {
         if (u.has_destination()) {
             add_msg(_("Monster in the way. Auto-move canceled. Click directly on monster to attack."));
             u.clear_destination();
             return false;
         }
         int udam = u.hit_mon(this, &z);
         if (z.hurt(udam) || z.is_hallucination()) {
             kill_mon(mondex, true);
         }
         draw_hit_mon(x,y,z,z.dead);
         return false;
     } else {
         displace = true;
     }
 }
 // If not a monster, maybe there's an NPC there
 int npcdex = npc_at(x, y);
 if (npcdex != -1) {
     bool force_attack = false;
     if(!active_npc[npcdex]->is_enemy()){
         if (!query_yn(_("Really attack %s?"), active_npc[npcdex]->name.c_str())) {
             if (active_npc[npcdex]->is_friend()) {
                 add_msg(_("%s moves out of the way."), active_npc[npcdex]->name.c_str());
                 active_npc[npcdex]->move_away_from(this, u.posx, u.posy);
             }

             return false; // Cancel the attack
         } else {
             //The NPC knows we started the fight, used for morale penalty.
             active_npc[npcdex]->hit_by_player = true;
             force_attack = true;
         }
     }

     if (u.has_destination() && !force_attack) {
         add_msg(_("NPC in the way. Auto-move canceled. Click directly on NPC to attack."));
         u.clear_destination();
         return false;
     }

     u.hit_player(this, *active_npc[npcdex]);
     active_npc[npcdex]->make_angry();
     if (active_npc[npcdex]->hp_cur[hp_head]  <= 0 ||
         active_npc[npcdex]->hp_cur[hp_torso] <= 0   ) {
         active_npc[npcdex]->die(this, true);
     }
     return false;
 }

     // Otherwise, actual movement, zomg
 if (u.has_disease("amigara")) {
  int curdist = 999, newdist = 999;
  for (int cx = 0; cx < SEEX * MAPSIZE; cx++) {
   for (int cy = 0; cy < SEEY * MAPSIZE; cy++) {
    if (m.ter(cx, cy) == t_fault) {
     int dist = rl_dist(cx, cy, u.posx, u.posy);
     if (dist < curdist)
      curdist = dist;
     dist = rl_dist(cx, cy, x, y);
     if (dist < newdist)
      newdist = dist;
    }
   }
  }
  if (newdist > curdist) {
   add_msg(_("You cannot pull yourself away from the faultline..."));
   return false;
  }
 }

 if (u.has_disease("in_pit")) {
  if (rng(0, 40) > u.str_cur + int(u.dex_cur / 2)) {
   add_msg(_("You try to escape the pit, but slip back in."));
   u.moves -= 100;
   return false;
  } else {
   add_msg(_("You escape the pit!"));
   u.rem_disease("in_pit");
  }
 }
 if (u.has_disease("downed")) {
  if (rng(0, 40) > u.dex_cur + int(u.str_cur / 2)) {
   add_msg(_("You struggle to stand."));
   u.moves -= 100;
   return false;
  } else {
   add_msg(_("You stand up."));
   u.rem_disease("downed");
   u.moves -= 100;
   return false;
  }
 }

// GRAB: pre-action checking.
 int vpart0 = -1, vpart1 = -1, dpart = -1;
 vehicle *veh0 = m.veh_at(u.posx, u.posy, vpart0);
 vehicle *veh1 = m.veh_at(x, y, vpart1);
 bool pushing_furniture = false;  // moving -into- furniture tile; skip check for move_cost > 0
 bool pulling_furniture = false;  // moving -away- from furniture tile; check for move_cost > 0
 bool shifting_furniture = false; // moving furniture and staying still; skip check for move_cost > 0
 int movecost_modifier = 0;       // pulling moves furniture into our origin square, so this changes to subtract it.

 if( u.grab_point.x != 0 || u.grab_point.y ) {
     if ( u.grab_type == OBJECT_VEHICLE ) { // default; assume OBJECT_VEHICLE
         vehicle *grabbed_vehicle = m.veh_at( u.posx + u.grab_point.x, u.posy + u.grab_point.y );
         // If we're pushing a vehicle, the vehicle tile we'd be "stepping onto" is
         // actually the current tile.
         // If there's a vehicle there, it will actually result in failed movement.
         if( grabbed_vehicle == veh1 ) {
             veh1 = veh0;
             vpart1 = vpart0;
         }
     } else if ( u.grab_type == OBJECT_FURNITURE ) { // Determine if furniture grab is valid, and what we're wanting to do with it based on
         point fpos( u.posx + u.grab_point.x, u.posy + u.grab_point.y ); // where it is
         if ( m.has_furn(fpos.x, fpos.y) ) {
             pushing_furniture = ( dx == u.grab_point.x && dy == u.grab_point.y); // and where we're going
             if ( ! pushing_furniture ) {
                 point fdest( fpos.x + dx, fpos.y + dy );
                 pulling_furniture = ( fdest.x == u.posx && fdest.y == u.posy );
             }
             shifting_furniture = ( pushing_furniture == false && pulling_furniture == false );
         }
     }
 }
 bool veh_closed_door = false;
 if (veh1) {
  dpart = veh1->part_with_feature (vpart1, "OPENABLE");
  if (veh1->part_info(dpart).has_flag("OPENCLOSE_INSIDE") && (!veh0 || veh0 != veh1)){
      veh_closed_door = false;
  } else {
      veh_closed_door = dpart >= 0 && !veh1->parts[dpart].open;
  }
 }

 if (veh0 && abs(veh0->velocity) > 100) {
  if (!veh1) {
   if (query_yn(_("Dive from moving vehicle?"))) {
    moving_vehicle_dismount(x, y);
   }
   return false;
  } else if (veh1 != veh0) {
   add_msg(_("There is another vehicle in the way."));
   return false;
  } else if (veh1->part_with_feature(vpart1, "BOARDABLE") < 0) {
   add_msg(_("That part of the vehicle is currently unsafe."));
   return false;
  }
 }


 if (m.move_cost(x, y) > 0 || pushing_furniture || shifting_furniture ) {
    // move_cost() of 0 = impassible (e.g. a wall)
  u.set_underwater(false);

  //Ask for EACH bad field, maybe not? Maybe say "theres X bad shit in there don't do it."
  field_entry *cur = NULL;
  field &tmpfld = m.field_at(x, y);
    std::map<field_id, field_entry*>::iterator field_it;
    for (field_it = tmpfld.getFieldStart(); field_it != tmpfld.getFieldEnd(); ++field_it) {
        cur = field_it->second;
        if (cur == NULL) {
            continue;
        }
        field_id curType = cur->getFieldType();
        bool dangerous = false;

        switch (curType) {
            case fd_smoke:
                dangerous = !(u.resist(bp_mouth) >= 7);
                break;
            case fd_tear_gas:
            case fd_toxic_gas:
            case fd_gas_vent:
                dangerous = !(u.resist(bp_mouth) >= 15);
                break;
            default:
                dangerous = cur->is_dangerous();
                break;
        }
        if ((dangerous) && !query_yn(_("Really step into that %s?"), cur->name().c_str())) {
            return false;
    }
    }

  if (m.tr_at(x, y) != tr_null &&
    u.per_cur - u.encumb(bp_eyes) >= traps[m.tr_at(x, y)]->visibility){
        if (  !traps[m.tr_at(x, y)]->is_benign() &&
              !query_yn(_("Really step onto that %s?"),traps[m.tr_at(x, y)]->name.c_str())){
            return false;
        }
  }

  float drag_multiplier = 1.0;
  vehicle *grabbed_vehicle = NULL;
  if( u.grab_point.x != 0 || u.grab_point.y != 0 ) {
    // vehicle: pulling, pushing, or moving around the grabbed object.
    if ( u.grab_type == OBJECT_VEHICLE ) {
      grabbed_vehicle = m.veh_at( u.posx + u.grab_point.x, u.posy + u.grab_point.y );
      if( NULL != grabbed_vehicle ) {
          if( grabbed_vehicle == veh0 ) {
              add_msg(_("You can't move %s while standing on it!"), grabbed_vehicle->name.c_str());
              return false;
          }
          drag_multiplier += (float)(grabbed_vehicle->total_mass() * 1000) /
              (float)(u.weight_capacity() * 5);
          if( drag_multiplier > 2.0 ) {
              add_msg(_("The %s is too heavy for you to budge!"), grabbed_vehicle->name.c_str());
              return false;
          }
          tileray mdir;

          int dxVeh = u.grab_point.x * (-1);
          int dyVeh = u.grab_point.y * (-1);
          int prev_grab_x = u.grab_point.x;
          int prev_grab_y = u.grab_point.y;

          if (abs(dx+dxVeh) == 2 || abs(dy+dyVeh) == 2 || ((dxVeh + dx) == 0 && (dyVeh + dy) == 0))  {
              //We are not moving around the veh
              if ((dxVeh + dx) == 0 && (dyVeh + dy) == 0) {
                  //we are pushing in the direction of veh
                  dxVeh = dx;
                  dyVeh = dy;
              } else {
                  u.grab_point.x = dx * (-1);
                  u.grab_point.y = dy * (-1);
              }

              if ((abs(dx+dxVeh) == 0 || abs(dy+dyVeh) == 0) && u.grab_point.x != 0 && u.grab_point.y != 0) {
                  //We are moving diagonal while veh is diagonal too and one direction is 0
                  dxVeh = ((dx + dxVeh) == 0) ? 0 : dxVeh;
                  dyVeh = ((dy + dyVeh) == 0) ? 0 : dyVeh;

                  u.grab_point.x = dxVeh * (-1);
                  u.grab_point.y = dyVeh * (-1);
              }

              mdir.init( dxVeh, dyVeh );
              mdir.advance( 1 );
              grabbed_vehicle->precalc_mounts( 1, mdir.dir() );
              int imp = 0;
              std::vector<veh_collision> veh_veh_colls;
              bool can_move = true;
              // Set player location to illegal value so it can't collide with vehicle.
              int player_prev_x = u.posx;
              int player_prev_y = u.posy;
              u.posx = 0;
              u.posy = 0;
              if( grabbed_vehicle->collision( veh_veh_colls, dxVeh, dyVeh, can_move, imp, true ) ) {
                  // TODO: figure out what we collided with.
                  add_msg( _("The %s collides with something."), grabbed_vehicle->name.c_str() );
                  u.moves -= 10;
                  u.posx = player_prev_x;
                  u.posy = player_prev_y;
                  u.grab_point.x = prev_grab_x;
                  u.grab_point.y = prev_grab_y;
                  return false;
              }
              u.posx = player_prev_x;
              u.posy = player_prev_y;

              int gx = grabbed_vehicle->global_x();
              int gy = grabbed_vehicle->global_y();
              std::vector<int> wheel_indices = grabbed_vehicle->all_parts_with_feature("WHEEL", false);
              for( int i = 0; i < wheel_indices.size(); i++ ) {
                  int p = wheel_indices[i];
                  if( one_in(2) ) {
                      grabbed_vehicle->handle_trap( gx + grabbed_vehicle->parts[p].precalc_dx[0] + dxVeh,
                                                    gy + grabbed_vehicle->parts[p].precalc_dy[0] + dyVeh, p );
                  }
              }
              m.displace_vehicle( this, gx, gy, dxVeh, dyVeh );
          } else {
              //We are moving around the veh
              u.grab_point.x = (dx + dxVeh) * (-1);
              u.grab_point.y = (dy + dyVeh) * (-1);
          }
      } else {
          add_msg( _("No vehicle at grabbed point.") );
          u.grab_point.x = 0;
          u.grab_point.y = 0;
          u.grab_type = OBJECT_NONE;
      }
    // Furniture: pull, push, or standing still and nudging object around. Can push furniture out of reach.
    } else if ( u.grab_type == OBJECT_FURNITURE ) {
      point fpos( u.posx + u.grab_point.x, u.posy + u.grab_point.y ); // supposed position of grabbed furniture
      if ( ! m.has_furn( fpos.x, fpos.y ) ) { // where'd it go? We're grabbing thin air so reset.
          add_msg( _("No furniture at grabbed point.") );
          u.grab_point = point(0, 0);
          u.grab_type = OBJECT_NONE;
      } else {
          point fdest( fpos.x + dx, fpos.y + dy ); // intended destination of furniture.

          // unfortunately, game::is_empty fails for tiles we're standing on, which will forbid pulling, so:
          bool canmove = (
               ( m.move_cost(fdest.x, fdest.y) > 0 || m.has_flag("LIQUID", fdest.x, fdest.y) ) &&
               npc_at(fdest.x, fdest.y) == -1 &&
               mon_at(fdest.x, fdest.y) == -1 &&
               m.has_flag("FLAT", fdest.x, fdest.y) &&
               !m.has_furn(fdest.x, fdest.y) &&
               m.tr_at(fdest.x, fdest.y) == tr_null
          );

          const furn_t furntype = m.furn_at(fpos.x, fpos.y);
          int furncost = furntype.movecost;
          const int src_items = m.i_at(fpos.x, fpos.y).size();
          const int dst_items = m.i_at(fdest.x, fdest.y).size();
          bool dst_item_ok = ( ! m.has_flag("NOITEM", fdest.x, fdest.y) &&
                               ! m.has_flag("SWIMMABLE", fdest.x, fdest.y) &&
                               ! m.has_flag("DESTROY_ITEM", fdest.x, fdest.y) );
          bool src_item_ok = ( m.furn_at(fpos.x, fpos.y).has_flag("CONTAINER") ||
                               m.furn_at(fpos.x, fpos.y).has_flag("SEALED") );

          if ( ! canmove ) {
              add_msg( _("The %s collides with something."), furntype.name.c_str() );
              u.moves -= 50; // "oh was that your foot? Sorry :-O"
              return false;
          } else if ( !m.can_move_furniture( fpos.x, fpos.y, &u ) &&
                     one_in(std::max(20 - furntype.move_str_req - u.str_cur, 2)) ) {
              add_msg(_("You strain yourself trying to move the heavy %s!"), furntype.name.c_str() );
              u.moves -= 100;
              u.pain++; // Hurt ourself.
              return false; // furniture and or obstacle wins.
          } else if ( ! src_item_ok && dst_items > 0 ) {
              add_msg( _("There's stuff in the way.") );
              u.moves -= 50; // "oh was that your stuffed parrot? Sorry :-O"
              return false;
          }

          if ( pulling_furniture ) { // normalize movecost for pulling: furniture moves into our current square -then- we move away
              if ( furncost < 0 ) {  // this will make our exit-tile move cost 0
                   movecost_modifier += m.ter_at(fpos.x, fpos.y).movecost; // so add the base cost of our exit-tile's terrain.
              } else {               // or it will think we're walking over the furniture we're pulling
                   movecost_modifier += ( 0 - furncost ); // so subtract the base cost of our furniture.
              }
          }

          int str_req = furntype.move_str_req;
          u.moves -= str_req * 10;
          // Additional penalty if we can't comfortably move it.
          if (!m.can_move_furniture(fpos.x, fpos.y, &u)) {
              int move_penalty = std::min((int)pow(str_req, 2) + 100, 1000);
              u.moves -= move_penalty;
              if (move_penalty > 500) {
                if (one_in(3)) // Nag only occasionally.
                  add_msg( _("Moving the heavy %s is taking a lot of time!"), furntype.name.c_str() );
              }
              else if (move_penalty > 200) {
                if (one_in(3)) // Nag only occasionally.
                  add_msg( _("It takes some time to move the heavy %s."), furntype.name.c_str() );
              }
          }
          sound(x, y, furntype.move_str_req * 2, _("a scraping noise."));

          m.furn_set(fdest.x, fdest.y, m.furn(fpos.x, fpos.y));    // finally move it.
          m.furn_set(fpos.x, fpos.y, f_null);

          if ( src_items > 0 ) {  // and the stuff inside.
              if ( dst_item_ok && src_item_ok ) {
                  std::vector <item>& miat = m.i_at(fpos.x, fpos.y);
                  const int arbritrary_item_limit = MAX_ITEM_IN_SQUARE - dst_items; // within reason
                  for (int i=0; i < src_items; i++) { // ...carefully
                      if ( i < arbritrary_item_limit &&
                        miat.size() > 0 &&
                        m.add_item_or_charges(fdest.x, fdest.y, miat[0], 0) ) {
                          miat.erase(miat.begin());
                      } else {
                          add_msg("Stuff spills from the %s!", furntype.name.c_str() );
                          break;
                      }
                  }
              } else {
                  add_msg("Stuff spills from the %s!", furntype.name.c_str() );
              }
          }

          if ( shifting_furniture ) { // we didn't move
              if ( abs( u.grab_point.x + dx ) < 2 && abs( u.grab_point.y + dy ) < 2 ) {
                  u.grab_point = point ( u.grab_point.x + dx , u.grab_point.y + dy ); // furniture moved relative to us
              } else { // we pushed furniture out of reach
                  add_msg( _("You let go of the %s"), furntype.name.c_str() );
                  u.grab_point = point (0, 0);
                  u.grab_type = OBJECT_NONE;
              }
              return false; // We moved furniture but stayed still.
          } else if ( pushing_furniture && m.move_cost(x, y) <= 0 ) { // Not sure how that chair got into a wall, but don't let player follow.
              add_msg( _("You let go of the %s as it slides past %s"), furntype.name.c_str(), m.ter_at(x,y).name.c_str() );
              u.grab_point = point (0, 0);
              u.grab_type = OBJECT_NONE;
          }
      }
    // Unsupported!
    } else {
       add_msg( _("Nothing at grabbed point %d,%d."),u.grab_point.x,u.grab_point.y );
       u.grab_point.x = 0;
       u.grab_point.y = 0;
       u.grab_type = OBJECT_NONE;
    }
  }

// Calculate cost of moving
  bool diag = trigdist && u.posx != x && u.posy != y;
  u.moves -= int(u.run_cost(m.combined_movecost(u.posx, u.posy, x, y, grabbed_vehicle, movecost_modifier), diag) * drag_multiplier);

// Adjust recoil down
  if (u.recoil > 0) {
    if (int(u.str_cur / 2) + u.skillLevel("gun") >= u.recoil)
    u.recoil = 0;
   else {
     u.recoil -= int(u.str_cur / 2) + u.skillLevel("gun");
    u.recoil = int(u.recoil / 2);
   }
  }
  if ((!u.has_trait("PARKOUR") && m.move_cost(x, y) > 2) ||
      ( u.has_trait("PARKOUR") && m.move_cost(x, y) > 4    ))
  {
   if (veh1 && m.move_cost(x,y) != 2)
    add_msg(_("Moving past this %s is slow!"), veh1->part_info(vpart1).name.c_str());
   else
    add_msg(_("Moving past this %s is slow!"), m.name(x, y).c_str());
  }
  if (m.has_flag("ROUGH", x, y) && (!u.in_vehicle)) {
   if (one_in(5) && u.armor_bash(bp_feet) < rng(2, 5)) {
    add_msg(_("You hurt your feet on the %s!"), m.tername(x, y).c_str());
    u.hit(this, bp_feet, 0, 0, 1);
    u.hit(this, bp_feet, 1, 0, 1);
   }
  }
  if (m.has_flag("SHARP", x, y) && !one_in(3) && !one_in(40 - int(u.dex_cur/2))
      && (!u.in_vehicle)) {
   if (!u.has_trait("PARKOUR") || one_in(4)) {
    body_part bp = random_body_part();
    int side = random_side(bp);
    if(u.hit(this, bp, side, 0, rng(1, 4)) > 0)
     add_msg(_("You cut your %s on the %s!"), body_part_name(bp, side).c_str(), m.tername(x, y).c_str());
   }
  }
  if (!u.has_artifact_with(AEP_STEALTH) && !u.has_trait("LEG_TENTACLES")) {
   if (u.has_trait("LIGHTSTEP"))
    sound(x, y, 2, ""); // Sound of footsteps may awaken nearby monsters
   else
    sound(x, y, 6, ""); // Sound of footsteps may awaken nearby monsters
  }
  if (one_in(20) && u.has_artifact_with(AEP_MOVEMENT_NOISE))
   sound(x, y, 40, _("You emit a rattling sound."));
// If we moved out of the nonant, we need update our map data
  if (m.has_flag("SWIMMABLE", x, y) && u.has_disease("onfire")) {
   add_msg(_("The water puts out the flames!"));
   u.rem_disease("onfire");
  }
// displace is set at the top of this function.
  if (displace) { // We displaced a friendly monster!
// Immobile monsters can't be displaced.
   monster &z = zombie(mondex);
   if (z.has_flag(MF_IMMOBILE)) {
// ...except that turrets can be picked up.
// TODO: Make there a flag, instead of hard-coded to mon_turret
    if (z.type->id == "mon_turret") {
     if (query_yn(_("Deactivate the turret?"))) {
      remove_zombie(mondex);
      u.moves -= 100;
      m.spawn_item(x, y, "bot_turret", 1, 0, turn);
      m.spawn_item(x, y, "9mm", 1, z.ammo, turn);
     }
     return false;
    }
    else if (z.type->id == "mon_laserturret") {
     if (query_yn(_("Deactivate the laser turret?"))) {
      remove_zombie(mondex);
      u.moves -= 100;
      m.spawn_item(x, y, "bot_laserturret", 1, 0, turn);
     }
     return false;
    } else {
     add_msg(_("You can't displace your %s."), z.name().c_str());
     return false;
    }
   z.move_to(this, u.posx, u.posy, true); // Force the movement even though the player is there right now.
   add_msg(_("You displace the %s."), z.name().c_str());
   }
   else if (z.type->id == "mon_manhack") {
    if (query_yn(_("Reprogram the manhack?"))) {
      int choice = 0;
      if (z.has_effect(ME_DOCILE))
        choice = menu(true, _("Do what?"), _("Engage targets."), _("Deactivate."), NULL);
      else
        choice = menu(true, _("Do what?"), _("Follow me."), _("Deactivate."), NULL);
      switch (choice) {
      case 1:{
        if (z.has_effect(ME_DOCILE)) {
          z.rem_effect(ME_DOCILE);
          if (one_in(3))
            add_msg(_("The %s hovers momentarily as it surveys the area."), z.name().c_str());
        }
        else {
          z.add_effect(ME_DOCILE, -1);
          add_msg(_("The %s ."), z.name().c_str());
          if (one_in(3))
            add_msg(_("The %s lets out a whirring noise and starts to follow you."), z.name().c_str());
        }
        break;
      }
      case 2: {
        remove_zombie(mondex);
        m.spawn_item(x, y, "bot_manhack", 1, 0, turn);
        break;
      }
      default: {
        return false;
      }
      }
      u.moves -= 100;
    }
    return false;
  }
   z.move_to(this, u.posx, u.posy, true); // Force the movement even though the player is there right now.
   add_msg(_("You displace the %s."), z.name().c_str());
  }

  if (x < SEEX * int(MAPSIZE / 2) || y < SEEY * int(MAPSIZE / 2) ||
      x >= SEEX * (1 + int(MAPSIZE / 2)) || y >= SEEY * (1 + int(MAPSIZE / 2)))
   update_map(x, y);

// If the player is in a vehicle, unboard them from the current part
  if (u.in_vehicle)
   m.unboard_vehicle(u.posx, u.posy);

// Move the player
  u.posx = x;
  u.posy = y;
// Increase our scent.
  if (u.scent < u.norm_scent * 2)
    u.scent *= 1.2;
  if(dx != 0 || dy != 0) {
    u.lifetime_stats()->squares_walked++;
  }

  //Autopickup
  if (OPTIONS["AUTO_PICKUP"] && (!OPTIONS["AUTO_PICKUP_SAFEMODE"] || mostseen == 0) && (m.i_at(u.posx, u.posy)).size() > 0) {
   pickup(u.posx, u.posy, -1);
  }

// If the new tile is a boardable part, board it
  if (veh1 && veh1->part_with_feature(vpart1, "BOARDABLE") >= 0)
   m.board_vehicle(this, u.posx, u.posy, &u);

  if (m.tr_at(x, y) != tr_null) { // We stepped on a trap!
   trap* tr = traps[m.tr_at(x, y)];
   if (!u.avoid_trap(tr)) {
    trapfunc f;
    (f.*(tr->act))(x, y);
   }
  }

  // apply martial art move bonuses
  u.ma_onmove_effects();

  // leave the old martial arts stuff in for now
// Some martial art styles have special effects that trigger when we move
  if(u.weapon.type->id == "style_capoeira"){
    if (u.disease_duration("attack_boost") < 2)
     u.add_disease("attack_boost", 2, false, 2, 2);
    if (u.disease_duration("dodge_boost") < 2)
     u.add_disease("dodge_boost", 2, false, 2, 2);
  } else if(u.weapon.type->id == "style_ninjutsu"){
    u.add_disease("attack_boost", 2, false, 1, 3);
  } else if(u.weapon.type->id == "style_crane"){
    if (!u.has_disease("dodge_boost"))
     u.add_disease("dodge_boost", 1, false, 3, 3);
  } else if(u.weapon.type->id == "style_leopard"){
    u.add_disease("attack_boost", 2, false, 1, 4);
  } else if(u.weapon.type->id == "style_dragon"){
    if (!u.has_disease("damage_boost"))
     u.add_disease("damage_boost", 2, false, 3, 3);
  } else if(u.weapon.type->id == "style_lizard"){
    bool wall = false;
    for (int wallx = x - 1; wallx <= x + 1 && !wall; wallx++) {
     for (int wally = y - 1; wally <= y + 1 && !wall; wally++) {
      if (m.has_flag("SUPPORTS_ROOF", wallx, wally))
       wall = true;
     }
    }
    if (wall)
     u.add_disease("attack_boost", 2, false, 2, 8);
    else
     u.rem_disease("attack_boost");
  }

  // Drench the player if swimmable
  if (m.has_flag("SWIMMABLE", x, y))
    u.drench(this, 40, mfb(bp_feet) | mfb(bp_legs));

    // List items here
    if (!m.has_flag("SEALED", x, y)) {
        if (u.has_disease("blind") && !m.i_at(x, y).empty()) {
            add_msg(_("There's something here, but you can't see what it is."));
        } else if (!m.i_at(x, y).empty()) {
            std::vector<std::string> names;
            std::vector<size_t> counts;
            names.push_back(m.i_at(x, y)[0].tname(this));
            if (m.i_at(x, y)[0].count_by_charges()) {
                counts.push_back(m.i_at(x, y)[0].charges);
            } else {
                counts.push_back(1);
            }
            for (int i = 1; i < m.i_at(x, y).size(); i++) {
                item& tmpitem = m.i_at(x, y)[i];
                std::string next = tmpitem.tname(this);
                bool got_it = false;
                for (int i = 0; i < names.size(); ++i) {
                    if (next == names[i]) {
                        if (tmpitem.count_by_charges()) {
                            counts[i] += tmpitem.charges;
                        } else {
                            counts[i] += 1;
                        }
                        got_it = true;
                        break;
                    }
                }
                if (!got_it) {
                    names.push_back(next);
                    if (tmpitem.count_by_charges()) {
                        counts.push_back(tmpitem.charges);
                    } else {
                        counts.push_back(1);
                    }
                }
                if (names.size() > 6) {
                    break;
                }
            }
            for (int i = 0; i < names.size(); ++i) {
                std::string fmt;
                if (counts[i] == 1) {
                    //~ one item (e.g. "a dress")
                    fmt = _("a %s");
                    names[i] = string_format(fmt, names[i].c_str());
                } else {
                    //~ number of items: "<number> <item>"
                    fmt = ngettext("%1$d %2$s", "%1$d %2$ss", counts[i]);
                    names[i] = string_format(fmt, counts[i], names[i].c_str());
                }
            }
            if (names.size() == 1) {
                add_msg(_("You see here %s."), names[0].c_str());
            } else if (names.size() == 2) {
                add_msg(_("You see here %s and %s."),
                        names[0].c_str(), names[1].c_str());
            } else if (names.size() == 3) {
                add_msg(_("You see here %s, %s, and %s."), names[0].c_str(),
                        names[1].c_str(), names[2].c_str());
            } else if (names.size() < 7) {
                add_msg(_("There are %d items here."), names.size());
            } else {
                add_msg(_("There are many items here."));
            }
        }
    }

  if (veh1 && veh1->part_with_feature(vpart1, "CONTROLS") >= 0
           && u.in_vehicle)
      add_msg(_("There are vehicle controls here.  %s to drive."),
              press_x(ACTION_CONTROL_VEHICLE).c_str() );

  } else if (!m.has_flag("SWIMMABLE", x, y) && u.has_active_bionic("bio_probability_travel") && u.power_level >= 10) {
  //probability travel through walls but not water
  int tunneldist = 0;
  // tile is impassable
  while((m.move_cost(x + tunneldist*(x - u.posx), y + tunneldist*(y - u.posy)) == 0 &&
         // but allow water tiles
         !m.has_flag("SWIMMABLE", x + tunneldist*(x - u.posx), y + tunneldist*(y - u.posy))) ||
         // a monster is there
         ((mon_at(x + tunneldist*(x - u.posx), y + tunneldist*(y - u.posy)) != -1 ||
           // so keep tunneling
           npc_at(x + tunneldist*(x - u.posx), y + tunneldist*(y - u.posy)) != -1) &&
          // assuming we've already started
          tunneldist > 0))
  {
      tunneldist += 1; //add 1 to tunnel distance for each impassable tile in the line
      if(tunneldist * 10 > u.power_level) //oops, not enough energy! Tunneling costs 10 bionic power per impassable tile
      {
          add_msg(_("You try to quantum tunnel through the barrier but are reflected! Try again with more energy!"));
          tunneldist = 0; //we didn't tunnel anywhere
          break;
      }
      if(tunneldist > 24)
      {
          add_msg(_("It's too dangerous to tunnel that far!"));
          tunneldist = 0;
          break;    //limit maximum tunneling distance
      }
  }
  if(tunneldist) //you tunneled
  {
    if (u.in_vehicle)
        m.unboard_vehicle(u.posx, u.posy);
    u.power_level -= (tunneldist * 10); //tunneling costs 10 bionic power per impassable tile
    u.moves -= 100; //tunneling costs 100 moves
    u.posx += (tunneldist + 1) * (x - u.posx); //move us the number of tiles we tunneled in the x direction, plus 1 for the last tile
    u.posy += (tunneldist + 1) * (y - u.posy); //ditto for y
    add_msg(_("You quantum tunnel through the %d-tile wide barrier!"), tunneldist);
    if (m.veh_at(u.posx, u.posy, vpart1) && m.veh_at(u.posx, u.posy, vpart1)->part_with_feature(vpart1, "BOARDABLE") >= 0)
        m.board_vehicle(this, u.posx, u.posy, &u);
  }
  else //or you couldn't tunnel due to lack of energy
  {
      u.power_level -= 10; //failure is expensive!
      return false;
  }

 } else if (veh_closed_door) { // move_cost <= 0
   veh1->open(dpart);
  u.moves -= 100;
  add_msg (_("You open the %s's %s."), veh1->name.c_str(),
                                    veh1->part_info(dpart).name.c_str());

 } else if (m.has_flag("SWIMMABLE", x, y)) { // Dive into water!
// Requires confirmation if we were on dry land previously
  if ((m.has_flag("SWIMMABLE", u.posx, u.posy) &&
      m.move_cost(u.posx, u.posy) == 0) || query_yn(_("Dive into the water?"))) {
   if (m.move_cost(u.posx, u.posy) > 0 && u.swim_speed() < 500)
     add_msg(_("You start swimming.  %s to dive underwater."),
             press_x(ACTION_MOVE_DOWN).c_str());
   plswim(x, y);
  }
 } else { // Invalid move
  if (u.has_disease("blind") || u.has_disease("stunned")) {
// Only lose movement if we're blind
   add_msg(_("You bump into a %s!"), m.name(x, y).c_str());
   u.moves -= 100;
  } else if (m.furn(x, y) != f_safe_c && m.open_door(x, y, !m.is_outside(u.posx, u.posy)))
   u.moves -= 100;
  else if (m.ter(x, y) == t_door_locked || m.ter(x, y) == t_door_locked_alarm || m.ter(x, y) == t_door_locked_interior) {
   u.moves -= 100;
   add_msg(_("That door is locked!"));
  }
  else if (m.ter(x, y) == t_door_bar_locked) {
   u.moves -= 80;
   add_msg(_("You rattle the bars but the door is locked!"));
  }
  return false;
 }

 return true;
}

void game::plswim(int x, int y)
{
 if (x < SEEX * int(MAPSIZE / 2) || y < SEEY * int(MAPSIZE / 2) ||
     x >= SEEX * (1 + int(MAPSIZE / 2)) || y >= SEEY * (1 + int(MAPSIZE / 2)))
  update_map(x, y);
 u.posx = x;
 u.posy = y;
 if (!m.has_flag("SWIMMABLE", x, y)) {
  dbg(D_ERROR) << "game:plswim: Tried to swim in "
               << m.tername(x, y).c_str() << "!";
  debugmsg("Tried to swim in %s!", m.tername(x, y).c_str());
  return;
 }
 if (u.has_disease("onfire")) {
  add_msg(_("The water puts out the flames!"));
  u.rem_disease("onfire");
 }
 int movecost = u.swim_speed();
 u.practice(turn, "swimming", u.is_underwater() ? 2 : 1);
 if (movecost >= 500) {
  if (!u.is_underwater()) {
    add_msg(_("You sink like a rock!"));
   u.set_underwater(true);
   u.oxygen = 30 + 2 * u.str_cur;
  }
 }
 if (u.oxygen <= 5 && u.is_underwater()) {
  if (movecost < 500)
    popup(_("You need to breathe! (%s to surface.)"),
          press_x(ACTION_MOVE_UP).c_str());
  else
   popup(_("You need to breathe but you can't swim!  Get to dry land, quick!"));
 }
 bool diagonal = (x != u.posx && y != u.posy);
 u.moves -= (movecost > 200 ? 200 : movecost)  * (trigdist && diagonal ? 1.41 : 1 );
 u.inv.rust_iron_items();

 int drenchFlags = mfb(bp_legs)|mfb(bp_torso)|mfb(bp_arms)|mfb(bp_feet);

 if (get_temperature() <= 50)
   drenchFlags |= mfb(bp_hands);

 if (u.is_underwater())
   drenchFlags |= mfb(bp_head)|mfb(bp_eyes)|mfb(bp_mouth)|mfb(bp_hands);

 u.drench(this, 100, drenchFlags);
}

void game::fling_player_or_monster(player *p, monster *zz, const int& dir, float flvel, bool controlled)
{
    int steps = 0;
    bool is_u = p && (p == &u);
    int dam1, dam2;

    bool is_player;
    if (p)
        is_player = true;
    else
    if (zz)
        is_player = false;
    else
    {
     dbg(D_ERROR) << "game:fling_player_or_monster: "
                     "neither player nor monster";
     debugmsg ("game::fling neither player nor monster");
     return;
    }

    tileray tdir(dir);
    std::string sname, snd;
    if (is_player)
    {
        if (is_u)
            sname = std::string (_("You are"));
        else
            sname = p->name + _(" is");
    }
    else
        sname = zz->name() + _(" is");
    int range = flvel / 10;
    int x = (is_player? p->posx : zz->posx());
    int y = (is_player? p->posy : zz->posy());
    while (range > 0)
    {
        tdir.advance();
        x = (is_player? p->posx : zz->posx()) + tdir.dx();
        y = (is_player? p->posy : zz->posy()) + tdir.dy();
        std::string dname;
        bool thru = true;
        bool slam = false;
        int mondex = mon_at(x, y);
        dam1 = flvel / 3 + rng (0, flvel * 1 / 3);
        if (controlled)
            dam1 = std::max(dam1 / 2 - 5, 0);
        if (mondex >= 0)
        {
            monster &z = zombie(mondex);
            slam = true;
            dname = z.name();
            dam2 = flvel / 3 + rng (0, flvel * 1 / 3);
            if (z.hurt(dam2))
             kill_mon(mondex, false);
            else
             thru = false;
            if (is_player)
             p->hitall (this, dam1, 40);
            else
                zz->hurt(dam1);
        } else if (m.move_cost(x, y) == 0 && !m.has_flag("SWIMMABLE", x, y)) {
            slam = true;
            int vpart;
            vehicle *veh = m.veh_at(x, y, vpart);
            dname = veh ? veh->part_info(vpart).name : m.tername(x, y).c_str();
            if (m.has_flag("BASHABLE", x, y)) {
                thru = m.bash(x, y, flvel, snd);
            } else {
                thru = false;
            }
            if (snd.length() > 0)
                add_msg (_("You hear a %s"), snd.c_str());
            if (is_player)
                p->hitall (this, dam1, 40);
            else
                zz->hurt (dam1);
            flvel = flvel / 2;
        }
        if (slam && dam1)
            add_msg (_("%s slammed against the %s for %d damage!"), sname.c_str(), dname.c_str(), dam1);
        if (thru)
        {
            if (is_player)
            {
                p->posx = x;
                p->posy = y;
            }
            else
            {
                zz->setpos(x, y);
            }
        }
        else
            break;
        range--;
        steps++;
        timespec ts;   // Timespec for the animation
        ts.tv_sec = 0;
        ts.tv_nsec = BILLION / 20;
        nanosleep (&ts, 0);
    }

    if (!m.has_flag("SWIMMABLE", x, y))
    {
        // fall on ground
        dam1 = rng (flvel / 3, flvel * 2 / 3) / 2;
        if (controlled)
            dam1 = std::max(dam1 / 2 - 5, 0);
        if (is_player)
        {
            int dex_reduce = p->dex_cur < 4? 4 : p->dex_cur;
            dam1 = dam1 * 8 / dex_reduce;
            if (p->has_trait("PARKOUR"))
            {
                dam1 /= 2;
            }
            if (dam1 > 0)
            {
                p->hitall (this, dam1, 40);
            }
        } else {
            zz->hurt (dam1);
        }
        if (is_u)
        {
            if (dam1 > 0)
            {
                add_msg (_("You fall on the ground for %d damage."), dam1);
            } else if (!controlled) {
                add_msg (_("You land on the ground."));
            }
        }
    }
    else if (is_u)
    {
        if (controlled)
            add_msg (_("You dive into water."));
        else
            add_msg (_("You fall into water."));
    }
}

void game::vertical_move(int movez, bool force) {
// Check if there are monsters are using the stairs.
    bool slippedpast = false;
    if (!coming_to_stairs.empty()) {
		// TODO: Allow travel if zombie couldn't reach stairs, but spawn him when we go up.
            add_msg(_("You try to use the stairs. Suddenly you are blocked by a %s!"), coming_to_stairs[0].name().c_str());
            // Roll.
            int dexroll = dice(6, u.dex_cur + u.skillLevel("dodge") * 2);
            int strroll = dice(3, u.str_cur + u.skillLevel("melee") * 1.5);
            if (coming_to_stairs.size() > 4) {
                add_msg(_("The are a lot of them on the %s!"), m.tername(u.posx, u.posy).c_str());
                dexroll /= 4;
                strroll /= 2;
            }
            else if (coming_to_stairs.size() > 1) {
                 add_msg(_("There's something else behind it!"));
                 dexroll /= 2;
            }

            if (dexroll < 14 || strroll < 12) {
                update_stair_monsters();
                u.moves -= 100;
                return;
            }

            if (dexroll >= 14)
                add_msg(_("You manage to slip past!"));
            else if (strroll >= 12)
                add_msg(_("You manage to push past!"));
            slippedpast = true;
            u.moves -=100;
    }

// > and < are used for diving underwater.
 if (m.move_cost(u.posx, u.posy) == 0 && m.has_flag("SWIMMABLE", u.posx, u.posy)){
  if (movez == -1) {
   if (u.is_underwater()) {
    add_msg(_("You are already underwater!"));
    return;
   }
   if (u.worn_with_flag("FLOATATION")) {
    add_msg(_("You can't dive while wearing a flotation device."));
    return;
   }
   u.set_underwater(true);
   u.oxygen = 30 + 2 * u.str_cur;
   add_msg(_("You dive underwater!"));
  } else {
   if (u.swim_speed() < 500) {
    u.set_underwater(false);
    add_msg(_("You surface."));
   } else
    add_msg(_("You can't surface!"));
  }
  return;
 }
// Force means we're going down, even if there's no staircase, etc.
// This happens with sinkholes and the like.
 if (!force && ((movez == -1 && !m.has_flag("GOES_DOWN", u.posx, u.posy)) ||
                (movez ==  1 && !m.has_flag("GOES_UP",   u.posx, u.posy)))) {
  if (movez == -1) {
    add_msg(_("You can't go down here!"));
  } else {
    add_msg(_("You can't go up here!"));
  }
  return;
 }

 if( force ) {
     // Let go of a grabbed cart.
     u.grab_point.x = 0;
     u.grab_point.y = 0;
 } else if( u.grab_point.x != 0 || u.grab_point.y != 0 ) {
     // TODO: Warp the cart along with you if you're on an elevator
     add_msg(_("You can't drag things up and down stairs."));
     return;
 }

 map tmpmap(&traps);
 tmpmap.load(this, levx, levy, levz + movez, false);
// Find the corresponding staircase
 int stairx = -1, stairy = -1;
 bool rope_ladder = false;

    const int omtilesz=SEEX * 2;
    real_coords rc( m.getabs(u.posx, u.posy) );

    point omtile_align_start(
        m.getlocal( rc.begin_om_pos() )
    );

 if (force) {
  stairx = u.posx;
  stairy = u.posy;
 } else { // We need to find the stairs.
  int best = 999;
   for (int i = omtile_align_start.x; i <= omtile_align_start.x + omtilesz; i++) {
    for (int j = omtile_align_start.y; j <= omtile_align_start.y + omtilesz; j++) {
    if (rl_dist(u.posx, u.posy, i, j) <= best &&
        ((movez == -1 && tmpmap.has_flag("GOES_UP", i, j)) ||
         (movez == 1 && (tmpmap.has_flag("GOES_DOWN", i, j) ||
                         tmpmap.ter(i, j) == t_manhole_cover)) ||
         ((movez == 2 || movez == -2) && tmpmap.ter(i, j) == t_elevator))) {
     stairx = i;
     stairy = j;
     best = rl_dist(u.posx, u.posy, i, j);
    }
   }
  }

  if (stairx == -1 || stairy == -1) { // No stairs found!
   if (movez < 0) {
    if (tmpmap.move_cost(u.posx, u.posy) == 0) {
     popup(_("Halfway down, the way down becomes blocked off."));
     return;
    } else if (u.has_amount("rope_30", 1)) {
     if (query_yn(_("There is a sheer drop halfway down. Climb your rope down?"))){
      rope_ladder = true;
      u.use_amount("rope_30", 1);
     } else
      return;
    } else if (!query_yn(_("There is a sheer drop halfway down.  Jump?")))
     return;
   }
   stairx = u.posx;
   stairy = u.posy;
  }
 }

 if (!force) {
  monstairx = levx;
  monstairy = levy;
  monstairz = levz;
 }
 // Make sure monsters are saved!
 for (unsigned int i = 0; i < num_zombies(); i++) {
    monster &z = zombie(i);
    int turns = z.turns_to_reach(this, u.posx, u.posy);
        if (turns < 10 && coming_to_stairs.size() < 8 && z.will_reach(this, u.posx, u.posy)
            && !slippedpast) {
            z.onstairs = true;
            z.staircount = 10 + turns;
            coming_to_stairs.push_back(z);
            //remove_zombie(i);
        } else {
            force_save_monster(z);
        }
}
 despawn_monsters();
 clear_zombies();

<<<<<<< HEAD
 // Clear current scents.
=======
  // Clear current scents.
>>>>>>> ae749468
  for (int x = u.posx - SCENT_RADIUS; x <= u.posx + SCENT_RADIUS; x++) {
    for (int y = u.posy - SCENT_RADIUS; y <= u.posy + SCENT_RADIUS; y++) {
      grscent[x][y] = 0;
    }
  }

// Figure out where we know there are up/down connectors
 std::vector<point> discover;
 for (int x = 0; x < OMAPX; x++) {
  for (int y = 0; y < OMAPY; y++) {
   if (cur_om->seen(x, y, levz) &&
       ((movez ==  1 && otermap[ cur_om->ter(x, y, levz) ].known_up) ||
        (movez == -1 && otermap[ cur_om->ter(x, y, levz) ].known_down) ))
    discover.push_back( point(x, y) );
  }
 }

 int z_coord = levz + movez;
 // Fill in all the tiles we know about (e.g. subway stations)
 for (int i = 0; i < discover.size(); i++) {
  int x = discover[i].x, y = discover[i].y;
  cur_om->seen(x, y, z_coord) = true;
  if (movez ==  1 && !otermap[ cur_om->ter(x, y, z_coord) ].known_down &&
      !cur_om->has_note(x, y, z_coord))
   cur_om->add_note(x, y, z_coord, _("AUTO: goes down"));
  if (movez == -1 && !otermap[ cur_om->ter(x, y, z_coord) ].known_up &&
      !cur_om->has_note(x, y, z_coord))
   cur_om->add_note(x, y, z_coord, _("AUTO: goes up"));
 }

 levz += movez;
 u.moves -= 100;
 m.clear_vehicle_cache();
 m.vehicle_list.clear();
 m.load(this, levx, levy, levz);
 u.posx = stairx;
 u.posy = stairy;
 if (rope_ladder)
  m.ter_set(u.posx, u.posy, t_rope_up);
 if (m.ter(stairx, stairy) == t_manhole_cover) {
  m.spawn_item(stairx + rng(-1, 1), stairy + rng(-1, 1), "manhole_cover");
  m.ter_set(stairx, stairy, t_manhole);
 }

 m.spawn_monsters(this);

 if (force) { // Basically, we fell.
  if (u.has_trait("WINGS_BIRD"))
   add_msg(_("You flap your wings and flutter down gracefully."));
  else {
   int dam = int((u.str_max / 4) + rng(5, 10)) * rng(1, 3);//The bigger they are
   dam -= rng(u.dodge(this), u.dodge(this) * 3);
   if (dam <= 0)
    add_msg(_("You fall expertly and take no damage."));
   else {
    add_msg(_("You fall heavily, taking %d damage."), dam);
    u.hurtall(dam);
   }
  }
 }

 if (m.tr_at(u.posx, u.posy) != tr_null) { // We stepped on a trap!
  trap* tr = traps[m.tr_at(u.posx, u.posy)];
  if (force || !u.avoid_trap(tr)) {
   trapfunc f;
   (f.*(tr->act))(u.posx, u.posy);
  }
 }

 set_adjacent_overmaps(true);
 refresh_all();
}


void game::update_map(int &x, int &y) {
 int shiftx = 0, shifty = 0;
 int olevx = 0, olevy = 0;
 while (x < SEEX * int(MAPSIZE / 2)) {
  x += SEEX;
  shiftx--;
 }
 while (x >= SEEX * (1 + int(MAPSIZE / 2))) {
  x -= SEEX;
  shiftx++;
 }
 while (y < SEEY * int(MAPSIZE / 2)) {
  y += SEEY;
  shifty--;
 }
 while (y >= SEEY * (1 + int(MAPSIZE / 2))) {
  y -= SEEY;
  shifty++;
 }
 m.shift(this, levx, levy, levz, shiftx, shifty);
 levx += shiftx;
 levy += shifty;
 if (levx < 0) {
  levx += OMAPX * 2;
  olevx = -1;
 } else if (levx > OMAPX * 2 - 1) {
  levx -= OMAPX * 2;
  olevx = 1;
 }
 if (levy < 0) {
  levy += OMAPY * 2;
  olevy = -1;
 } else if (levy > OMAPY * 2 - 1) {
  levy -= OMAPY * 2;
  olevy = 1;
 }
 if (olevx != 0 || olevy != 0) {
  cur_om->save();
  cur_om = &overmap_buffer.get(this, cur_om->pos().x + olevx, cur_om->pos().y + olevy);
 }
 set_adjacent_overmaps();

 // Shift monsters if we're actually shifting
 if (shiftx || shifty) {
    despawn_monsters(shiftx, shifty);
    u.shift_destination(-shiftx * SEEX, -shifty * SEEY);
 }

 // Shift NPCs
 for (int i = 0; i < active_npc.size(); i++) {
  active_npc[i]->shift(shiftx, shifty);
  if (active_npc[i]->posx < 0 - SEEX * 2 ||
      active_npc[i]->posy < 0 - SEEX * 2 ||
      active_npc[i]->posx >     SEEX * (MAPSIZE + 2) ||
      active_npc[i]->posy >     SEEY * (MAPSIZE + 2)   ) {
   active_npc[i]->mapx = levx + (active_npc[i]->posx / SEEX);
   active_npc[i]->mapy = levy + (active_npc[i]->posy / SEEY);
   active_npc[i]->posx %= SEEX;
   active_npc[i]->posy %= SEEY;
    //don't remove them from the overmap list.
   active_npc.erase(active_npc.begin() + i); //Remove the npc from the active list. It remains in the overmap list.
   i--;
  }
 }
    // Check for overmap saved npcs that should now come into view.
    // Put those in the active list.
    load_npcs();
 // Spawn monsters if appropriate
 m.spawn_monsters(this); // Static monsters
 if (turn >= nextspawn)
  spawn_mon(shiftx, shifty);
// Shift scent
 unsigned int newscent[SEEX * MAPSIZE][SEEY * MAPSIZE];
 for (int i = 0; i < SEEX * MAPSIZE; i++) {
  for (int j = 0; j < SEEY * MAPSIZE; j++)
   newscent[i][j] = scent(i + (shiftx * SEEX), j + (shifty * SEEY));
 }
 for (int i = 0; i < SEEX * MAPSIZE; i++) {
  for (int j = 0; j < SEEY * MAPSIZE; j++)
   scent(i, j) = newscent[i][j];

 }
 // Make sure map cache is consistent since it may have shifted.
 m.build_map_cache(this);
// Update what parts of the world map we can see
 update_overmap_seen();
 draw_minimap();
}

void game::set_adjacent_overmaps(bool from_scratch)
{
 bool do_h = false, do_v = false, do_d = false;
 int hori_disp = (levx > OMAPX) ? 1 : -1;
 int vert_disp = (levy > OMAPY) ? 1 : -1;
 int diag_posx = cur_om->pos().x + hori_disp;
 int diag_posy = cur_om->pos().y + vert_disp;

 if(!om_hori || om_hori->pos().x != diag_posx || om_hori->pos().y != cur_om->pos().y || from_scratch)
  do_h = true;
 if(!om_vert || om_vert->pos().x != cur_om->pos().x || om_vert->pos().y != diag_posy || from_scratch)
  do_v = true;
 if(!om_diag || om_diag->pos().x != diag_posx || om_diag->pos().y != diag_posy || from_scratch)
  do_d = true;

 if(do_h){
  om_hori = &overmap_buffer.get(this, diag_posx, cur_om->pos().y);
 }
 if(do_v){
  om_vert = &overmap_buffer.get(this, cur_om->pos().x, diag_posy);
 }
 if(do_d){
  om_diag = &overmap_buffer.get(this, diag_posx, diag_posy);
 }
}

void game::update_overmap_seen()
{
 int omx = (levx + int(MAPSIZE / 2)) / 2, omy = (levy + int(MAPSIZE / 2)) / 2;
 int dist = u.overmap_sight_range(light_level());
 cur_om->seen(omx, omy, levz) = true; // We can always see where we're standing
 if (dist == 0)
  return; // No need to run the rest!
 for (int x = omx - dist; x <= omx + dist; x++) {
  for (int y = omy - dist; y <= omy + dist; y++) {
   std::vector<point> line = line_to(omx, omy, x, y, 0);
   int sight_points = dist;
   int cost = 0;
   for (int i = 0; i < line.size() && sight_points >= 0; i++) {
    int lx = line[i].x, ly = line[i].y;
    if (lx >= 0 && lx < OMAPX && ly >= 0 && ly < OMAPY)
     cost = otermap[cur_om->ter(lx, ly, levz)].see_cost;
    else if ((lx < 0 || lx >= OMAPX) && (ly < 0 || ly >= OMAPY)) {
     if (lx < 0) lx += OMAPX;
     else        lx -= OMAPX;
     if (ly < 0) ly += OMAPY;
     else        ly -= OMAPY;
     cost = otermap[om_diag->ter(lx, ly, levz)].see_cost;
    } else if (lx < 0 || lx >= OMAPX) {
     if (lx < 0) lx += OMAPX;
     else        lx -= OMAPX;
     cost = otermap[om_hori->ter(lx, ly, levz)].see_cost;
    } else if (ly < 0 || ly >= OMAPY) {
     if (ly < 0) ly += OMAPY;
     else        ly -= OMAPY;
     cost = otermap[om_vert->ter(lx, ly, levz)].see_cost;
    }
    sight_points -= cost;
   }
   if (sight_points >= 0) {
    int tmpx = x, tmpy = y;
    if (tmpx >= 0 && tmpx < OMAPX && tmpy >= 0 && tmpy < OMAPY)
     cur_om->seen(tmpx, tmpy, levz) = true;
    else if ((tmpx < 0 || tmpx >= OMAPX) && (tmpy < 0 || tmpy >= OMAPY)) {
     if (tmpx < 0) tmpx += OMAPX;
     else          tmpx -= OMAPX;
     if (tmpy < 0) tmpy += OMAPY;
     else          tmpy -= OMAPY;
     om_diag->seen(tmpx, tmpy, levz) = true;
    } else if (tmpx < 0 || tmpx >= OMAPX) {
     if (tmpx < 0) tmpx += OMAPX;
     else          tmpx -= OMAPX;
     om_hori->seen(tmpx, tmpy, levz) = true;
    } else if (tmpy < 0 || tmpy >= OMAPY) {
     if (tmpy < 0) tmpy += OMAPY;
     else          tmpy -= OMAPY;
     om_vert->seen(tmpx, tmpy, levz) = true;
    }
   }
  }
 }
}

point game::om_location()
{
 point ret;
 ret.x = int( (levx + int(MAPSIZE / 2)) / 2);
 ret.y = int( (levy + int(MAPSIZE / 2)) / 2);
 return ret;
}

void game::replace_stair_monsters()
{
 for (int i = 0; i < coming_to_stairs.size(); i++) {
    coming_to_stairs[i].onstairs = false;
    coming_to_stairs[i].staircount = 0;
    add_zombie(coming_to_stairs[i]);
 }
 coming_to_stairs.clear();
}

//TODO: abstract out the location checking code
//TODO: refactor so zombies can follow up and down stairs instead of this mess
void game::update_stair_monsters() {

    // Search for the stairs closest to the player.
    std::vector<int> stairx, stairy;
    std::vector<int> stairdist;

    if (!coming_to_stairs.empty()) {
        for (int x = 0; x < SEEX * MAPSIZE; x++) {
            for (int y = 0; y < SEEY * MAPSIZE; y++) {
                if (m.has_flag("GOES_UP", x, y) || m.has_flag("GOES_DOWN", x, y)) {
                    stairx.push_back(x);
                    stairy.push_back(y);
                    stairdist.push_back(rl_dist(x, y, u.posx, u.posy));
                }
            }
        }
        if (stairdist.empty())
            return;         // Found no stairs?

        // Find closest stairs.
        int si = 0;
        for (int i = 0; i < stairdist.size(); i++) {
            if (stairdist[i] < stairdist[si])
                si = i;
        }

        // Attempt to spawn zombies.
        for (int i = 0; i < coming_to_stairs.size(); i++) {
            int mposx = stairx[si], mposy = stairy[si];
            monster &z = coming_to_stairs[i];

            // We might be not be visible.
            if (!( z.posx() < 0 - (SEEX * MAPSIZE) / 6 ||
                    z.posy() < 0 - (SEEY * MAPSIZE) / 6 ||
                    z.posx() > (SEEX * MAPSIZE * 7) / 6 ||
                    z.posy() > (SEEY * MAPSIZE * 7) / 6 ) ) {

                coming_to_stairs[i].staircount -= 4;
                // Let the player know zombies are trying to come.
                z.setpos(mposx, mposy, true);
                if (u_see(mposx, mposy)) {
                    std::stringstream dump;
                    if (coming_to_stairs[i].staircount > 4)
                        dump << _("You see a ") << z.name() << _(" on the stairs!");
                    else
                        dump << _("The ") << z.name() << _(" is almost at the ")
                        << (m.has_flag("GOES_UP", mposx, mposy) ? _("bottom") : _("top")) <<  _(" of the ")
                        << m.tername(mposx, mposy).c_str() << "!";
                    add_msg(dump.str().c_str());
                }
                else {
                    sound(mposx, mposy, 5, _("a sound nearby from the stairs!"));
                }

                if (is_empty(mposx, mposy) && coming_to_stairs[i].staircount <= 0) {
                    z.setpos(mposx, mposy, true);
                    z.onstairs = false;
                    z.staircount = 0;
                    add_zombie(z);
                    if (u_see(mposx, mposy)) {
                        if (m.has_flag("GOES_UP", mposx, mposy)) {
                            add_msg(_("The %s comes down the %s!"), z.name().c_str(),
                                    m.tername(mposx, mposy).c_str());
                        } else {
                            add_msg(_("The %s comes up the %s!"), z.name().c_str(),
                                    m.tername(mposx, mposy).c_str());
                        }
                    }
                    coming_to_stairs.erase(coming_to_stairs.begin() + i);
                } else if (u.posx == mposx && u.posy == mposy && z.staircount <= 0) {
                    // Search for a clear tile.
                    int pushx = -1, pushy = -1;
                    int tries = 0;
                    z.setpos(mposx, mposy, true);
                    while(tries < 9) {
                        pushx = rng(-1, 1), pushy = rng(-1, 1);
                        if (z.can_move_to(this, mposx + pushx, mposy + pushy) && pushx != 0 && pushy != 0) {
                            add_msg(_("The %s pushed you back!"), z.name().c_str());
                            u.posx += pushx;
                            u.posy += pushy;
                            u.moves -= 100;
                            // Stumble.
                            if (u.dodge(this) < 12)
                                u.add_disease("downed", 2);
                            return;
                        }
                        tries++;
                    }
                    add_msg(_("The %s tried to push you back but failed! It attacks you!"), z.name().c_str());
                    z.hit_player(this, u, false);
                    u.moves -= 100;
                    return;
                }
            }
        }
    }

    if (coming_to_stairs.empty()) {
        monstairx = -1;
        monstairy = -1;
        monstairz = 999;
    }
}

void game::force_save_monster(monster &z) {
    real_coords rc( m.getabs(z.posx(), z.posy() ) );
    z.spawnmapx = rc.om_sub.x;
    z.spawnmapy = rc.om_sub.y;
    z.spawnposx = rc.sub_pos.x;
    z.spawnposy = rc.sub_pos.y;

    tinymap tmp(&traps);
    tmp.load(this, z.spawnmapx, z.spawnmapy, levz, false);
    tmp.add_spawn(&z);
    tmp.save(cur_om, turn, z.spawnmapx, z.spawnmapy, levz);
}

void game::despawn_monsters(const int shiftx, const int shifty)
{
    for (unsigned int i = 0; i < num_zombies(); i++) {
        monster &z = zombie(i);
        // If either shift argument is non-zero, we're shifting.
        if(shiftx != 0 || shifty != 0) {
            z.shift(shiftx, shifty);
            if( z.posx() >= 0 && z.posx() <= SEEX * MAPSIZE &&
                    z.posy() >= 0 && z.posy() <= SEEY * MAPSIZE) {
                // We're inbounds, so don't despawn after all.
                continue;
            } else {
                if ( (z.spawnmapx != -1) || z.getkeep() ||
                          ((shiftx != 0 || shifty != 0) && z.friendly != 0 ) ) {
                    // translate shifty relative coordinates to submapx, submapy, subtilex, subtiley
                    real_coords rc( m.getabs(z.posx(), z.posy() ) ); // still madness, bud handles straddling omap and -/+
                    z.spawnmapx = rc.om_sub.x;
                    z.spawnmapy = rc.om_sub.y;
                    z.spawnposx = rc.sub_pos.x;
                    z.spawnposy = rc.sub_pos.y;

                    // We're saving him, so there's no need to keep anymore.
                    z.setkeep(false);

                    tinymap tmp(&traps);
                    tmp.load(this, z.spawnmapx, z.spawnmapy, levz, false);
                    tmp.add_spawn(&z);
                    tmp.save(cur_om, turn, z.spawnmapx, z.spawnmapy, levz);
                }
                else
                {
                    // No spawn site, so absorb them back into a group.
                    int group = valid_group((z.type->id), levx + shiftx, levy + shifty, levz);
                    if (group != -1)
                    {
                        cur_om->zg[group].population++;
                        if (cur_om->zg[group].population /
                                (cur_om->zg[group].radius * cur_om->zg[group].radius) > 5 &&
                                !cur_om->zg[group].diffuse)
                        {
                            cur_om->zg[group].radius++;
                        }
                    }
                }
                // Check if we should keep him.
                if (!z.getkeep()) {
                    remove_zombie(i);
                    i--;
                }
            }
        }
    }

    // The order in which zombies are shifted may cause zombies to briefly exist on
    // the same square. This messes up the mon_at cache, so we need to rebuild it.
    rebuild_mon_at_cache();
}

void game::spawn_mon(int shiftx, int shifty)
{
 int nlevx = levx + shiftx;
 int nlevy = levy + shifty;
 int group;
 int monx, mony;
 int dist;
 int pop, rad;
 int iter;
 int t;
 // Create a new NPC?
 if (ACTIVE_WORLD_OPTIONS["RANDOM_NPC"] && one_in(100 + 15 * cur_om->npcs.size())) {
  npc * tmp = new npc();
  tmp->normalize(this);
  tmp->randomize(this);
  //tmp->stock_missions(this);
  tmp->spawn_at(cur_om, levx, levy, levz);
  tmp->place_near(this, SEEX * 2 * (tmp->mapx - levx) + rng(0 - SEEX, SEEX), SEEY * 2 * (tmp->mapy - levy) + rng(0 - SEEY, SEEY));
  tmp->form_opinion(&u);
  //tmp->attitude = NPCATT_TALK; //Form opinion seems to set the attitude.
  tmp->mission = NPC_MISSION_NULL;
  int mission_index = reserve_random_mission(ORIGIN_ANY_NPC,
                                             om_location(), tmp->getID());
  if (mission_index != -1)
  tmp->chatbin.missions.push_back(mission_index);
  active_npc.push_back(tmp);
 }

// Now, spawn monsters (perhaps)
 monster zom;
 for (int i = 0; i < cur_om->zg.size(); i++) { // For each valid group...
  if (cur_om->zg[i].posz != levz) { continue; } // skip other levels - hack
  group = 0;
  if(cur_om->zg[i].diffuse)
   dist = square_dist(nlevx, nlevy, cur_om->zg[i].posx, cur_om->zg[i].posy);
  else
   dist = trig_dist(nlevx, nlevy, cur_om->zg[i].posx, cur_om->zg[i].posy);
  pop = cur_om->zg[i].population;
  rad = cur_om->zg[i].radius;
  if (dist <= rad) {
// (The area of the group's territory) in (population/square at this range)
// chance of adding one monster; cap at the population OR 16
   while ( (cur_om->zg[i].diffuse ?
            long( pop) :
            long((1.0 - double(dist / rad)) * pop) )
          > rng(0, (rad * rad)) &&
          rng(0, MAPSIZE * 4) > group && group < pop && group < MAPSIZE * 3)
    group++;

   cur_om->zg[i].population -= group;
   // Reduce group radius proportionally to remaining
   // population to maintain a minimal population density.
   if (cur_om->zg[i].population / (cur_om->zg[i].radius * cur_om->zg[i].radius) < 1.0 &&
       !cur_om->zg[i].diffuse)
     cur_om->zg[i].radius--;

   if (group > 0) // If we spawned some zombies, advance the timer
    nextspawn += rng(group * 4 + num_zombies() * 4, group * 10 + num_zombies() * 10);

   for (int j = 0; j < group; j++) { // For each monster in the group get some spawn details
     MonsterGroupResult spawn_details = MonsterGroupManager::GetResultFromGroup( cur_om->zg[i].type,
                                                             &group, (int)turn );
     zom = monster(GetMType(spawn_details.name));
     for (int kk = 0; kk < spawn_details.pack_size; kk++){
       iter = 0;
       do {
        monx = rng(0, SEEX * MAPSIZE - 1);
        mony = rng(0, SEEY * MAPSIZE - 1);
        if (shiftx == 0 && shifty == 0) {
         if (one_in(2))
          shiftx = 1 - 2 * rng(0, 1);
         else
          shifty = 1 - 2 * rng(0, 1);
        }
        if (shiftx == -1)
         monx = (SEEX * MAPSIZE) / 6;
        else if (shiftx == 1)
         monx = (SEEX * MAPSIZE * 5) / 6;
        if (shifty == -1)
         mony = (SEEY * MAPSIZE) / 6;
        if (shifty == 1)
         mony = (SEEY * MAPSIZE * 5) / 6;
        monx += rng(-5, 5);
        mony += rng(-5, 5);
        iter++;

       } while ((!zom.can_move_to(this, monx, mony) || !is_empty(monx, mony) ||
                 m.sees(u.posx, u.posy, monx, mony, SEEX, t) || !m.is_outside(monx, mony) ||
                 rl_dist(u.posx, u.posy, monx, mony) < 8) && iter < 50);
       if (iter < 50) {
        zom.spawn(monx, mony);
        add_zombie(zom);
       }
     }
   } // Placing monsters of this group is done!
   if (cur_om->zg[i].population <= 0) { // Last monster in the group spawned...
    cur_om->zg.erase(cur_om->zg.begin() + i); // ...so remove that group
    i--; // And don't increment i.
   }
  }
 }
}

int game::valid_group(std::string type, int x, int y, int z_coord)
{
 std::vector <int> valid_groups;
 std::vector <int> semi_valid; // Groups that're ALMOST big enough
 int dist;
 for (int i = 0; i < cur_om->zg.size(); i++) {
  if (cur_om->zg[i].posz != z_coord) { continue; }
  dist = trig_dist(x, y, cur_om->zg[i].posx, cur_om->zg[i].posy);
  if (dist < cur_om->zg[i].radius) {
   if(MonsterGroupManager::IsMonsterInGroup(cur_om->zg[i].type, type)) {
     valid_groups.push_back(i);
   }
  } else if (dist < cur_om->zg[i].radius + 3) {
   if(MonsterGroupManager::IsMonsterInGroup(cur_om->zg[i].type, type)) {
     semi_valid.push_back(i);
   }
  }
 }
 if (valid_groups.size() == 0) {
  if (semi_valid.size() == 0)
   return -1;
  else {
// If there's a group that's ALMOST big enough, expand that group's radius
// by one and absorb into that group.
   int semi = rng(0, semi_valid.size() - 1);
   if (!cur_om->zg[semi_valid[semi]].diffuse)
    cur_om->zg[semi_valid[semi]].radius++;
   return semi_valid[semi];
  }
 }
 return valid_groups[rng(0, valid_groups.size() - 1)];
}

void game::wait()
{
    const bool bHasWatch = u.has_item_with_flag("WATCH");

    uimenu as_m;
    as_m.text = _("Wait for how long?");
    as_m.entries.push_back(uimenu_entry(1, true, '1', (bHasWatch) ? _("5 Minutes") : _("Wait 300 heartbeats") ));
    as_m.entries.push_back(uimenu_entry(2, true, '2', (bHasWatch) ? _("30 Minutes") : _("Wait 1800 heartbeats") ));

    if (bHasWatch) {
        as_m.entries.push_back(uimenu_entry(3, true, '3', _("1 hour") ));
        as_m.entries.push_back(uimenu_entry(4, true, '4', _("2 hours") ));
        as_m.entries.push_back(uimenu_entry(5, true, '5', _("3 hours") ));
        as_m.entries.push_back(uimenu_entry(6, true, '6', _("6 hours") ));
    }

    as_m.entries.push_back(uimenu_entry(7, true, 'd', _("Wait till dawn") ));
    as_m.entries.push_back(uimenu_entry(8, true, 'n', _("Wait till noon") ));
    as_m.entries.push_back(uimenu_entry(9, true, 'k', _("Wait till dusk") ));
    as_m.entries.push_back(uimenu_entry(10, true, 'm', _("Wait till midnight") ));
    as_m.entries.push_back(uimenu_entry(11, true, 'w', _("Wait till weather changes") ));

    as_m.entries.push_back(uimenu_entry(12, true, 'x', _("Exit") ));
    as_m.query(); /* calculate key and window variables, generate window, and loop until we get a valid answer */

    const int iHour = turn.getHour();

    int time = 0;
    activity_type actType = ACT_WAIT;

    switch (as_m.ret) {
        case 1:
            time =   5000;
            break;
        case 2:
            time =  30000;
            break;
        case 3:
            time =  60000;
            break;
        case 4:
            time = 120000;
            break;
        case 5:
            time = 180000;
            break;
        case 6:
            time = 360000;
            break;
        case 7:
            time = 60000 * ((iHour <= 6) ? 6-iHour : 24-iHour+6);
            break;
        case 8:
            time = 60000 * ((iHour <= 12) ? 12-iHour : 12-iHour+6);
            break;
        case 9:
            time = 60000 * ((iHour <= 18) ? 18-iHour : 18-iHour+6);
            break;
        case 10:
            time = 60000 * ((iHour <= 24) ? 24-iHour : 24-iHour+6);
            break;
        case 11:
            time = 999999999;
            actType = ACT_WAIT_WEATHER;
            break;
        default:
            return;
    }

    u.assign_activity(this, actType, time, 0);
    u.activity.continuous = true;
    u.moves = 0;
}

void game::gameover()
{
 erase();
 gamemode->game_over(this);
 mvprintw(0, 35, _("GAME OVER"));
 inv(_("Inventory:"));
}

bool game::game_quit() { return (uquit == QUIT_MENU); }

bool game::game_error() { return (uquit == QUIT_ERROR); }

void game::write_msg()
{
    werase(w_messages);
    int maxlength = getmaxx(w_messages);

    // Print monster info and start our output below it.
    const int topline = mon_info(w_messages) + 2;

    int line = getmaxy(w_messages) - 1;
    for (int i = messages.size() - 1; i >= 0 && line >= topline; i--) {
        game_message &m = messages[i];
        std::string mstr = m.message;
        if (m.count > 1) {
            std::stringstream mesSS;
            mesSS << mstr << " x " << m.count;
            mstr = mesSS.str();
        }
        // Split the message into many if we must!
        nc_color col = c_dkgray;
        if (int(m.turn) >= curmes)
            col = c_ltred;
        else if (int(m.turn) + 5 >= curmes)
            col = c_ltgray;
        std::vector<std::string> folded = foldstring(mstr, maxlength);
        for (int j = folded.size() - 1; j >= 0 && line >= topline; j--, line--) {
            mvwprintz(w_messages, line, 0, col, folded[j].c_str());
        }
    }
    curmes = int(turn);
    wrefresh(w_messages);
}

void game::msg_buffer()
{
 WINDOW *w = newwin(FULL_SCREEN_HEIGHT, FULL_SCREEN_WIDTH,
                     (TERMY > FULL_SCREEN_HEIGHT) ? (TERMY-FULL_SCREEN_HEIGHT)/2 : 0,
                     (TERMX > FULL_SCREEN_WIDTH) ? (TERMX-FULL_SCREEN_WIDTH)/2 : 0);

 int offset = 0;
 InputEvent input;
 do {
  werase(w);
  wborder(w, LINE_XOXO, LINE_XOXO, LINE_OXOX, LINE_OXOX,
             LINE_OXXO, LINE_OOXX, LINE_XXOO, LINE_XOOX );
  mvwprintz(w, FULL_SCREEN_HEIGHT-1, 32, c_red, _("Press q to return"));

  int line = 1;
  int lasttime = -1;
  int i;

  //Draw Scrollbar
  draw_scrollbar(w, offset, FULL_SCREEN_HEIGHT-2, messages.size(), 1);

  for (i = 1; i <= 20 && line <= FULL_SCREEN_HEIGHT-2 && offset + i <= messages.size(); i++) {
   game_message *mtmp = &(messages[ messages.size() - (offset + i) ]);
   calendar timepassed = turn - mtmp->turn;

   if (int(timepassed) > lasttime) {
    mvwprintz(w, line, 3, c_ltblue, _("%s ago:"),
              timepassed.textify_period().c_str());
    line++;
    lasttime = int(timepassed);
   }

   if (line <= FULL_SCREEN_HEIGHT-2) { // Print the actual message... we may have to split it
    std::string mes = mtmp->message;
    if (mtmp->count > 1) {
     std::stringstream mesSS;
     mesSS << mes << " x " << mtmp->count;
     mes = mesSS.str();
    }
// Split the message into many if we must!
    std::vector<std::string> folded = foldstring(mes, FULL_SCREEN_WIDTH-2);
    for(int j=0; j<folded.size() && line <= FULL_SCREEN_HEIGHT-2; j++, line++) {
     mvwprintz(w, line, 1, c_ltgray, folded[j].c_str());
    }
   } // if (line <= 23)
  } //for (i = 1; i <= 10 && line <= 23 && offset + i <= messages.size(); i++)
  if (offset > 0)
   mvwprintz(w, FULL_SCREEN_HEIGHT-1, 27, c_magenta, "^^^");
  if (offset + i < messages.size())
   mvwprintz(w, FULL_SCREEN_HEIGHT-1, 51, c_magenta, "vvv");
  wrefresh(w);

  DebugLog() << __FUNCTION__ << "calling get_input() \n";
  input = get_input();
  int dirx = 0, diry = 0;

  get_direction(dirx, diry, input);
  if (diry == -1 && offset > 0)
   offset--;
  if (diry == 1 && offset < messages.size())
   offset++;

 } while (input != Close && input != Cancel && input != Confirm);

 werase(w);
 delwin(w);
 refresh_all();
}

void game::teleport(player *p, bool add_teleglow)
{
    if (p == NULL) {
        p = &u;
    }
    int newx, newy, tries = 0;
    bool is_u = (p == &u);

    if(add_teleglow) {
        p->add_disease("teleglow", 300);
    }
    do {
        newx = p->posx + rng(0, SEEX * 2) - SEEX;
        newy = p->posy + rng(0, SEEY * 2) - SEEY;
        tries++;
    } while (tries < 15 && !is_empty(newx, newy));
    bool can_see = (is_u || u_see(newx, newy));
    if (p->in_vehicle) {
        m.unboard_vehicle(p->posx, p->posy);
    }
    p->posx = newx;
    p->posy = newy;
    if (tries == 15) {
        if (m.move_cost(newx, newy) == 0) { // TODO: If we land in water, swim
            if (can_see) {
                if (is_u) {
                    add_msg(_("You teleport into the middle of a %s!"),
                            m.name(newx, newy).c_str());
                    p->add_memorial_log(_("Teleported into a %s."), m.name(newx, newy).c_str());
                } else {
                    add_msg(_("%s teleports into the middle of a %s!"),
                            p->name.c_str(), m.name(newx, newy).c_str());
                }
            }
            p->hurt(this, bp_torso, 0, 500);
        } else if (can_see) {
            const int i = mon_at(newx, newy);
            if (i != -1) {
                monster &z = zombie(i);
                if (is_u) {
                    add_msg(_("You teleport into the middle of a %s!"),
                            z.name().c_str());
                    u.add_memorial_log(_("Telefragged a %s."), z.name().c_str());
                } else {
                    add_msg(_("%s teleports into the middle of a %s!"),
                            p->name.c_str(), z.name().c_str());
                }
                explode_mon(i);
            }
        }
    }
    if (is_u) {
        update_map(u.posx, u.posy);
    }
}

void game::nuke(int x, int y)
{
    // TODO: nukes hit above surface, not z = 0
    if (x < 0 || y < 0 || x >= OMAPX || y >= OMAPY)
        return;
    int mapx = x * 2, mapy = y * 2;
    map tmpmap(&traps);
    tmpmap.load(this, mapx, mapy, 0, false);
    for (int i = 0; i < SEEX * 2; i++)
    {
        for (int j = 0; j < SEEY * 2; j++)
        {
            if (!one_in(10))
                tmpmap.ter_set(i, j, t_rubble);
            if (one_in(3))
                tmpmap.add_field(NULL, i, j, fd_nuke_gas, 3);
            tmpmap.radiation(i, j) += rng(20, 80);
        }
    }
    tmpmap.save(cur_om, turn, mapx, mapy, 0);
    cur_om->ter(x, y, 0) = "crater";
    //Kill any npcs on that omap location.
    for(int i = 0; i < cur_om->npcs.size();i++)
        if(cur_om->npcs[i]->mapx/2== x && cur_om->npcs[i]->mapy/2 == y && cur_om->npcs[i]->omz == 0)
            cur_om->npcs[i]->marked_for_death = true;
}

bool game::spread_fungus(int x, int y)
{
    int growth = 1;
    for (int i = x - 1; i <= x + 1; i++) {
        for (int j = y - 1; j <= y + 1; j++) {
            if (i == x && j == y) {
                continue;
            }
            if (m.has_flag("FUNGUS", i, j)) {
                growth += 1;
            }
        }
    }

    bool converted = false;
    if (!m.has_flag_ter("FUNGUS", x, y)) {
        // Terrain conversion
        if (m.has_flag_ter("DIGGABLE", x, y)) {
            if (x_in_y(growth * 10, 100)) {
                m.ter_set(x, y, t_fungus);
                converted = true;
            }
        } else if (m.has_flag("FLAT", x, y)) {
            if (m.has_flag("INDOORS", x, y)) {
                if (x_in_y(growth * 10, 500)) {
                    m.ter_set(x, y, t_fungus_floor_in);
                    converted = true;
                }
            } else if (m.has_flag("SUPPORTS_ROOF", x, y)) {
                if (x_in_y(growth * 10, 1000)) {
                    m.ter_set(x, y, t_fungus_floor_sup);
                    converted = true;
                }
            } else {
                if (x_in_y(growth * 10, 2500)) {
                    m.ter_set(x, y, t_fungus_floor_out);
                    converted = true;
                }
            }
        } else if (m.has_flag("SHRUB", x, y)) {
            if (x_in_y(growth * 10, 200)) {
                m.ter_set(x, y, t_shrub_fungal);
                converted = true;
            } else if (x_in_y(growth, 1000)) {
                m.ter_set(x, y, t_marloss);
                converted = true;
            }
        } else if (m.has_flag("THIN_OBSTACLE", x, y)) {
            if (x_in_y(growth * 10, 150)) {
                m.ter_set(x, y, t_fungus_mound);
                converted = true;
            }
        } else if (m.has_flag("YOUNG", x, y)) {
            if (x_in_y(growth * 10, 500)) {
                m.ter_set(x, y, t_tree_fungal_young);
                converted = true;
            }
        } else if (m.has_flag("WALL", x, y)) {
            if (x_in_y(growth * 10, 5000)) {
                converted = true;
                if (m.ter_at(x, y).sym == LINE_OXOX) {
                    m.ter_set(x, y, t_fungus_wall_h);
                } else if (m.ter_at(x, y).sym == LINE_XOXO) {
                    m.ter_set(x, y, t_fungus_wall_v);
                } else {
                    m.ter_set(x, y, t_fungus_wall);
                }
            }
        }
        // Furniture conversion
        if (converted) {
            if (m.has_flag("FLOWER", x, y)){
                m.furn_set(x, y, f_flower_fungal);
            } else if (m.has_flag("ORGANIC", x, y)){
                if (m.furn_at(x, y).movecost == -10) {
                    m.furn_set(x, y, f_fungal_mass);
                } else {
                    m.furn_set(x, y, f_fungal_clump);
                }
            } else if (m.has_flag("PLANT", x, y)) {
                for (int k = 0; k < g->m.i_at(x, y).size(); k++) {
                    m.i_rem(x, y, k);
                }
                item seeds(itypes["fungal_seeds"], int(g->turn));
                m.add_item_or_charges(x, y, seeds);
            }
        }
        return true;
    } else {
        // Everything is already fungus
        if (growth == 9) {
            return false;
        }
        for (int i = x - 1; i <= x + 1; i++) {
            for (int j = y - 1; j <= y + 1; j++) {
                // One spread on average
                if (!m.has_flag("FUNGUS", i, j) && one_in(9 - growth)) {
                    //growth chance is 100 in X simplified
                    if (m.has_flag("DIGGABLE", i, j)) {
                        m.ter_set(i, j, t_fungus);
                        converted = true;
                    } else if (m.has_flag("FLAT", i, j)) {
                        if (m.has_flag("INDOORS", i, j)) {
                            if (one_in(5)) {
                                m.ter_set(i, j, t_fungus_floor_in);
                                converted = true;
                            }
                        } else if (m.has_flag("SUPPORTS_ROOF", i, j)) {
                            if (one_in(10)) {
                                m.ter_set(i, j, t_fungus_floor_sup);
                                converted = true;
                            }
                        } else {
                            if (one_in(25)) {
                                m.ter_set(i, j, t_fungus_floor_out);
                                converted = true;
                            }
                        }
                    } else if (m.has_flag("SHRUB", i, j)) {
                        if (one_in(2)) {
                            m.ter_set(i, j, t_shrub_fungal);
                            converted = true;
                        } else if (one_in(25)) {
                            m.ter_set(i, j, t_marloss);
                            converted = true;
                        }
                    } else if (m.has_flag("THIN_OBSTACLE", i, j)) {
                        if (x_in_y(10, 15)) {
                            m.ter_set(i, j, t_fungus_mound);
                            converted = true;
                        }
                    } else if (m.has_flag("YOUNG", i, j)) {
                        if (one_in(5)) {
                            m.ter_set(i, j, t_tree_fungal_young);
                            converted = true;
                        }
                    } else if (m.has_flag("TREE", i, j)) {
                        if (one_in(10)) {
                            m.ter_set(i, j, t_tree_fungal);
                            converted = true;
                        }
                    } else if (m.has_flag("WALL", i, j)) {
                        if (one_in(50)) {
                            converted = true;
                            if (m.ter_at(i, j).sym == LINE_OXOX) {
                                m.ter_set(i, j, t_fungus_wall_h);
                            } else if (m.ter_at(i, j).sym == LINE_XOXO) {
                                m.ter_set(i, j, t_fungus_wall_v);
                            } else {
                                m.ter_set(i, j, t_fungus_wall);
                            }
                        }
                    }

                    if (converted) {
                        if (m.has_flag("FLOWER", i, j)) {
                            m.furn_set(i, j, f_flower_fungal);
                        } else if (m.has_flag("ORGANIC", i, j)) {
                            if (m.furn_at(i, j).movecost == -10) {
                                m.furn_set(i, j, f_fungal_mass);
                            } else {
                                m.furn_set(i, j, f_fungal_clump);
                            }
                        } else if (m.has_flag("PLANT", i, j)) {
                            for (int k = 0; k < g->m.i_at(i, j).size(); k++) {
                                m.i_rem(i, j, k);
                            }
                            item seeds(itypes["fungal_seeds"], int(g->turn));
                            m.add_item_or_charges(x, y, seeds);
                        }
                    }
                }
            }
        }
        return false;
    }
}

std::vector<faction *> game::factions_at(int x, int y)
{
 std::vector<faction *> ret;
 for (int i = 0; i < factions.size(); i++) {
  if (factions[i].omx == cur_om->pos().x && factions[i].omy == cur_om->pos().y &&
      trig_dist(x, y, factions[i].mapx, factions[i].mapy) <= factions[i].size)
   ret.push_back(&(factions[i]));
 }
 return ret;
}

nc_color sev(int a)
{
 switch (a) {
  case 0: return c_cyan;
  case 1: return c_ltcyan;
  case 2: return c_ltblue;
  case 3: return c_blue;
  case 4: return c_ltgreen;
  case 5: return c_green;
  case 6: return c_yellow;
  case 7: return c_pink;
  case 8: return c_ltred;
  case 9: return c_red;
  case 10: return c_magenta;
  case 11: return c_brown;
  case 12: return c_cyan_red;
  case 13: return c_ltcyan_red;
  case 14: return c_ltblue_red;
  case 15: return c_blue_red;
  case 16: return c_ltgreen_red;
  case 17: return c_green_red;
  case 18: return c_yellow_red;
  case 19: return c_pink_red;
  case 20: return c_magenta_red;
  case 21: return c_brown_red;
 }
 return c_dkgray;
}

void game::display_scent()
{
 int div = 1 + query_int(_("Sensitivity"));
 draw_ter();
 for (int x = u.posx - getmaxx(w_terrain)/2; x <= u.posx + getmaxx(w_terrain)/2; x++) {
  for (int y = u.posy - getmaxy(w_terrain)/2; y <= u.posy + getmaxy(w_terrain)/2; y++) {
   int sn = scent(x, y) / (div * 2);
   mvwprintz(w_terrain, getmaxy(w_terrain)/2 + y - u.posy, getmaxx(w_terrain)/2 + x - u.posx, sev(sn/10), "%d",
             sn % 10);
  }
 }
 wrefresh(w_terrain);
 getch();
}

void game::init_autosave()
{
 moves_since_last_save = 0;
 item_exchanges_since_save = 0;
 last_save_timestamp = time(NULL);
}

void game::quicksave(){
    if(!moves_since_last_save && !item_exchanges_since_save){return;}//Don't autosave if the player hasn't done anything since the last autosave/quicksave,
    add_msg(_("Saving game, this may take a while"));

    time_t now = time(NULL);    //timestamp for start of saving procedure

    //perform save
    save();
    save_factions_missions_npcs();
    save_artifacts();
    save_maps();
    save_uistate();
    //Now reset counters for autosaving, so we don't immediately autosave after a quicksave or autosave.
    moves_since_last_save = 0;
    item_exchanges_since_save = 0;
    last_save_timestamp = now;
}

void game::autosave(){
    //Don't autosave if the min-autosave interval has not passed since the last autosave/quicksave.
    if(time(NULL) < last_save_timestamp + (60 * OPTIONS["AUTOSAVE_MINUTES"])){return;}
    quicksave();    //Driving checks are handled by quicksave()
}

void intro()
{
 int maxx, maxy;
 getmaxyx(stdscr, maxy, maxx);
 const int minHeight = FULL_SCREEN_HEIGHT;
 const int minWidth = FULL_SCREEN_WIDTH;
 WINDOW* tmp = newwin(minHeight, minWidth, 0, 0);
 while (maxy < minHeight || maxx < minWidth) {
        werase(tmp);
        if (maxy < minHeight && maxx < minWidth) {
            fold_and_print(tmp, 0, 0, maxx, c_white, _("\
Whoa! Your terminal is tiny! This game requires a minimum terminal size of \
%dx%d to work properly. %dx%d just won't do. Maybe a smaller font would help?"),
                           minWidth, minHeight, maxx, maxy);
        } else if (maxx < minWidth) {
            fold_and_print(tmp, 0, 0, maxx, c_white, _("\
Oh! Hey, look at that. Your terminal is just a little too narrow. This game \
requires a minimum terminal size of %dx%d to function. It just won't work \
with only %dx%d. Can you stretch it out sideways a bit?"),
                           minWidth, minHeight, maxx, maxy);
        } else {
            fold_and_print(tmp, 0, 0, maxx, c_white, _("\
Woah, woah, we're just a little short on space here. The game requires a \
minimum terminal size of %dx%d to run. %dx%d isn't quite enough! Can you \
make the terminal just a smidgen taller?"),
                           minWidth, minHeight, maxx, maxy);
        }
        wgetch(tmp);
        getmaxyx(stdscr, maxy, maxx);
 }
 werase(tmp);
 mvwprintz(tmp, 0, 0, c_ltblue, ":)");
 wrefresh(tmp);
 delwin(tmp);
 erase();
}

void game::process_artifact(item *it, player *p, bool wielded)
{
    std::vector<art_effect_passive> effects;
    if (it->is_armor()) {
        it_artifact_armor* armor = dynamic_cast<it_artifact_armor*>(it->type);
        effects = armor->effects_worn;
    } else if (it->is_tool()) {
        it_artifact_tool* tool = dynamic_cast<it_artifact_tool*>(it->type);
        effects = tool->effects_carried;
        if (wielded) {
            for (int i = 0; i < tool->effects_wielded.size(); i++) {
                effects.push_back(tool->effects_wielded[i]);
            }
        }
        // Recharge it if necessary
        if (it->charges < tool->max_charges) {
            switch (tool->charge_type) {
            case ARTC_TIME:
                // Once per hour
                if (turn.seconds() == 0 && turn.minutes() == 0) {
                    it->charges++;
                }
                break;
            case ARTC_SOLAR:
                if (turn.seconds() == 0 && turn.minutes() % 10 == 0 &&
                    is_in_sunlight(p->posx, p->posy)) {
                    it->charges++;
                }
                break;
            case ARTC_PAIN:
                if (turn.seconds() == 0) {
                    add_msg(_("You suddenly feel sharp pain for no reason."));
                    p->pain += 3 * rng(1, 3);
                    it->charges++;
                }
                break;
            case ARTC_HP:
                if (turn.seconds() == 0) {
                    add_msg(_("You feel your body decaying."));
                    p->hurtall(1);
                    it->charges++;
                }
                break;
            }
        }
    }

    for (int i = 0; i < effects.size(); i++) {
        switch (effects[i]) {
        case AEP_STR_UP:
            p->str_cur += 4;
            break;
        case AEP_DEX_UP:
            p->dex_cur += 4;
            break;
        case AEP_PER_UP:
            p->per_cur += 4;
            break;
        case AEP_INT_UP:
            p->int_cur += 4;
            break;
        case AEP_ALL_UP:
            p->str_cur += 2;
            p->dex_cur += 2;
            p->per_cur += 2;
            p->int_cur += 2;
            break;
        case AEP_SPEED_UP: // Handled in player::current_speed()
            break;

        case AEP_IODINE:
            if (p->radiation > 0) {
                p->radiation--;
            }
            break;

        case AEP_SMOKE:
            if (one_in(10)) {
                int x = p->posx + rng(-1, 1), y = p->posy + rng(-1, 1);
                if (m.add_field(this, x, y, fd_smoke, rng(1, 3))) {
                    add_msg(_("The %s emits some smoke."),
                            it->tname().c_str());
                }
            }
            break;

        case AEP_SNAKES:
            break; // Handled in player::hit()

        case AEP_EXTINGUISH:
            for (int x = p->posx - 1; x <= p->posx + 1; x++) {
                for (int y = p->posy - 1; y <= p->posy + 1; y++) {
                    m.adjust_field_age(point(x,y), fd_fire, -1);
                }
            }

        case AEP_HUNGER:
            if (one_in(100)) {
                p->hunger++;
            }
            break;

        case AEP_THIRST:
            if (one_in(120)) {
                p->thirst++;
            }
            break;

        case AEP_EVIL:
            if (one_in(150)) { // Once every 15 minutes, on average
                p->add_disease("evil", 300);
                if (it->is_armor()) {
                    add_msg(_("You have an urge to wear the %s."),
                            it->tname().c_str());
                } else if (!wielded) {
                    add_msg(_("You have an urge to wield the %s."),
                            it->tname().c_str());
                }
            }
            break;

        case AEP_SCHIZO:
            break; // Handled in player::suffer()

        case AEP_RADIOACTIVE:
            if (one_in(4)) {
                p->radiation++;
            }
            break;

        case AEP_STR_DOWN:
            p->str_cur -= 3;
            break;

        case AEP_DEX_DOWN:
            p->dex_cur -= 3;
            break;

        case AEP_PER_DOWN:
            p->per_cur -= 3;
            break;

        case AEP_INT_DOWN:
            p->int_cur -= 3;
            break;

        case AEP_ALL_DOWN:
            p->str_cur -= 2;
            p->dex_cur -= 2;
            p->per_cur -= 2;
            p->int_cur -= 2;
            break;

        case AEP_SPEED_DOWN:
            break; // Handled in player::current_speed()
        }
    }
}

void game::add_artifact_messages(std::vector<art_effect_passive> effects)
{
    int net_str = 0, net_dex = 0, net_per = 0, net_int = 0, net_speed = 0;

    for (int i = 0; i < effects.size(); i++) {
        switch (effects[i]) {
        case AEP_STR_UP:   net_str += 4; break;
        case AEP_DEX_UP:   net_dex += 4; break;
        case AEP_PER_UP:   net_per += 4; break;
        case AEP_INT_UP:   net_int += 4; break;
        case AEP_ALL_UP:   net_str += 2;
                           net_dex += 2;
                           net_per += 2;
                           net_int += 2; break;
        case AEP_STR_DOWN: net_str -= 3; break;
        case AEP_DEX_DOWN: net_dex -= 3; break;
        case AEP_PER_DOWN: net_per -= 3; break;
        case AEP_INT_DOWN: net_int -= 3; break;
        case AEP_ALL_DOWN: net_str -= 2;
                           net_dex -= 2;
                           net_per -= 2;
                           net_int -= 2; break;

        case AEP_SPEED_UP:   net_speed += 20; break;
        case AEP_SPEED_DOWN: net_speed -= 20; break;

        case AEP_IODINE:
            break; // No message

        case AEP_SNAKES:
            add_msg(_("Your skin feels slithery."));
            break;

        case AEP_INVISIBLE:
            add_msg(_("You fade into invisibility!"));
            break;

        case AEP_CLAIRVOYANCE:
            add_msg(_("You can see through walls!"));
            break;

        case AEP_SUPER_CLAIRVOYANCE:
            add_msg(_("You can see through everything!"));
            break;

        case AEP_STEALTH:
            add_msg(_("Your steps stop making noise."));
            break;

        case AEP_GLOW:
            add_msg(_("A glow of light forms around you."));
            break;

        case AEP_PSYSHIELD:
            add_msg(_("Your mental state feels protected."));
            break;

        case AEP_RESIST_ELECTRICITY:
            add_msg(_("You feel insulated."));
            break;

        case AEP_CARRY_MORE:
            add_msg(_("Your back feels strengthened."));
            break;

        case AEP_HUNGER:
            add_msg(_("You feel hungry."));
            break;

        case AEP_THIRST:
            add_msg(_("You feel thirsty."));
            break;

        case AEP_EVIL:
            add_msg(_("You feel an evil presence..."));
            break;

        case AEP_SCHIZO:
            add_msg(_("You feel a tickle of insanity."));
            break;

        case AEP_RADIOACTIVE:
            add_msg(_("Your skin prickles with radiation."));
            break;

        case AEP_MUTAGENIC:
            add_msg(_("You feel your genetic makeup degrading."));
            break;

        case AEP_ATTENTION:
            add_msg(_("You feel an otherworldly attention upon you..."));
            break;

        case AEP_FORCE_TELEPORT:
            add_msg(_("You feel a force pulling you inwards."));
            break;

        case AEP_MOVEMENT_NOISE:
            add_msg(_("You hear a rattling noise coming from inside yourself."));
            break;

        case AEP_BAD_WEATHER:
            add_msg(_("You feel storms coming."));
            break;
        }
    }

    std::string stat_info = "";
    if (net_str != 0) {
        stat_info += string_format(_("Str %s%d! "),
                                   (net_str > 0 ? "+" : ""), net_str);
    }
    if (net_dex != 0) {
        stat_info += string_format(_("Dex %s%d! "),
                                   (net_dex > 0 ? "+" : ""), net_dex);
    }
    if (net_int != 0) {
        stat_info += string_format(_("Int %s%d! "),
                                   (net_int > 0 ? "+" : ""), net_int);
    }
    if (net_per != 0) {
        stat_info += string_format(_("Per %s%d! "),
                                   (net_per > 0 ? "+" : ""), net_per);
    }

    if (stat_info.length() > 0) {
        add_msg(stat_info.c_str());
    }

    if (net_speed != 0) {
        add_msg(_("Speed %s%d! "), (net_speed > 0 ? "+" : ""), net_speed);
    }
}<|MERGE_RESOLUTION|>--- conflicted
+++ resolved
@@ -2622,39 +2622,6 @@
                             (m.move_cost_ter_furn(x,y+1) > 0   || m.has_flag("BASHABLE",x,y+1)) ;
     }
   }
-<<<<<<< HEAD
- }
-
- for (int x = u.posx - SCENT_RADIUS; x <= u.posx + SCENT_RADIUS; x++) {
-  for (int y = u.posy - SCENT_RADIUS; y <= u.posy + SCENT_RADIUS; y++) {
-   const int move_cost = m.move_cost_ter_furn(x, y);
-   const bool is_bashable = m.has_flag("BASHABLE", x, y);
-   if (move_cost != 0 || is_bashable) {
-    // to how many neighboring squares do we diffuse out? (include our own square since we also include our own square when diffusing in)
-    int squares_used = squares_used_y[x-1][y] + squares_used_y[x][y] + squares_used_y[x+1][y];
-    // take the old scent and subtract what diffuses out
-    temp_scent = grscent[x][y] * (1000 - squares_used * diffusivity); // it's okay if this is slightly negative
-    // we've already summed neighboring scent values in the y direction in the previous loop.
-    // Now we do it for the x direction, multiply by diffusion, and this is what diffuses into our current square.
-    grscent[x][y] = static_cast<int>(temp_scent + diffusivity * (sum_3_squares_y[x-1][y] + sum_3_squares_y[x][y] + sum_3_squares_y[x+1][y] )) / 1000;
-
-    int fslime = m.get_field_strength(point(x,y), fd_slime) * 10;
-    if (fslime > 0 && grscent[x][y] < fslime) {
-        grscent[x][y] = fslime;
-    }
-    if (grscent[x][y] > 10000) {
-        dbg(D_ERROR) << "game:update_scent: Wacky scent at " << x << ","
-                     << y << " (" << grscent[x][y] << ")";
-        debugmsg("Wacky scent at %d, %d (%d)", x, y, grscent[x][y]);
-        grscent[x][y] = 0; // Scent should never be higher
-    }
-    //Greatly reduce scent for bashable barriers, even more for ductaped barriers
-    if( move_cost == 0 && is_bashable) {
-        if( m.has_flag("REDUCE_SCENT", x, y)) {
-            grscent[x][y] /= 12;
-        } else {
-            grscent[x][y] /= 4;
-=======
 
   int squares_lost;   // How many squares we will diffuse into.
   int squares_gained; // The sum of the squares giving us stuff.
@@ -2712,7 +2679,6 @@
             grscent[x][y] /= 9;
           else
             grscent[x][y] /= 3;
->>>>>>> ae749468
         }
       }
     }
@@ -11463,7 +11429,8 @@
 // Force means we're going down, even if there's no staircase, etc.
 // This happens with sinkholes and the like.
  if (!force && ((movez == -1 && !m.has_flag("GOES_DOWN", u.posx, u.posy)) ||
-                (movez ==  1 && !m.has_flag("GOES_UP",   u.posx, u.posy)))) {
+                (movez ==  1 && !m.has_flag("GOES_UP",   u.posx, u.posy))) &&
+                !(m.ter(u.posx, u.posy) == t_elevator)) {
   if (movez == -1) {
     add_msg(_("You can't go down here!"));
   } else {
@@ -11555,11 +11522,7 @@
  despawn_monsters();
  clear_zombies();
 
-<<<<<<< HEAD
- // Clear current scents.
-=======
   // Clear current scents.
->>>>>>> ae749468
   for (int x = u.posx - SCENT_RADIUS; x <= u.posx + SCENT_RADIUS; x++) {
     for (int y = u.posy - SCENT_RADIUS; y <= u.posy + SCENT_RADIUS; y++) {
       grscent[x][y] = 0;
