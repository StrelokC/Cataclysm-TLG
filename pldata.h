#ifndef _PLDATA_H_
#define _PLDATA_H_

#include "enums.h"
#include "translations.h"
#include "bodypart.h"
#include <sstream>
#include <vector>
#include <map>

enum character_type {
 PLTYPE_CUSTOM,
 PLTYPE_RANDOM,
 PLTYPE_TEMPLATE,
 PLTYPE_NOW,
 PLTYPE_MAX
};

typedef std::string dis_type;

enum add_type {
 ADD_NULL,
 ADD_CAFFEINE, ADD_ALCOHOL, ADD_SLEEP, ADD_PKILLER, ADD_SPEED, ADD_CIG,
 ADD_COKE, ADD_CRACK,
};

struct disease
{
 dis_type type;
 int intensity;
 int duration;
<<<<<<< HEAD
 body_part bp;
 int side;
 disease() { type = "null"; duration = 0; intensity = 0; bp = num_bp; side = -1;}
 disease(dis_type t, int d, int i = 0, body_part part = num_bp, int s = -1)
        { type = t; duration = d; intensity = i; bp = part; side = s;}
=======
 disease() : type("null") { duration = 0; intensity = 0; }
 disease(dis_type t, int d, int i = 0) : type(t) { duration = d; intensity = i;}
>>>>>>> 7aaaf7ca
};

struct addiction
{
 add_type type;
 int intensity;
 int sated;
 addiction() { type = ADD_NULL; intensity = 0; sated = 600; }
 addiction(add_type t) { type = t; intensity = 1; sated = 600; }
 addiction(add_type t, int i) { type = t; intensity = i; sated = 600; }
};

enum activity_type {
 ACT_NULL = 0,
 ACT_RELOAD, ACT_READ, ACT_GAME, ACT_WAIT, ACT_CRAFT, ACT_LONGCRAFT,
 ACT_DISASSEMBLE, ACT_BUTCHER, ACT_FORAGE, ACT_BUILD, ACT_VEHICLE, ACT_REFILL_VEHICLE,
 ACT_TRAIN,
 NUM_ACTIVITIES
};

struct player_activity
{
 activity_type type;
 int moves_left;
 int index;
 char invlet;
 std::string name;
 bool continuous;
 bool ignore_trivial;
 std::vector<int> values;
 point placement;

 player_activity() : name(""), placement(point(-1,-1)) { type = ACT_NULL; moves_left = 0; index = -1; invlet = 0;
                     continuous = false; ignore_trivial = true; }

 player_activity(activity_type t, int turns, int Index, char ch, std::string name_in) : name(name_in), placement(point(-1,-1))
 {
  type = t;
  moves_left = turns;
  index = Index;
  invlet = ch;
  continuous = false;
  ignore_trivial = false;
 }

 player_activity(const player_activity &copy) : name(copy.name), placement(copy.placement)
 {
  type = copy.type;
  moves_left = copy.moves_left;
  index = copy.index;
  invlet = copy.invlet;
  continuous = copy.continuous;
  ignore_trivial = copy.ignore_trivial;
  values.clear();
  for (int i = 0; i < copy.values.size(); i++)
   values.push_back(copy.values[i]);
 }

 std::string save_info()
 {
  std::stringstream ret;
  // name can be empty, so make sure we prepend something to it
  ret << type << " " << moves_left << " " << index << " " << (int)invlet << " str:" << name << " "
         << placement.x << " " << placement.y << " " << values.size();
  for (int i = 0; i < values.size(); i++)
   ret << " " << values[i];

  return ret.str();
 }

 void load_info(std::stringstream &dump)
 {
  int tmp, tmptype, tmpinvlet;
  std::string tmpname;
  dump >> tmptype >> moves_left >> index >> tmpinvlet >> tmpname >> placement.x >> placement.y >> tmp;
  name = tmpname.substr(4);
  type = activity_type(tmptype);
  invlet = tmpinvlet;
  for (int i = 0; i < tmp; i++) {
   int tmp2;
   dump >> tmp2;
   values.push_back(tmp2);
  }
 }
};

struct trait {
    std::string name;
    int points;		// How many points it costs in character creation
    int visiblity;		// How visible it is
    int ugliness;		// How ugly it is
    bool startingtrait; // Starting Trait True/False
    std::string description;
};

extern std::map<std::string, trait> traits;

inline bool trait_display_sort(const std::string &a, const std::string &b)
{
    return traits[a].name < traits[b].name;
}

enum hp_part {
    hp_head = 0,
    hp_torso,
    hp_arm_l,
    hp_arm_r,
    hp_leg_l,
    hp_leg_r,
    num_hp_parts
};
#endif<|MERGE_RESOLUTION|>--- conflicted
+++ resolved
@@ -29,16 +29,11 @@
  dis_type type;
  int intensity;
  int duration;
-<<<<<<< HEAD
  body_part bp;
  int side;
- disease() { type = "null"; duration = 0; intensity = 0; bp = num_bp; side = -1;}
- disease(dis_type t, int d, int i = 0, body_part part = num_bp, int s = -1)
-        { type = t; duration = d; intensity = i; bp = part; side = s;}
-=======
- disease() : type("null") { duration = 0; intensity = 0; }
- disease(dis_type t, int d, int i = 0) : type(t) { duration = d; intensity = i;}
->>>>>>> 7aaaf7ca
+ disease() : type("null") { duration = 0; intensity = 0; bp = num_bp; side = -1; }
+ disease(dis_type t, int d, int i = 0, body_part part = num_bp, int s = -1) :
+    type(t, part) { duration = d; intensity = i; bp = part; side = s; }
 };
 
 struct addiction
