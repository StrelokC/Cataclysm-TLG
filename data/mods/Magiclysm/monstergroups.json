[
  {
    "type": "monstergroup",
    "name": "GROUP_NULL",
    "is_safe": true,
    "monsters": [ { "monster": "mon_null", "weight": 920 } ]
  },
  {
    "type": "monstergroup",
    "name": "GROUP_FOREST",
    "is_animal": true,
    "monsters": [
      { "monster": "mon_null", "weight": 920 },
      { "monster": "mon_owlbear", "weight": 10, "cost_multiplier": 10 },
      { "monster": "mon_wisp", "weight": 3, "cost_multiplier": 10, "conditions": [ "NIGHT" ] },
      { "monster": "mon_troll", "weight": 3, "cost_multiplier": 10, "conditions": [ "DAY" ] },
      { "monster": "mon_claygolem", "weight": 8, "cost_multiplier": 3 },
      { "monster": "mon_stonegolem", "weight": 4, "cost_multiplier": 5 },
      { "monster": "mon_yulecat", "weight": 2, "cost_multiplier": 7 },
      { "monster": "mon_yulecat_cub", "weight": 1, "cost_multiplier": 4 },
      { "monster": "mon_leprechaun", "weight": 5, "cost_multiplier": 7 },
      {
        "monster": "mon_loup_garou",
        "weight": 4,
        "cost_multiplier": 5,
        "conditions": [ "NIGHT" ],
        "pack_size": [ 2, 4 ],
        "starts": 750
      },
      { "monster": "mon_were_zolf", "weight": 4, "cost_multiplier": 5, "pack_size": [ 1, 2 ], "starts": 800 },
      { "monster": "mon_winter_wolf", "weight": 4, "cost_multiplier": 5, "pack_size": [ 1, 3 ], "starts": 750 },
      { "monster": "mon_irongolem", "weight": 2, "cost_multiplier": 8 },
      { "monster": "mon_demon_spiderling", "weight": 15, "cost_multiplier": 5, "pack_size": [ 3, 7 ] },
      { "monster": "mon_owlbear_zombie", "weight": 7, "cost_multiplier": 10, "starts": "15 days" },
      { "monster": "mon_owlbear_zombie_brute", "weight": 1, "cost_multiplier": 15, "starts": "30 days" },
      { "monster": "mon_troll_zombie", "weight": 3, "cost_multiplier": 13 },
      { "monster": "mon_yulecat_zombie", "weight": 3, "cost_multiplier": 12 },
      { "monster": "mon_yulecat_zombie_brute", "weight": 1, "cost_multiplier": 25 },
      {
        "group": "GROUP_FOREST_SPIRIT",
        "weight": 15,
        "conditions": [ "SPRING", "SUMMER", "AUTUMN" ],
        "cost_multiplier": 3
      },
      {
        "group": "GROUP_FOREST_SPIRIT",
        "weight": 20,
        "conditions": [ "SPRING", "SUMMER", "AUTUMN", "DAY" ],
        "cost_multiplier": 3
      },
      { "group": "GROUP_EARTH_SPIRIT", "weight": 5, "cost_multiplier": 3 }
    ]
  },
  {
    "type": "monstergroup",
    "name": "GROUP_FERAL",
    "//": "default ferals",
    "default": "mon_feral_human_crowbar",
    "monsters": [ { "monster": "mon_feral_human_magician", "weight": 2, "cost_multiplier": 2 } ]
  },
  {
    "type": "monstergroup",
    "name": "GROUP_SWAMP",
    "is_animal": true,
    "monsters": [
      { "monster": "mon_null", "weight": 958 },
      { "monster": "mon_black_pudding", "weight": 14, "pack_size": [ 4, 6 ] },
      { "monster": "mon_stirge", "weight": 7, "pack_size": [ 2, 8 ] },
      { "monster": "mon_wisp", "weight": 5, "cost_multiplier": 10, "conditions": [ "NIGHT" ] },
      { "monster": "mon_wisp", "weight": 1, "cost_multiplier": 10, "conditions": [ "NIGHT" ], "pack_size": [ 1, 3 ] },
      { "monster": "mon_dragon_black_wyrmling", "weight": 2, "cost_multiplier": 50 },
      { "monster": "mon_dragon_black_young", "weight": 1, "cost_multiplier": 65 },
      { "monster": "mon_ogre", "weight": 3, "cost_multiplier": 12 },
      { "group": "GROUP_FOREST_SPIRIT_SWAMP", "weight": 10, "conditions": [ "SPRING", "SUMMER", "AUTUMN" ] }
    ]
  },
  {
    "type": "monstergroup",
    "name": "GROUP_CAVE",
    "is_animal": true,
    "monsters": [
      { "monster": "mon_null", "weight": 835 },
      { "monster": "mon_owlbear", "weight": 100, "cost_multiplier": 10, "pack_size": [ 2, 4 ] },
      { "monster": "mon_shrieker", "weight": 10 },
      { "monster": "mon_lemure", "weight": 5, "cost_multiplier": 2, "pack_size": [ 1, 4 ] },
      {
        "monster": "mon_owlbear_zombie",
        "weight": 40,
        "cost_multiplier": 10,
        "pack_size": [ 2, 4 ],
        "starts": "15 days"
      },
      {
        "monster": "mon_owlbear_zombie_brute",
        "weight": 5,
        "cost_multiplier": 20,
        "pack_size": [ 1, 2 ],
        "starts": "30 days"
      },
      { "monster": "mon_yulecat_zombie_brute", "weight": 5, "cost_multiplier": 30, "starts": "30 days" },
      { "group": "GROUP_EARTH_SPIRIT_CAVE", "weight": 50 }
    ]
  },
  {
    "type": "monstergroup",
    "name": "GROUP_LAB",
    "monsters": [ { "monster": "mon_feral_lab_magician", "weight": 25, "cost_multiplier": 5 } ]
  },
  {
    "type": "monstergroup",
    "name": "GROUP_LAB_SURFACE",
    "monsters": [
      { "monster": "mon_feral_lab_magician", "weight": 25, "cost_multiplier": 5 },
      { "monster": "mon_feral_radiation_mage", "weight": 2, "cost_multiplier": 10 }
    ]
  },
  {
    "type": "monstergroup",
    "name": "GROUP_MICROLAB",
    "monsters": [ { "monster": "mon_feral_lab_magician", "weight": 2, "cost_multiplier": 5 } ]
  },
  {
    "type": "monstergroup",
    "name": "GROUP_LAB_RESEARCHERS",
    "monsters": [
      { "monster": "mon_feral_lab_magician", "weight": 20, "cost_multiplier": 5 },
      { "monster": "mon_feral_radiation_mage", "weight": 1, "cost_multiplier": 10 }
    ]
  },
  {
    "type": "monstergroup",
    "name": "GROUP_POLYMORPH_SHADOW",
    "is_animal": true,
    "monsters": [ { "monster": "mon_magi_shadow", "weight": 990 }, { "monster": "mon_shadow_snake", "weight": 10 } ]
  },
  {
    "type": "monstergroup",
    "name": "GROUP_DOMESTIC",
    "is_animal": true,
    "monsters": [
      { "monster": "mon_dog", "weight": 980 },
      { "monster": "mon_nightmare_sheep", "weight": 20, "cost_multiplier": 25, "pack_size": [ 1, 12 ] }
    ]
  },
  {
    "type": "monstergroup",
    "name": "GROUP_WORM",
    "is_animal": true,
    "monsters": [ { "monster": "mon_worm", "weight": 995 }, { "monster": "mon_bulette", "weight": 5, "cost_multiplier": 40 } ]
  },
  {
    "type": "monstergroup",
    "name": "GROUP_BLACKDRAGON_LAIR_1",
    "is_animal": true,
    "monsters": [
      { "monster": "mon_null", "weight": 880 },
      { "monster": "mon_black_pudding", "weight": 14, "pack_size": [ 4, 6 ] },
      { "monster": "mon_wisp", "weight": 5, "cost_multiplier": 10, "conditions": [ "NIGHT" ] },
      { "monster": "mon_wisp", "weight": 1, "cost_multiplier": 10, "conditions": [ "NIGHT" ], "pack_size": [ 1, 3 ] },
      { "monster": "mon_bat", "weight": 5, "cost_multiplier": 5, "pack_size": [ 6, 10 ] },
      { "monster": "mon_rattlesnake", "weight": 5 },
      { "monster": "mon_rattlesnake_giant", "weight": 5, "cost_multiplier": 2 },
      { "monster": "mon_black_rat", "weight": 10 },
      { "monster": "mon_dragon_black_wyrmling", "weight": 2, "cost_multiplier": 50 },
      { "monster": "mon_lizardfolk_warrior", "weight": 20, "pack_size": [ 2, 4 ] },
      { "monster": "mon_lizardfolk_hunter", "weight": 30, "cost_multiplier": 4, "pack_size": [ 1, 2 ] },
      { "monster": "mon_crocodile", "weight": 20, "cost_multiplier": 10, "pack_size": [ 1, 4 ] },
      { "monster": "mon_lizardfolk_shaman", "weight": 2, "cost_multiplier": 30 },
      { "monster": "mon_lizardfolk_chieftan", "weight": 1, "cost_multiplier": 50 }
    ]
  },
  {
    "type": "monstergroup",
    "name": "GROUP_BLACKDRAGON_LAIR_2",
    "is_animal": true,
    "monsters": [
      { "monster": "mon_black_pudding", "weight": 14, "pack_size": [ 4, 6 ] },
      { "monster": "mon_dragon_black_wyrmling", "weight": 2, "cost_multiplier": 50 },
      { "monster": "mon_dragon_black_young", "weight": 1, "cost_multiplier": 65 },
      { "monster": "mon_lizardfolk_warrior", "weight": 883 },
      { "monster": "mon_lizardfolk_warrior", "weight": 20, "pack_size": [ 2, 4 ] },
      { "monster": "mon_lizardfolk_hunter", "weight": 30, "cost_multiplier": 4, "pack_size": [ 1, 2 ] },
      { "monster": "mon_crocodile", "weight": 30, "cost_multiplier": 30, "pack_size": [ 1, 4 ] },
      { "monster": "mon_lizardfolk_shaman", "weight": 10, "cost_multiplier": 30 },
      { "monster": "mon_lizardfolk_chieftan", "weight": 10, "cost_multiplier": 50 }
    ]
  },
  {
    "type": "monstergroup",
    "name": "GROUP_LIZARDFOLK",
    "//": "A lizard humanoid race, they are allies and servants of the black dragons.",
    "is_animal": true,
    "monsters": [
      { "monster": "mon_lizardfolk_warrior", "weight": 900 },
      { "monster": "mon_lizardfolk_warrior", "weight": 20, "pack_size": [ 2, 4 ] },
      { "monster": "mon_lizardfolk_hunter", "weight": 30, "cost_multiplier": 4, "pack_size": [ 1, 2 ] },
      { "monster": "mon_crocodile", "weight": 30, "cost_multiplier": 30, "pack_size": [ 1, 4 ] },
      { "monster": "mon_lizardfolk_shaman", "weight": 10, "cost_multiplier": 30 },
      { "monster": "mon_lizardfolk_chieftan", "weight": 10, "cost_multiplier": 50 }
    ]
  },
  {
    "type": "monstergroup",
    "name": "GROUP_TOWER_GOLEM",
    "//": "Cheap golems used to defend the average wizard's tower.",
    "monsters": [
      { "monster": "mon_plasticgolem", "weight": 965 },
      { "monster": "mon_claygolem", "weight": 20 },
      { "monster": "mon_stonegolem", "weight": 10 },
      { "monster": "mon_irongolem", "weight": 5 }
    ]
  },
  {
    "type": "monstergroup",
    "name": "GROUP_GOBLIN_STANDARD",
    "monsters": [
      { "monster": "mon_goblin_warrior", "weight": 900 },
      { "monster": "mon_goblin_warrior", "weight": 35, "pack_size": [ 2, 4 ] },
      { "monster": "mon_goblin_slinger", "weight": 65, "pack_size": [ 2, 4 ] }
    ]
  },
  {
    "type": "monstergroup",
    "name": "GROUP_GOBLIN_ADVANCED",
    "monsters": [ { "monster": "mon_goblin_chieftain" } ]
  },
  {
    "type": "monstergroup",
    "name": "GROUP_FORGE_STANDARD",
    "monsters": [
      { "monster": "mon_null", "weight": 978 },
      { "monster": "mon_forgeborn", "weight": 10, "cost_multiplier": 10 },
      { "monster": "mon_forgemaster1", "weight": 3, "cost_multiplier": 10 },
      { "monster": "mon_forgemaster2", "weight": 3, "cost_multiplier": 10 },
      { "monster": "mon_forgemaster3", "weight": 3, "cost_multiplier": 10 },
      { "monster": "mon_forgedwarves", "weight": 3, "cost_multiplier": 10 }
    ]
  },
  {
    "type": "monstergroup",
    "name": "GROUP_FORGEDEMONS",
    "monsters": [ { "monster": "mon_forgedemons", "cost_multiplier": 3 } ]
  },
  {
    "type": "monstergroup",
    "name": "GROUP_FORGE_DWARVES",
    "monsters": [ { "monster": "mon_forgedwarves", "cost_multiplier": 3 } ]
  },
  {
    "type": "monstergroup",
    "name": "GROUP_FORGE_AUTOMATA",
    "monsters": [ { "monster": "mon_forgeborn", "cost_multiplier": 3 } ]
  },
  {
    "type": "monstergroup",
    "name": "GROUP_ORC",
    "monsters": [
      { "monster": "mon_orc_warrior", "weight": 960, "cost_multiplier": 5 },
      { "monster": "mon_orc_archer", "weight": 25, "cost_multiplier": 7 },
      { "monster": "mon_orc_blood_warrior", "weight": 15, "cost_multiplier": 5 }
    ]
  },
  {
    "type": "monstergroup",
    "name": "GROUP_WORKSHOP",
    "default": "mon_workshop_elf",
    "monsters": [ { "monster": "mon_workshop_elf", "freq": 100, "cost_multiplier": 2 } ]
  },
  {
    "type": "monstergroup",
<<<<<<< HEAD
    "name": "GROUP_FERAL",
    "monsters": [
      { "monster": "mon_feral_elf_pipe", "weight": 20, "pack_size": [ 2, 3 ] },
      { "monster": "mon_feral_dwarf_pipe", "weight": 20, "pack_size": [ 2, 3 ] },
      { "monster": "mon_feral_elf_crowbar", "weight": 15, "pack_size": [ 2, 3 ] },
      { "monster": "mon_feral_dwarf_crowbar", "weight": 15, "pack_size": [ 2, 3 ] },
      { "monster": "mon_feral_elf_axe", "weight": 5, "cost_multiplier": 2, "pack_size": [ 1, 2 ] },
      { "monster": "mon_feral_dwarf_axe", "weight": 5, "cost_multiplier": 2, "pack_size": [ 1, 2 ] },
      { "monster": "mon_feral_goblin", "weight": 20, "pack_size": [ 2, 3 ] },
      { "monster": "mon_feral_ravenfolk", "weight": 15, "pack_size": [ 2, 3 ] },
      { "monster": "mon_feral_lizardfolk", "weight": 10, "pack_size": [ 2, 3 ] }
    ]
=======
    "name": "GROUP_FOREST_SPIRIT",
    "monsters": [
      { "monster": "mon_mossling", "weight": 24, "cost_multiplier": 1 },
      { "monster": "mon_mossling", "weight": 8, "cost_multiplier": 2, "pack_size": [ 3, 6 ] },
      { "monster": "mon_dryad", "weight": 8, "cost_multiplier": 2 },
      { "monster": "mon_dryad", "weight": 3, "cost_multiplier": 2, "pack_size": [ 2, 4 ] },
      { "monster": "mon_brackenwight", "weight": 5, "cost_multiplier": 5 }
    ]
  },
  {
    "type": "monstergroup",
    "name": "GROUP_FOREST_SPIRIT_SWAMP",
    "monsters": [
      { "monster": "mon_mossling", "weight": 25, "cost_multiplier": 1 },
      { "monster": "mon_mossling", "weight": 10, "cost_multiplier": 2, "pack_size": [ 2, 4 ] },
      { "monster": "mon_brackenwight", "weight": 8, "cost_multiplier": 5 }
    ]
  },
  {
    "type": "monstergroup",
    "name": "GROUP_EARTH_SPIRIT",
    "monsters": [
      { "monster": "mon_earth_gnome", "weight": 25, "cost_multiplier": 1 },
      { "monster": "mon_earth_gnome", "weight": 5, "cost_multiplier": 1, "pack_size": [ 2, 4 ] }
    ]
  },
  {
    "type": "monstergroup",
    "name": "GROUP_EARTH_SPIRIT_CAVE",
    "monsters": [
      { "monster": "mon_earth_gnome", "weight": 25, "cost_multiplier": 1 },
      { "monster": "mon_earth_gnome", "weight": 15, "cost_multiplier": 3, "pack_size": [ 2, 4 ] }
    ]
  },
  {
    "type": "monstergroup",
    "name": "GROUP_MAGIC_FIELD",
    "monsters": [ { "group": "GROUP_FOREST", "weight": 2 }, { "group": "GROUP_FOREST_SPIRIT", "weight": 1 } ]
>>>>>>> 651b8f0b
  }
]<|MERGE_RESOLUTION|>--- conflicted
+++ resolved
@@ -268,7 +268,6 @@
   },
   {
     "type": "monstergroup",
-<<<<<<< HEAD
     "name": "GROUP_FERAL",
     "monsters": [
       { "monster": "mon_feral_elf_pipe", "weight": 20, "pack_size": [ 2, 3 ] },
@@ -281,7 +280,8 @@
       { "monster": "mon_feral_ravenfolk", "weight": 15, "pack_size": [ 2, 3 ] },
       { "monster": "mon_feral_lizardfolk", "weight": 10, "pack_size": [ 2, 3 ] }
     ]
-=======
+  },
+  {
     "name": "GROUP_FOREST_SPIRIT",
     "monsters": [
       { "monster": "mon_mossling", "weight": 24, "cost_multiplier": 1 },
@@ -320,6 +320,5 @@
     "type": "monstergroup",
     "name": "GROUP_MAGIC_FIELD",
     "monsters": [ { "group": "GROUP_FOREST", "weight": 2 }, { "group": "GROUP_FOREST_SPIRIT", "weight": 1 } ]
->>>>>>> 651b8f0b
   }
 ]