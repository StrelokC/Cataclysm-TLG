--- conflicted
+++ resolved
@@ -96,28 +96,10 @@
     "id": "223",
     "copy-from": "223",
     "type": "AMMO",
-<<<<<<< HEAD
     "name": "light rifle ammo",
     "name_plural": "light rifle ammo",
     "description": "Low recoil ammunition for rifles, designed for small game and humans."
-=======
-    "name": "handloaded light rifle ammo",
-    "name_plural": "handloaded light rifle ammo",
-    "//": "weapons with ammo spawn default type even blacklisted.",
-    "description": "Hand-loaded ammunition for lighter rifles, designed for small game and humans.",
-    "ammo_type": "556",
     "count": 15
-  },
-  {
-    "id": "556",
-    "copy-from": "556",
-    "type": "AMMO",
-    "name": "light rifle ammo",
-    "name_plural": "light rifle ammo",
-    "description": "Low recoil ammunition for rifles, designed for small game and humans.",
-    "ammo_type": "556",
-    "count": 15
->>>>>>> d8aaa863
   },
   {
     "id": "556_incendiary",
@@ -125,39 +107,16 @@
     "type": "AMMO",
     "name": "light rifle ammo, incendiary",
     "name_plural": "light rifle ammo, incendiary",
-<<<<<<< HEAD
     "description": "Military ammunition for rifles, designed to burn hotly upon impact, piercing armor and igniting flammable substances."
-=======
-    "description": "Military ammunition for rifles, designed to burn hotly upon impact, piercing armor and igniting flammable substances.",
-    "ammo_type": "556",
-    "count": 10
->>>>>>> d8aaa863
+    "count": 10
   },
   {
     "id": "308",
     "copy-from": "308",
     "type": "AMMO",
-<<<<<<< HEAD
     "name": "rifle ammo",
     "name_plural": "rifle ammo",
     "description": "Powerful and accurate ammunition for rifles, meant for taking down large game or humans."
-=======
-    "name": "handloaded rifle ammo",
-    "name_plural": "hand loaded rifle ammo",
-    "description": "Hand-loaded ammunition for rifles, meant for taking down large game or humans.",
-    "ammo_type": "762",
-    "count": 15
-  },
-  {
-    "id": "762_51",
-    "copy-from": "762_51",
-    "type": "AMMO",
-    "name": "rifle ammo",
-    "name_plural": "rifle ammo",
-    "description": "Powerful and accurate ammunition for rifles, meant for taking down large game or humans.",
-    "ammo_type": "762",
-    "count": 15
->>>>>>> d8aaa863
   },
   {
     "id": "762_51_incendiary",
