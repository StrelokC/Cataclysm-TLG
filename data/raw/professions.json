[
   {
      "description":"They say you don't have any \"useful skills\", but at least your clothes fit well.",
      "ident":"unemployed",
      "items":[
         "jeans",
         "tshirt",
         "sneakers"
      ],
      "name":"Unemployed",
      "points":0
   },
   {
      "description":"You've made and adjusted clothing for some of the biggest names in town. Now, their undead bodies are trying to eat your brains. At least you'll be able to keep your own clothing repaired.",
      "ident":"tailor",
      "items":[
         "polo_shirt",
         "blazer",
         "pants",
         "dress_shoes",
         "sewing_kit",
         "scissors",
         "manual_tailor"
      ],
      "name":"Tailor",
      "points":1
   },
   {
      "description":"It was your first day in the lab when the cataclysm hit. You were evacuated with all the civilians, but at least you kept your lab gear.",
      "ident":"labtech",
      "items":[
         "dress_shirt",
         "pants",
         "boots",
         "coat_lab",
         "gloves_rubber",
         "glasses_safety"
      ],
      "name":"Lab Technician",
      "points":1
   },
   {
      "description":"Although you never got your driver's license, you've always loved cars. You start with a wrench, a toolbelt, and some car-related reading material.",
      "ident":"mechanic",
      "items":[
         "tank_top",
         "jeans",
         "boots",
         "beltrig",
         "wrench",
         "mag_cars",
         "manual_mechanics"
      ],
      "name":"Wannabe Mechanic",
      "points":2
   },
   {
      "description":"Your flexible outlook on law has ensured your survival, but now what? You start with cargo pants, a hoodie, \"sundries\", and one additional level of melee.",
      "ident":"scoundrel",
      "items":[
         "tank_top",
         "hoodie",
         "pants_cargo",
         "sneakers",
         "weed",
         "picklocks"
      ],
      "name":"Scoundrel",
      "points":2,
      "skills":[
         {
            "level":1,
            "name":"melee"
         }
      ]
   },
   {
      "description":"You're a high school drop-out with one goal in mind: to join the military. You finally got in, and now it's hell on Earth in cataclysmic proportions. You start out with some military gear, and a level in survival and firearms.",
      "ident":"soldier",
      "items":[
         "pants_army",
         "army_top",
         "boots_steel",
         "knife_combat",
         "binoculars"
      ],
      "name":"Military Recruit",
      "points":3,
      "skills":[
         {
            "level":1,
            "name":"survival"
         },
         {
            "level":1,
            "name":"gun"
         }
      ]
   },
   {
      "description":"You were a pre-med student just starting out in your medical career. You start with some bandages and a level in first aid.",
      "ident":"medic",
      "items":[
         "pants",
         "dress_shirt",
         "dress_shoes",
         "water_clean",
         "bandages",
         "bandages"
      ],
      "name":"Pre-Med Student",
      "points":1,
      "skills":[
         {
            "level":1,
            "name":"firstaid"
         }
      ]
   },
   {
      "description":"When it came to getting dirty, the boss knew you could be trusted to get the job done. From performing hits to \"attitude adjustment\", you were the best. Now, at the end of the world, you've finally found your place in society.",
      "ident":"thug",
      "items":[
         "suit",
         "bowhat",
         "dress_shoes",
         "cig",
         "mag_porn"
      ],
      "name":"Mafia Enforcer",
      "points":2,
      "skills":[
         {
            "level":1,
            "name":"unarmed"
         }
      ]
   },
   {
      "description":"When you got the call about the disturbances, you came to the rescue only to realize you were in over your head, and needed rescuing yourself. You start with a level in firearms.",
      "ident":"sheriff",
      "items":[
         "pants_army",
         "socks",
         "badge_deputy",
         "sheriffshirt",
         "boots",
         "holster"
      ],
      "name":"Local Sheriff",
      "points":2,
      "skills":[
         {
            "level":1,
            "name":"gun"
         }
      ]
   },
   {
      "addictions":[
         {
            "intensity":10,
            "type":"nicotine"
         }
      ],
      "description":"Everyone at work knew you as the person who always had a cigarette or two in hand. Now, you're down to a single pack, and you hope you find more soon. You start out with a strong nicotine addiction, and 10 cigarettes.",
      "ident":"smoker",
      "items":[
         "pants",
         "dress_shirt",
         "dress_shoes",
         "cig"
      ],
      "name":"Chain Smoker",
      "points":-1
   },
   {
      "description":"You would have sold your own mother for a dollar, and not felt guilty. In fact, you sold her a broken down beater right before the cataclysm. You start with bartering skills.",
      "ident":"salesman",
      "items":[
         "suit",
         "dress_shoes"
      ],
      "name":"Used Car Salesman",
      "points":1,
      "skills":[
         {
            "level":1,
            "name":"barter"
         }
      ]
   },
   {
      "addictions":[
         {
            "intensity":20,
            "type":"alcohol"
         }
      ],
      "description":"You lived on the streets your whole life because you would rather have a bottle of whiskey than a roof over your head. You start with a strong alcohol addiction and a pair of pants.",
      "ident":"homeless",
      "items":[
         "pants",
         "bottle_glass"
      ],
      "name":"Hobo",
      "points":-2
   },
   {
      "description":"Ever since you were a child you loved hunting, and you loved the challenge of hunting with a bow even more. You start with a level in archery and survival.",
      "ident":"hunter",
      "items":[
         "army_top",
         "boots_steel",
         "jeans"
      ],
      "name":"Bow Hunter",
      "points":2,
      "skills":[
         {
            "level":1,
            "name":"archery"
         },
         {
            "level":1,
            "name":"survival"
         }
      ]
   },
   {
      "description":"You used to work at the home depot, and you did a lot of home renovations yourself. You start with steel toe boots, a tool belt, a hammer, and a level in construction.",
      "ident":"cworker",
      "items":[
         "tank_top",
         "boots_steel",
         "jeans",
         "hammer",
         "tool_belt"
      ],
      "name":"Handy Man",
      "points":2,
      "skills":[
         {
            "level":1,
            "name":"carpentry"
         }
      ]
   },
   {
      "description":"You've worked in the woods your whole life, and start with some woodsman gear.",
      "ident":"lumberjack",
      "items":[
         "jeans",
         "boots",
         "hat_hunting",
         "jacket_flannel"
      ],
      "name":"Lumberjack",
      "points":1
   },
   {
      "description":"You've traveled for a living, sightseeing here and there, and living off your parents' trust fund. But now they're gone, and the only thing between you and death is the open road and your backpack.",
      "ident":"backpacker",
      "items":[
         "backpack",
         "jeans",
         "sneakers",
         "tshirt",
         "socks"
      ],
      "name":"Backpacker",
      "points":2
   },
   {
      "description":"You used to work at a fancy fast food joint a week ago, but now you show the meaning of \"fast\" food by running for your life. You start with a level in cooking.",
      "ident":"fastfoodcook",
      "items":[
         "pants",
         "sneakers",
         "tshirt",
         "socks"
      ],
      "name":"Fast Food Cook",
      "points":1,
      "skills":[
         {
            "level":1,
            "name":"cooking"
         }
      ]
   },
   {
      "description":"You were one of those guys who watched one too many survivalist shows. You start with a backpack, a blazer, and some survival skills.",
      "ident":"survivalist",
      "items":[
         "shorts_cargo",
         "boots",
         "blazer",
         "tshirt",
         "socks",
         "backpack"
      ],
      "name":"Survivalist",
      "points":3,
      "skills":[
         {
            "level":1,
            "name":"survival"
         }
      ]
   },
   {
      "description":"You used to work for some small-time business owner doing minor electrical work, and you just so happened to be working on an evac shelter when the cataclysm struck. You start with a level in electronics, and a tool belt.",
      "ident":"electrician",
      "items":[
         "jumpsuit",
         "boots",
         "tool_belt"
      ],
      "name":"Electrician",
      "points":3,
      "skills":[
         {
            "level":1,
            "name":"electronics"
         }
      ]
   },
   {
      "description":"Caffeine pills and all-nighters in front of a computer screen have given you some basic hacking skills. You start with a level in computers.",
      "ident":"hacker",
      "items":[
         "pants",
         "tshirt",
         "sneakers"
      ],
      "name":"Computer Hacker",
      "points":1,
      "skills":[
         {
            "level":1,
            "name":"computer"
         }
      ]
   },
   {
      "description":"You were a high school student until the teachers literally tried to pick your brains. You start with a backpack and a zombie survival guide.",
      "ident":"student",
      "items":[
         "pants",
         "tshirt",
         "sneakers",
         "ZSG",
         "backpack"
      ],
      "name":"Student",
      "points":2
   },
   {
      "description":"You were in the middle of a nice shower when the cataclysm struck! You start buck naked.",
      "ident":"svictim",
      "items":[

      ],
      "name":"Shower Victim",
      "points":-1
   },
   {
      "description":"You spent most of your life on a Harley, and it's only natural you spend the rest of it riding one. You start with some biker clothes.",
      "ident":"biker",
      "items":[
         "jeans",
         "tank_top",
         "chaps_leather",
         "boots",
         "bandana",
         "jacket_leather"
      ],
      "name":"Biker",
      "points":2
   },
   {
      "description":"You used to be a ballroom dancer before the cataclysm, and now you use your skills to save your life. You start with a tuxedo and a level in dodging.",
      "ident":"dancer",
      "items":[
         "tux",
         "dress_shoes"
      ],
      "name":"Ballroom Dancer",
      "points":1,
      "skills":[
         {
            "level":1,
            "name":"dodge"
         }
      ]
   },
   {
      "description":"You worked for a small-time security company guarding local businesses. You start with a security outfit and a flashlight.",
      "ident":"security",
      "items":[
         "pants",
         "poncho",
         "boots",
         "flashlight"
      ],
      "name":"Security Guard",
      "points":1
   },
   {
      "description":"You've always loved tinkering with stuff. You start with a tool belt, and know a little bit about mechanics, tailoring, electronics, and carpentry.",
      "ident":"tinkerer",
      "items":[
         "pants",
         "tshirt",
         "tool_belt"
      ],
      "name":"Tinkerer",
      "points":3,
      "skills":[
         {
            "level":1,
            "name":"mechanics"
         },
         {
            "level":1,
            "name":"tailor"
         },
         {
            "level":1,
            "name":"electronics"
         },
         {
            "level":1,
            "name":"carpentry"
         }
      ]
   },
   {
      "description":"You've worked the streets since you were a kid, and now you use your street skills to survive. You start with a Glock 19 and some of your \"goods\", but no bullets.",
      "ident":"ddealer",
      "items":[
         "jeans",
         "tshirt",
         "hoodie",
         "sneakers",
         "glock_19",
         "coke"
      ],
      "name":"Drug Dealer",
      "points":1
   },
   {
      "description":"You chose a bad day for your wedding. You just barely escaped with your wedding dress intact.",
      "ident":"bride",
      "items":[
         "dress_wedding",
         "dress_shoes"
      ],
      "name":"Bride",
      "points":0,
      "flags": ["female_only"]
   },
   {
      "ident": "punkgirl",
      "name": "Punk Rock Girl",
<<<<<<< HEAD
      "description":"The apocalypse has been your psychotic dream come true. Now that the system is dead, it's time to party among the bones of the world!",
      "points": 2,
      "items": ["skirt", "army_top", "jacket_leather", "gloves_fingerless", "boots_steel",
                "weed", "cig", "mp3", "lighter"]
   },
   {
     "ident": "junkie",
     "name": "Junkie",
     "description":
     "Before the Apocalypse, you turned to Heroin to soothe your many problems.\nNow, your habit is your only comfort and your only drive.",
     "points": -1,
     "items": ["pants", "dress_shirt", "dress_shoes", "heroin","syringe"],
     "addictions": [ { "type": "opiate", "intensity": 10 } ]
   },
   {
     "ident": "chef",
     "name": "Chef",
     "description":
     "Bork bork! Years in the kitchen have left you carrying a prodigious bulk, but you managed to escape the carnage with a butchers knife and only a small collection of stains on your uniform.",
     "points": 2,
     "items": ["knife_butcher", "hat_chef", "jacket_chef", "pants_checkered", "dress_shoes"],
     "skills" : [ { "name" : "cooking", "level" : 3 } ]
=======
      "description":"The apocalypse has been your psychotic dream come true. Now that the system is dead it's time to party among the bones of the world!",
      "points": 2,
      "items": ["skirt", "army_top", "jacket_leather", "gloves_fingerless", "boots_steel",
                "weed", "cig", "mp3", "lighter"]
>>>>>>> 7c500105
   }
]<|MERGE_RESOLUTION|>--- conflicted
+++ resolved
@@ -1,6 +1,6 @@
 [
    {
-      "description":"They say you don't have any \"useful skills\", but at least your clothes fit well.",
+      "description":"They say you don't have any 'useful skills', but at least your clothes fit well.",
       "ident":"unemployed",
       "items":[
          "jeans",
@@ -55,7 +55,7 @@
       "points":2
    },
    {
-      "description":"Your flexible outlook on law has ensured your survival, but now what? You start with cargo pants, a hoodie, \"sundries\", and one additional level of melee.",
+      "description":"Your flexible outlook on law has ensured your survival, but now what? You start with cargo pants, a hoodie, \"sundries\", \nand one additional level of melee.",
       "ident":"scoundrel",
       "items":[
          "tank_top",
@@ -75,7 +75,7 @@
       ]
    },
    {
-      "description":"You're a high school drop-out with one goal in mind: to join the military. You finally got in, and now it's hell on Earth in cataclysmic proportions. You start out with some military gear, and a level in survival and firearms.",
+      "description":"You're a High school drop out with one goal in mind: to join the military. Now you finally get in, and it's hell on Earth in cataclysmic proportions. You start out with some military gear, and a level in survival and firearms.",
       "ident":"soldier",
       "items":[
          "pants_army",
@@ -98,7 +98,7 @@
       ]
    },
    {
-      "description":"You were a pre-med student just starting out in your medical career. You start with some bandages and a level in first aid.",
+      "description":"You were a Pre-Med Student just starting out in your medical career, You start with some bandages and a level in first aid.",
       "ident":"medic",
       "items":[
          "pants",
@@ -118,7 +118,7 @@
       ]
    },
    {
-      "description":"When it came to getting dirty, the boss knew you could be trusted to get the job done. From performing hits to \"attitude adjustment\", you were the best. Now, at the end of the world, you've finally found your place in society.",
+      "description":"When it came to getting dirty, the boss knew you could be trusted to get the job done, from performing hits to attitude adjustment you were the best, now at the end of the world, you finally found your place in society.",
       "ident":"thug",
       "items":[
          "suit",
@@ -137,7 +137,7 @@
       ]
    },
    {
-      "description":"When you got the call about the disturbances, you came to the rescue only to realize you were in over your head, and needed rescuing yourself. You start with a level in firearms.",
+      "description":"When you got the call about the disturbances, you came to the rescue you and quickly realized you were in over your head,and needed rescuing yourself. You start with a level in firearms .",
       "ident":"sheriff",
       "items":[
          "pants_army",
@@ -175,7 +175,7 @@
       "points":-1
    },
    {
-      "description":"You would have sold your own mother for a dollar, and not felt guilty. In fact, you sold her a broken down beater right before the cataclysm. You start with bartering skills.",
+      "description":"You would have sold your own mother for a dollar, and not feel guilty. in fact you sold her a broken down beater right before the cataclysm. You start with bartering skills.",
       "ident":"salesman",
       "items":[
          "suit",
@@ -197,7 +197,7 @@
             "type":"alcohol"
          }
       ],
-      "description":"You lived on the streets your whole life because you would rather have a bottle of whiskey than a roof over your head. You start with a strong alcohol addiction and a pair of pants.",
+      "description":"You lived on the streets your whole life because you would rather a bottle of whiskey than a roof over your head, you start with a strong alcohol addiction and a pair of pants.",
       "ident":"homeless",
       "items":[
          "pants",
@@ -207,7 +207,7 @@
       "points":-2
    },
    {
-      "description":"Ever since you were a child you loved hunting, and you loved the challenge of hunting with a bow even more. You start with a level in archery and survival.",
+      "description":"Ever since you were a boy you loved hunting,and you loved the challenge of hunting with a bow even more. You start with a level in archery, and survival.",
       "ident":"hunter",
       "items":[
          "army_top",
@@ -228,7 +228,7 @@
       ]
    },
    {
-      "description":"You used to work at the home depot, and you did a lot of home renovations yourself. You start with steel toe boots, a tool belt, a hammer, and a level in construction.",
+      "description":"You used to work at the home depot, and you did alot of home renovations yourself. You start with steel toe boots, a tool belt, a hammer, and a level in construction.",
       "ident":"cworker",
       "items":[
          "tank_top",
@@ -247,7 +247,7 @@
       ]
    },
    {
-      "description":"You've worked in the woods your whole life, and start with some woodsman gear.",
+      "description":"You worked in the woods your whole life, and start with some woodsman gear.",
       "ident":"lumberjack",
       "items":[
          "jeans",
@@ -259,7 +259,7 @@
       "points":1
    },
    {
-      "description":"You've traveled for a living, sightseeing here and there, and living off your parents' trust fund. But now they're gone, and the only thing between you and death is the open road and your backpack.",
+      "description":"You've traveled for a living seeing here and there living off your parents trust fund, but now they're all gone and the only thing between you and death, is the open road and your backpack.",
       "ident":"backpacker",
       "items":[
          "backpack",
@@ -272,7 +272,7 @@
       "points":2
    },
    {
-      "description":"You used to work at a fancy fast food joint a week ago, but now you show the meaning of \"fast\" food by running for your life. You start with a level in cooking.",
+      "description":"You used to work at a fancy fast food joint a week ago, but now you show the meaning of \"fast\" food by running for your life you start with a level in cooking.",
       "ident":"fastfoodcook",
       "items":[
          "pants",
@@ -290,7 +290,7 @@
       ]
    },
    {
-      "description":"You were one of those guys who watched one too many survivalist shows. You start with a backpack, a blazer, and some survival skills.",
+      "description":"You were one of those guys who watched one to many survivalist shows. You start with a backpack, blazer and some survival skills.",
       "ident":"survivalist",
       "items":[
          "shorts_cargo",
@@ -310,7 +310,7 @@
       ]
    },
    {
-      "description":"You used to work for some small-time business owner doing minor electrical work, and you just so happened to be working on an evac shelter when the cataclysm struck. You start with a level in electronics, and a tool belt.",
+      "description":"You used to work for some small time business owner doing minor electrical work you just so happened to be working on an Evac shelter when the cataclysm struck.",
       "ident":"electrician",
       "items":[
          "jumpsuit",
@@ -327,7 +327,7 @@
       ]
    },
    {
-      "description":"Caffeine pills and all-nighters in front of a computer screen have given you some basic hacking skills. You start with a level in computers.",
+      "description":"Caffeine pills and all nighters in front of a computer screen gave you quite the hacking skills, you start with a level in computers.",
       "ident":"hacker",
       "items":[
          "pants",
@@ -357,7 +357,7 @@
       "points":2
    },
    {
-      "description":"You were in the middle of a nice shower when the cataclysm struck! You start buck naked.",
+      "description":"You were in the middle of a nice shower when the cataclysm struck, you start buck naked.",
       "ident":"svictim",
       "items":[
 
@@ -366,7 +366,7 @@
       "points":-1
    },
    {
-      "description":"You spent most of your life on a Harley, and it's only natural you spend the rest of it riding one. You start with some biker clothes.",
+      "description":"You spent most of your life on a Harley, and its only natural you spend the rest of it riding one, you start with some biker clothes.",
       "ident":"biker",
       "items":[
          "jeans",
@@ -380,7 +380,7 @@
       "points":2
    },
    {
-      "description":"You used to be a ballroom dancer before the cataclysm, and now you use your skills to save your life. You start with a tuxedo and a level in dodging.",
+      "description":"You used to be a ballroom dancer before the cataclysm, now you use your skills to save your life. You start with a tuxedo and a level in dodging.",
       "ident":"dancer",
       "items":[
          "tux",
@@ -396,7 +396,7 @@
       ]
    },
    {
-      "description":"You worked for a small-time security company guarding local businesses. You start with a security outfit and a flashlight.",
+      "description":"You worked for a small time security company guarding local businesses, and you start wi  th a security outfit and a flashlight.",
       "ident":"security",
       "items":[
          "pants",
@@ -408,7 +408,7 @@
       "points":1
    },
    {
-      "description":"You've always loved tinkering with stuff. You start with a tool belt, and know a little bit about mechanics, tailoring, electronics, and carpentry.",
+      "description":"You've always loved tinkering with stuff. Now this may increase your chances to survive",
       "ident":"tinkerer",
       "items":[
          "pants",
@@ -437,7 +437,7 @@
       ]
    },
    {
-      "description":"You've worked the streets since you were a kid, and now you use your street skills to survive. You start with a Glock 19 and some of your \"goods\", but no bullets.",
+      "description":"You worked the streets since you were a kid, now you used your street skills to survive.",
       "ident":"ddealer",
       "items":[
          "jeans",
@@ -460,38 +460,5 @@
       "name":"Bride",
       "points":0,
       "flags": ["female_only"]
-   },
-   {
-      "ident": "punkgirl",
-      "name": "Punk Rock Girl",
-<<<<<<< HEAD
-      "description":"The apocalypse has been your psychotic dream come true. Now that the system is dead, it's time to party among the bones of the world!",
-      "points": 2,
-      "items": ["skirt", "army_top", "jacket_leather", "gloves_fingerless", "boots_steel",
-                "weed", "cig", "mp3", "lighter"]
-   },
-   {
-     "ident": "junkie",
-     "name": "Junkie",
-     "description":
-     "Before the Apocalypse, you turned to Heroin to soothe your many problems.\nNow, your habit is your only comfort and your only drive.",
-     "points": -1,
-     "items": ["pants", "dress_shirt", "dress_shoes", "heroin","syringe"],
-     "addictions": [ { "type": "opiate", "intensity": 10 } ]
-   },
-   {
-     "ident": "chef",
-     "name": "Chef",
-     "description":
-     "Bork bork! Years in the kitchen have left you carrying a prodigious bulk, but you managed to escape the carnage with a butchers knife and only a small collection of stains on your uniform.",
-     "points": 2,
-     "items": ["knife_butcher", "hat_chef", "jacket_chef", "pants_checkered", "dress_shoes"],
-     "skills" : [ { "name" : "cooking", "level" : 3 } ]
-=======
-      "description":"The apocalypse has been your psychotic dream come true. Now that the system is dead it's time to party among the bones of the world!",
-      "points": 2,
-      "items": ["skirt", "army_top", "jacket_leather", "gloves_fingerless", "boots_steel",
-                "weed", "cig", "mp3", "lighter"]
->>>>>>> 7c500105
    }
 ]