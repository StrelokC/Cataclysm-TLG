[
    {
        "type" : "furniture",
        "id" : "f_hay",
        "name": "hay",
        "description": "A bale of hay.  You could sleep on it, if desperate.",
        "symbol": "#",
        "bgcolor": "brown",
        "move_cost_mod": 3,
        "required_str": 6,
        "flags": ["TRANSPARENT", "CONTAINER", "FLAMMABLE_ASH", "ORGANIC", "MOUNTABLE", "SHORT"],
        "bash": {
            "str_min": 1, "str_max": 12,
            "sound": "whish!",
            "sound_fail": "whish.",
            "items": [
                { "item": "straw_pile", "count": [6, 10] },
                { "item": "rope_6", "count": [1, 3] }
            ]
        }
    },{
        "type" : "furniture",
        "id" : "f_rubble",
        "name": "pile of rubble",
        "symbol": "^",
        "description": "Pile of various metals, bricks, and other building materials.  You could clear it with a shovel.",
        "color": "light_gray",
        "move_cost_mod": 6,
        "max_volume": 3000,
        "required_str": -1,
        "flags": ["TRANSPARENT", "UNSTABLE", "ROUGH", "PLACE_ITEM", "MOUNTABLE", "CONTAINER",
                  "SEALED", "ALLOW_FIELD_EFFECT", "TINY"],
        "examine_action": "rubble"
    },{
        "type" : "furniture",
        "id" : "f_rubble_rock",
        "name": "pile of rocky rubble",
        "description": "Pile of rocks.  Useless.",
        "symbol": "^",
        "color": "dark_gray",
        "move_cost_mod": 6,
        "max_volume": 3000,
        "required_str": -1,
        "flags": ["TRANSPARENT", "UNSTABLE", "ROUGH", "PLACE_ITEM", "MOUNTABLE", "CONTAINER",
                  "SEALED", "ALLOW_FIELD_EFFECT", "SHORT"],
        "examine_action": "rubble"
    },{
        "type" : "furniture",
        "id" : "f_wreckage",
        "name": "metal wreckage",
        "description": "Pile of various bent and twisted metals.",
        "symbol": "#",
        "color": "cyan",
        "move_cost_mod": 6,
        "max_volume": 3000,
        "required_str": -1,
        "flags": ["TRANSPARENT", "UNSTABLE", "ROUGH", "SHARP", "PLACE_ITEM", "MOUNTABLE",
                  "CONTAINER", "SEALED", "ALLOW_FIELD_EFFECT", "SHORT"],
        "examine_action": "rubble"
    },{
        "type" : "furniture",
        "id" : "f_ash",
        "name": "pile of ash",
        "symbol": "#",
        "description": "Some ash, from wood or possibly bodies.",
        "color": "light_gray",
        "move_cost_mod": 0,
        "required_str": -1,
        "flags": ["TRANSPARENT", "NOCOLLIDE", "CONTAINER", "SEALED", "PLACE_ITEM"],
        "examine_action": "rubble"
    },{
        "type" : "furniture",
        "id" : "f_barricade_road",
        "name": "road barricade",
        "symbol": "#",
        "bgcolor": "yellow",
        "description": "A road barricade.  For barricading roads.",
        "move_cost_mod": -1,
        "required_str": 5,
        "flags": ["CLIMB_SIMPLE", "TRANSPARENT", "FLAMMABLE_ASH", "ORGANIC", "MOUNTABLE", "THIN_OBSTACLE", "CLIMBABLE", "PERMEABLE"],
        "examine_action": "chainfence",
        "deconstruct": {
            "items": [
                { "item": "2x4", "count": 6 },
                { "item": "nail", "charges": [6, 8] }
            ]
        },
        "bash": {
            "str_min": 3, "str_max": 40,
            "sound": "smash!",
            "sound_fail": "whump.",
            "items": [
                { "item": "2x4", "count": [2, 6] },
                { "item": "nail", "charges": [4, 8] },
                { "item": "splinter", "count": 1 }
            ]
        }
    },{
        "type" : "furniture",
        "id" : "f_sandbag_half",
        "name": "sandbag barricade",
        "symbol": "#",
        "bgcolor": "brown",
        "description": "A sandbag, typically used for blocking bullets.",
        "move_cost_mod": -1,
        "required_str": -1,
        "flags": ["CLIMB_SIMPLE", "TRANSPARENT", "MOUNTABLE", "BLOCKSDOOR", "SHORT", "EASY_DECONSTRUCT", "THIN_OBSTACLE", "CLIMBABLE", "PERMEABLE"],
        "examine_action": "chainfence",
        "deconstruct": {
            "items": [
                { "item": "bag_canvas", "count": 2 },
                { "item": "material_sand", "charges": 20 }
            ]
        },
        "bash": {
            "str_min": 12, "str_max": 60,
            "sound": "rrrip!",
            "sound_fail": "whump.",
            "items": [
                { "item": "bag_canvas", "count": [1, 2] },
                { "item": "material_sand", "charges": [5, 20] }
            ]
        }
    },{
        "type" : "furniture",
        "id" : "f_sandbag_wall",
        "name": "sandbag wall",
        "symbol": "#",
        "bgcolor": "brown",
        "move_cost_mod": -1,
        "description": "A few stacked sandbags.",
        "required_str": -1,
        "flags": ["NOITEM", "BLOCKSDOOR", "EASY_DECONSTRUCT"],
        "deconstruct": {
            "items": [
                { "item": "bag_canvas", "count": 4 },
                { "item": "material_sand", "charges": 40 }
            ],
            "furn_set": "f_sandbag_half"
        },
        "bash": {
            "str_min": 24, "str_max": 80,
            "sound": "rrrip!",
            "sound_fail": "whump.",
            "furn_set": "f_sandbag_half",
            "items": [
                { "item": "bag_canvas", "count": [1, 4] },
                { "item": "material_sand", "charges": [10, 40] }
            ]
        }
    },{
        "type" : "furniture",
        "id" : "f_bulletin",
        "name": "bulletin board",
        "description": "Pin some notes for other survivors to read.",
        "symbol": "6",
        "color": "blue",
        "move_cost_mod": -1,
        "required_str": -1,
        "flags": ["FLAMMABLE", "NOITEM", "ORGANIC"],
        "examine_action": "bulletin_board",
        "deconstruct": {
            "items": [
                { "item": "2x4", "count": 4 },
                { "item": "nail", "charges": [4, 8] }
            ]
        },
        "bash": {
            "str_min": 3, "str_max": 40,
            "sound": "crunch!",
            "sound_fail": "whump.",
            "items": [
                { "item": "2x4", "count": [0, 3] },
                { "item": "nail", "charges": [4, 6] },
                { "item": "splinter", "count": [1, 4] }
            ]
        }
    },{
        "type" : "furniture",
        "id" : "f_indoor_plant",
        "name": "indoor plant",
        "symbol": "^",
        "color": "green",
        "move_cost_mod": 2,
        "description": "A variety of plant, used for decoration.",
        "required_str": 5,
        "max_volume": 2000,
        "flags": ["CONTAINER", "FLAMMABLE_ASH", "PLACE_ITEM", "ORGANIC", "TINY", "TRANSPARENT"],
        "bash": {
            "str_min": 2, "str_max": 18,
            "sound": "smash!",
            "sound_fail": "whump.",
            "items": [
                { "item": "withered", "prob": 50 },
                { "item": "wrapper", "prob": 50 },
                { "item": "can_drink_unsealed", "prob": 50 },
                { "item": "bag_plastic", "prob": 50 },
                { "item": "ceramic_shard", "count": [1, 3] },
                { "item": "cig_butt", "prob": 50 }
            ]
        }
    },{
        "type" : "furniture",
        "id" : "f_indoor_plant_y",
        "name": "yellow indoor plant",
        "description": "A variety of plant for decoration.  It's yellow.",
        "symbol": "^",
        "color": "yellow",
        "move_cost_mod": 2,
        "required_str": 5,
        "max_volume": 2000,
        "flags": ["CONTAINER", "FLAMMABLE_ASH", "PLACE_ITEM", "ORGANIC", "TINY", "TRANSPARENT"],
        "bash": {
            "str_min": 2, "str_max": 18,
            "sound": "smash!",
            "sound_fail": "whump.",
            "items": [
                { "item": "withered", "prob": 50 },
                { "item": "wrapper", "prob": 50 },
                { "item": "can_drink_unsealed", "prob": 50 },
                { "item": "bag_plastic", "prob": 50 },
                { "item": "ceramic_shard", "count": [1, 3] },
                { "item": "cig_butt", "prob": 50 }
            ]
        }
    },{
        "type" : "furniture",
        "id" : "f_bed",
        "name": "bed",
        "symbol": "#",
        "description": "Quite comfortable to sleep in.",
        "color": "magenta",
        "move_cost_mod": 3,
        "required_str": -1,
        "deconstruct": {
            "items": [
                { "item": "2x4", "count": 12 },
                { "item": "blanket", "count": 2 },
                { "item": "nail", "charges": [8, 10] }
            ]
        },
        "max_volume": 4000,
        "flags": ["TRANSPARENT", "FLAMMABLE_ASH",
                  "PLACE_ITEM", "ORGANIC", "MOUNTABLE"],
        "bash": {
            "str_min": 12, "str_max": 40,
            "sound": "crunch!",
            "sound_fail": "whump.",
            "items": [
                { "item": "2x4", "count": [5, 8] },
                { "item": "nail", "charges": [6, 8] },
                { "item": "splinter", "count": [3, 6] },
                { "item": "rag", "count": [40, 55] }
            ]
        }
    },{
        "type" : "furniture",
        "id" : "f_toilet",
        "name": "toilet",
        "symbol": "&",
        "color": "white",
        "description": "Emergency water source, from the tank, and provider of relief.",
        "move_cost_mod": 2,
        "required_str": -1,
        "flags": ["TRANSPARENT", "FLAMMABLE_HARD", "MOUNTABLE", "LIQUIDCONT"],
        "examine_action": "toilet",
        "bash": {
            "str_min": 8, "str_max": 30,
            "sound": "porcelain breaking!",
            "sound_fail": "whunk!",
            "items": [
                { "item": "cu_pipe", "prob": 50 },
                { "item": "ceramic_shard", "count": [2, 8] }
            ]
        }
    },{
        "type" : "furniture",
        "id" : "f_makeshift_bed",
        "name": "makeshift bed",
        "symbol": "#",
        "description": "Not as comfortable as a real bed, but it will suffice.",
        "color": "magenta",
        "move_cost_mod": 3,
        "required_str": 10,
        "deconstruct": {
            "items": [
                { "item": "2x4", "count": 4 },
                { "item": "rag", "count": [30, 35] },
                { "item": "nail", "charges": [4, 6] }
            ]
        },
        "max_volume": 4000,
        "flags": ["TRANSPARENT", "FLAMMABLE_ASH", "ORGANIC", "MOUNTABLE", "SHORT"],
        "bash": {
            "str_min": 8, "str_max": 30,
            "sound": "crunch!",
            "sound_fail": "whump.",
            "items": [
                { "item": "2x4", "count": [1, 3] },
                { "item": "nail", "charges": [2, 6] },
                { "item": "splinter", "count": [1, 4] },
                { "item": "rag", "count": [20, 30] }
            ]
        }
    },{
        "type" : "furniture",
        "id" : "f_straw_bed",
        "name": "straw bed",
        "symbol": "#",
        "description": "Kinda itches when you lay on it.",
        "color": "magenta",
        "move_cost_mod": 3,
        "required_str": -1,
        "deconstruct": {
            "items": [
                { "item": "2x4", "count": 4 },
                { "item": "straw_pile", "count": [7, 8] }
            ]
        },
        "max_volume": 4000,
        "flags": ["TRANSPARENT", "FLAMMABLE_ASH", "ORGANIC", "MOUNTABLE", "SHORT", "EASY_DECONSTRUCT"],
        "bash": {
            "str_min": 6, "str_max": 20,
            "sound": "crunch!",
            "sound_fail": "whump.",
            "items": [
                { "item": "2x4", "count": [2, 3] },
                { "item": "straw_pile", "count": [7, 8] },
                { "item": "splinter", "count": [1, 2] }
            ]
        }
    },{
        "type" : "furniture",
        "id" : "f_sink",
        "name": "sink",
        "symbol": "&",
        "description": "Emergency relief provider.  Water isn't running, so no water.",
        "color": "white",
        "move_cost_mod": 2,
        "required_str": -1,
        "flags": ["TRANSPARENT", "FLAMMABLE_HARD", "CONTAINER", "PLACE_ITEM", "MOUNTABLE"],
        "bash": {
            "str_min": 8, "str_max": 30,
            "sound": "porcelain breaking!",
            "sound_fail": "whunk!",
            "items": [
                { "item": "cu_pipe", "prob": 50 },
                { "item": "water_faucet", "prob": 50 },
                { "item": "ceramic_shard", "count": [2, 8] }
            ]
        }
    },{
        "type" : "furniture",
        "id" : "f_oven",
        "name": "oven",
        "symbol": "#",
        "description": "Used for heating and cooking food with electricity.  Doesn't look like it's working, although it still has parts.",
        "color": "dark_gray",
        "move_cost_mod": 2,
        "required_str": 10,
        "flags": ["PLACE_ITEM", "TRANSPARENT", "FIRE_CONTAINER", "CONTAINER", "BLOCKSDOOR", "MOUNTABLE"],
        "deconstruct": {
            "items": [
                { "item": "sheet_metal", "count": [2, 6] },
                { "item": "scrap", "count": [2, 6] },
                { "item": "steel_chunk", "count": [2, 3] },
                { "item": "element", "count": [1, 4] },
                { "item": "cable", "charges": [1, 3] },
                { "item": "pilot_light", "count": 1 }
            ]
        },
        "max_volume": 4000,
        "bash": {
            "str_min": 8, "str_max": 30,
            "sound": "metal screeching!",
            "sound_fail": "clang!",
            "items": [
                { "item": "scrap", "count": [0, 6] },
                { "item": "steel_chunk", "count": [0, 3] },
                { "item": "element", "count": [1, 3] },
                { "item": "sheet_metal", "count": [2, 6] },
                { "item": "cable", "charges": [1, 3] },
                { "item": "pilot_light", "count": 1 }
            ]
        }
    },{
        "type" : "furniture",
        "id" : "f_woodstove",
        "name": "wood stove",
        "symbol": "#",
        "bgcolor": "red",
        "description": "Wood stove for heating and cooking.  Much more effective than an open flame.",
        "move_cost_mod": 2,
        "required_str": 10,
        "max_volume": 4000,
        "flags": ["TRANSPARENT", "CONTAINER", "FIRE_CONTAINER", "SUPPRESS_SMOKE", "PLACE_ITEM", "MOUNTABLE"],
        "bash": {
            "str_min": 8, "str_max": 30,
            "sound": "metal screeching!",
            "sound_fail": "clang!",
            "items": [
                { "item": "scrap", "count": [3, 6] },
                { "item": "pipe", "prob": 50}
            ]
        },
        "deconstruct": {
            "items": [
                { "item": "metal_tank", "count": 1 },
                { "item": "pipe", "count": 1 }
            ]
        }
    },{
        "type" : "furniture",
        "id" : "f_fireplace",
        "name": "fireplace",
        "symbol": "#",
        "description": "Ah.  The relaxation of sitting in front of a fire as the world around you crumbles.",
        "bgcolor": "white",
        "move_cost_mod": 2,
        "required_str": -1,
        "flags": ["TRANSPARENT", "CONTAINER", "FIRE_CONTAINER", "SUPPRESS_SMOKE", "PLACE_ITEM"],
        "bash": {
            "str_min": 30, "str_max": 210,
            "sound": "crash!",
            "sound_fail": "whump!",
            "items": [
                { "item": "rock", "count": [15, 30] }
            ]
        }
    },{
        "type" : "furniture",
        "id" : "f_shower",
        "name": "shower",
        "symbol": "~",
        "description": "You would be able to clean yourself if water was running.",
        "color": "white",
        "move_cost_mod": 0,
        "required_str": -1,
        "flags": ["TRANSPARENT", "FLAMMABLE_HARD", "CONTAINER", "PLACE_ITEM", "BLOCKSDOOR"],
        "bash": {
            "str_min": 6, "str_max": 30,
            "sound": "porcelain breaking!",
            "sound_fail": "whunk!",
            "sound_vol": 16,
            "sound_fail_vol": 12,
            "items": [
                { "item": "cu_pipe", "count": [0, 2] },
                { "item": "scrap_copper", "count": [0, 2] },
                { "item": "ceramic_shard", "count": [2, 6] },
                { "item": "glass_shard", "count": [1, 2] }
            ]
        }
    },{
        "type" : "furniture",
        "id" : "f_bathtub",
        "name": "bathtub",
        "symbol": "~",
        "description": "You could lay in and take a soothing bath.  Only if water was running.",
        "color": "white",
        "move_cost_mod": 2,
        "required_str": -1,
        "flags": ["TRANSPARENT", "FLAMMABLE_HARD", "CONTAINER", "PLACE_ITEM", "BLOCKSDOOR", "MOUNTABLE"],
        "bash": {
            "str_min": 12, "str_max": 50,
            "sound": "porcelain breaking!",
            "sound_fail": "whunk!",
            "items": [
                { "item": "cu_pipe", "prob": 50 },
                { "item": "water_faucet", "prob": 50 },
                { "item": "ceramic_shard", "count": [6, 18] }
            ]
        }
    },{
        "type" : "furniture",
        "id" : "f_chair",
        "name": "chair",
        "symbol": "#",
        "description": "Sit down, have a drink.",
        "color": "brown",
        "move_cost_mod": 1,
        "required_str": 4,
        "flags": ["TRANSPARENT", "FLAMMABLE_ASH", "ORGANIC", "MOUNTABLE"],
        "deconstruct": {
            "items": [
                { "item": "2x4", "count": 4 },
                { "item": "nail", "charges": [6, 8] }
            ]
        },
        "max_volume": 4000,
        "bash": {
            "str_min": 6, "str_max": 20,
            "sound": "smash!",
            "sound_fail": "whump.",
            "items": [
                { "item": "2x4", "count": [1, 3] },
                { "item": "nail", "charges": [2, 6] },
                { "item": "splinter", "count": 1 }
            ]
        }
    },{
        "type" : "furniture",
        "id" : "f_armchair",
        "name": "arm chair",
        "symbol": "H",
        "description": "A more comfortable way of sitting down.",
        "color": "green",
        "move_cost_mod": 1,
        "required_str": 7,
        "deconstruct": {
            "items": [
                { "item": "2x4", "count": 10 },
                { "item": "rag", "count": [30, 33] },
                { "item": "nail", "charges": [6, 8] }
            ]
        },
        "max_volume": 4000,
        "flags": ["TRANSPARENT", "FLAMMABLE_ASH", "ORGANIC", "MOUNTABLE"],
        "bash": {
            "str_min": 12, "str_max": 40,
            "sound": "smash!",
            "sound_fail": "whump.",
            "items": [
                { "item": "2x4", "count": [1, 3] },
                { "item": "nail", "charges": [2, 6] },
                { "item": "splinter", "count": 1 },
                { "item": "rag", "count": [20, 30] }
            ]
        }
    },{
        "type" : "furniture",
        "id" : "f_sofa",
        "name": "sofa",
        "symbol": "H",
        "description": "Lay down OR sit down!  Perfect!",
        "bgcolor": "red",
        "move_cost_mod": 1,
        "required_str": 10,
        "deconstruct": {
            "items": [
                { "item": "2x4", "count": 12 },
                { "item": "rag", "count": [30, 33] },
                { "item": "nail", "charges": [8, 10] }
            ]
        },
        "max_volume": 4000,
        "flags": ["TRANSPARENT", "FLAMMABLE_ASH", "ORGANIC", "BLOCKSDOOR", "MOUNTABLE"],
        "bash": {
            "str_min": 12, "str_max": 40,
            "sound": "smash!",
            "sound_fail": "whump.",
            "items": [
                { "item": "2x4", "count": [2, 5] },
                { "item": "nail", "charges": [3, 8] },
                { "item": "splinter", "count": [1, 2] },
                { "item": "rag", "count": [20, 30] }
            ]
        }
    },{
        "type" : "furniture",
        "id" : "f_cupboard",
        "name": "cupboard",
        "symbol": "#",
        "description": "Store your cups.",
        "color": "blue",
        "move_cost_mod": 1,
        "required_str": -1,
        "flags": ["TRANSPARENT", "FLAMMABLE_ASH", "CONTAINER", "PLACE_ITEM", "ORGANIC", "MOUNTABLE"],
        "deconstruct": {
            "items": [
                { "item": "2x4", "count": 3 },
                { "item": "nail", "charges": [6, 8] }
            ]
        },
        "max_volume": 4000,
        "bash": {
            "str_min": 8, "str_max": 30,
            "sound": "smash!",
            "sound_fail": "whump.",
            "items": [
                { "item": "2x4", "count": [1, 3] },
                { "item": "nail", "charges": [2, 6] },
                { "item": "splinter", "count": 1 }
            ]
        }
    },{
        "type" : "furniture",
        "id" : "f_trashcan",
        "name": "trash can",
        "symbol": "&",
        "description": "One man's trash is another mans dinner.",
        "color": "light_cyan",
        "move_cost_mod": 1,
        "required_str": 5,
        "max_volume": 4000,
        "flags": ["TRANSPARENT", "FLAMMABLE_ASH", "CONTAINER", "PLACE_ITEM", "MOUNTABLE", "SHORT"],
        "bash": {
            "str_min": 8, "str_max": 30,
            "sound": "smash!",
            "sound_fail": "whump.",
            "items": [
                { "item": "plastic_chunk", "count": [1, 2] }
            ]
        }
    },{
        "type" : "furniture",
        "id" : "f_desk",
        "name": "desk",
        "symbol": "#",
        "description": "Sit down at it, and, if up to, work on it.",
        "color": "light_red",
        "move_cost_mod": 1,
        "required_str": 8,
        "flags": ["TRANSPARENT", "FLAMMABLE_ASH", "CONTAINER", "PLACE_ITEM", "ORGANIC", "MOUNTABLE", "FLAT_FURN"],
        "deconstruct": {
            "items": [
                { "item": "2x4", "count": 4 },
                { "item": "nail", "charges": [6, 10] }
            ]
        },
        "max_volume": 4000,
        "bash": {
            "str_min": 12, "str_max": 40,
            "sound": "smash!",
            "sound_fail": "whump.",
            "items": [
                { "item": "2x4", "count": [1, 3] },
                { "item": "nail", "charges": [2, 6] },
                { "item": "splinter", "count": 1 }
            ]
        }
    },{
        "type" : "furniture",
        "id" : "f_exercise",
        "name": "exercise machine",
        "symbol": "T",
        "description": "Typically used for, well, exercising.  You're not up for it.",
        "color": "dark_gray",
        "move_cost_mod": 1,
        "required_str": 8,
        "flags": ["TRANSPARENT"],
        "deconstruct": {
            "items": [
                { "item": "pipe", "count": 1 },
                { "item": "steel_chunk", "count": 1 },
                { "item": "scrap", "count": [2, 6] },
                { "item": "lead", "charges": [1000, 2000] }
            ]
        },
        "bash": {
            "str_min": 18, "str_max": 60,
            "sound": "metal screeching!",
            "sound_fail": "clang!",
            "items": [
                { "item": "scrap", "count": [2, 6] },
                { "item": "steel_chunk", "prob": 50 },
                { "item": "pipe", "count": 1 },
                { "item": "lead", "charges": [1000, 2000] }
            ]
        }
    },{
        "type" : "furniture",
        "id" : "f_ball_mach",
        "name": "ball machine",
        "description": "Remember when baseball was a thing?",
        "symbol": "T",
        "color": "dark_gray",
        "move_cost_mod": 1,
        "required_str": -1,
        "flags": ["TRANSPARENT"],
        "bash": {
            "str_min": 18, "str_max": 60,
            "sound": "metal screeching!",
            "sound_fail": "clang!",
            "items": [
                { "item": "scrap", "count": [2, 6] },
                { "item": "steel_chunk", "prob": 50 },
                { "item": "pipe", "count": 1 }
            ]
        }
    },{
        "type" : "furniture",
        "id" : "f_bench",
        "name": "bench",
        "symbol": "#",
        "description": "Hobo bed.  Use at your own risk.",
        "color": "brown",
        "move_cost_mod": 1,
        "required_str": 8,
        "flags": ["TRANSPARENT", "FLAMMABLE_ASH", "ORGANIC", "MOUNTABLE", "SHORT"],
        "max_volume": 4000,
        "deconstruct": {
            "items": [
                { "item": "2x4", "count": 4 },
                { "item": "nail", "charges": [6, 10] }
            ]
        },
        "bash": {
            "str_min": 12, "str_max": 40,
            "sound": "smash!",
            "sound_fail": "whump.",
            "items": [
                { "item": "2x4", "count": [1, 3] },
                { "item": "nail", "charges": [2, 6] },
                { "item": "splinter", "count": 1 }
            ]
        }
    },{
        "type" : "furniture",
        "id" : "f_lane",
        "name": "lane guard",
        "description": "Used to be used for keeping traffic.",
        "symbol": "#",
        "color": "brown",
        "move_cost_mod": 1,
        "required_str": -1,
        "flags": ["TRANSPARENT", "FLAMMABLE_ASH", "ORGANIC", "MOUNTABLE", "SHORT"],
        "bash": {
            "str_min": 6, "str_max": 30,
            "sound": "smash!",
            "sound_fail": "whump.",
            "items": [
                { "item": "2x4", "count": [1, 3] },
                { "item": "nail", "charges": [2, 6] },
                { "item": "splinter", "count": 1 }
            ]
        }
    },{
        "type" : "furniture",
        "id" : "f_table",
        "name": "table",
        "description": "Sit down when you eat!",
        "symbol": "#",
        "color": "red",
        "move_cost_mod": 2,
        "required_str": 8,
        "max_volume": 4000,
        "flags": ["TRANSPARENT", "FLAMMABLE", "ORGANIC", "MOUNTABLE", "SHORT", "FLAT_FURN" ],
        "deconstruct": {
            "items": [
                { "item": "2x4", "count": 6 },
                { "item": "nail", "charges": [6, 8] }
            ]
        },
        "bash": {
            "str_min": 12, "str_max": 50,
            "sound": "smash!",
            "sound_fail": "whump.",
            "items": [
                { "item": "2x4", "count": [2, 6] },
                { "item": "nail", "charges": [4, 8] },
                { "item": "splinter", "count": 1 }
            ]
        }
    },{
        "type" : "furniture",
        "id" : "f_sign",
        "name": "sign",
        "symbol": "P",
        "description": "Read it.  Warnings ahead.",
        "color": "brown",
        "examine_action": "sign",
        "move_cost_mod": 1,
        "required_str": -1,
        "flags": ["TRANSPARENT", "FLAMMABLE_ASH", "ORGANIC", "MOUNTABLE"],
        "deconstruct": {
            "items": [
                { "item": "2x4", "count": 3 },
                { "item": "nail", "charges": [2, 5] }
            ]
        },
        "bash": {
            "str_min": 6, "str_max": 40,
            "sound": "smash!",
            "sound_fail": "whump.",
            "items": [
                { "item": "2x4", "count": [1, 2] },
                { "item": "nail", "charges": [2, 4] },
                { "item": "splinter", "count": 2 }
            ]
        }
    },{
        "type" : "furniture",
        "id" : "f_pool_table",
        "name": "pool table",
        "symbol": "#",
        "description": "A good-looking pool table.  You wish you learned how to play.",
        "color": "green",
        "move_cost_mod": 2,
        "required_str": -1,
        "max_volume": 4000,
        "flags": ["TRANSPARENT", "FLAMMABLE", "ORGANIC", "MOUNTABLE", "SHORT", "FLAT_FURN"],
        "deconstruct": {
            "items": [
                { "item": "2x4", "count": 4 },
                { "item": "rag", "count": 4 },
                { "item": "nail", "charges": [6, 10] }
            ]
        },
        "bash": {
            "str_min": 12, "str_max": 50,
            "sound": "smash!",
            "sound_fail": "whump.",
            "items": [
                { "item": "2x4", "count": [2, 6] },
                { "item": "nail", "charges": [4, 12] },
                { "item": "splinter", "count": 1 },
                { "item": "rag", "count": [0, 2] }
            ]
        }
    },{
        "type" : "furniture",
        "id" : "f_counter",
        "name": "counter",
        "description": "Affixed to the wall or found in kitchens or stores.",
        "symbol": "#",
        "color": "blue",
        "move_cost_mod": 2,
        "required_str": 10,
        "flags": ["TRANSPARENT", "FLAMMABLE", "ORGANIC", "MOUNTABLE", "SHORT", "FLAT_FURN"],
        "deconstruct": {
            "items": [
                { "item": "2x4", "count": 6 },
                { "item": "nail", "charges": [6, 8] }
            ]
        },
        "max_volume": 4000,
        "bash": {
            "str_min": 12, "str_max": 40,
            "sound": "smash!",
            "sound_fail": "whump.",
            "items": [
                { "item": "2x4", "count": [2, 6] },
                { "item": "nail", "charges": [4, 8] },
                { "item": "splinter", "count": 1 }
            ]
        }
    },{
        "type" : "furniture",
        "id" : "f_fridge",
        "name": "refrigerator",
        "symbol": "{",
        "description": "Freeze your food with the amazing science of electricity!  Oh wait, none is flowing.",
        "color": "light_cyan",
        "move_cost_mod": -1,
        "required_str": 10,
        "flags": ["CONTAINER", "PLACE_ITEM", "BLOCKSDOOR"],
        "deconstruct": {
            "items": [
                { "item": "scrap", "count": [2, 8] },
                { "item": "steel_chunk", "count": [2, 3] },
                { "item": "hose", "count": 1 },
                { "item": "cu_pipe", "count": [2, 5] }
            ]
        },
        "max_volume": 7000,
        "bash": {
            "str_min": 18, "str_max": 50,
            "sound": "metal screeching!",
            "sound_fail": "clang!",
            "items": [
                { "item": "scrap", "count": [2, 8] },
                { "item": "steel_chunk", "count": [0, 3] },
                { "item": "hose", "count": 1 },
                { "item": "cu_pipe", "count": [2, 5] },
                { "item": "scrap_copper", "count": [1, 2] }
            ]
        }
    },{
        "type" : "furniture",
        "id" : "f_glass_fridge",
        "name": "glass door fridge",
        "symbol": "{",
        "color": "light_cyan",
        "description": "Wow!  See INTO your fridge before you open it!",
        "move_cost_mod": -1,
        "required_str": 10,
        "flags": ["PLACE_ITEM", "BLOCKSDOOR"],
        "deconstruct": {
            "items": [
                { "item": "scrap", "count": [2, 6] },
                { "item": "steel_chunk", "count": [2, 3] },
                { "item": "hose", "count": 1 },
                { "item": "glass_sheet", "count": 1 },
                { "item": "cu_pipe", "count": [3, 6] }
            ]
        },
        "max_volume": 7000,
        "bash": {
            "str_min": 12, "str_max": 50,
            "sound": "metal screeching!",
            "sound_fail": "clang!",
            "items": [
                { "item": "scrap", "count": [2, 8] },
                { "item": "steel_chunk", "count": [0, 3] },
                { "item": "hose", "count": 1 },
                { "item": "cu_pipe", "count": [1, 4] },
                { "item": "scrap_copper", "count": [0, 2] },
                { "item": "glass_shard", "count": [3, 6] }
            ]
        }
    },{
        "type" : "furniture",
        "id" : "f_dresser",
        "name": "dresser",
        "symbol": "{",
        "description": "Dress yourself for the prom, or other occasions.",
        "color": "brown",
        "move_cost_mod": -1,
        "required_str": 8,
        "flags": ["TRANSPARENT", "CONTAINER", "FLAMMABLE", "PLACE_ITEM", "ORGANIC", "BLOCKSDOOR", "MOUNTABLE"],
        "deconstruct": {
            "items": [
                { "item": "2x4", "count": 6 },
                { "item": "nail", "charges": [6, 8] }
            ]
        },
        "max_volume": 8000,
        "bash": {
            "str_min": 12, "str_max": 40,
            "sound": "smash!",
            "sound_fail": "whump.",
            "items": [
                { "item": "2x4", "count": [2, 6] },
                { "item": "nail", "charges": [4, 8] },
                { "item": "splinter", "count": 1 }
            ]
        }
    },{
        "type" : "furniture",
        "id" : "f_locker",
        "name": "locker",
        "symbol": "{",
        "description": "Usually used for storing equipment or items.",
        "color": "light_gray",
        "move_cost_mod": -1,
        "required_str": 9,
        "flags": ["CONTAINER", "PLACE_ITEM", "BLOCKSDOOR"],
        "deconstruct": {
            "items": [
                { "item": "sheet_metal", "count": [1, 2] },
                { "item": "pipe", "count": [4, 8] }
            ]
        },
        "max_volume": 8000,
        "bash": {
            "str_min": 12, "str_max": 40,
            "sound": "metal screeching!",
            "sound_fail": "clang!",
            "items": [
                { "item": "scrap", "count": [2, 8] },
                { "item": "steel_chunk", "count": [0, 3] },
                { "item": "pipe", "count": 1 }
            ]
        }
    },{
        "type" : "furniture",
        "id" : "f_rack",
        "name": "display rack",
        "description": "Display your items.",
        "symbol": "{",
        "color": "light_gray",
        "move_cost_mod": -1,
        "required_str": 8,
        "flags": ["TRANSPARENT", "FLAMMABLE_HARD", "PLACE_ITEM", "BLOCKSDOOR", "MOUNTABLE"],
        "deconstruct": {
            "items": [
                { "item": "pipe", "count": [6, 12] },
                { "item": "sheet_metal", "count": [1, 2] }
            ]
        },
        "max_volume": 7000,
        "bash": {
            "str_min": 6, "str_max": 30,
            "sound": "metal screeching!",
            "sound_fail": "clang!",
            "items": [
                { "item": "scrap", "count": [2, 8] },
                { "item": "steel_chunk", "count": [0, 3] },
                { "item": "pipe", "count": 1 }
            ]
        }
    },{
        "type" : "furniture",
        "id" : "f_bookcase",
        "name": "book case",
        "symbol": "{",
        "description": "Stores books.  Y'know, Those things.  Who reads books anymore?",
        "color": "brown",
        "move_cost_mod": -1,
        "required_str": 9,
        "flags": ["FLAMMABLE", "PLACE_ITEM", "ORGANIC", "BLOCKSDOOR"],
        "deconstruct": {
            "items": [
                { "item": "2x4", "count": 12 },
                { "item": "nail", "charges": [12, 16] }
            ]
        },
        "max_volume": 8000,
        "bash": {
            "str_min": 6, "str_max": 40,
            "sound": "smash!",
            "sound_fail": "whump.",
            "items": [
                { "item": "2x4", "count": [2, 6] },
                { "item": "nail", "charges": [4, 12] },
                { "item": "splinter", "count": 1 }
            ]
        }
    },{
        "type" : "furniture",
        "id" : "f_washer",
        "name": "washing machine",
        "description": "You could wash your dirty clothes if electricity was running.",
        "symbol": "{",
        "bgcolor": "white",
        "move_cost_mod": -1,
        "required_str": 12,
        "max_volume": 4000,
        "flags": ["CONTAINER", "PLACE_ITEM", "BLOCKSDOOR"],
        "deconstruct": {
            "items": [
                { "item": "pipe", "count": 1 },
                { "item": "scrap", "count": [2, 6] },
                { "item": "steel_chunk", "count": [1, 3] },
                { "item": "sheet_metal", "count": [2, 6] },
                { "item": "cable", "charges": [1, 15] },
                { "item": "hose", "count": [1, 2] },
                { "item": "cu_pipe", "count": [2, 5] }
            ]
        },
        "bash": {
            "str_min": 18, "str_max": 50,
            "sound": "metal screeching!",
            "sound_fail": "clang!",
            "items": [
                { "item": "scrap", "count": [2, 7] },
                { "item": "steel_chunk", "count": [0, 3] },
                { "item": "sheet_metal", "count": [2, 6] },
                { "item": "cable", "charges": [1, 15] },
                { "item": "hose", "count": [0, 2] },
                { "item": "cu_pipe", "count": [1, 4] },
                { "item": "scrap_copper", "count": [0, 2] }
            ]
        }
    },{
        "type" : "furniture",
        "id" : "f_dryer",
        "name": "dryer",
        "description": "Dry your clothes!",
        "symbol": "{",
        "bgcolor": "white",
        "move_cost_mod": -1,
        "required_str": 12,
        "max_volume": 4000,
        "flags": ["CONTAINER", "PLACE_ITEM", "BLOCKSDOOR"],
        "deconstruct": {
            "items": [
                { "item": "scrap", "count": [2, 6] },
                { "item": "steel_chunk", "count": [1, 3] },
                { "item": "element", "count": [2, 3] },
                { "item": "sheet_metal", "count": [2, 6] },
                { "item": "cable", "charges": [1, 15] },
                { "item": "cu_pipe", "count": [1, 3] }
            ]
        },
        "bash": {
            "str_min": 18, "str_max": 50,
            "sound": "metal screeching!",
            "sound_fail": "clang!",
            "items": [
                { "item": "scrap", "count": [0, 6] },
                { "item": "steel_chunk", "count": [0, 3] },
                { "item": "element", "count": [1, 3] },
                { "item": "sheet_metal", "count": [2, 6] },
                { "item": "cable", "charges": [1, 15] }
            ]
        }
    },{
        "type" : "furniture",
        "id" : "f_bigmirror",
        "name": "standing mirror",
        "symbol": "{",
        "description": "Lookin' good- is that blood?",
        "color": "white",
        "move_cost_mod": 2,
        "required_str": 5,
        "flags": ["NOITEM","BLOCKSDOOR"],
        "bash": {
            "str_min": 5, "str_max": 16,
            "sound": "glass breaking",
            "sound_fail": "whack!",
            "sound_vol": 16,
            "furn_set": "f_bigmirror_b",
            "items": [
                { "item": "glass_shard", "count": [3, 6] }
            ]
        }
    },{
        "type" : "furniture",
        "id" : "f_bigmirror_b",
        "name": "broken standing mirror",
        "description": "You could look at yourself, if the mirror wasn't covered in cracks and fractures.",
        "symbol": "{",
        "color": "light_gray",
        "move_cost_mod": 2,
        "required_str": 5,
        "flags": ["NOITEM","BLOCKSDOOR"],
        "bash": {
            "str_min": 8, "str_max": 30,
            "sound": "metal screeching!",
            "sound_fail": "clang!",
            "items": [
                { "item": "scrap", "count": [2, 4] }
            ]
        }
    },{
        "type" : "furniture",
        "id" : "f_vending_c",
        "name": "vending machine",
        "symbol": "{",
        "description": "Buy stuff with a cash card.",
        "color": "light_cyan",
        "move_cost_mod": -1,
        "required_str": 12,
        "flags": ["SEALED", "PLACE_ITEM", "ALARMED", "CONTAINER", "BLOCKSDOOR"],
        "examine_action": "vending",
        "bash": {
            "str_min": 20, "str_max": 40,
            "sound": "glass breaking!",
            "sound_fail": "whack!",
            "sound_vol": 16,
            "sound_fail_vol": 12,
            "furn_set": "f_vending_o",
            "items": [
                { "item": "glass_shard", "count": [3, 6] }
            ]
        }
    },{
        "type" : "furniture",
        "id" : "f_vending_o",
        "name": "broken vending machine",
        "description": "Ponder if you could buy stuff, as it's broken.",
        "symbol": "{",
        "color": "dark_gray",
        "move_cost_mod": -1,
        "required_str": 12,
        "flags": ["PLACE_ITEM", "CONTAINER", "BLOCKSDOOR"],
        "bash": {
            "str_min": 30, "str_max": 50,
            "sound": "metal screeching!",
            "sound_fail": "clang!",
            "items": [
                { "item": "scrap", "count": [2, 8] },
                { "item": "steel_chunk", "count": [0, 3] },
                { "item": "hose", "count": 1 },
                { "item": "cu_pipe", "count": [1, 4] },
                { "item": "scrap_copper", "count": [0, 2] }
            ]
        }
    },{
        "type" : "furniture",
        "id" : "f_dumpster",
        "name": "dumpster",
        "description": "Stores your trash.",
        "symbol": "{",
        "color": "green",
        "move_cost_mod": -1,
        "required_str": 16,
        "flags": ["CONTAINER", "PLACE_ITEM", "BLOCKSDOOR"],
        "bash": {
            "str_min": 8, "str_max": 45,
            "sound": "metal screeching!",
            "sound_fail": "clang!",
            "items": [
                { "item": "scrap", "count": [2, 8] },
                { "item": "steel_chunk", "count": [1, 3] },
                { "item": "pipe", "count": [1, 2] }
            ]
        }
    },{
        "type" : "furniture",
        "id" : "f_dive_block",
        "name": "diving block",
        "description": "Jump!  Jump!  Dive!",
        "symbol": "O",
        "color": "light_gray",
        "move_cost_mod": -1,
        "required_str": 16,
        "flags": ["TRANSPARENT", "MOUNTABLE"],
        "bash": {
            "str_min": 8, "str_max": 40,
            "sound": "metal screeching!",
            "sound_fail": "clang!",
            "items": [
                { "item": "plastic_chunk", "count": [2, 4] },
                { "item": "pipe", "count": [0, 2] }
            ]
        }
    },{
        "type" : "furniture",
        "id" : "f_coffin_c",
        "name": "coffin",
        "description": "Holds the bodies of the countless you kill.",
        "symbol": "0",
        "bgcolor": "brown",
        "move_cost_mod": -1,
        "required_str": 14,
        "flags": ["TRANSPARENT", "CONTAINER", "SEALED", "ALLOW_FIELD_EFFECT", "FLAMMABLE", "PLACE_ITEM",
                  "ORGANIC", "MOUNTABLE", "SHORT"],
        "deconstruct": {
            "items": [
                { "item": "2x4", "count": 12 },
                { "item": "nail", "charges": [12, 24] },
                { "item": "rag", "count": [15, 20] }
            ]
        },
        "max_volume": 4000,
        "bash": {
            "str_min": 12, "str_max": 40,
            "sound": "smash!",
            "sound_fail": "wham!",
            "items": [
                { "item": "2x4", "count": [1, 5] },
                { "item": "splinter", "count": [2, 6] },
                { "item": "nail", "charges": [2, 10] },
                { "item": "rag", "count": [ 8, 12] }
            ]
        }
    },{
        "type" : "furniture",
        "id" : "f_coffin_o",
        "name": "open coffin",
        "description": "Look at the bodies of the countless you've killed.",
        "symbol": "O",
        "bgcolor": "brown",
        "move_cost_mod": -1,
        "required_str": 12,
        "flags": ["TRANSPARENT", "CONTAINER", "FLAMMABLE", "PLACE_ITEM", "ORGANIC", "MOUNTABLE",
          "SHORT"],
        "deconstruct": {
            "items": [
                { "item": "2x4", "count": 12 },
                { "item": "nail", "charges": [12, 24] },
                { "item": "rag", "count": [15, 20] }
            ]
        },
        "max_volume": 4000,
        "bash": {
            "str_min": 12, "str_max": 40,
            "sound": "smash!",
            "sound_fail": "wham!",
            "items": [
                { "item": "2x4", "count": [1, 5] },
                { "item": "splinter", "count": [2, 6] },
                { "item": "nail", "charges": [2, 10] },
                { "item": "rag", "count": [ 8, 12] }
            ]
        }
    },{
        "type" : "furniture",
        "id" : "f_crate_c",
        "name": "crate",
        "description": "What's inside?  Find out!",
        "symbol": "X",
        "bgcolor": "brown",
        "move_cost_mod": -1,
        "required_str": 12,
        "flags": ["TRANSPARENT", "CONTAINER", "SEALED", "ALLOW_FIELD_EFFECT", "FLAMMABLE", "PLACE_ITEM",
                  "ORGANIC", "MOUNTABLE", "SHORT"],
        "examine_action": "crate",
        "deconstruct": {
            "items": [
                { "item": "2x4", "count": 4 },
                { "item": "nail", "charges": [6, 10] }
            ]
        },
        "max_volume": 4000,
        "bash": {
            "str_min": 12, "str_max": 40,
            "sound": "smash!",
            "sound_fail": "wham!",
            "items": [
                { "item": "2x4", "count": [1, 5] },
                { "item": "nail", "charges": [2, 10] }
            ]
        }
    },{
        "type" : "furniture",
        "id" : "f_crate_o",
        "name": "open crate",
        "description": "What's inside?  Look in it!",
        "symbol": "O",
        "bgcolor": "brown",
        "move_cost_mod": -1,
        "required_str": 10,
        "flags": ["TRANSPARENT", "CONTAINER", "FLAMMABLE", "PLACE_ITEM", "ORGANIC", "MOUNTABLE",
          "SHORT"],
        "deconstruct": {
            "items": [
                { "item": "2x4", "count": 4 },
                { "item": "nail", "charges": [6, 10] }
            ]
        },
        "max_volume": 4000,
        "bash": {
            "str_min": 12, "str_max": 40,
            "sound": "smash!",
            "sound_fail": "wham!",
            "items": [
                { "item": "2x4", "count": [1, 5] },
                { "item": "nail", "charges": [2, 10] }
            ]
        }
    },{
        "type" : "furniture",
        "id" : "f_canvas_wall",
        "name": "canvas wall",
        "symbol": "#",
        "color": "blue",
        "move_cost_mod": -1,
        "required_str": -1,
        "flags": ["FLAMMABLE_HARD", "NOITEM"],
        "bash": {
            "str_min": 1, "str_max": 8,
            "sound": "rrrrip!",
            "sound_fail": "slap!",
            "sound_vol": 8,
            "tent_centers": ["f_groundsheet", "f_fema_groundsheet", "f_skin_groundsheet"]
        }
    },{
        "type" : "furniture",
        "id" : "f_large_canvas_wall",
        "name": "canvas wall",
        "symbol": "#",
        "color": "blue",
        "move_cost_mod": -1,
        "required_str": -1,
        "flags": ["FLAMMABLE_HARD", "NOITEM"],
        "bash": {
            "str_min": 1, "str_max": 8,
            "sound": "rrrrip!",
            "sound_fail": "slap!",
            "sound_vol": 8,
            "collapse_radius": 2,
            "tent_centers": ["f_center_groundsheet"]
        }
    },{
        "type" : "furniture",
        "id" : "f_canvas_door",
        "name": "canvas flap",
        "symbol": "+",
        "color": "blue",
        "move_cost_mod": -1,
        "required_str": -1,
        "flags": ["FLAMMABLE_HARD", "NOITEM", "DOOR"],
        "open": "f_canvas_door_o",
        "bash": {
            "str_min": 1, "str_max": 8,
            "sound": "rrrrip!",
            "sound_fail": "slap!",
            "sound_vol": 8,
            "tent_centers": ["f_groundsheet", "f_fema_groundsheet", "f_skin_groundsheet"]
        }
    },{
        "type" : "furniture",
        "id" : "f_canvas_door_o",
        "name": "open canvas flap",
        "symbol": ".",
        "color": "blue",
        "move_cost_mod": 0,
        "required_str": -1,
        "flags": ["TRANSPARENT"],
        "close": "f_canvas_door",
        "bash": {
            "str_min": 1, "str_max": 8,
            "sound": "rrrrip!",
            "sound_fail": "slap!",
            "sound_vol": 8,
            "tent_centers": ["f_groundsheet", "f_fema_groundsheet", "f_skin_groundsheet", "f_center_groundsheet"]
        }
    },{
        "type" : "furniture",
        "id" : "f_large_canvas_door",
        "name": "canvas flap",
        "symbol": "+",
        "color": "blue",
        "move_cost_mod": -1,
        "required_str": -1,
        "flags": ["FLAMMABLE_HARD", "NOITEM", "DOOR"],
        "open": "f_large_canvas_door_o",
        "bash": {
            "str_min": 1, "str_max": 8,
            "sound": "rrrrip!",
            "sound_fail": "slap!",
            "sound_vol": 8,
            "collapse_radius": 2,
            "tent_centers": ["f_center_groundsheet"]
        }
    },{
        "type" : "furniture",
        "id" : "f_large_canvas_door_o",
        "name": "open canvas flap",
        "symbol": ".",
        "color": "blue",
        "move_cost_mod": 0,
        "required_str": -1,
        "flags": ["TRANSPARENT"],
        "close": "f_canvas_door",
        "bash": {
            "str_min": 1, "str_max": 8,
            "sound": "rrrrip!",
            "sound_fail": "slap!",
            "sound_vol": 8,
            "collapse_radius": 2,
            "tent_centers": ["f_center_groundsheet"]
        }
    },{
        "type" : "furniture",
        "id" : "f_groundsheet",
        "name": "groundsheet",
        "symbol": ";",
        "color": "green",
        "move_cost_mod": 0,
        "required_str": -1,
        "flags": ["TRANSPARENT", "INDOORS", "NOCOLLIDE"],
        "examine_action": "portable_structure",
        "bash": {
            "str_min": 1, "str_max": 8,
            "sound": "rrrrip!",
            "sound_fail": "slap!",
            "sound_vol": 8,
            "items": [
                { "item": "broketent" }
            ],
            "tent_centers": ["f_groundsheet", "f_fema_groundsheet", "f_skin_groundsheet"]
        }
    },{
        "type" : "furniture",
        "id" : "f_large_groundsheet",
        "name": "groundsheet",
        "symbol": ";",
        "color": "green",
        "move_cost_mod": 0,
        "required_str": -1,
        "flags": ["TRANSPARENT", "INDOORS", "NOCOLLIDE"],
        "bash": {
            "str_min": 1, "str_max": 8,
            "sound": "rrrrip!",
            "sound_fail": "slap!",
            "sound_vol": 8,
            "collapse_radius": 2,
            "tent_centers": ["f_center_groundsheet"]
        }
    },{
        "type" : "furniture",
        "id" : "f_center_groundsheet",
        "name": "groundsheet",
        "symbol": ";",
        "color": "green",
        "move_cost_mod": 0,
        "required_str": -1,
        "flags": ["TRANSPARENT", "INDOORS", "NOCOLLIDE"],
        "examine_action": "portable_structure",
        "bash": {
            "str_min": 1, "str_max": 8,
            "sound": "rrrrip!",
            "sound_fail": "slap!",
            "sound_vol": 8,
            "collapse_radius": 2,
            "items": [
                { "item": "largebroketent" }
            ],
            "tent_centers": ["f_center_groundsheet"]
        }
    },{
        "type" : "furniture",
        "id" : "f_fema_groundsheet",
        "name": "groundsheet",
        "symbol": ";",
        "color": "green",
        "move_cost_mod": 0,
        "required_str": -1,
        "flags": ["TRANSPARENT", "INDOORS", "ORGANIC", "NOCOLLIDE"],
        "bash": {
            "str_min": 1, "str_max": 8,
            "sound": "rrrrip!",
            "sound_fail": "slap!",
            "sound_vol": 8,
            "tent_centers": ["f_groundsheet", "f_fema_groundsheet", "f_skin_groundsheet"]
        }
    },{
        "type" : "furniture",
        "id" : "f_skin_wall",
        "name": "animalskin wall",
        "symbol": "#",
        "description": "Wall made out of animal skin.  Either an amazing or horrifying sight.",
        "color": "brown",
        "move_cost_mod": -1,
        "required_str": -1,
        "flags": ["FLAMMABLE_HARD", "NOITEM"],
        "bash": {
            "str_min": 1, "str_max": 8,
            "sound": "rrrrip!",
            "sound_fail": "slap!",
            "sound_vol": 8,
            "tent_centers": ["f_groundsheet", "f_fema_groundsheet", "f_skin_groundsheet"]
        }
    },{
        "type" : "furniture",
        "id" : "f_skin_door",
        "name": "animalskin flap",
        "symbol": "+",
        "color": "white",
        "move_cost_mod": -1,
        "required_str": -1,
        "flags": ["FLAMMABLE_HARD", "NOITEM"],
        "open": "f_skin_door_o",
        "bash": {
            "str_min": 1, "str_max": 8,
            "sound": "rrrrip!",
            "sound_fail": "slap!",
            "sound_vol": 8,
            "tent_centers": ["f_groundsheet", "f_fema_groundsheet", "f_skin_groundsheet"]
        }
    },{
        "type" : "furniture",
        "id" : "f_skin_door_o",
        "name": "open animalskin flap",
        "symbol": ".",
        "color": "white",
        "move_cost_mod": 0,
        "required_str": -1,
        "flags": ["TRANSPARENT"],
        "close": "f_skin_door",
        "bash": {
            "str_min": 1, "str_max": 8,
            "sound": "rrrrip!",
            "sound_fail": "slap!",
            "sound_vol": 8,
            "tent_centers": ["f_groundsheet", "f_fema_groundsheet", "f_skin_groundsheet"]
        }
    },{
        "type" : "furniture",
        "id" : "f_skin_groundsheet",
        "name": "animalskin floor",
        "symbol": ";",
        "color": "brown",
        "move_cost_mod": 0,
        "required_str": -1,
        "flags": ["TRANSPARENT", "INDOORS", "NOCOLLIDE"],
        "examine_action": "portable_structure",
        "bash": {
            "str_min": 1, "str_max": 8,
            "sound": "rrrrip!",
            "sound_fail": "slap!",
            "sound_vol": 8,
            "items": [
                { "item": "damaged_shelter_kit" }
            ],
            "tent_centers": ["f_groundsheet", "f_fema_groundsheet", "f_skin_groundsheet"]
        }
    },{
        "type" : "furniture",
        "id" : "f_mutpoppy",
        "name": "mutated poppy flower",
        "symbol": "f",
        "color": "red",
        "move_cost_mod": 0,
        "required_str": -1,
        "flags": ["TRANSPARENT", "TINY", "FLAMMABLE_ASH"],
        "examine_action": "flower_poppy",
        "bash": {
            "str_min": 2, "str_max": 6,
            "sound": "crunch.",
            "sound_fail": "whish."
        }
    },{
        "type" : "furniture",
        "id" : "f_flower_fungal",
        "name": "fungal flower",
        "symbol": "f",
        "color": "dark_gray",
        "move_cost_mod": 1,
        "required_str": -1,
        "flags": ["TRANSPARENT", "FLOWER", "FUNGUS", "TINY", "FLAMMABLE_ASH"],
        "examine_action": "fungus",
        "bash": {
            "str_min": 2, "str_max": 6,
            "sound": "poof.",
            "sound_fail": "poof."
        }
    },{
        "type" : "furniture",
        "id" : "f_fungal_mass",
        "name": "fungal mass",
        "symbol": "O",
        "bgcolor": "dark_gray",
        "move_cost_mod": -10,
        "required_str": -1,
        "flags": ["CONTAINER", "SEALED", "ALLOW_FIELD_EFFECT", "FLAMMABLE_ASH", "FUNGUS", "MOUNTABLE", "SHORT"],
        "bash": {
            "str_min": 6, "str_max":30,
            "sound": "poof.",
            "sound_fail": "poof."
        }
    },{
        "type" : "furniture",
        "id" : "f_fungal_clump",
        "name": "fungal clump",
        "symbol": "#",
        "bgcolor": "light_gray",
        "move_cost_mod": 3,
        "required_str": -1,
        "flags": ["TRANSPARENT", "CONTAINER", "SEALED", "ALLOW_FIELD_EFFECT", "FLAMMABLE_ASH", "FUNGUS", "MOUNTABLE",
                  "SHORT"],
        "bash": {
            "str_min": 6, "str_max":20,
            "sound": "poof.",
            "sound_fail": "poof."
        }
    },{
        "type" : "furniture",
        "id" : "f_safe_c",
        "name": "safe",
        "description": "Holds items.  Securely.",
        "symbol": "X",
        "color": "light_gray",
        "move_cost_mod": -1,
        "required_str": 14,
        "max_volume": 1000,
        "flags": ["TRANSPARENT", "CONTAINER", "SEALED", "PLACE_ITEM", "MOUNTABLE"],
        "open": "f_safe_o",
        "bash": {
            "str_min": 40, "str_max": 200,
            "sound": "screeching metal!",
            "sound_fail": "whump!",
            "items": [
                { "item": "steel_chunk", "count": [1, 5] },
                { "item": "scrap", "count": [1, 5] }
            ]
        }
    },{
        "type" : "furniture",
        "id" : "f_safe_l",
        "name": "safe",
        "symbol": "X",
        "description": "What needs protection like this?",
        "color": "light_gray",
        "move_cost_mod": -1,
        "required_str": 14,
        "max_volume": 1000,
        "flags": ["TRANSPARENT", "CONTAINER", "SEALED", "PLACE_ITEM", "MOUNTABLE"],
        "examine_action": "safe",
        "bash": {
            "str_min": 40, "str_max": 200,
            "sound": "screeching metal!",
            "sound_fail": "whump!",
            "items": [
                { "item": "steel_chunk", "count": [1, 5] },
                { "item": "scrap", "count": [1, 5] }
            ]
        }
    },{
        "type" : "furniture",
        "id" : "f_gunsafe_ml",
        "name": "gun safe",
        "description": "Oooooohhhh.  Shiny.",
        "symbol": "X",
        "color": "light_gray",
        "move_cost_mod": -1,
        "required_str": 14,
        "max_volume": 1000,
        "flags": ["TRANSPARENT", "CONTAINER", "SEALED", "PLACE_ITEM", "MOUNTABLE"],
        "examine_action": "gunsafe_ml",
        "bash": {
            "str_min": 40, "str_max": 200,
            "sound": "screeching metal!",
            "sound_fail": "whump!",
            "items": [
                { "item": "steel_chunk", "count": [1, 5] },
                { "item": "scrap", "count": [1, 5] }
            ]
        }
    },{
        "type" : "furniture",
        "id" : "f_gunsafe_mj",
        "name": "jammed gun safe",
        "description": "Does it have guns in it?  You won't find out.  It's jammed.",
        "symbol": "X",
        "color": "light_gray",
        "move_cost_mod": -1,
        "required_str": 14,
        "max_volume": 1000,
        "flags": ["TRANSPARENT", "CONTAINER", "SEALED", "PLACE_ITEM", "MOUNTABLE"],
        "bash": {
            "str_min": 40, "str_max": 200,
            "sound": "screeching metal!",
            "sound_fail": "whump!",
            "items": [
                { "item": "steel_chunk", "count": [1, 5] },
                { "item": "scrap", "count": [1, 5] }
            ]
        }
    },{
        "type" : "furniture",
        "id" : "f_gun_safe_el",
        "name": "electronic gun safe",
        "description": "Can you hack it open to get the firearms?",
        "symbol": "X",
        "color": "light_gray",
        "move_cost_mod": -1,
        "required_str": 14,
        "max_volume": 1000,
        "flags": ["TRANSPARENT", "CONTAINER", "SEALED", "PLACE_ITEM", "MOUNTABLE"],
        "examine_action": "gunsafe_el",
        "bash": {
            "str_min": 40, "str_max": 200,
            "sound": "screeching metal!",
            "sound_fail": "whump!",
            "items": [
                { "item": "steel_chunk", "count": [1, 5] },
                { "item": "scrap", "count": [1, 5] }
            ]
        }
    },{
        "type" : "furniture",
        "id" : "f_safe_o",
        "name": "open safe",
        "description": "Grab the firearms!",
        "symbol": "O",
        "color": "light_gray",
        "move_cost_mod": -1,
        "required_str": 14,
        "max_volume": 1000,
        "flags": ["TRANSPARENT", "CONTAINER", "PLACE_ITEM", "MOUNTABLE"],
        "close": "f_safe_c",
        "bash": {
            "str_min": 40, "str_max": 200,
            "sound": "screeching metal!",
            "sound_fail": "whump!",
            "items": [
                { "item": "steel_chunk", "count": [1, 5] },
                { "item": "scrap", "count": [1, 5] }
            ]
        }
    },{
        "type" : "furniture",
        "id" : "f_plant_seed",
        "name": "seed",
        "symbol": "^",
        "color": "brown",
        "move_cost_mod": 0,
        "required_str": -1,
        "flags": ["PLANT", "SEALED", "TRANSPARENT", "CONTAINER", "NOITEM", "TINY", "DONT_REMOVE_ROTTEN"],
        "examine_action": "aggie_plant"
    },{
        "type" : "furniture",
        "id" : "f_plant_seedling",
        "name": "seedling",
        "symbol": "^",
        "color": "green",
        "move_cost_mod": 0,
        "required_str": -1,
        "flags": ["PLANT", "SEALED", "TRANSPARENT", "CONTAINER", "NOITEM", "TINY", "DONT_REMOVE_ROTTEN"],
        "examine_action": "aggie_plant",
        "bash": {
            "str_min": 2, "str_max": 6,
            "sound": "crunch.",
            "sound_fail": "whish."
        }
    },{
        "type" : "furniture",
        "id" : "f_plant_mature",
        "name": "mature plant",
        "symbol": "#",
        "color": "green",
        "move_cost_mod": 0,
        "required_str": -1,
        "flags": ["PLANT", "SEALED", "TRANSPARENT", "CONTAINER", "NOITEM", "TINY", "DONT_REMOVE_ROTTEN"],
        "examine_action": "aggie_plant",
        "bash": {
            "str_min": 3, "str_max": 8,
            "sound": "crunch.",
            "sound_fail": "whish."
        }
    },{
        "type" : "furniture",
        "id" : "f_plant_harvest",
        "name": "harvestable plant",
        "symbol": "#",
        "color": "light_green",
        "move_cost_mod": 0,
        "required_str": -1,
        "flags": ["PLANT", "SEALED", "TRANSPARENT", "CONTAINER", "NOITEM", "TINY", "DONT_REMOVE_ROTTEN"],
        "examine_action": "aggie_plant",
        "bash": {
            "str_min": 4, "str_max": 10,
            "sound": "crunch.",
            "sound_fail": "whish."
        }
    },{
        "type" : "furniture",
        "id" : "f_fvat_empty",
        "name": "empty fermenting vat",
        "description": "A sealable vat for fermenting vinegar and various alcoholic brews.",
        "symbol": "O",
        "color": "brown",
        "move_cost_mod": -1,
        "required_str": -1,
        "flags": ["NOITEM", "SEALED", "TRANSPARENT", "FLAMMABLE", "CONTAINER", "DONT_REMOVE_ROTTEN"],
        "examine_action": "fvat_empty",
        "deconstruct": {
            "items": [
                { "item": "2x4", "count": 14 },
                { "item": "nail", "charges": [6, 12] },
                { "item": "water_faucet", "count": 1 },
                { "item": "sheet_metal", "count": 2 }
            ]
        },
        "bash": {
            "str_min": 3, "str_max": 45,
            "sound": "smash!",
            "sound_fail": "whump.",
            "items": [
                { "item": "2x4", "count": [4, 8] },
                { "item": "nail", "charges": [4, 8] },
                { "item": "water_faucet", "prob": 50 },
                { "item": "splinter", "count": 1 }
            ]
        }
    },{
        "type" : "furniture",
        "id" : "f_fvat_full",
        "name": "full fermenting vat",
        "description": "A sealable vat for fermenting vinegar and various alcoholic brews.",
        "symbol": "O",
        "color": "brown_cyan",
        "move_cost_mod": -1,
        "required_str": -1,
        "flags": ["NOITEM", "SEALED", "TRANSPARENT", "FLAMMABLE", "CONTAINER", "DONT_REMOVE_ROTTEN"],
        "examine_action": "fvat_full",
        "deconstruct": {
            "items": [
                { "item": "2x4", "count": 14 },
                { "item": "nail", "charges": [6, 12] },
                { "item": "water_faucet", "count": 1 },
                { "item": "sheet_metal", "count": 2 }
            ]
        },
        "bash": {
            "str_min": 12, "str_max": 50,
            "sound": "smash!",
            "sound_fail": "whump.",
            "items": [
                { "item": "2x4", "count": [4, 8] },
                { "item": "nail", "charges": [4, 8] },
                { "item": "water_faucet", "prob": 50 },
                { "item": "splinter", "count": 1 }
            ]
        }
    },{
        "type" : "furniture",
        "id" : "f_wood_keg",
        "name": "wooden keg",
        "description": "A keg made mostly of wood.  Holds liquids, preferably beer.",
        "symbol": "H",
        "color": "brown",
        "move_cost_mod": -1,
        "required_str": -1,
        "flags": ["NOITEM", "SEALED", "ALLOW_FIELD_EFFECT", "TRANSPARENT", "FLAMMABLE", "CONTAINER", "LIQUIDCONT"],
        "examine_action": "keg",
        "deconstruct": {
            "items": [
                { "item": "2x4", "count": 18 },
                { "item": "nail", "charges": [7, 14] },
                { "item": "water_faucet", "count": 1 },
                { "item": "sheet_metal", "count": 3 }
            ]
        },
        "bash": {
            "str_min": 12, "str_max": 50,
            "sound": "smash!",
            "sound_fail": "whump.",
            "items": [
                { "item": "2x4", "count": [6, 12] },
                { "item": "nail", "charges": [4, 8] },
                { "item": "water_faucet", "prob": 50 },
                { "item": "splinter", "count": 1 }
            ]
        }
    },{
        "type" : "furniture",
        "id" : "f_statue",
        "name": "statue",
        "description": "A carved statue made of stone..",
        "symbol": "S",
        "color": "dark_gray",
        "move_cost_mod": -1,
        "required_str": 10,
        "flags": ["PLACE_ITEM", "BLOCKSDOOR"],
        "bash": {
            "str_min": 16, "str_max": 40,
            "sound": "smash!",
            "sound_fail": "thump.",
            "items": [
                { "item": "rock", "count": [1, 6] }
            ]
        }
    },{
        "type" : "furniture",
        "id" : "f_mannequin",
        "name": "mannequin",
        "description": "Put clothes on it and wish you looked as good.",
        "symbol": "@",
        "color": "brown",
        "move_cost_mod": 2,
        "required_str": 5,
        "flags": ["PLACE_ITEM","TRANSPARENT", "FLAMMABLE"],
        "bash": {
            "str_min": 6, "str_max": 40,
            "sound": "smash!",
            "sound_fail": "whump.",
            "items": [
                { "item": "splinter", "count": [9, 12] }
            ]
        }
    },{
        "type" : "furniture",
        "id" : "f_bluebell",
        "name": "bluebell",
        "symbol": "f",
        "color": "blue",
        "move_cost_mod": 0,
        "required_str": -1,
        "flags": ["TRANSPARENT", "TINY", "FLAMMABLE_ASH"],
        "examine_action": "flower_bluebell",
        "bash": {
            "str_min": 2, "str_max": 6,
            "sound": "crunch.",
            "sound_fail": "whish."
        }
    },{
        "type" : "furniture",
        "id" : "f_dahlia",
        "name": "dahlia",
        "symbol": "f",
        "color": "magenta",
        "move_cost_mod": 0,
        "required_str": -1,
        "flags": ["TRANSPARENT", "TINY", "FLAMMABLE_ASH"],
        "examine_action": "flower_dahlia",
        "bash": {
            "str_min": 2, "str_max": 6,
            "sound": "crunch.",
            "sound_fail": "whish."
        }
    },{
        "type" : "furniture",
        "id" : "f_datura",
        "name": "datura",
        "symbol": "*",
        "color": "light_green",
        "move_cost_mod": 1,
        "required_str": -1,
        "flags": ["TRANSPARENT", "TINY", "FLAMMABLE_ASH"],
        "examine_action": "harvest_furn_nectar",
        "harvest_by_season" : [
            { "seasons": [ "spring", "summer", "autumn" ], "entries": [ { "drop": "datura_seed", "base_num": [ 2, 6 ] } ] }
        ],
        "bash": {
            "str_min": 2, "str_max": 6,
            "sound": "crunch.",
            "sound_fail": "whish."
        }
    },{
        "type" : "furniture",
        "id" : "f_flower_marloss",
        "name": "marloss flower",
        "symbol": "f",
        "color": "cyan",
        "move_cost_mod": 1,
        "required_str": -1,
        "flags": ["TRANSPARENT", "FLAMMABLE_ASH", "FUNGUS", "TINY"],
        "examine_action": "flower_marloss",
        "bash": {
            "str_min": 2, "str_max": 6,
            "sound": "poof.",
            "sound_fail": "poof."
        }
    },{
        "type" : "furniture",
        "id" : "f_dandelion",
        "name": "dandelion",
        "symbol": "f",
        "color": "yellow",
        "move_cost_mod": 0,
        "required_str": -1,
        "flags": ["TRANSPARENT", "TINY", "FLAMMABLE_ASH"],
        "examine_action": "harvest_furn_nectar",
        "harvest_by_season" : [
            { "seasons": [ "spring", "summer", "autumn" ], "entries": [ { "drop": "raw_dandelion", "base_num": [ 1, 4 ] } ] }
        ],
        "bash": {
            "str_min": 2, "str_max": 6,
            "sound": "crunch.",
            "sound_fail": "whish."
        }
    },{
        "type" : "furniture",
        "id" : "f_chamomile",
        "name": "chamomile",
        "symbol": "f",
        "color": "white",
        "move_cost_mod": 0,
        "required_str": -1,
        "flags": ["TRANSPARENT", "TINY", "FLAMMABLE_ASH"],
        "bash": {
            "str_min": 2, "str_max": 6,
            "sound": "crunch.",
            "sound_fail": "whish."
        }
    },{
        "type" : "furniture",
        "id" : "f_cattails",
        "name": "cattails",
        "symbol": "i",
        "color": "brown",
        "move_cost_mod": 1,
        "required_str": -1,
        "flags": ["TRANSPARENT", "TINY", "FLAMMABLE_ASH"],
        "examine_action": "harvest_furn",
        "harvest_by_season" : [
            { "seasons": [ "winter" ], "entries": [ { "drop": "cattail_rhizome" } ] },
            { "seasons": [ "spring", "summer", "autumn" ], "entries": [ { "drop": "cattail_rhizome" }, { "drop": "cattail_stalk", "base_num": [ 1, 4 ] } ] }
        ],
        "bash": {
            "str_min": 2, "str_max": 6,
            "sound": "crunch.",
            "sound_fail": "whish."
        }
    },{
        "type" : "furniture",
        "id" : "f_forge",
        "name": "forge",
        "description": "Metalworking station typically used in combination with an anvil.",
        "symbol": "^",
        "color": "light_red",
        "move_cost_mod": -1,
        "required_str": -1,
        "crafting_pseudo_item": "char_forge",
        "flags": ["TRANSPARENT", "SEALED", "CONTAINER", "NOITEM", "EASY_DECONSTRUCT"],
        "deconstruct": {
            "items": [
                { "item": "char_forge", "count": 1 }
            ]
        },
        "examine_action": "reload_furniture",
        "bash": {
            "str_min": 4, "str_max": 8,
            "sound": "crunch!",
            "sound_fail": "whump.",
            "items": [
                { "item": "char_forge", "count": 1 }
            ]
        }
    },{
        "type" : "furniture",
        "id" : "f_anvil",
        "name": "anvil",
        "description": "Used in metalworking.",
        "symbol": "^",
        "color": "light_red",
        "move_cost_mod": -1,
        "required_str": 16,
        "crafting_pseudo_item": "anvil",
        "deconstruct": {
            "items": [
                { "item": "anvil", "count": 1 }
            ]
        },
        "flags": ["TRANSPARENT", "NOITEM", "EASY_DECONSTRUCT"],
        "bash": {
            "str_min": 4, "str_max": 8,
            "sound": "crunch!",
            "sound_fail": "whump.",
            "items": [
                { "item": "anvil", "count": 1 }
            ]
        }
    },{
        "type" : "furniture",
        "id" : "f_still",
        "name": "still",
        "description": "An essential component for brewing and chemistry that allows for refining liquid mixtures.",
        "symbol": "^",
        "color": "light_red",
        "move_cost_mod": -1,
        "required_str": -1,
        "crafting_pseudo_item": "still",
        "deconstruct": {
            "items": [
                { "item": "still", "count": 1 }
            ]
        },
        "flags": ["TRANSPARENT", "NOITEM", "EASY_DECONSTRUCT"],
        "bash": {
            "str_min": 4, "str_max": 8,
            "sound": "crunch!",
            "sound_fail": "whump.",
            "items": [
                { "item": "still", "count": 1 }
            ]
        }
    },{
        "type" : "furniture",
        "id" : "f_egg_sackbw",
        "name": "spider egg sack",
        "symbol": "O",
        "color": "white",
        "move_cost_mod": 3,
        "required_str": 6,
        "flags": ["TRANSPARENT", "FLAMMABLE_ASH", "ORGANIC", "MOUNTABLE", "TINY"],
        "examine_action": "egg_sackbw",
        "bash": {
            "str_min": 8, "str_max": 16,
            "sound": "splat!",
            "sound_fail": "whump.",
            "furn_set": "f_egg_sacke"
        }
     },{
        "type" : "furniture",
        "id" : "f_egg_sackcs",
        "name": "spider egg sack",
        "symbol": "O",
        "color": "white",
        "move_cost_mod": 3,
        "required_str": 6,
        "flags": ["TRANSPARENT", "FLAMMABLE_ASH", "ORGANIC", "MOUNTABLE", "TINY"],
        "examine_action": "egg_sackcs",
        "bash": {
            "str_min": 8, "str_max": 16,
            "sound": "splat!",
            "sound_fail": "whump.",
            "furn_set": "f_egg_sacke"
        }
     },{
        "type" : "furniture",
        "id" : "f_egg_sackws",
        "name": "spider egg sack",
        "symbol": "O",
        "color": "yellow",
        "move_cost_mod": 3,
        "required_str": 6,
        "flags": ["TRANSPARENT", "FLAMMABLE_ASH", "ORGANIC", "MOUNTABLE", "TINY"],
        "examine_action": "egg_sackws",
        "bash": {
            "str_min": 4, "str_max": 8,
            "sound": "splat!",
            "sound_fail": "whump.",
            "furn_set": "f_egg_sacke"
        }
    },{
        "type" : "furniture",
        "id" : "f_egg_sacke",
        "name": "ruptured egg sack",
        "symbol": "X",
        "color": "white",
        "move_cost_mod": 3,
        "required_str": 6,
        "flags": ["TRANSPARENT", "CONTAINER", "FLAMMABLE_ASH", "ORGANIC", "MOUNTABLE", "TINY"],
        "bash": {
            "str_min": 2, "str_max": 6,
            "sound": "splat!",
            "sound_fail": "whump."
        }
    },{
        "type" : "furniture",
        "id" : "f_vending_reinforced",
        "name": "reinforced vending machine",
        "description": "A bit tougher to crack open than regular vending machines.",
        "symbol": "{",
        "color": "light_red",
        "move_cost_mod": -1,
        "required_str": 30,
        "flags": ["SEALED", "PLACE_ITEM", "ALARMED", "CONTAINER", "BLOCKSDOOR", "FLAMMABLE_HARD"],
        "examine_action": "vending",
        "bash": {
            "str_min": 150, "str_max": 520,
            "sound": "glass breaking!",
            "sound_fail": "whack!",
            "furn_set": "f_vending_o",
            "items": [
                { "item": "glass_shard", "count": [1, 3] }
            ]
        }
    },{
        "type" : "furniture",
        "id" : "f_arcade_machine",
        "name": "arcade machine",
        "description": "Play stupid games, win stupid prizes.",
        "symbol": "6",
        "color": "red",
        "move_cost_mod": -1,
        "required_str": 12,
        "flags": ["BLOCKSDOOR", "TRANSPARENT"],
        "deconstruct": {
            "items": [
                { "item": "television", "count": 1 },
                { "item": "plastic_chunk", "count": [3, 6] },
                { "item": "circuit", "count": [4, 6] },
                { "item": "2x4", "count": 8 },
                { "item": "nail", "charges": [10, 16] },
                { "item": "cable", "charges": [14, 20] },
                { "item": "power_supply", "count": [1, 2] },
                { "item": "RAM", "count": [2, 4] }
            ]
        },
        "bash": {
            "str_min": 6, "str_max": 35,
            "sound": "smash!",
            "sound_fail": "whump!",
            "items": [
                { "item": "splinter", "count": [0, 6] },
                { "item": "television", "prob": 50 },
                { "item": "2x4", "count": [2, 6] },
                { "item": "nail", "charges": [4, 10] },
                { "item": "cable", "charges": [4, 10] },
                { "item": "circuit", "count": [0, 4] },
                { "item": "power_supply", "prob": 50 },
                { "item": "RAM", "count": [0, 2] }
           ]
        }
   },{
        "type" : "furniture",
        "id" : "f_pinball_machine",
        "name": "pinball machine",
        "description": "Most underrated game of the 20th century.  Press buttons so it doesn't go in the hole.",
        "symbol": "7",
        "color": "red",
        "move_cost_mod": -1,
        "required_str": 8,
        "flags": ["BLOCKSDOOR", "TRANSPARENT"],
        "deconstruct": {
            "items": [
                { "item": "scrap", "count": [4, 6] },
                { "item": "plastic_chunk", "count": [3, 5] },
                { "item": "circuit", "count": 1 },
                { "item": "2x4", "count": 4 },
                { "item": "nail", "charges": [10, 12] },
                { "item": "cable", "charges": [10, 15] },
                { "item": "power_supply", "prob": 50 },
                { "item": "RAM", "count": 1 },
                { "item": "pipe", "count": 2 },
                { "item": "glass_sheet", "count": 1 },
                { "item": "bearing", "charges": [10, 16] }
            ]
        },
        "bash": {
            "str_min": 8, "str_max": 40,
            "sound": "smash!",
            "sound_fail": "whump!",
            "items": [
                { "item": "splinter", "count": [0, 4] },
                { "item": "scrap", "count": [0, 4] },
                { "item": "2x4", "count": [1, 2] },
                { "item": "nail", "charges": [4, 8] },
                { "item": "cable", "charges": [4, 10] },
                { "item": "circuit", "prob": 50 },
                { "item": "power_supply", "prob": 50 },
                { "item": "RAM", "prob": 50 },
                { "item": "pipe", "count": [0, 2] },
                { "item": "glass_shard", "count": [4, 8] },
                { "item": "plastic_chunk", "count": [1, 3] },
                { "item": "bearing", "charges": [0, 16] }
            ]
        }
    },{
        "type" : "furniture",
        "id" : "f_ergometer",
        "name": "ergometer",
        "symbol": "5",
        "color": "dark_gray",
        "move_cost_mod": 2,
        "required_str": 8,
        "flags": ["BLOCKSDOOR", "TRANSPARENT", "MOUNTABLE"],
        "deconstruct": {
            "items": [
                { "item": "foot_crank", "count": [1, 1] },
                { "item": "plastic_chunk", "count": [8, 10] },
                { "item": "scrap", "count": [2, 4] },
                { "item": "chain", "count": 1 },
                { "item": "pipe", "count": [4, 5] },
                { "item": "saddle", "count": [1, 1] },
                { "item": "wheel_small", "count": [1, 1] },
                { "item": "small_lcd_screen", "count": 1 },
                { "item": "processor", "count": 1 },
                { "item": "RAM", "count": 1 },
                { "item": "nail", "charges": [6, 8] }
            ]
        },
            "bash": {
            "str_min": 6, "str_max": 25,
            "sound": "smash!",
            "sound_fail": "thump!",
            "items": [
                { "item": "foot_crank", "prob": 50 },
                { "item": "plastic_chunk", "count": [4, 6] },
                { "item": "scrap", "count": [0, 2] },
                { "item": "chain", "prob": 50 },
                { "item": "pipe", "count": [0, 4] },
                { "item": "saddle", "prob": 50 },
                { "item": "wheel_small", "prob": 50 },
                { "item": "small_lcd_screen", "prob": 50 },
                { "item": "processor", "prob": 50 },
                { "item": "RAM", "prob": 50 },
                { "item": "nail", "charges": [2, 6] }
            ]
        }
    },{
        "type" : "furniture",
        "id" : "f_treadmill",
        "name": "treadmill",
        "description": "Used for training leg muscles.  It'll be hard without power.",
        "symbol": "L",
        "color": "dark_gray",
        "move_cost_mod": 1,
        "required_str": 12,
        "flags": ["BLOCKSDOOR", "TRANSPARENT", "MOUNTABLE"],
        "deconstruct": {
            "items": [
                { "item": "plastic_chunk", "count": [10, 14] },
                { "item": "scrap", "count": [2, 5] },
                { "item": "pipe", "count": [4, 3] },
                { "item": "small_lcd_screen", "count": 1 },
                { "item": "RAM", "count": 1 },
                { "item": "nail", "charges": [6, 8] }
            ]
        },
            "bash": {
            "str_min": 12, "str_max": 40,
            "sound": "smash!",
            "sound_fail": "thump!",
            "items": [
                { "item": "plastic_chunk", "count": [4, 10] },
                { "item": "scrap", "count": [0, 3] },
                { "item": "pipe", "count": [0, 4] },
                { "item": "small_lcd_screen", "prob": 50 },
                { "item": "RAM", "count": [0, 1] },
                { "item": "nail", "charges": [2, 6] }
            ]
        }
    },{
        "type" : "furniture",
        "id" : "f_displaycase",
        "name": "display case",
        "description": "Display your stuff.  Securely.",
        "symbol": "#",
        "color": "light_cyan",
        "move_cost_mod": 2,
        "required_str": 9,
        "flags": ["TRANSPARENT", "SEALED", "PLACE_ITEM"],
        "bash": {
            "str_min": 6, "str_max": 20,
            "sound": "glass breaking",
            "sound_fail": "whack!",
            "sound_vol": 16,
            "sound_fail_vol": 12,
            "furn_set": "f_displaycase_b",
            "items": [
                { "item": "glass_shard", "count": [3, 6] }
            ]
        }
    },{
        "type" : "furniture",
        "id" : "f_displaycase_b",
        "name": "broken display case",
        "description": "Display your stuff.  It'll get stolen.",
        "symbol": "#",
        "color": "light_gray",
        "move_cost_mod": 2,
        "required_str": 9,
        "flags": ["TRANSPARENT", "PLACE_ITEM"],
        "bash": {
            "str_min": 8, "str_max": 30,
            "sound": "crunch!",
            "sound_fail": "whump.",
            "items": [
                { "item": "2x4", "count": [3, 6] },
                { "item": "splinter", "count": [2, 4] }
            ]
        }
    },{
        "type": "furniture",
        "id": "f_standing_tank",
        "name": "standing tank",
        "description": "A large freestanding metal tank, useful for holding liquids.",
        "symbol" : "O",
        "color": "light_gray",
        "move_cost_mod" : -1,
        "required_str": -1,
        "flags": ["BASHABLE", "CONTAINER", "DECONSTRUCT", "LIQUIDCONT", "NOITEM", "SEALED", "TRANSPARENT"],
        "deconstruct": {
            "items": [
                { "item": "metal_tank", "count": 4 },
                { "item": "water_faucet", "count": 1 }
            ]
        },
        "examine_action": "keg",
        "bash": {
            "str_min": 10, "str_max": 20,
            "sound": "metal screeching!",
            "sound_fail": "clang!",
            "items": [
                { "item": "scrap", "count": [8, 32] },
                { "item": "water_faucet", "prob": 50 }
            ]
        }
    },
    {
        "type" : "furniture",
        "id" : "f_floor_canvas",
        "name": "heavy punching bag",
        "description": "Punch Punch!  Exercise those arms!",
        "symbol": "0",
        "color": "dark_gray",
        "move_cost_mod": -1,
        "required_str": 10,
        "flags": ["BASHABLE", "BLOCKSDOOR", "PLACE_ITEM", "ORGANIC"],
        "bash": {
            "str_min": 15, "str_max": 20,
            "sound": "whack!",
            "sound_fail": "whud.",
            "items": [
                { "item": "chain", "count": [1, 3] },
                { "item": "leather", "count": [4, 12] },
                { "item": "rag", "count": [4, 18] }
            ]
        }
    },
    {
        "type" : "furniture",
        "id" : "f_canvas_floor",
        "name": "canvas floor",
        "symbol": "#",
        "color": "white",
        "move_cost_mod": 0,
        "required_str": -1,
        "flags": ["TRANSPARENT", "FLAMMABLE", "PLACE_ITEM"]
    },{
        "type" : "furniture",
        "id" : "f_kiln_empty",
        "name": "charcoal kiln",
        "description": "A rock kiln designed to burn wood and organic material into charcoal in absence of oxygen.",
        "symbol": "U",
        "color": "brown",
        "move_cost_mod": -1,
        "required_str": -1,
        "examine_action": "kiln_empty",
        "max_volume": 500,
        "crafting_pseudo_item": "char_kiln",
        "flags": ["CONTAINER", "FIRE_CONTAINER", "PLACE_ITEM", "EASY_DECONSTRUCT"],
        "deconstruct": {
            "items": [
                { "item": "rock", "count": [30, 30] }
            ]
        },
        "bash": {
            "str_min": 25, "str_max": 180,
            "sound": "crash!",
            "sound_fail": "whump!",
            "items": [
                { "item": "rock", "count": [15, 30] }
            ]
        }
    },{
        "type" : "furniture",
        "id" : "f_kiln_full",
        "name": "filled charcoal kiln",
        "description": "A rock kiln designed to burn wood and organic material into charcoal in absence of oxygen.",
        "symbol": "U",
        "color": "brown_red",
        "move_cost_mod": -1,
        "required_str": -1,
        "examine_action": "kiln_full",
        "flags": ["NOITEM", "SEALED", "CONTAINER", "FIRE_CONTAINER", "SUPPRESS_SMOKE", "PLACE_ITEM", "EASY_DECONSTRUCT"],
        "deconstruct": {
            "items": [
                { "item": "rock", "count": [30, 30] }
            ]
        },
        "bash": {
            "str_min": 25, "str_max": 180,
            "sound": "crash!",
            "sound_fail": "whump!",
            "items": [
                { "item": "rock", "count": [15, 30] }
            ]
        }
    },{
        "type" : "furniture",
        "id" : "f_kiln_metal_empty",
        "name": "metal charcoal kiln",
        "description": "A metal kiln designed to burn wood and organic material into charcoal in absence of oxygen.",
        "symbol": "U",
        "color": "blue",
        "move_cost_mod": -1,
        "required_str": -1,
        "examine_action": "kiln_empty",
        "max_volume": 500,
        "crafting_pseudo_item": "char_kiln",
        "flags": ["CONTAINER", "FIRE_CONTAINER", "PLACE_ITEM"],
        "deconstruct": {
            "items": [
                { "item": "metal_tank", "count": [1, 4] },
                { "item": "pipe", "count": [2, 4] }
            ]
        },
        "bash": {
            "str_min": 12, "str_max": 40,
            "sound": "metal screeching!",
            "sound_fail": "clang!",
            "items": [
                { "item": "scrap", "count": [2, 4] },
                { "item": "steel_chunk", "count": [0, 3] },
                { "item": "pipe", "count": [0, 4] }
            ]
        }
    },{
        "type" : "furniture",
        "id" : "f_kiln_metal_full",
        "name": "filled metal charcoal kiln",
        "description": "A metal kiln designed to burn wood and organic material into charcoal in absence of oxygen.",
        "symbol": "U",
        "color": "blue_red",
        "move_cost_mod": -1,
        "required_str": -1,
        "examine_action": "kiln_full",
        "flags": ["NOITEM", "SEALED", "CONTAINER", "FIRE_CONTAINER", "SUPPRESS_SMOKE", "PLACE_ITEM"],
        "deconstruct": {
            "items": [
                { "item": "metal_tank", "count": [1, 4] },
                { "item": "pipe", "count": [2, 4] }
            ]
        },
        "bash": {
            "str_min": 12, "str_max": 40,
            "sound": "metal screeching!",
            "sound_fail": "clang!",
            "items": [
                { "item": "scrap", "count": [2, 4] },
                { "item": "steel_chunk", "count": [0, 3] },
                { "item": "pipe", "count": [0, 4] }
            ]
        }
    },{
        "type" : "furniture",
        "id" : "f_robotic_arm",
        "name": "robotic arm",
        "symbol": "&",
        "bgcolor": "yellow",
        "move_cost_mod": 3,
        "required_str": 18,
        "flags": ["TRANSPARENT", "MOUNTABLE"],
        "deconstruct": {
            "items": [
                { "item": "processor", "prob": 75},
                { "item": "RAM", "prob": 80},
                { "item": "power_supply", "prob": 70},
                { "item": "amplifier", "prob": 90},
                { "item": "steel_chunk", "count": [1, 4] },
                { "item": "spring", "prob": 80},
                { "item": "steel_lump", "prob": 60},
                { "item": "sheet_metal", "prob": 50},
                { "item": "motor", "prob": 60}
            ]
        },
        "bash": {
            "str_min": 8, "str_max": 45,
            "sound": "smash!",
            "sound_fail": "thunk.",
            "items": [
                { "item": "processor", "prob": 15},
                { "item": "RAM", "prob": 30},
                { "item": "power_supply", "prob": 50},
                { "item": "amplifier", "prob": 70},
                { "item": "steel_chunk", "count": [1, 3] },
                { "item": "spring", "prob": 80},
                { "item": "steel_lump", "prob": 50},
                { "item": "sheet_metal", "prob": 30},
                { "item": "scrap", "count": [2, 5] },
                { "item": "motor", "prob": 30}
            ]
        }
    },{
        "type" : "furniture",
        "id" : "f_aut_gas_console",
        "name": "automated gas console",
        "symbol": "9",
        "color": "blue",
        "move_cost_mod": -1,
        "required_str": 25,
        "flags": ["SEALED", "ALARMED", "BLOCKSDOOR"],
        "examine_action": "pay_gas",
        "bash": {
            "str_min": 7, "str_max": 30,
            "sound": "glass breaking!",
            "sound_fail": "whack!",
            "furn_set": "f_aut_gas_console_o"
        }
    },{
        "type" : "furniture",
        "id" : "f_aut_gas_console_o",
        "name": "broken automated gas console",
        "symbol": "9",
        "color": "dark_gray",
        "move_cost_mod": -1,
        "required_str": 20,
        "flags": ["BLOCKSDOOR"],
        "bash": {
            "str_min": 5, "str_max": 45,
            "sound": "metal screeching!",
            "sound_fail": "clang!",
            "items": [
                { "item": "scrap", "count": [2, 8] },
                { "item": "steel_chunk", "count": [0, 3] },
                { "item": "hose", "count": 1 },
                { "item": "cu_pipe", "count": [1, 4] },
                { "item": "scrap_copper", "count": [0, 2] }
            ]
        }
    },{
    "type" : "furniture",
    "id" : "f_smoking_rack",
    "name": "smoking rack",
    "description": "A special rack designed to smoke food for better preservation and taste.",
    "symbol": "=",
    "bgcolor": "brown",
    "move_cost_mod": 2,
    "required_str": -1,
    "flags": ["TRANSPARENT", "SEALED", "ALLOW_FIELD_EFFECT", "CONTAINER", "NOITEM", "EASY_DECONSTRUCT"],
    "crafting_pseudo_item": "char_smoker",
    "examine_action": "reload_furniture",
    "deconstruct": {
      "items": [
        { "item": "rock", "count": 8 },
        { "item": "stick", "count": [16, 16] }
      ]
    },
    "bash": {
        "str_min": 18, "str_max": 50,
        "sound": "crunch!",
        "sound_fail": "whump!",
        "items": [
            { "item": "rock", "count": 8 },
            { "item": "stick", "count": [8, 12] }
        ]
    }
  },{
    "type" : "furniture",
    "id" : "f_forge_rock",
    "name": "rock forge",
    "description": "Metalworking station made of rock, typically used in combination with an anvil.",
    "symbol": "^",
    "color": "light_red",
    "move_cost_mod": -1,
    "required_str": -1,
    "crafting_pseudo_item": "char_forge",
    "flags": ["SEALED", "CONTAINER", "NOITEM", "EASY_DECONSTRUCT"],
    "deconstruct": {
      "items": [
        { "item": "rock", "count": 40 }
      ]
    },
    "examine_action": "reload_furniture",
    "bash": {
      "str_min": 18, "str_max": 50,
      "sound": "crash!",
      "sound_fail": "whump.",
      "items": [
        { "item": "rock", "count": [20, 30] }
      ]
    }
    },{
        "type" : "furniture",
        "id" : "f_clay_kiln",
        "name": "clay kiln",
        "description": "A kiln designed to bake clay pottery and bricks.",
        "symbol": "^",
        "color": "light_red",
        "move_cost_mod": -1,
        "required_str": -1,
        "crafting_pseudo_item": "brick_kiln",
        "flags": [ "SEALED", "CONTAINER", "NOITEM", "EASY_DECONSTRUCT"],
        "deconstruct": {
            "items": [
                { "item": "rock", "count": 40 }
            ]
        },
        "examine_action": "reload_furniture",
        "bash": {
            "str_min": 18, "str_max": 50,
            "sound": "crunch!",
            "sound_fail": "whump.",
            "items": [
                { "item": "rock", "count": [20, 30] }
            ]
        }
    },{
        "type" : "furniture",
        "id" : "f_ladder",
        "name": "stepladder",
        "symbol": "H",
        "color": "brown",
        "move_cost_mod": 3,
        "required_str": 6,
        "flags": [ "LADDER", "TRANSPARENT", "SEEN_FROM_ABOVE" ],
        "examine_action": "portable_structure",
        "bash": {
            "str_min": 6, "str_max": 40,
            "sound": "smash!",
            "sound_fail": "whump.",
            "items": [
                { "item": "2x4", "count": [4, 10] },
                { "item": "nail", "charges": [10, 30] },
                { "item": "splinter", "count": [5, 10] }
            ]
        }
    },{
        "type" : "furniture",
        "id" : "f_boulder_small",
        "name": "small boulder",
        "description": "Blocking your path.  Should be easy to move.  It can be used as a primitive anvil.",
        "symbol": "o",
        "color": "dark_gray",
        "move_cost_mod": 3,
        "required_str": 10,
        "crafting_pseudo_item": "boulder_anvil",
        "flags": ["TRANSPARENT", "MINEABLE", "UNSTABLE", "MOUNTABLE", "TINY"],
        "bash": {
            "str_min": 16, "str_max": 40,
            "sound": "smash!",
            "sound_fail": "thump.",
            "items": [
                { "item": "rock", "count": [1, 6] }
            ]
        }
      },{
        "type" : "furniture",
        "id" : "f_boulder_medium",
        "name": "medium boulder",
        "description": "Blocking your path.  It'll be a struggle to move.  It can be used as a primitive anvil.",
        "symbol": "0",
        "color": "dark_gray",
        "move_cost_mod": 6,
        "required_str": 16,
        "crafting_pseudo_item": "boulder_anvil",
        "flags": ["NOITEM", "TRANSPARENT", "MINEABLE", "UNSTABLE", "MOUNTABLE", "SHORT", "BASHABLE"],
        "bash": {
            "str_min": 32, "str_max": 80,
            "sound": "smash!",
            "sound_fail": "thump.",
            "items": [
                { "item": "rock", "count": [5, 11] }
            ]
        }
      },{
        "type" : "furniture",
        "id" : "f_boulder_large",
        "name": "large boulder",
        "description": "Now how are you going to move this?",
        "symbol": "O",
        "color": "dark_gray",
        "move_cost_mod": -1,
        "required_str": 32,
        "flags": ["NOITEM", "MINEABLE", "BASHABLE"],
        "bash": {
            "str_min": 64, "str_max": 160,
            "sound": "smash!",
            "sound_fail": "thump.",
            "items": [
                { "item": "rock", "count": [10, 22] },
                { "item": "material_limestone", "charges": [2, 5], "prob": 30 },
                { "item": "material_rocksalt", "count": [0, 1], "prob": 10 }
            ]
        }
    },{
        "type" : "furniture",
        "id" : "f_slab",
        "name": "stone slab",
        "symbol": "n",
        "color": "dark_gray",
        "move_cost_mod": 2,
        "required_str": 12,
        "crafting_pseudo_item": "boulder_anvil",
        "flags": ["PLACE_ITEM", "BLOCKSDOOR", "TRANSPARENT", "ALLOW_FIELD_EFFECT", "MOUNTABLE", "SHORT"],
        "bash": {
            "str_min": 20, "str_max": 40,
            "sound": "smash!",
            "sound_fail": "thump.",
            "items": [
                { "item": "rock", "count": [2, 7] }
            ]
        }
    },{
        "type" : "furniture",
        "id" : "f_shackle",
        "name": "manacles",
        "symbol": "8",
        "color": "light_gray",
        "move_cost_mod": 1,
        "required_str": -1,
        "flags": ["TRANSPARENT", "ALLOW_FIELD_EFFECT", "MOUNTABLE", "SHORT"],
        "bash": {
            "str_min": 18, "str_max": 40,
            "sound": "smash!",
            "sound_fail": "crack.",
            "items": [
                { "item": "chain", "count": [0, 2] }
            ]
        }
    },{
        "type" : "furniture",
        "id" : "f_grave_head",
        "name": "headstone",
        "description": "Keeps the bodies.",
        "symbol": "_",
        "color": "light_gray",
        "move_cost_mod": 0,
        "required_str": -1,
        "crafting_pseudo_item": "boulder_anvil",
        "flags": ["MINEABLE", "TRANSPARENT", "SHORT", "NOCOLLIDE", "ALLOW_FIELD_EFFECT", "MOUNTABLE", "PLACE_ITEM"],
        "bash": {
            "str_min": 50, "str_max": 150,
            "sound": "crash!",
            "sound_fail": "thump!",
            "items": [
                { "item": "rock", "count": [2, 4] }
            ]
        }
    },{
        "type" : "furniture",
        "id" : "f_grave_stone",
        "name": "gravestone",
        "description": "Keeps the bodies.  More fancy.",
        "symbol": "^",
        "color": "light_gray",
        "move_cost_mod": 2,
        "required_str": -1,
        "crafting_pseudo_item": "boulder_anvil",
        "flags": ["MINEABLE", "NOITEM", "TRANSPARENT", "MOUNTABLE", "ROUGH", "PLACE_ITEM"],
        "bash": {
            "str_min": 60, "str_max": 160,
            "sound": "crash!",
            "sound_fail": "thump!",
            "items": [
                { "item": "rock", "count": [8, 14] }
            ]
        }
    },{
        "type" : "furniture",
        "id" : "f_grave_stone_old",
        "name": "worn gravestone",
        "description": "A worn-out gravestone.",
        "symbol": "^",
        "color": "dark_gray",
        "move_cost_mod": 1.5,
        "required_str": -1,
        "flags": ["MINEABLE", "NOITEM", "TRANSPARENT", "MOUNTABLE", "ROUGH", "PLACE_ITEM", "UNSTABLE"],
        "bash": {
            "str_min": 40, "str_max": 120,
            "sound": "crash!",
            "sound_fail": "thump!",
            "items": [
                { "item": "rock", "count": [5, 10] }
            ]
        }
    },{
        "type" : "furniture",
        "id" : "f_grave_monument",
        "name": "obelisk",
        "symbol": "$",
        "color": "black_white",
        "move_cost_mod": -1,
        "required_str": -1,
        "flags": ["MINEABLE", "NOITEM"],
        "bash": {
            "str_min": 80, "str_max": 180,
            "sound": "crash!",
            "sound_fail": "thunk!",
            "items": [
                { "item": "rock", "count": [18, 30] }
            ]
        }
    },{
        "type" : "furniture",
        "id" : "f_brazier",
        "name": "brazier",
        "symbol": "#",
        "color": "red",
        "move_cost_mod": 2,
        "required_str": 8,
        "flags": ["PLACE_ITEM", "TRANSPARENT", "FIRE_CONTAINER", "EASY_DECONSTRUCT"],
        "deployed_item": "brazier",
        "examine_action": "deployed_furniture",
        "max_volume": 4000,
        "bash": {
            "str_min": 8, "str_max": 30,
            "sound": "metal screeching!",
            "sound_fail": "clang!",
            "items": [
                { "item": "scrap", "count": [0, 3] },
                { "item": "steel_chunk", "count": [0, 2] },
                { "item": "sheet_metal", "count": [0, 2] }
            ]
        }
    },
    {
        "type" : "furniture",
        "id" : "f_autodoc",
        "name": "Autodoc Mk. XI",
        "symbol": "&",
        "description": "A surgical apparatus used for installation and uninstallation of bionics.  It's only as skilled as its operator.",
        "color": "light_cyan",
        "move_cost_mod": -1,
        "required_str": -1,
        "flags": ["TRANSPARENT"],
        "examine_action": "autodoc",
        "deconstruct": {
            "items": [
                { "item": "processor", "count": [1, 2] },
                { "item": "RAM", "count": [4, 8] },
                { "item": "cable", "charges": [4, 6] },
                { "item": "small_lcd_screen", "count": [1, 2] },
                { "item": "e_scrap", "count": [10, 16] },
                { "item": "circuit", "count": [6, 10] },
                { "item": "power_supply", "count": [2, 4] },
                { "item": "amplifier", "count": [2, 4] },
                { "item": "plastic_chunk", "count": [10, 12] },
                { "item": "scrap", "count": [6, 8] }
            ]
        },
        "bash": {
            "str_min": 8, "str_max": 150,
            "sound": "crunch!",
            "sound_fail": "whack!",
            "items": [
                { "item": "processor", "prob": 25 },
                { "item": "RAM", "count": [0, 2], "prob": 50 },
                { "item": "cable", "charges": [1, 2], "prob": 50 },
                { "item": "small_lcd_screen", "prob": 25 },
                { "item": "e_scrap", "count": [1, 4], "prob": 50 },
                { "item": "circuit", "count": [0, 2], "prob": 50 },
                { "item": "power_supply", "prob": 25 },
                { "item": "amplifier", "prob": 25 },
                { "item": "plastic_chunk", "count": [4, 10], "prob": 50 },
                { "item": "scrap", "count": [2, 6], "prob": 50 }
            ]
        }
    },
    {
        "type" : "furniture",
        "id" : "f_autodoc_couch",
        "name": "Autodoc operation couch",
        "symbol": "H",
        "description": "A plush red sofa made less comfortable by the medical machinery directly above it.  It has a single leather strap on the right armrest.",
        "bgcolor": "red",
        "move_cost_mod": 2,
        "required_str": 10,
        "deconstruct": {
            "items": [
                { "item": "2x4", "count": 12 },
                { "item": "rag", "count": [30, 33] },
                { "item": "nail", "charges": [8, 10] },
                { "item": "cable", "charges": [1, 2], "prob": 50 }
            ]
        },
        "max_volume": 4000,
        "flags": ["TRANSPARENT", "FLAMMABLE_ASH", "ORGANIC", "BLOCKSDOOR", "MOUNTABLE"],
        "bash": {
            "str_min": 10, "str_max": 40,
            "sound": "smash!",
            "sound_fail": "whump.",
            "items": [
                { "item": "2x4", "count": [2, 5] },
                { "item": "nail", "charges": [3, 8] },
                { "item": "splinter", "count": [1, 2] },
                { "item": "rag", "count": [20, 30] }
            ]
        }
    },
    {
<<<<<<< HEAD
        "type" : "furniture",
        "id" : "f_butcher_rack",
        "name": "butchering rack",
        "description": "Butchering rack designed to hang the carcass in the air.",
        "symbol": "^",
        "bgcolor": "brown",
        "move_cost_mod": 2,
        "required_str": -1,
        "flags": ["TRANSPARENT", "FLAMABLE_ASH", "MOUNTABLE", "ALLOW_FIELD_EFFECT", "EASY_DECONSTRUCT", "BUTCHER_EQ", "ORGANIC"],
        "deconstruct": {
            "items": [
            { "item": "stick_long", "count": 6 }
            ]
        },
        "bash": {
            "str_min": 8, "str_max": 30,
            "sound": "crunch!",
            "sound_fail": "whump!",
            "items": [
                { "item": "stick_long", "count": [1, 6] }
            ]
        }
    },
    {
        "type" : "furniture",
        "id" : "f_metal_butcher_rack",
        "name": "metal butchering rack",
        "description": "Metal butchering rack designed to hang the carcass in the air.  It can be deconstructed and folded for easy transportation.",
        "symbol": "^",
        "bgcolor": "light_gray",
        "move_cost_mod": 2,
        "required_str": -1,
        "flags": ["TRANSPARENT", "MOUNTABLE", "ALLOW_FIELD_EFFECT", "BUTCHER_EQ"],
        "deconstruct": {
            "items": [
            { "item": "metal_bucher_rack", "count": 1 }
            ]
        },
        "bash": {
            "str_min": 18, "str_max": 50,
            "sound": "metal screeching!",
            "sound_fail": "clang!",
            "items": [
                { "item": "scrap", "count": [1, 3] },
                { "item": "pipe", "count": [1, 3] }
            ]
        }
=======
    "type": "furniture",
    "id": "f_recycle_bin",
    "name": "recycle bin",
    "description": "Stores items for recycling.",
    "symbol": "{",
    "color": "light_green",
    "move_cost_mod": -1,
    "required_str": 5,
    "max_volume": 4000,
    "flags": [ "TRANSPARENT", "FLAMMABLE_ASH", "CONTAINER", "PLACE_ITEM", "MOUNTABLE", "SHORT" ],
    "bash": {
      "str_min": 8,
      "str_max": 30,
      "sound": "smash!",
      "sound_fail": "whump.",
      "items": [ { "item": "plastic_chunk", "count": [ 2, 7 ] }, { "item": "pipe", "count": [ 1, 2 ] } ]
>>>>>>> 90f51433
    }
  },
  {
    "type": "furniture",
    "id": "f_rubble_landfill",
    "name": "pile of trashy rubble",
    "description": "Trash topped with dirt and grass, it smells gross and but another mans trash...",
    "symbol": "#",
    "color": "green",
    "move_cost_mod": 8,
    "max_volume": 3000,
    "required_str": -1,
    "flags": [ "TRANSPARENT", "UNSTABLE", "PLACE_ITEM", "MOUNTABLE", "CONTAINER", "SEALED", "ALLOW_FIELD_EFFECT", "SHORT" ],
    "examine_action": "rubble"
  },
  {
    "type": "furniture",
    "id": "f_target",
    "name": "target",
    "description": "A shooting target in a rough shape of a human.",
    "symbol": "@",
    "color": "black",
    "move_cost_mod": 2,
    "required_str": 5,
    "flags": [ "PLACE_ITEM", "TRANSPARENT" ],
    "bash": {
      "str_min": 6,
      "str_max": 40,
      "sound": "smash!",
      "sound_fail": "whump.",
      "items": [ { "item": "sheet_metal", "count": [ 1, 3 ] }, { "item": "pipe", "count": [ 1, 3 ] } ]
    }
  },
  {
    "type": "furniture",
    "id": "f_woodchips",
    "name": "pile of woodchips",
    "symbol": "X",
    "description": "Pile of chipped wood pieces.  You can move it with a shovel.",
    "color": "brown",
    "move_cost_mod": 6,
    "max_volume": 3000,
    "required_str": -1,
    "flags": [ "TRANSPARENT", "UNSTABLE", "ROUGH", "PLACE_ITEM", "MOUNTABLE", "CONTAINER", "SEALED", "ALLOW_FIELD_EFFECT", "TINY" ],
    "examine_action": "rubble"
  }
]<|MERGE_RESOLUTION|>--- conflicted
+++ resolved
@@ -2989,7 +2989,6 @@
         }
     },
     {
-<<<<<<< HEAD
         "type" : "furniture",
         "id" : "f_butcher_rack",
         "name": "butchering rack",
@@ -3037,7 +3036,8 @@
                 { "item": "pipe", "count": [1, 3] }
             ]
         }
-=======
+    },
+    {
     "type": "furniture",
     "id": "f_recycle_bin",
     "name": "recycle bin",
@@ -3054,7 +3054,6 @@
       "sound": "smash!",
       "sound_fail": "whump.",
       "items": [ { "item": "plastic_chunk", "count": [ 2, 7 ] }, { "item": "pipe", "count": [ 1, 2 ] } ]
->>>>>>> 90f51433
     }
   },
   {
