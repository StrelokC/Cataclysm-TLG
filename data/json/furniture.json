[
  {
    "type": "furniture",
    "id": "f_hay",
    "name": "hay",
    "description": "A bale of hay.  You could sleep on it, if desperate.",
    "symbol": "#",
    "bgcolor": "brown",
    "move_cost_mod": 3,
    "required_str": 6,
    "flags": [ "TRANSPARENT", "CONTAINER", "FLAMMABLE_ASH", "ORGANIC", "MOUNTABLE", "SHORT" ],
    "bash": {
      "str_min": 1,
      "str_max": 12,
      "sound": "whish!",
      "sound_fail": "whish.",
      "items": [ { "item": "straw_pile", "count": [ 6, 10 ] }, { "item": "rope_6", "count": [ 1, 3 ] } ]
    }
  },
  {
    "type": "furniture",
    "id": "f_woodchips",
    "name": "pile of woodchips",
    "symbol": "X",
    "description": "Pile of chipped wood pieces.  You can move it with a shovel.",
    "color": "brown",
    "move_cost_mod": 6,
    "max_volume": 3000,
    "required_str": -1,
    "flags": [
      "TRANSPARENT",
      "UNSTABLE",
      "ROUGH",
      "PLACE_ITEM",
      "MOUNTABLE",
      "CONTAINER",
      "SEALED",
      "ALLOW_FIELD_EFFECT",
      "TINY",
      "RUBBLE"
    ],
    "examine_action": "rubble"
  },
  {
    "type": "furniture",
    "id": "f_rubble",
    "name": "pile of rubble",
    "symbol": "^",
    "description": "Pile of various metals, bricks, and other building materials.  You could clear it with a shovel.",
    "color": "light_gray",
    "move_cost_mod": 6,
    "max_volume": 3000,
    "required_str": -1,
    "flags": [
      "TRANSPARENT",
      "UNSTABLE",
      "ROUGH",
      "PLACE_ITEM",
      "MOUNTABLE",
      "CONTAINER",
      "SEALED",
      "ALLOW_FIELD_EFFECT",
      "TINY",
      "RUBBLE"
    ],
    "examine_action": "rubble"
  },
  {
    "type": "furniture",
    "id": "f_rubble_rock",
    "name": "pile of rocky rubble",
    "description": "Pile of rocks.  Useless.",
    "symbol": "^",
    "color": "dark_gray",
    "move_cost_mod": 6,
    "max_volume": 3000,
    "required_str": -1,
    "flags": [
      "TRANSPARENT",
      "UNSTABLE",
      "ROUGH",
      "PLACE_ITEM",
      "MOUNTABLE",
      "CONTAINER",
      "SEALED",
      "ALLOW_FIELD_EFFECT",
      "SHORT",
      "RUBBLE"
    ],
    "examine_action": "rubble"
  },
  {
    "type": "furniture",
    "id": "f_rubble_landfill",
    "name": "pile of trashy rubble",
    "description": "Trash topped with dirt and grass, it smells gross and but another mans trash...",
    "symbol": "#",
    "color": "green",
    "move_cost_mod": 8,
    "max_volume": 3000,
    "required_str": -1,
    "flags": [
      "TRANSPARENT",
      "UNSTABLE",
      "ROUGH",
      "PLACE_ITEM",
      "MOUNTABLE",
      "CONTAINER",
      "SEALED",
      "ALLOW_FIELD_EFFECT",
      "SHORT",
      "RUBBLE"
    ],
    "examine_action": "rubble"
  },
  {
    "type": "furniture",
    "id": "f_wreckage",
    "name": "metal wreckage",
    "description": "Pile of various bent and twisted metals.",
    "symbol": "#",
    "color": "cyan",
    "move_cost_mod": 6,
    "max_volume": 3000,
    "required_str": -1,
    "flags": [
      "TRANSPARENT",
      "UNSTABLE",
      "ROUGH",
      "SHARP",
      "PLACE_ITEM",
      "MOUNTABLE",
      "CONTAINER",
      "SEALED",
      "ALLOW_FIELD_EFFECT",
      "SHORT",
      "RUBBLE"
    ],
    "examine_action": "rubble"
  },
  {
    "type": "furniture",
    "id": "f_ash",
    "name": "pile of ash",
    "symbol": "#",
    "description": "Some ash, from wood or possibly bodies.",
    "color": "light_gray",
    "move_cost_mod": 0,
    "required_str": -1,
    "flags": [ "TRANSPARENT", "NOCOLLIDE", "CONTAINER", "SEALED", "PLACE_ITEM", "RUBBLE" ],
    "examine_action": "rubble"
  },
  {
    "type": "furniture",
    "id": "f_barricade_road",
    "name": "road barricade",
    "symbol": "#",
    "bgcolor": "yellow",
    "description": "A road barricade.  For barricading roads.",
    "move_cost_mod": -1,
    "required_str": 5,
    "flags": [ "CLIMB_SIMPLE", "TRANSPARENT", "FLAMMABLE_ASH", "ORGANIC", "MOUNTABLE", "THIN_OBSTACLE", "CLIMBABLE", "PERMEABLE" ],
    "examine_action": "chainfence",
    "deconstruct": { "items": [ { "item": "2x4", "count": 6 }, { "item": "nail", "charges": [ 6, 8 ] } ] },
    "bash": {
      "str_min": 3,
      "str_max": 40,
      "sound": "smash!",
      "sound_fail": "whump.",
      "items": [ { "item": "2x4", "count": [ 2, 6 ] }, { "item": "nail", "charges": [ 4, 8 ] }, { "item": "splinter", "count": 1 } ]
    }
  },
  {
    "type": "furniture",
    "id": "f_sandbag_half",
    "name": "sandbag barricade",
    "symbol": "#",
    "bgcolor": "brown",
    "description": "A sandbag, typically used for blocking bullets.",
    "move_cost_mod": -1,
    "required_str": -1,
    "flags": [
      "CLIMB_SIMPLE",
      "TRANSPARENT",
      "MOUNTABLE",
      "BLOCKSDOOR",
      "SHORT",
      "EASY_DECONSTRUCT",
      "THIN_OBSTACLE",
      "CLIMBABLE",
      "PERMEABLE"
    ],
    "examine_action": "chainfence",
    "deconstruct": { "items": [ { "item": "bag_canvas", "count": 2 }, { "item": "material_sand", "charges": 20 } ] },
    "bash": {
      "str_min": 12,
      "str_max": 60,
      "sound": "rrrip!",
      "sound_fail": "whump.",
      "items": [ { "item": "bag_canvas", "count": [ 1, 2 ] }, { "item": "material_sand", "charges": [ 5, 20 ] } ]
    }
  },
  {
    "type": "furniture",
    "id": "f_sandbag_wall",
    "name": "sandbag wall",
    "symbol": "#",
    "bgcolor": "brown",
    "move_cost_mod": -1,
    "description": "A few stacked sandbags.",
    "required_str": -1,
    "flags": [ "NOITEM", "BLOCKSDOOR", "EASY_DECONSTRUCT", "MINEABLE" ],
    "deconstruct": {
      "items": [ { "item": "bag_canvas", "count": 4 }, { "item": "material_sand", "charges": 40 } ],
      "furn_set": "f_sandbag_half"
    },
    "bash": {
      "str_min": 24,
      "str_max": 80,
      "sound": "rrrip!",
      "sound_fail": "whump.",
      "furn_set": "f_sandbag_half",
      "items": [ { "item": "bag_canvas", "count": [ 1, 4 ] }, { "item": "material_sand", "charges": [ 10, 40 ] } ]
    }
  },
  {
    "type": "furniture",
    "id": "f_bulletin",
    "name": "bulletin board",
    "description": "Pin some notes for other survivors to read.",
    "symbol": "6",
    "color": "blue",
    "move_cost_mod": -1,
    "required_str": -1,
    "flags": [ "FLAMMABLE", "NOITEM", "ORGANIC" ],
    "examine_action": "bulletin_board",
    "deconstruct": { "items": [ { "item": "2x4", "count": 4 }, { "item": "nail", "charges": [ 4, 8 ] } ] },
    "bash": {
      "str_min": 3,
      "str_max": 40,
      "sound": "crunch!",
      "sound_fail": "whump.",
      "items": [
        { "item": "2x4", "count": [ 0, 3 ] },
        { "item": "nail", "charges": [ 4, 6 ] },
        { "item": "splinter", "count": [ 1, 4 ] }
      ]
    }
  },
  {
    "type": "furniture",
    "id": "f_indoor_plant",
    "name": "indoor plant",
    "symbol": "^",
    "color": "green",
    "move_cost_mod": 2,
    "description": "A variety of plant, used for decoration.",
    "required_str": 5,
    "max_volume": 2000,
    "flags": [ "CONTAINER", "FLAMMABLE_ASH", "PLACE_ITEM", "ORGANIC", "TINY", "TRANSPARENT", "EASY_DECONSTRUCT" ],
    "deconstruct": {
      "items": [
        { "item": "withered" },
        { "item": "wrapper", "prob": 5 },
        { "item": "can_drink_unsealed", "prob": 5 },
        { "item": "bag_plastic", "prob": 5 },
        { "item": "cig_butt", "prob": 10, "repeat": [ 1, 10 ] },
        { "group": "flower_pots" }
      ]
    },
    "bash": {
      "str_min": 2,
      "str_max": 18,
      "sound": "smash!",
      "sound_fail": "whump.",
      "items": [
        { "item": "withered", "prob": 50 },
        { "item": "wrapper", "prob": 5 },
        { "item": "can_drink_unsealed", "prob": 5 },
        { "item": "bag_plastic", "prob": 5 },
        { "item": "cig_butt", "prob": 10, "repeat": [ 1, 10 ] },
        { "group": "flower_pots_broken" }
      ]
    }
  },
  {
    "type": "furniture",
    "id": "f_indoor_plant_y",
    "name": "yellow indoor plant",
    "description": "A variety of plant for decoration.  It's yellow.",
    "symbol": "^",
    "color": "yellow",
    "move_cost_mod": 2,
    "required_str": 5,
    "max_volume": 2000,
    "flags": [ "CONTAINER", "FLAMMABLE_ASH", "PLACE_ITEM", "ORGANIC", "TINY", "TRANSPARENT", "EASY_DECONSTRUCT" ],
    "deconstruct": {
      "items": [
        { "item": "withered" },
        { "item": "wrapper", "prob": 5 },
        { "item": "can_drink_unsealed", "prob": 5 },
        { "item": "bag_plastic", "prob": 5 },
        { "item": "cig_butt", "prob": 10, "repeat": [ 1, 10 ] },
        { "group": "flower_pots" }
      ]
    },
    "bash": {
      "str_min": 2,
      "str_max": 18,
      "sound": "smash!",
      "sound_fail": "whump.",
      "items": [
        { "item": "withered", "prob": 50 },
        { "item": "wrapper", "prob": 5 },
        { "item": "can_drink_unsealed", "prob": 5 },
        { "item": "bag_plastic", "prob": 5 },
        { "item": "cig_butt", "prob": 10, "repeat": [ 1, 10 ] },
        { "group": "flower_pots_broken" }
      ]
    }
  },
  {
    "type": "furniture",
    "id": "f_bed",
    "name": "bed",
    "symbol": "#",
    "description": "Quite comfortable to sleep in.",
    "color": "magenta",
    "move_cost_mod": 3,
    "required_str": -1,
    "deconstruct": {
      "items": [ { "item": "2x4", "count": 12 }, { "item": "blanket", "count": 2 }, { "item": "nail", "charges": [ 8, 10 ] } ]
    },
    "max_volume": 4000,
    "flags": [ "TRANSPARENT", "FLAMMABLE_ASH", "PLACE_ITEM", "ORGANIC", "MOUNTABLE" ],
    "bash": {
      "str_min": 12,
      "str_max": 40,
      "sound": "crunch!",
      "sound_fail": "whump.",
      "items": [
        { "item": "2x4", "count": [ 5, 8 ] },
        { "item": "nail", "charges": [ 6, 8 ] },
        { "item": "splinter", "count": [ 3, 6 ] },
        { "item": "rag", "count": [ 40, 55 ] }
      ]
    }
  },
  {
    "type": "furniture",
    "id": "f_toilet",
    "name": "toilet",
    "symbol": "&",
    "color": "white",
    "description": "Emergency water source, from the tank, and provider of relief.",
    "move_cost_mod": 2,
    "required_str": -1,
    "flags": [ "TRANSPARENT", "FLAMMABLE_HARD", "MOUNTABLE", "LIQUIDCONT" ],
    "examine_action": "toilet",
    "bash": {
      "str_min": 8,
      "str_max": 30,
      "sound": "porcelain breaking!",
      "sound_fail": "whunk!",
      "items": [ { "item": "cu_pipe", "prob": 50 }, { "item": "ceramic_shard", "count": [ 2, 8 ] } ]
    }
  },
  {
    "type": "furniture",
    "id": "f_makeshift_bed",
    "name": "makeshift bed",
    "symbol": "#",
    "description": "Not as comfortable as a real bed, but it will suffice.",
    "color": "magenta",
    "move_cost_mod": 3,
    "required_str": 10,
    "deconstruct": {
      "items": [ { "item": "2x4", "count": 4 }, { "item": "rag", "count": [ 30, 35 ] }, { "item": "nail", "charges": [ 4, 6 ] } ]
    },
    "max_volume": 4000,
    "flags": [ "TRANSPARENT", "FLAMMABLE_ASH", "ORGANIC", "MOUNTABLE", "SHORT" ],
    "bash": {
      "str_min": 8,
      "str_max": 30,
      "sound": "crunch!",
      "sound_fail": "whump.",
      "items": [
        { "item": "2x4", "count": [ 1, 3 ] },
        { "item": "nail", "charges": [ 2, 6 ] },
        { "item": "splinter", "count": [ 1, 4 ] },
        { "item": "rag", "count": [ 20, 30 ] }
      ]
    }
  },
  {
    "type": "furniture",
    "id": "f_straw_bed",
    "name": "straw bed",
    "symbol": "#",
    "description": "Kinda itches when you lay on it.",
    "color": "magenta",
    "move_cost_mod": 3,
    "required_str": -1,
    "deconstruct": { "items": [ { "item": "2x4", "count": 4 }, { "item": "straw_pile", "count": [ 7, 8 ] } ] },
    "max_volume": 4000,
    "flags": [ "TRANSPARENT", "FLAMMABLE_ASH", "ORGANIC", "MOUNTABLE", "SHORT", "EASY_DECONSTRUCT" ],
    "bash": {
      "str_min": 6,
      "str_max": 20,
      "sound": "crunch!",
      "sound_fail": "whump.",
      "items": [
        { "item": "2x4", "count": [ 2, 3 ] },
        { "item": "straw_pile", "count": [ 7, 8 ] },
        { "item": "splinter", "count": [ 1, 2 ] }
      ]
    }
  },
  {
    "type": "furniture",
    "id": "f_sink",
    "name": "sink",
    "symbol": "&",
    "description": "Emergency relief provider.  Water isn't running, so no water.",
    "color": "white",
    "move_cost_mod": 2,
    "required_str": -1,
    "flags": [ "TRANSPARENT", "FLAMMABLE_HARD", "CONTAINER", "PLACE_ITEM", "MOUNTABLE" ],
    "bash": {
      "str_min": 8,
      "str_max": 30,
      "sound": "porcelain breaking!",
      "sound_fail": "whunk!",
      "items": [
        { "item": "cu_pipe", "prob": 50 },
        { "item": "water_faucet", "prob": 50 },
        { "item": "ceramic_shard", "count": [ 2, 8 ] }
      ]
    }
  },
  {
    "type": "furniture",
    "id": "f_oven",
    "name": "oven",
    "symbol": "#",
    "description": "Used for heating and cooking food with electricity.  Doesn't look like it's working, although it still has parts.",
    "color": "dark_gray",
    "move_cost_mod": 2,
    "required_str": 10,
    "flags": [ "PLACE_ITEM", "TRANSPARENT", "FIRE_CONTAINER", "CONTAINER", "BLOCKSDOOR", "MOUNTABLE" ],
    "deconstruct": {
      "items": [
        { "item": "sheet_metal", "count": [ 2, 6 ] },
        { "item": "scrap", "count": [ 2, 6 ] },
        { "item": "steel_chunk", "count": [ 2, 3 ] },
        { "item": "element", "count": [ 1, 4 ] },
        { "item": "cable", "charges": [ 1, 3 ] },
        { "item": "pilot_light", "count": 1 }
      ]
    },
    "max_volume": 4000,
    "bash": {
      "str_min": 8,
      "str_max": 30,
      "sound": "metal screeching!",
      "sound_fail": "clang!",
      "items": [
        { "item": "scrap", "count": [ 0, 6 ] },
        { "item": "steel_chunk", "count": [ 0, 3 ] },
        { "item": "element", "count": [ 1, 3 ] },
        { "item": "sheet_metal", "count": [ 2, 6 ] },
        { "item": "cable", "charges": [ 1, 3 ] },
        { "item": "pilot_light", "count": 1 }
      ]
    }
  },
  {
    "type": "furniture",
    "id": "f_woodstove",
    "name": "wood stove",
    "symbol": "#",
    "bgcolor": "red",
    "description": "Wood stove for heating and cooking.  Much more effective than an open flame.",
    "move_cost_mod": 2,
    "required_str": 10,
    "max_volume": 4000,
    "flags": [ "TRANSPARENT", "CONTAINER", "FIRE_CONTAINER", "SUPPRESS_SMOKE", "PLACE_ITEM", "MOUNTABLE" ],
    "bash": {
      "str_min": 8,
      "str_max": 30,
      "sound": "metal screeching!",
      "sound_fail": "clang!",
      "items": [ { "item": "scrap", "count": [ 3, 6 ] }, { "item": "pipe", "prob": 50 } ]
    },
    "deconstruct": { "items": [ { "item": "metal_tank", "count": 1 }, { "item": "pipe", "count": 1 } ] }
  },
  {
    "type": "furniture",
    "id": "f_fireplace",
    "name": "fireplace",
    "symbol": "#",
    "description": "Ah.  The relaxation of sitting in front of a fire as the world around you crumbles.",
    "bgcolor": "white",
    "move_cost_mod": 2,
    "required_str": -1,
    "flags": [ "TRANSPARENT", "CONTAINER", "FIRE_CONTAINER", "SUPPRESS_SMOKE", "PLACE_ITEM", "MINEABLE" ],
    "bash": {
      "str_min": 30,
      "str_max": 210,
      "sound": "crash!",
      "sound_fail": "whump!",
      "items": [ { "item": "rock", "count": [ 15, 30 ] } ]
    }
  },
  {
    "type": "furniture",
    "id": "f_shower",
    "name": "shower",
    "symbol": "~",
    "description": "You would be able to clean yourself if water was running.",
    "color": "white",
    "move_cost_mod": 0,
    "required_str": -1,
    "flags": [ "TRANSPARENT", "FLAMMABLE_HARD", "CONTAINER", "PLACE_ITEM", "BLOCKSDOOR" ],
    "bash": {
      "str_min": 6,
      "str_max": 30,
      "sound": "porcelain breaking!",
      "sound_fail": "whunk!",
      "sound_vol": 16,
      "sound_fail_vol": 12,
      "items": [
        { "item": "cu_pipe", "count": [ 0, 2 ] },
        { "item": "scrap_copper", "count": [ 0, 2 ] },
        { "item": "ceramic_shard", "count": [ 2, 6 ] },
        { "item": "glass_shard", "count": [ 1, 2 ] }
      ]
    }
  },
  {
    "type": "furniture",
    "id": "f_bathtub",
    "name": "bathtub",
    "symbol": "~",
    "description": "You could lay in and take a soothing bath.  Only if water was running.",
    "color": "white",
    "move_cost_mod": 2,
    "required_str": -1,
    "flags": [ "TRANSPARENT", "FLAMMABLE_HARD", "CONTAINER", "PLACE_ITEM", "BLOCKSDOOR", "MOUNTABLE" ],
    "bash": {
      "str_min": 12,
      "str_max": 50,
      "sound": "porcelain breaking!",
      "sound_fail": "whunk!",
      "items": [
        { "item": "cu_pipe", "prob": 50 },
        { "item": "water_faucet", "prob": 50 },
        { "item": "ceramic_shard", "count": [ 6, 18 ] }
      ]
    }
  },
  {
    "type": "furniture",
    "id": "f_stool",
    "name": "stool",
    "symbol": "#",
    "looks_like": "f_chair",
    "description": "Sit down, have a drink.",
    "color": "brown",
    "move_cost_mod": 1,
    "required_str": 3,
    "flags": [ "TRANSPARENT", "FLAMMABLE_ASH", "ORGANIC", "MOUNTABLE" ],
    "deconstruct": { "items": [ { "item": "2x4", "count": 3 }, { "item": "nail", "charges": [ 2, 6 ] } ] },
    "max_volume": 3500,
    "bash": {
      "str_min": 6,
      "str_max": 20,
      "sound": "smash!",
      "sound_fail": "whump.",
      "items": [ { "item": "2x4", "count": 1 }, { "item": "nail", "charges": [ 1, 5 ] }, { "item": "splinter", "count": 3 } ]
    }
  },
  {
    "type": "furniture",
    "id": "f_chair",
    "name": "chair",
    "symbol": "#",
    "description": "Sit down, have a drink.",
    "color": "brown",
    "move_cost_mod": 1,
    "required_str": 4,
    "flags": [ "TRANSPARENT", "FLAMMABLE_ASH", "ORGANIC", "MOUNTABLE" ],
    "deconstruct": { "items": [ { "item": "2x4", "count": 4 }, { "item": "nail", "charges": [ 6, 8 ] } ] },
    "max_volume": 4000,
    "bash": {
      "str_min": 6,
      "str_max": 20,
      "sound": "smash!",
      "sound_fail": "whump.",
      "items": [ { "item": "2x4", "count": [ 1, 3 ] }, { "item": "nail", "charges": [ 2, 6 ] }, { "item": "splinter", "count": 1 } ]
    }
  },
  {
    "type": "furniture",
    "id": "f_armchair",
    "name": "arm chair",
    "symbol": "H",
    "description": "A more comfortable way of sitting down.",
    "color": "green",
    "move_cost_mod": 1,
    "required_str": 7,
    "deconstruct": {
      "items": [ { "item": "2x4", "count": 10 }, { "item": "rag", "count": [ 30, 33 ] }, { "item": "nail", "charges": [ 6, 8 ] } ]
    },
    "max_volume": 4000,
    "flags": [ "TRANSPARENT", "FLAMMABLE_ASH", "ORGANIC", "MOUNTABLE" ],
    "bash": {
      "str_min": 12,
      "str_max": 40,
      "sound": "smash!",
      "sound_fail": "whump.",
      "items": [
        { "item": "2x4", "count": [ 1, 3 ] },
        { "item": "nail", "charges": [ 2, 6 ] },
        { "item": "splinter", "count": 1 },
        { "item": "rag", "count": [ 20, 30 ] }
      ]
    }
  },
  {
    "type": "furniture",
    "id": "f_sofa",
    "name": "sofa",
    "symbol": "H",
    "description": "Lay down OR sit down!  Perfect!",
    "bgcolor": "red",
    "move_cost_mod": 1,
    "required_str": 10,
    "deconstruct": {
      "items": [ { "item": "2x4", "count": 12 }, { "item": "rag", "count": [ 30, 33 ] }, { "item": "nail", "charges": [ 8, 10 ] } ]
    },
    "max_volume": 4000,
    "flags": [ "TRANSPARENT", "FLAMMABLE_ASH", "ORGANIC", "BLOCKSDOOR", "MOUNTABLE" ],
    "bash": {
      "str_min": 12,
      "str_max": 40,
      "sound": "smash!",
      "sound_fail": "whump.",
      "items": [
        { "item": "2x4", "count": [ 2, 5 ] },
        { "item": "nail", "charges": [ 3, 8 ] },
        { "item": "splinter", "count": [ 1, 2 ] },
        { "item": "rag", "count": [ 20, 30 ] }
      ]
    }
  },
  {
    "type": "furniture",
    "id": "f_cupboard",
    "name": "cupboard",
    "symbol": "#",
    "description": "Store your cups.",
    "color": "blue",
    "move_cost_mod": 1,
    "required_str": -1,
    "flags": [ "TRANSPARENT", "FLAMMABLE_ASH", "CONTAINER", "PLACE_ITEM", "ORGANIC", "MOUNTABLE" ],
    "deconstruct": { "items": [ { "item": "2x4", "count": 3 }, { "item": "nail", "charges": [ 6, 8 ] } ] },
    "max_volume": 4000,
    "bash": {
      "str_min": 8,
      "str_max": 30,
      "sound": "smash!",
      "sound_fail": "whump.",
      "items": [ { "item": "2x4", "count": [ 1, 3 ] }, { "item": "nail", "charges": [ 2, 6 ] }, { "item": "splinter", "count": 1 } ]
    }
  },
  {
    "type": "furniture",
    "id": "f_trashcan",
    "name": "trash can",
    "symbol": "&",
    "description": "One man's trash is another mans dinner.",
    "color": "light_cyan",
    "move_cost_mod": 1,
    "required_str": 5,
    "max_volume": 4000,
    "flags": [ "TRANSPARENT", "FLAMMABLE_ASH", "CONTAINER", "PLACE_ITEM", "MOUNTABLE", "SHORT" ],
    "bash": {
      "str_min": 8,
      "str_max": 30,
      "sound": "smash!",
      "sound_fail": "whump.",
      "items": [ { "item": "plastic_chunk", "count": [ 1, 2 ] } ]
    }
  },
  {
    "type": "furniture",
    "id": "f_recycle_bin",
    "name": "recycle bin",
    "description": "Stores items for recycling.",
    "symbol": "{",
    "color": "light_green",
    "move_cost_mod": -1,
    "required_str": 5,
    "max_volume": 4000,
    "flags": [ "TRANSPARENT", "FLAMMABLE_ASH", "CONTAINER", "PLACE_ITEM", "MOUNTABLE", "SHORT" ],
    "bash": {
      "str_min": 8,
      "str_max": 30,
      "sound": "smash!",
      "sound_fail": "whump.",
      "items": [ { "item": "plastic_chunk", "count": [ 2, 7 ] }, { "item": "pipe", "count": [ 1, 2 ] } ]
    }
  },
  {
    "type": "furniture",
    "id": "f_desk",
    "name": "desk",
    "symbol": "#",
    "description": "Sit down at it, and, if up to, work on it.",
    "color": "light_red",
    "move_cost_mod": 1,
    "required_str": 8,
    "flags": [ "TRANSPARENT", "FLAMMABLE_ASH", "CONTAINER", "PLACE_ITEM", "ORGANIC", "MOUNTABLE", "FLAT_SURF" ],
    "deconstruct": { "items": [ { "item": "2x4", "count": 4 }, { "item": "nail", "charges": [ 6, 10 ] } ] },
    "max_volume": 4000,
    "bash": {
      "str_min": 12,
      "str_max": 40,
      "sound": "smash!",
      "sound_fail": "whump.",
      "items": [ { "item": "2x4", "count": [ 1, 3 ] }, { "item": "nail", "charges": [ 2, 6 ] }, { "item": "splinter", "count": 1 } ]
    }
  },
  {
    "type": "furniture",
    "id": "f_exercise",
    "name": "exercise machine",
    "symbol": "T",
    "description": "Typically used for, well, exercising.  You're not up for it.",
    "color": "dark_gray",
    "move_cost_mod": 1,
    "required_str": 8,
    "flags": [ "TRANSPARENT", "MINEABLE" ],
    "deconstruct": {
      "items": [
        { "item": "pipe", "count": 1 },
        { "item": "steel_chunk", "count": 1 },
        { "item": "scrap", "count": [ 2, 6 ] },
        { "item": "lead", "charges": [ 1000, 2000 ] }
      ]
    },
    "bash": {
      "str_min": 18,
      "str_max": 60,
      "sound": "metal screeching!",
      "sound_fail": "clang!",
      "items": [
        { "item": "scrap", "count": [ 2, 6 ] },
        { "item": "steel_chunk", "prob": 50 },
        { "item": "pipe", "count": 1 },
        { "item": "lead", "charges": [ 1000, 2000 ] }
      ]
    }
  },
  {
    "type": "furniture",
    "id": "f_ball_mach",
    "name": "ball machine",
    "description": "Remember when baseball was a thing?",
    "symbol": "T",
    "color": "dark_gray",
    "move_cost_mod": 1,
    "required_str": -1,
    "flags": [ "TRANSPARENT", "MINEABLE" ],
    "bash": {
      "str_min": 18,
      "str_max": 60,
      "sound": "metal screeching!",
      "sound_fail": "clang!",
      "items": [ { "item": "scrap", "count": [ 2, 6 ] }, { "item": "steel_chunk", "prob": 50 }, { "item": "pipe", "count": 1 } ]
    }
  },
  {
    "type": "furniture",
    "id": "f_bench",
    "name": "bench",
    "symbol": "#",
    "description": "Hobo bed.  Use at your own risk.",
    "color": "brown",
    "move_cost_mod": 1,
    "required_str": 8,
    "flags": [ "TRANSPARENT", "FLAMMABLE_ASH", "ORGANIC", "MOUNTABLE", "SHORT" ],
    "max_volume": 4000,
    "deconstruct": { "items": [ { "item": "2x4", "count": 4 }, { "item": "nail", "charges": [ 6, 10 ] } ] },
    "bash": {
      "str_min": 12,
      "str_max": 40,
      "sound": "smash!",
      "sound_fail": "whump.",
      "items": [ { "item": "2x4", "count": [ 1, 3 ] }, { "item": "nail", "charges": [ 2, 6 ] }, { "item": "splinter", "count": 1 } ]
    }
  },
  {
    "type": "furniture",
    "id": "f_lane",
    "name": "lane guard",
    "description": "Used to be used for keeping traffic.",
    "symbol": "#",
    "color": "brown",
    "move_cost_mod": 1,
    "required_str": -1,
    "flags": [ "TRANSPARENT", "FLAMMABLE_ASH", "ORGANIC", "MOUNTABLE", "SHORT" ],
    "bash": {
      "str_min": 6,
      "str_max": 30,
      "sound": "smash!",
      "sound_fail": "whump.",
      "items": [ { "item": "2x4", "count": [ 1, 3 ] }, { "item": "nail", "charges": [ 2, 6 ] }, { "item": "splinter", "count": 1 } ]
    }
  },
  {
    "type": "furniture",
    "id": "f_table",
    "name": "table",
    "description": "Sit down when you eat!",
    "symbol": "#",
    "color": "red",
    "move_cost_mod": 2,
    "required_str": 8,
    "max_volume": 4000,
    "flags": [ "TRANSPARENT", "FLAMMABLE", "ORGANIC", "MOUNTABLE", "SHORT", "FLAT_SURF" ],
    "deconstruct": { "items": [ { "item": "2x4", "count": 6 }, { "item": "nail", "charges": [ 6, 8 ] } ] },
    "bash": {
      "str_min": 12,
      "str_max": 50,
      "sound": "smash!",
      "sound_fail": "whump.",
      "items": [ { "item": "2x4", "count": [ 2, 6 ] }, { "item": "nail", "charges": [ 4, 8 ] }, { "item": "splinter", "count": 1 } ]
    }
  },
  {
    "type": "furniture",
    "id": "f_rack_coat",
    "name": "coat rack",
    "description": "A hooked rack for hanging jackets and hats.",
    "symbol": "Y",
    "color": "brown",
    "move_cost_mod": -1,
    "required_str": 4,
    "flags": [ "TRANSPARENT", "FLAMMABLE", "PLACE_ITEM", "BLOCKSDOOR", "MOUNTABLE" ],
    "deconstruct": { "items": [ { "item": "nail", "charges": [ 2, 6 ] }, { "item": "2x4", "count": 2 } ] },
    "max_volume": 1000,
    "bash": {
      "str_min": 6,
      "str_max": 30,
      "sound": "smash!",
      "sound_fail": "whump.",
      "items": [ { "item": "splinter", "count": [ 3, 8 ] }, { "item": "nail", "charges": [ 1, 3 ] }, { "item": "2x4", "count": 1 } ]
    }
  },
  {
    "type": "furniture",
    "id": "f_sign",
    "name": "sign",
    "symbol": "P",
    "description": "Read it.  Warnings ahead.",
    "color": "brown",
    "examine_action": "sign",
    "move_cost_mod": 1,
    "required_str": -1,
    "flags": [ "TRANSPARENT", "FLAMMABLE_ASH", "ORGANIC", "MOUNTABLE" ],
    "deconstruct": { "items": [ { "item": "2x4", "count": 3 }, { "item": "nail", "charges": [ 2, 5 ] } ] },
    "bash": {
      "str_min": 6,
      "str_max": 40,
      "sound": "smash!",
      "sound_fail": "whump.",
      "items": [ { "item": "2x4", "count": [ 1, 2 ] }, { "item": "nail", "charges": [ 2, 4 ] }, { "item": "splinter", "count": 2 } ]
    }
  },
  {
    "type": "furniture",
    "id": "f_mailbox",
    "name": "mailbox",
    "symbol": "P",
    "description": "A metal box attached to the top of a wooden post.  You've got mail.",
    "color": "light_gray",
    "move_cost_mod": 1,
    "required_str": -1,
    "flags": [ "TRANSPARENT", "FLAMMABLE_HARD", "CONTAINER", "PLACE_ITEM", "MOUNTABLE" ],
    "deconstruct": {
      "items": [ { "item": "2x4", "count": 2 }, { "item": "nail", "charges": [ 2, 5 ] }, { "item": "sheet_metal", "count": 1 } ]
    },
    "max_volume": 300,
    "bash": {
      "str_min": 12,
      "str_max": 50,
      "sound": "smash!",
      "sound_fail": "whump.",
      "items": [
        { "item": "2x4", "count": 1 },
        { "item": "nail", "charges": [ 1, 5 ] },
        { "item": "splinter", "count": 2 },
        { "item": "scrap", "count": [ 1, 3 ] }
      ]
    }
  },
  {
    "type": "furniture",
    "id": "f_pool_table",
    "name": "pool table",
    "symbol": "#",
    "description": "A good-looking pool table.  You wish you learned how to play.",
    "color": "green",
    "move_cost_mod": 2,
    "required_str": -1,
    "max_volume": 4000,
    "flags": [ "TRANSPARENT", "FLAMMABLE", "ORGANIC", "MOUNTABLE", "SHORT", "FLAT_SURF" ],
    "deconstruct": { "items": [ { "item": "2x4", "count": 4 }, { "item": "rag", "count": 4 }, { "item": "nail", "charges": [ 6, 10 ] } ] },
    "bash": {
      "str_min": 12,
      "str_max": 50,
      "sound": "smash!",
      "sound_fail": "whump.",
      "items": [
        { "item": "2x4", "count": [ 2, 6 ] },
        { "item": "nail", "charges": [ 4, 12 ] },
        { "item": "splinter", "count": 1 },
        { "item": "rag", "count": [ 0, 2 ] }
      ]
    }
  },
  {
    "type": "furniture",
    "id": "f_counter",
    "name": "counter",
    "description": "Affixed to the wall or found in kitchens or stores.",
    "symbol": "#",
    "color": "blue",
    "move_cost_mod": 2,
    "required_str": 10,
    "flags": [ "TRANSPARENT", "FLAMMABLE", "ORGANIC", "MOUNTABLE", "SHORT", "FLAT_SURF" ],
    "deconstruct": { "items": [ { "item": "2x4", "count": 6 }, { "item": "nail", "charges": [ 6, 8 ] } ] },
    "max_volume": 4000,
    "bash": {
      "str_min": 12,
      "str_max": 40,
      "sound": "smash!",
      "sound_fail": "whump.",
      "items": [ { "item": "2x4", "count": [ 2, 6 ] }, { "item": "nail", "charges": [ 4, 8 ] }, { "item": "splinter", "count": 1 } ]
    }
  },
  {
    "type": "furniture",
    "id": "f_fridge",
    "name": "refrigerator",
    "symbol": "{",
    "description": "Freeze your food with the amazing science of electricity!  Oh wait, none is flowing.",
    "color": "light_cyan",
    "move_cost_mod": -1,
    "required_str": 10,
    "flags": [ "CONTAINER", "PLACE_ITEM", "BLOCKSDOOR", "MINEABLE" ],
    "deconstruct": {
      "items": [
        { "item": "scrap", "count": [ 2, 8 ] },
        { "item": "steel_chunk", "count": [ 2, 3 ] },
        { "item": "hose", "count": 1 },
        { "item": "cu_pipe", "count": [ 2, 5 ] }
      ]
    },
    "max_volume": 7000,
    "bash": {
      "str_min": 18,
      "str_max": 50,
      "sound": "metal screeching!",
      "sound_fail": "clang!",
      "items": [
        { "item": "scrap", "count": [ 2, 8 ] },
        { "item": "steel_chunk", "count": [ 0, 3 ] },
        { "item": "hose", "count": 1 },
        { "item": "cu_pipe", "count": [ 2, 5 ] },
        { "item": "scrap_copper", "count": [ 1, 2 ] }
      ]
    }
  },
  {
    "type": "furniture",
    "id": "f_glass_fridge",
    "name": "glass door fridge",
    "symbol": "{",
    "color": "light_cyan",
    "description": "Wow!  See INTO your fridge before you open it!",
    "move_cost_mod": -1,
    "required_str": 10,
    "flags": [ "PLACE_ITEM", "BLOCKSDOOR" ],
    "deconstruct": {
      "items": [
        { "item": "scrap", "count": [ 2, 6 ] },
        { "item": "steel_chunk", "count": [ 2, 3 ] },
        { "item": "hose", "count": 1 },
        { "item": "glass_sheet", "count": 1 },
        { "item": "cu_pipe", "count": [ 3, 6 ] }
      ]
    },
    "max_volume": 7000,
    "bash": {
      "str_min": 12,
      "str_max": 50,
      "sound": "metal screeching!",
      "sound_fail": "clang!",
      "items": [
        { "item": "scrap", "count": [ 2, 8 ] },
        { "item": "steel_chunk", "count": [ 0, 3 ] },
        { "item": "hose", "count": 1 },
        { "item": "cu_pipe", "count": [ 1, 4 ] },
        { "item": "scrap_copper", "count": [ 0, 2 ] },
        { "item": "glass_shard", "count": [ 3, 6 ] }
      ]
    }
  },
  {
    "type": "furniture",
    "id": "f_dresser",
    "name": "dresser",
    "symbol": "{",
    "description": "Dress yourself for the prom, or other occasions.",
    "color": "brown",
    "move_cost_mod": -1,
    "required_str": 8,
    "flags": [ "TRANSPARENT", "CONTAINER", "FLAMMABLE", "PLACE_ITEM", "ORGANIC", "BLOCKSDOOR", "MOUNTABLE" ],
    "deconstruct": { "items": [ { "item": "2x4", "count": 6 }, { "item": "nail", "charges": [ 6, 8 ] } ] },
    "max_volume": 8000,
    "bash": {
      "str_min": 12,
      "str_max": 40,
      "sound": "smash!",
      "sound_fail": "whump.",
      "items": [ { "item": "2x4", "count": [ 2, 6 ] }, { "item": "nail", "charges": [ 4, 8 ] }, { "item": "splinter", "count": 1 } ]
    }
  },
  {
    "type": "furniture",
    "id": "f_locker",
    "name": "locker",
    "symbol": "{",
    "description": "Usually used for storing equipment or items.",
    "color": "light_gray",
    "move_cost_mod": -1,
    "required_str": 9,
    "flags": [ "CONTAINER", "PLACE_ITEM", "BLOCKSDOOR" ],
    "deconstruct": { "items": [ { "item": "sheet_metal", "count": [ 1, 2 ] }, { "item": "pipe", "count": [ 4, 8 ] } ] },
    "max_volume": 8000,
    "bash": {
      "str_min": 12,
      "str_max": 40,
      "sound": "metal screeching!",
      "sound_fail": "clang!",
      "items": [ { "item": "scrap", "count": [ 2, 8 ] }, { "item": "steel_chunk", "count": [ 0, 3 ] }, { "item": "pipe", "count": 1 } ]
    }
  },
  {
    "type": "furniture",
    "id": "f_rack",
    "name": "display rack",
    "description": "Display your items.",
    "symbol": "{",
    "color": "light_gray",
    "move_cost_mod": -1,
    "required_str": 8,
    "flags": [ "TRANSPARENT", "FLAMMABLE_HARD", "PLACE_ITEM", "BLOCKSDOOR", "MOUNTABLE" ],
    "deconstruct": { "items": [ { "item": "pipe", "count": [ 6, 12 ] }, { "item": "sheet_metal", "count": [ 1, 2 ] } ] },
    "max_volume": 7000,
    "bash": {
      "str_min": 6,
      "str_max": 30,
      "sound": "metal screeching!",
      "sound_fail": "clang!",
      "items": [ { "item": "scrap", "count": [ 2, 8 ] }, { "item": "steel_chunk", "count": [ 0, 3 ] }, { "item": "pipe", "count": 1 } ]
    }
  },
  {
    "type": "furniture",
    "id": "f_bookcase",
    "name": "book case",
    "symbol": "{",
    "description": "Stores books.  Y'know, Those things.  Who reads books anymore?",
    "color": "brown",
    "move_cost_mod": -1,
    "required_str": 9,
    "flags": [ "FLAMMABLE", "PLACE_ITEM", "ORGANIC", "BLOCKSDOOR" ],
    "deconstruct": { "items": [ { "item": "2x4", "count": 12 }, { "item": "nail", "charges": [ 12, 16 ] } ] },
    "max_volume": 8000,
    "bash": {
      "str_min": 6,
      "str_max": 40,
      "sound": "smash!",
      "sound_fail": "whump.",
      "items": [ { "item": "2x4", "count": [ 2, 6 ] }, { "item": "nail", "charges": [ 4, 12 ] }, { "item": "splinter", "count": 1 } ]
    }
  },
  {
    "type": "furniture",
    "id": "f_washer",
    "name": "washing machine",
    "description": "You could wash your dirty clothes if electricity was running.",
    "symbol": "{",
    "bgcolor": "white",
    "move_cost_mod": -1,
    "required_str": 12,
    "max_volume": 4000,
    "flags": [ "CONTAINER", "PLACE_ITEM", "BLOCKSDOOR", "FLAT_SURF", "MINEABLE" ],
    "deconstruct": {
      "items": [
        { "item": "pipe", "count": 1 },
        { "item": "scrap", "count": [ 2, 6 ] },
        { "item": "steel_chunk", "count": [ 1, 3 ] },
        { "item": "sheet_metal", "count": [ 2, 6 ] },
        { "item": "cable", "charges": [ 1, 15 ] },
        { "item": "hose", "count": [ 1, 2 ] },
        { "item": "motor_small", "count": 1 },
        { "item": "cu_pipe", "count": [ 2, 5 ] }
      ]
    },
    "bash": {
      "str_min": 18,
      "str_max": 50,
      "sound": "metal screeching!",
      "sound_fail": "clang!",
      "items": [
        { "item": "scrap", "count": [ 2, 7 ] },
        { "item": "steel_chunk", "count": [ 0, 3 ] },
        { "item": "sheet_metal", "count": [ 2, 6 ] },
        { "item": "cable", "charges": [ 1, 15 ] },
        { "item": "hose", "count": [ 0, 2 ] },
        { "item": "cu_pipe", "count": [ 1, 4 ] },
        { "item": "scrap_copper", "count": [ 0, 2 ] }
      ]
    }
  },
  {
    "type": "furniture",
    "id": "f_dryer",
    "name": "dryer",
    "description": "Dry your clothes!",
    "symbol": "{",
    "bgcolor": "white",
    "move_cost_mod": -1,
    "required_str": 12,
    "max_volume": 4000,
    "flags": [ "CONTAINER", "PLACE_ITEM", "BLOCKSDOOR", "FLAT_SURF", "MINEABLE" ],
    "deconstruct": {
      "items": [
        { "item": "scrap", "count": [ 2, 6 ] },
        { "item": "steel_chunk", "count": [ 1, 3 ] },
        { "item": "element", "count": [ 2, 3 ] },
        { "item": "sheet_metal", "count": [ 2, 6 ] },
        { "item": "cable", "charges": [ 1, 15 ] },
        { "item": "motor_small", "charges": 1 },
        { "item": "cu_pipe", "count": [ 1, 3 ] }
      ]
    },
    "bash": {
      "str_min": 18,
      "str_max": 50,
      "sound": "metal screeching!",
      "sound_fail": "clang!",
      "items": [
        { "item": "scrap", "count": [ 0, 6 ] },
        { "item": "steel_chunk", "count": [ 0, 3 ] },
        { "item": "element", "count": [ 1, 3 ] },
        { "item": "sheet_metal", "count": [ 2, 6 ] },
        { "item": "cable", "charges": [ 1, 15 ] }
      ]
    }
  },
  {
    "type": "furniture",
    "id": "f_bigmirror",
    "name": "standing mirror",
    "symbol": "{",
    "description": "Lookin' good- is that blood?",
    "color": "white",
    "move_cost_mod": 2,
    "required_str": 5,
    "flags": [ "NOITEM", "BLOCKSDOOR" ],
    "bash": {
      "str_min": 5,
      "str_max": 16,
      "sound": "glass breaking",
      "sound_fail": "whack!",
      "sound_vol": 16,
      "furn_set": "f_bigmirror_b",
      "items": [ { "item": "glass_shard", "count": [ 3, 6 ] } ]
    }
  },
  {
    "type": "furniture",
    "id": "f_bigmirror_b",
    "name": "broken standing mirror",
    "description": "You could look at yourself, if the mirror wasn't covered in cracks and fractures.",
    "symbol": "{",
    "color": "light_gray",
    "move_cost_mod": 2,
    "required_str": 5,
    "flags": [ "NOITEM", "BLOCKSDOOR" ],
    "bash": {
      "str_min": 8,
      "str_max": 30,
      "sound": "metal screeching!",
      "sound_fail": "clang!",
      "items": [ { "item": "scrap", "count": [ 2, 4 ] } ]
    }
  },
  {
    "type": "furniture",
    "id": "f_vending_c",
    "name": "vending machine",
    "symbol": "{",
    "description": "Buy stuff with a cash card.",
    "color": "light_cyan",
    "move_cost_mod": -1,
    "required_str": 12,
    "flags": [ "SEALED", "PLACE_ITEM", "ALARMED", "CONTAINER", "BLOCKSDOOR", "MINEABLE" ],
    "examine_action": "vending",
    "bash": {
      "str_min": 20,
      "str_max": 40,
      "sound": "glass breaking!",
      "sound_fail": "whack!",
      "sound_vol": 16,
      "sound_fail_vol": 12,
      "furn_set": "f_vending_o",
      "items": [ { "item": "glass_shard", "count": [ 3, 6 ] } ]
    }
  },
  {
    "type": "furniture",
    "id": "f_vending_o",
    "name": "broken vending machine",
    "description": "Ponder if you could buy stuff, as it's broken.",
    "symbol": "{",
    "color": "dark_gray",
    "move_cost_mod": -1,
    "required_str": 12,
    "flags": [ "PLACE_ITEM", "CONTAINER", "BLOCKSDOOR", "MINEABLE" ],
    "bash": {
      "str_min": 30,
      "str_max": 50,
      "sound": "metal screeching!",
      "sound_fail": "clang!",
      "items": [
        { "item": "scrap", "count": [ 2, 8 ] },
        { "item": "steel_chunk", "count": [ 0, 3 ] },
        { "item": "hose", "count": 1 },
        { "item": "cu_pipe", "count": [ 1, 4 ] },
        { "item": "scrap_copper", "count": [ 0, 2 ] }
      ]
    }
  },
  {
    "type": "furniture",
    "id": "f_dumpster",
    "name": "dumpster",
    "description": "Stores your trash.",
    "symbol": "{",
    "color": "green",
    "move_cost_mod": -1,
    "required_str": 16,
    "flags": [ "CONTAINER", "PLACE_ITEM", "BLOCKSDOOR" ],
    "bash": {
      "str_min": 8,
      "str_max": 45,
      "sound": "metal screeching!",
      "sound_fail": "clang!",
      "items": [
        { "item": "scrap", "count": [ 2, 8 ] },
        { "item": "steel_chunk", "count": [ 1, 3 ] },
        { "item": "pipe", "count": [ 1, 2 ] }
      ]
    }
  },
  {
    "type": "furniture",
    "id": "f_dive_block",
    "name": "diving block",
    "description": "Jump!  Jump!  Dive!",
    "symbol": "O",
    "color": "light_gray",
    "move_cost_mod": -1,
    "required_str": 16,
    "flags": [ "TRANSPARENT", "MOUNTABLE" ],
    "bash": {
      "str_min": 8,
      "str_max": 40,
      "sound": "metal screeching!",
      "sound_fail": "clang!",
      "items": [ { "item": "plastic_chunk", "count": [ 2, 4 ] }, { "item": "pipe", "count": [ 0, 2 ] } ]
    }
  },
  {
    "type": "furniture",
    "id": "f_coffin_c",
    "name": "coffin",
    "description": "Holds the bodies of the countless you kill.",
    "symbol": "0",
    "bgcolor": "brown",
    "move_cost_mod": -1,
    "required_str": 14,
    "flags": [
      "TRANSPARENT",
      "CONTAINER",
      "SEALED",
      "ALLOW_FIELD_EFFECT",
      "FLAMMABLE",
      "PLACE_ITEM",
      "ORGANIC",
      "MOUNTABLE",
      "SHORT",
      "FLAT_SURF"
    ],
    "deconstruct": {
      "items": [ { "item": "2x4", "count": 12 }, { "item": "nail", "charges": [ 12, 24 ] }, { "item": "rag", "count": [ 15, 20 ] } ]
    },
    "max_volume": 4000,
    "bash": {
      "str_min": 12,
      "str_max": 40,
      "sound": "smash!",
      "sound_fail": "wham!",
      "items": [
        { "item": "2x4", "count": [ 1, 5 ] },
        { "item": "splinter", "count": [ 2, 6 ] },
        { "item": "nail", "charges": [ 2, 10 ] },
        { "item": "rag", "count": [ 8, 12 ] }
      ]
    }
  },
  {
    "type": "furniture",
    "id": "f_coffin_o",
    "name": "open coffin",
    "description": "Look at the bodies of the countless you've killed.",
    "symbol": "O",
    "bgcolor": "brown",
    "move_cost_mod": -1,
    "required_str": 12,
    "flags": [ "TRANSPARENT", "CONTAINER", "FLAMMABLE", "PLACE_ITEM", "ORGANIC", "MOUNTABLE", "SHORT" ],
    "deconstruct": {
      "items": [ { "item": "2x4", "count": 12 }, { "item": "nail", "charges": [ 12, 24 ] }, { "item": "rag", "count": [ 15, 20 ] } ]
    },
    "max_volume": 4000,
    "bash": {
      "str_min": 12,
      "str_max": 40,
      "sound": "smash!",
      "sound_fail": "wham!",
      "items": [
        { "item": "2x4", "count": [ 1, 5 ] },
        { "item": "splinter", "count": [ 2, 6 ] },
        { "item": "nail", "charges": [ 2, 10 ] },
        { "item": "rag", "count": [ 8, 12 ] }
      ]
    }
  },
  {
    "type": "furniture",
    "id": "f_crate_c",
    "name": "crate",
    "description": "What's inside?  Find out!",
    "symbol": "X",
    "bgcolor": "brown",
    "move_cost_mod": -1,
    "required_str": 12,
    "flags": [
      "TRANSPARENT",
      "CONTAINER",
      "SEALED",
      "ALLOW_FIELD_EFFECT",
      "FLAMMABLE",
      "PLACE_ITEM",
      "ORGANIC",
      "MOUNTABLE",
      "SHORT"
    ],
    "examine_action": "crate",
    "deconstruct": { "items": [ { "item": "2x4", "count": 4 }, { "item": "nail", "charges": [ 6, 10 ] } ] },
    "max_volume": 4000,
    "bash": {
      "str_min": 12,
      "str_max": 40,
      "sound": "smash!",
      "sound_fail": "wham!",
      "items": [ { "item": "2x4", "count": [ 1, 5 ] }, { "item": "nail", "charges": [ 2, 10 ] } ]
    }
  },
  {
    "type": "furniture",
    "id": "f_crate_o",
    "name": "open crate",
    "description": "What's inside?  Look in it!",
    "symbol": "O",
    "bgcolor": "brown",
    "move_cost_mod": -1,
    "required_str": 10,
    "flags": [ "TRANSPARENT", "CONTAINER", "FLAMMABLE", "PLACE_ITEM", "ORGANIC", "MOUNTABLE", "SHORT" ],
    "deconstruct": { "items": [ { "item": "2x4", "count": 4 }, { "item": "nail", "charges": [ 6, 10 ] } ] },
    "max_volume": 4000,
    "bash": {
      "str_min": 12,
      "str_max": 40,
      "sound": "smash!",
      "sound_fail": "wham!",
      "items": [ { "item": "2x4", "count": [ 1, 5 ] }, { "item": "nail", "charges": [ 2, 10 ] } ]
    }
  },
  {
    "type": "furniture",
    "id": "f_canvas_wall",
    "name": "canvas wall",
    "symbol": "#",
    "color": "blue",
    "move_cost_mod": -1,
    "required_str": -1,
    "flags": [ "FLAMMABLE_HARD", "NOITEM" ],
    "bash": {
      "str_min": 1,
      "str_max": 8,
      "sound": "rrrrip!",
      "sound_fail": "slap!",
      "sound_vol": 8,
      "tent_centers": [ "f_groundsheet", "f_fema_groundsheet", "f_skin_groundsheet" ]
    }
  },
  {
    "type": "furniture",
    "id": "f_large_canvas_wall",
    "name": "canvas wall",
    "symbol": "#",
    "color": "blue",
    "move_cost_mod": -1,
    "required_str": -1,
    "flags": [ "FLAMMABLE_HARD", "NOITEM" ],
    "bash": {
      "str_min": 1,
      "str_max": 8,
      "sound": "rrrrip!",
      "sound_fail": "slap!",
      "sound_vol": 8,
      "collapse_radius": 2,
      "tent_centers": [ "f_center_groundsheet" ]
    }
  },
  {
    "type": "furniture",
    "id": "f_canvas_door",
    "name": "canvas flap",
    "symbol": "+",
    "color": "blue",
    "move_cost_mod": -1,
    "required_str": -1,
    "flags": [ "FLAMMABLE_HARD", "NOITEM", "DOOR" ],
    "open": "f_canvas_door_o",
    "bash": {
      "str_min": 1,
      "str_max": 8,
      "sound": "rrrrip!",
      "sound_fail": "slap!",
      "sound_vol": 8,
      "tent_centers": [ "f_groundsheet", "f_fema_groundsheet", "f_skin_groundsheet" ]
    }
  },
  {
    "type": "furniture",
    "id": "f_canvas_door_o",
    "name": "open canvas flap",
    "symbol": ".",
    "color": "blue",
    "move_cost_mod": 0,
    "required_str": -1,
    "flags": [ "TRANSPARENT" ],
    "close": "f_canvas_door",
    "bash": {
      "str_min": 1,
      "str_max": 8,
      "sound": "rrrrip!",
      "sound_fail": "slap!",
      "sound_vol": 8,
      "tent_centers": [ "f_groundsheet", "f_fema_groundsheet", "f_skin_groundsheet", "f_center_groundsheet" ]
    }
  },
  {
    "type": "furniture",
    "id": "f_large_canvas_door",
    "name": "canvas flap",
    "symbol": "+",
    "color": "blue",
    "move_cost_mod": -1,
    "required_str": -1,
    "flags": [ "FLAMMABLE_HARD", "NOITEM", "DOOR" ],
    "open": "f_large_canvas_door_o",
    "bash": {
      "str_min": 1,
      "str_max": 8,
      "sound": "rrrrip!",
      "sound_fail": "slap!",
      "sound_vol": 8,
      "collapse_radius": 2,
      "tent_centers": [ "f_center_groundsheet" ]
    }
  },
  {
    "type": "furniture",
    "id": "f_large_canvas_door_o",
    "name": "open canvas flap",
    "symbol": ".",
    "color": "blue",
    "move_cost_mod": 0,
    "required_str": -1,
    "flags": [ "TRANSPARENT" ],
    "close": "f_canvas_door",
    "bash": {
      "str_min": 1,
      "str_max": 8,
      "sound": "rrrrip!",
      "sound_fail": "slap!",
      "sound_vol": 8,
      "collapse_radius": 2,
      "tent_centers": [ "f_center_groundsheet" ]
    }
  },
  {
    "type": "furniture",
    "id": "f_groundsheet",
    "name": "groundsheet",
    "symbol": ";",
    "color": "green",
    "move_cost_mod": 0,
    "required_str": -1,
    "flags": [ "TRANSPARENT", "INDOORS", "NOCOLLIDE" ],
    "examine_action": "portable_structure",
    "bash": {
      "str_min": 1,
      "str_max": 8,
      "sound": "rrrrip!",
      "sound_fail": "slap!",
      "sound_vol": 8,
      "items": [ { "item": "broketent" } ],
      "tent_centers": [ "f_groundsheet", "f_fema_groundsheet", "f_skin_groundsheet" ]
    }
  },
  {
    "type": "furniture",
    "id": "f_large_groundsheet",
    "name": "groundsheet",
    "symbol": ";",
    "color": "green",
    "move_cost_mod": 0,
    "required_str": -1,
    "flags": [ "TRANSPARENT", "INDOORS", "NOCOLLIDE" ],
    "bash": {
      "str_min": 1,
      "str_max": 8,
      "sound": "rrrrip!",
      "sound_fail": "slap!",
      "sound_vol": 8,
      "collapse_radius": 2,
      "tent_centers": [ "f_center_groundsheet" ]
    }
  },
  {
    "type": "furniture",
    "id": "f_center_groundsheet",
    "name": "groundsheet",
    "symbol": ";",
    "color": "green",
    "move_cost_mod": 0,
    "required_str": -1,
    "flags": [ "TRANSPARENT", "INDOORS", "NOCOLLIDE" ],
    "examine_action": "portable_structure",
    "bash": {
      "str_min": 1,
      "str_max": 8,
      "sound": "rrrrip!",
      "sound_fail": "slap!",
      "sound_vol": 8,
      "collapse_radius": 2,
      "items": [ { "item": "largebroketent" } ],
      "tent_centers": [ "f_center_groundsheet" ]
    }
  },
  {
    "type": "furniture",
    "id": "f_fema_groundsheet",
    "name": "groundsheet",
    "symbol": ";",
    "color": "green",
    "move_cost_mod": 0,
    "required_str": -1,
    "flags": [ "TRANSPARENT", "INDOORS", "ORGANIC", "NOCOLLIDE" ],
    "bash": {
      "str_min": 1,
      "str_max": 8,
      "sound": "rrrrip!",
      "sound_fail": "slap!",
      "sound_vol": 8,
      "tent_centers": [ "f_groundsheet", "f_fema_groundsheet", "f_skin_groundsheet" ]
    }
  },
  {
    "type": "furniture",
    "id": "f_skin_wall",
    "name": "animalskin wall",
    "symbol": "#",
    "description": "Wall made out of animal skin.  Either an amazing or horrifying sight.",
    "color": "brown",
    "move_cost_mod": -1,
    "required_str": -1,
    "flags": [ "FLAMMABLE_HARD", "NOITEM" ],
    "bash": {
      "str_min": 1,
      "str_max": 8,
      "sound": "rrrrip!",
      "sound_fail": "slap!",
      "sound_vol": 8,
      "tent_centers": [ "f_groundsheet", "f_fema_groundsheet", "f_skin_groundsheet" ]
    }
  },
  {
    "type": "furniture",
    "id": "f_skin_door",
    "name": "animalskin flap",
    "symbol": "+",
    "color": "white",
    "move_cost_mod": -1,
    "required_str": -1,
    "flags": [ "FLAMMABLE_HARD", "NOITEM" ],
    "open": "f_skin_door_o",
    "bash": {
      "str_min": 1,
      "str_max": 8,
      "sound": "rrrrip!",
      "sound_fail": "slap!",
      "sound_vol": 8,
      "tent_centers": [ "f_groundsheet", "f_fema_groundsheet", "f_skin_groundsheet" ]
    }
  },
  {
    "type": "furniture",
    "id": "f_skin_door_o",
    "name": "open animalskin flap",
    "symbol": ".",
    "color": "white",
    "move_cost_mod": 0,
    "required_str": -1,
    "flags": [ "TRANSPARENT" ],
    "close": "f_skin_door",
    "bash": {
      "str_min": 1,
      "str_max": 8,
      "sound": "rrrrip!",
      "sound_fail": "slap!",
      "sound_vol": 8,
      "tent_centers": [ "f_groundsheet", "f_fema_groundsheet", "f_skin_groundsheet" ]
    }
  },
  {
    "type": "furniture",
    "id": "f_skin_groundsheet",
    "name": "animalskin floor",
    "symbol": ";",
    "color": "brown",
    "move_cost_mod": 0,
    "required_str": -1,
    "flags": [ "TRANSPARENT", "INDOORS", "NOCOLLIDE" ],
    "examine_action": "portable_structure",
    "bash": {
      "str_min": 1,
      "str_max": 8,
      "sound": "rrrrip!",
      "sound_fail": "slap!",
      "sound_vol": 8,
      "items": [ { "item": "damaged_shelter_kit" } ],
      "tent_centers": [ "f_groundsheet", "f_fema_groundsheet", "f_skin_groundsheet" ]
    }
  },
  {
    "type": "furniture",
    "id": "f_mutpoppy",
    "name": "mutated poppy flower",
    "symbol": "f",
    "color": "light_red",
    "move_cost_mod": 0,
    "required_str": -1,
    "flags": [ "TRANSPARENT", "TINY", "FLAMMABLE_ASH" ],
    "examine_action": "flower_poppy",
    "bash": { "str_min": 2, "str_max": 6, "sound": "crunch.", "sound_fail": "whish." }
  },
  {
    "type": "furniture",
    "id": "f_flower_fungal",
    "name": "fungal flower",
    "symbol": "f",
    "color": "dark_gray",
    "move_cost_mod": 1,
    "required_str": -1,
    "flags": [ "TRANSPARENT", "FLOWER", "FUNGUS", "TINY", "FLAMMABLE_ASH" ],
    "examine_action": "fungus",
    "bash": { "str_min": 2, "str_max": 6, "sound": "poof.", "sound_fail": "poof." }
  },
  {
    "type": "furniture",
    "id": "f_fungal_mass",
    "name": "fungal mass",
    "symbol": "O",
    "bgcolor": "dark_gray",
    "move_cost_mod": -10,
    "required_str": -1,
    "flags": [ "CONTAINER", "SEALED", "ALLOW_FIELD_EFFECT", "FLAMMABLE_ASH", "FUNGUS", "MOUNTABLE", "SHORT" ],
    "bash": { "str_min": 6, "str_max": 30, "sound": "poof.", "sound_fail": "poof." }
  },
  {
    "type": "furniture",
    "id": "f_fungal_clump",
    "name": "fungal clump",
    "symbol": "#",
    "bgcolor": "light_gray",
    "move_cost_mod": 3,
    "required_str": -1,
    "flags": [ "TRANSPARENT", "CONTAINER", "SEALED", "ALLOW_FIELD_EFFECT", "FLAMMABLE_ASH", "FUNGUS", "MOUNTABLE", "SHORT" ],
    "bash": { "str_min": 6, "str_max": 20, "sound": "poof.", "sound_fail": "poof." }
  },
  {
    "type": "furniture",
    "id": "f_safe_c",
    "name": "safe",
    "description": "Holds items.  Securely.",
    "symbol": "X",
    "color": "light_gray",
    "move_cost_mod": -1,
    "required_str": 14,
    "max_volume": 1000,
    "flags": [ "TRANSPARENT", "CONTAINER", "SEALED", "PLACE_ITEM", "MOUNTABLE", "MINEABLE" ],
    "open": "f_safe_o",
    "bash": {
      "str_min": 40,
      "str_max": 200,
      "sound": "screeching metal!",
      "sound_fail": "whump!",
      "items": [ { "item": "steel_chunk", "count": [ 1, 5 ] }, { "item": "scrap", "count": [ 1, 5 ] } ]
    }
  },
  {
    "type": "furniture",
    "id": "f_safe_l",
    "name": "safe",
    "symbol": "X",
    "description": "What needs protection like this?",
    "color": "light_gray",
    "move_cost_mod": -1,
    "required_str": 14,
    "max_volume": 1000,
    "flags": [ "TRANSPARENT", "CONTAINER", "SEALED", "PLACE_ITEM", "MOUNTABLE", "MINEABLE" ],
    "examine_action": "safe",
    "bash": {
      "str_min": 40,
      "str_max": 200,
      "sound": "screeching metal!",
      "sound_fail": "whump!",
      "items": [ { "item": "steel_chunk", "count": [ 1, 5 ] }, { "item": "scrap", "count": [ 1, 5 ] } ]
    }
  },
  {
    "type": "furniture",
    "id": "f_gunsafe_ml",
    "name": "gun safe",
    "description": "Oooooohhhh.  Shiny.",
    "symbol": "X",
    "color": "light_gray",
    "move_cost_mod": -1,
    "required_str": 14,
    "max_volume": 1000,
    "flags": [ "TRANSPARENT", "CONTAINER", "SEALED", "PLACE_ITEM", "MOUNTABLE", "MINEABLE" ],
    "examine_action": "gunsafe_ml",
    "bash": {
      "str_min": 40,
      "str_max": 200,
      "sound": "screeching metal!",
      "sound_fail": "whump!",
      "items": [ { "item": "steel_chunk", "count": [ 1, 5 ] }, { "item": "scrap", "count": [ 1, 5 ] } ]
    }
  },
  {
    "type": "furniture",
    "id": "f_gunsafe_mj",
    "name": "jammed gun safe",
    "description": "Does it have guns in it?  You won't find out.  It's jammed.",
    "symbol": "X",
    "color": "light_gray",
    "move_cost_mod": -1,
    "required_str": 14,
    "max_volume": 1000,
    "flags": [ "TRANSPARENT", "CONTAINER", "SEALED", "PLACE_ITEM", "MOUNTABLE", "MINEABLE" ],
    "bash": {
      "str_min": 40,
      "str_max": 200,
      "sound": "screeching metal!",
      "sound_fail": "whump!",
      "items": [ { "item": "steel_chunk", "count": [ 1, 5 ] }, { "item": "scrap", "count": [ 1, 5 ] } ]
    }
  },
  {
    "type": "furniture",
    "id": "f_gun_safe_el",
    "name": "electronic gun safe",
    "description": "Can you hack it open to get the firearms?",
    "symbol": "X",
    "color": "light_gray",
    "move_cost_mod": -1,
    "required_str": 14,
    "max_volume": 1000,
    "flags": [ "TRANSPARENT", "CONTAINER", "SEALED", "PLACE_ITEM", "MOUNTABLE", "MINEABLE" ],
    "examine_action": "gunsafe_el",
    "bash": {
      "str_min": 40,
      "str_max": 200,
      "sound": "screeching metal!",
      "sound_fail": "whump!",
      "items": [ { "item": "steel_chunk", "count": [ 1, 5 ] }, { "item": "scrap", "count": [ 1, 5 ] } ]
    }
  },
  {
    "type": "furniture",
    "id": "f_safe_o",
    "name": "open safe",
    "description": "Grab the firearms!",
    "symbol": "O",
    "color": "light_gray",
    "move_cost_mod": -1,
    "required_str": 14,
    "max_volume": 1000,
    "flags": [ "TRANSPARENT", "CONTAINER", "PLACE_ITEM", "MOUNTABLE", "MINEABLE" ],
    "close": "f_safe_c",
    "bash": {
      "str_min": 40,
      "str_max": 200,
      "sound": "screeching metal!",
      "sound_fail": "whump!",
      "items": [ { "item": "steel_chunk", "count": [ 1, 5 ] }, { "item": "scrap", "count": [ 1, 5 ] } ]
    }
  },
  {
    "type": "furniture",
    "id": "f_plant_seed",
    "name": "seed",
    "symbol": "^",
    "color": "brown",
    "move_cost_mod": 0,
    "required_str": -1,
    "flags": [ "PLANT", "SEALED", "TRANSPARENT", "CONTAINER", "NOITEM", "TINY", "DONT_REMOVE_ROTTEN" ],
    "examine_action": "aggie_plant"
  },
  {
    "type": "furniture",
    "id": "f_plant_seedling",
    "name": "seedling",
    "symbol": "^",
    "color": "green",
    "move_cost_mod": 0,
    "required_str": -1,
    "flags": [ "PLANT", "SEALED", "TRANSPARENT", "CONTAINER", "NOITEM", "TINY", "DONT_REMOVE_ROTTEN" ],
    "examine_action": "aggie_plant",
    "bash": { "str_min": 2, "str_max": 6, "sound": "crunch.", "sound_fail": "whish." }
  },
  {
    "type": "furniture",
    "id": "f_plant_mature",
    "name": "mature plant",
    "symbol": "#",
    "color": "green",
    "move_cost_mod": 0,
    "required_str": -1,
    "flags": [ "PLANT", "SEALED", "TRANSPARENT", "CONTAINER", "NOITEM", "TINY", "DONT_REMOVE_ROTTEN" ],
    "examine_action": "aggie_plant",
    "bash": { "str_min": 3, "str_max": 8, "sound": "crunch.", "sound_fail": "whish." }
  },
  {
    "type": "furniture",
    "id": "f_plant_harvest",
    "name": "harvestable plant",
    "symbol": "#",
    "color": "light_green",
    "move_cost_mod": 0,
    "required_str": -1,
    "flags": [ "PLANT", "SEALED", "TRANSPARENT", "CONTAINER", "NOITEM", "TINY", "DONT_REMOVE_ROTTEN" ],
    "examine_action": "aggie_plant",
    "bash": { "str_min": 4, "str_max": 10, "sound": "crunch.", "sound_fail": "whish." }
  },
  {
    "type": "furniture",
    "id": "f_fvat_empty",
    "name": "empty fermenting vat",
    "description": "A sealable vat for fermenting vinegar and various alcoholic brews.",
    "symbol": "O",
    "color": "brown",
    "move_cost_mod": -1,
    "required_str": -1,
    "flags": [ "NOITEM", "SEALED", "TRANSPARENT", "FLAMMABLE", "CONTAINER", "DONT_REMOVE_ROTTEN" ],
    "examine_action": "fvat_empty",
    "deconstruct": {
      "items": [
        { "item": "2x4", "count": 14 },
        { "item": "nail", "charges": [ 6, 12 ] },
        { "item": "water_faucet", "count": 1 },
        { "item": "sheet_metal", "count": 2 }
      ]
    },
    "bash": {
      "str_min": 3,
      "str_max": 45,
      "sound": "smash!",
      "sound_fail": "whump.",
      "items": [
        { "item": "2x4", "count": [ 4, 8 ] },
        { "item": "nail", "charges": [ 4, 8 ] },
        { "item": "water_faucet", "prob": 50 },
        { "item": "splinter", "count": 1 }
      ]
    }
  },
  {
    "type": "furniture",
    "id": "f_fvat_full",
    "name": "full fermenting vat",
    "description": "A sealable vat for fermenting vinegar and various alcoholic brews.",
    "symbol": "O",
    "color": "brown_cyan",
    "move_cost_mod": -1,
    "required_str": -1,
    "flags": [ "NOITEM", "SEALED", "TRANSPARENT", "FLAMMABLE", "CONTAINER", "DONT_REMOVE_ROTTEN" ],
    "examine_action": "fvat_full",
    "deconstruct": {
      "items": [
        { "item": "2x4", "count": 14 },
        { "item": "nail", "charges": [ 6, 12 ] },
        { "item": "water_faucet", "count": 1 },
        { "item": "sheet_metal", "count": 2 }
      ]
    },
    "bash": {
      "str_min": 12,
      "str_max": 50,
      "sound": "smash!",
      "sound_fail": "whump.",
      "items": [
        { "item": "2x4", "count": [ 4, 8 ] },
        { "item": "nail", "charges": [ 4, 8 ] },
        { "item": "water_faucet", "prob": 50 },
        { "item": "splinter", "count": 1 }
      ]
    }
  },
  {
    "type": "furniture",
    "id": "f_wood_keg",
    "name": "wooden keg",
    "description": "A keg made mostly of wood.  Holds liquids, preferably beer.",
    "symbol": "H",
    "color": "brown",
    "move_cost_mod": -1,
    "required_str": -1,
    "flags": [ "NOITEM", "SEALED", "ALLOW_FIELD_EFFECT", "TRANSPARENT", "FLAMMABLE", "CONTAINER", "LIQUIDCONT" ],
    "examine_action": "keg",
    "deconstruct": {
      "items": [
        { "item": "2x4", "count": 18 },
        { "item": "nail", "charges": [ 7, 14 ] },
        { "item": "water_faucet", "count": 1 },
        { "item": "sheet_metal", "count": 3 }
      ]
    },
    "bash": {
      "str_min": 12,
      "str_max": 50,
      "sound": "smash!",
      "sound_fail": "whump.",
      "items": [
        { "item": "2x4", "count": [ 6, 12 ] },
        { "item": "nail", "charges": [ 4, 8 ] },
        { "item": "water_faucet", "prob": 50 },
        { "item": "splinter", "count": 1 }
      ]
    }
  },
  {
    "type": "furniture",
    "id": "f_statue",
    "name": "statue",
    "description": "A carved statue made of stone..",
    "symbol": "S",
    "color": "dark_gray",
    "move_cost_mod": -1,
    "required_str": 10,
    "flags": [ "PLACE_ITEM", "BLOCKSDOOR", "MINEABLE" ],
    "bash": {
      "str_min": 16,
      "str_max": 40,
      "sound": "smash!",
      "sound_fail": "thump.",
      "items": [ { "item": "rock", "count": [ 1, 6 ] } ]
    }
  },
  {
    "type": "furniture",
    "id": "f_mannequin",
    "name": "mannequin",
    "description": "Put clothes on it and wish you looked as good.",
    "symbol": "@",
    "color": "brown",
    "move_cost_mod": 2,
    "required_str": 5,
    "flags": [ "PLACE_ITEM", "TRANSPARENT", "FLAMMABLE" ],
    "bash": {
      "str_min": 6,
      "str_max": 40,
      "sound": "smash!",
      "sound_fail": "whump.",
      "items": [ { "item": "splinter", "count": [ 9, 12 ] } ]
    }
  },
  {
    "type": "furniture",
    "id": "f_target",
    "name": "target",
    "description": "A metal shooting target in the rough shape of a human.",
    "symbol": "@",
    "color": "black",
    "move_cost_mod": 2,
    "required_str": 5,
    "flags": [ "PLACE_ITEM", "TRANSPARENT" ],
    "bash": {
      "str_min": 6,
      "str_max": 40,
      "sound": "smash!",
      "sound_fail": "whump.",
      "items": [ { "item": "sheet_metal", "count": [ 1, 3 ] }, { "item": "pipe", "count": [ 1, 3 ] } ]
    }
  },
  {
    "type": "furniture",
    "id": "f_bluebell",
    "name": "bluebell",
    "symbol": "f",
    "color": "blue",
    "move_cost_mod": 0,
    "required_str": -1,
    "flags": [ "TRANSPARENT", "TINY", "FLAMMABLE_ASH" ],
    "examine_action": "flower_bluebell",
    "bash": { "str_min": 2, "str_max": 6, "sound": "crunch.", "sound_fail": "whish." }
  },
  {
    "type": "furniture",
    "id": "f_dahlia",
    "name": "dahlia",
    "symbol": "f",
    "color": "magenta",
    "move_cost_mod": 0,
    "required_str": -1,
    "flags": [ "TRANSPARENT", "TINY", "FLAMMABLE_ASH" ],
    "examine_action": "flower_dahlia",
    "bash": { "str_min": 2, "str_max": 6, "sound": "crunch.", "sound_fail": "whish." }
  },
  {
    "type": "furniture",
    "id": "f_datura",
    "name": "datura",
    "symbol": "*",
    "color": "light_green",
    "move_cost_mod": 1,
    "required_str": -1,
    "flags": [ "TRANSPARENT", "TINY", "FLAMMABLE_ASH" ],
    "examine_action": "harvest_furn_nectar",
    "harvest_by_season": [ { "seasons": [ "spring", "summer", "autumn" ], "entries": [ { "drop": "datura_seed", "base_num": [ 2, 6 ] } ] } ],
    "bash": { "str_min": 2, "str_max": 6, "sound": "crunch.", "sound_fail": "whish." }
  },
  {
    "type": "furniture",
    "id": "f_flower_marloss",
    "name": "marloss flower",
    "symbol": "f",
    "color": "cyan",
    "move_cost_mod": 1,
    "required_str": -1,
    "flags": [ "TRANSPARENT", "FLAMMABLE_ASH", "FUNGUS", "TINY" ],
    "examine_action": "flower_marloss",
    "bash": { "str_min": 2, "str_max": 6, "sound": "poof.", "sound_fail": "poof." }
  },
  {
    "type": "furniture",
    "id": "f_dandelion",
    "name": "dandelion",
    "symbol": "f",
    "color": "yellow",
    "move_cost_mod": 0,
    "required_str": -1,
    "flags": [ "TRANSPARENT", "TINY", "FLAMMABLE_ASH" ],
    "examine_action": "harvest_furn_nectar",
    "harvest_by_season": [ { "seasons": [ "spring", "summer", "autumn" ], "entries": [ { "drop": "raw_dandelion", "base_num": [ 1, 4 ] } ] } ],
    "bash": { "str_min": 2, "str_max": 6, "sound": "crunch.", "sound_fail": "whish." }
  },
  {
    "type": "furniture",
    "id": "f_chamomile",
    "name": "chamomile",
    "symbol": "f",
    "color": "white",
    "move_cost_mod": 0,
    "required_str": -1,
    "flags": [ "TRANSPARENT", "TINY", "FLAMMABLE_ASH" ],
    "bash": { "str_min": 2, "str_max": 6, "sound": "crunch.", "sound_fail": "whish." }
  },
  {
    "type": "furniture",
    "id": "f_flower_tulip",
    "name": "tulip",
    "symbol": "f",
<<<<<<< HEAD
    "looks_like": "f_mutpoppy",
    "color": "light_magenta",
=======
    "color": "magenta",
>>>>>>> 9d326572
    "move_cost_mod": 0,
    "required_str": -1,
    "flags": [ "TRANSPARENT", "TINY", "FLAMMABLE_ASH" ],
    "examine_action": "flower_tulip",
    "bash": { "str_min": 2, "str_max": 6, "sound": "crunch.", "sound_fail": "whish." }
  },
  {
    "type": "furniture",
    "id": "f_flower_spurge",
    "name": "spurge flower",
    "symbol": "f",
    "looks_like": "f_dandelion",
    "color": "light_green",
    "move_cost_mod": 0,
    "required_str": -1,
    "flags": [ "TRANSPARENT", "TINY", "FLAMMABLE_ASH" ],
    "examine_action": "flower_spurge",
    "bash": { "str_min": 2, "str_max": 6, "sound": "crunch.", "sound_fail": "whish." }
  },
  {
    "type": "furniture",
    "id": "f_cattails",
    "name": "cattails",
    "symbol": "i",
    "color": "brown",
    "move_cost_mod": 1,
    "required_str": -1,
    "flags": [ "TRANSPARENT", "TINY", "FLAMMABLE_ASH" ],
    "examine_action": "harvest_furn",
    "harvest_by_season": [
      { "seasons": [ "winter" ], "entries": [ { "drop": "cattail_rhizome" } ] },
      {
        "seasons": [ "spring", "summer", "autumn" ],
        "entries": [ { "drop": "cattail_rhizome" }, { "drop": "cattail_stalk", "base_num": [ 1, 4 ] } ]
      }
    ],
    "bash": { "str_min": 2, "str_max": 6, "sound": "crunch.", "sound_fail": "whish." }
  },
  {
    "type": "furniture",
    "id": "f_forge",
    "name": "forge",
    "description": "Metalworking station typically used in combination with an anvil.",
    "symbol": "^",
    "color": "light_red",
    "move_cost_mod": -1,
    "required_str": -1,
    "crafting_pseudo_item": "char_forge",
    "flags": [ "TRANSPARENT", "SEALED", "CONTAINER", "NOITEM", "EASY_DECONSTRUCT" ],
    "deconstruct": { "items": [ { "item": "char_forge", "count": 1 } ] },
    "examine_action": "reload_furniture",
    "bash": {
      "str_min": 4,
      "str_max": 8,
      "sound": "crunch!",
      "sound_fail": "whump.",
      "items": [ { "item": "char_forge", "count": 1 } ]
    }
  },
  {
    "type": "furniture",
    "id": "f_anvil",
    "name": "anvil",
    "description": "Used in metalworking.",
    "symbol": "^",
    "color": "light_red",
    "move_cost_mod": -1,
    "required_str": 16,
    "crafting_pseudo_item": "anvil",
    "deconstruct": { "items": [ { "item": "anvil", "count": 1 } ] },
    "flags": [ "TRANSPARENT", "NOITEM", "EASY_DECONSTRUCT" ],
    "bash": { "str_min": 4, "str_max": 8, "sound": "crunch!", "sound_fail": "whump.", "items": [ { "item": "anvil", "count": 1 } ] }
  },
  {
    "type": "furniture",
    "id": "f_still",
    "name": "still",
    "description": "An essential component for brewing and chemistry that allows for refining liquid mixtures.",
    "symbol": "^",
    "color": "light_red",
    "move_cost_mod": -1,
    "required_str": -1,
    "crafting_pseudo_item": "still",
    "deconstruct": { "items": [ { "item": "still", "count": 1 } ] },
    "flags": [ "TRANSPARENT", "NOITEM", "EASY_DECONSTRUCT" ],
    "bash": { "str_min": 4, "str_max": 8, "sound": "crunch!", "sound_fail": "whump.", "items": [ { "item": "still", "count": 1 } ] }
  },
  {
    "type": "furniture",
    "id": "f_egg_sackbw",
    "name": "spider egg sack",
    "symbol": "O",
    "color": "white",
    "move_cost_mod": 3,
    "required_str": 6,
    "flags": [ "TRANSPARENT", "FLAMMABLE_ASH", "ORGANIC", "MOUNTABLE", "TINY" ],
    "examine_action": "egg_sackbw",
    "bash": { "str_min": 8, "str_max": 16, "sound": "splat!", "sound_fail": "whump.", "furn_set": "f_egg_sacke" }
  },
  {
    "type": "furniture",
    "id": "f_egg_sackcs",
    "name": "spider egg sack",
    "symbol": "O",
    "color": "white",
    "move_cost_mod": 3,
    "required_str": 6,
    "flags": [ "TRANSPARENT", "FLAMMABLE_ASH", "ORGANIC", "MOUNTABLE", "TINY" ],
    "examine_action": "egg_sackcs",
    "bash": { "str_min": 8, "str_max": 16, "sound": "splat!", "sound_fail": "whump.", "furn_set": "f_egg_sacke" }
  },
  {
    "type": "furniture",
    "id": "f_egg_sackws",
    "name": "spider egg sack",
    "symbol": "O",
    "color": "yellow",
    "move_cost_mod": 3,
    "required_str": 6,
    "flags": [ "TRANSPARENT", "FLAMMABLE_ASH", "ORGANIC", "MOUNTABLE", "TINY" ],
    "examine_action": "egg_sackws",
    "bash": { "str_min": 4, "str_max": 8, "sound": "splat!", "sound_fail": "whump.", "furn_set": "f_egg_sacke" }
  },
  {
    "type": "furniture",
    "id": "f_egg_sacke",
    "name": "ruptured egg sack",
    "symbol": "X",
    "color": "white",
    "move_cost_mod": 3,
    "required_str": 6,
    "flags": [ "TRANSPARENT", "CONTAINER", "FLAMMABLE_ASH", "ORGANIC", "MOUNTABLE", "TINY" ],
    "bash": { "str_min": 2, "str_max": 6, "sound": "splat!", "sound_fail": "whump." }
  },
  {
    "type": "furniture",
    "id": "f_vending_reinforced",
    "name": "reinforced vending machine",
    "description": "A bit tougher to crack open than regular vending machines.",
    "symbol": "{",
    "color": "light_red",
    "move_cost_mod": -1,
    "required_str": 30,
    "flags": [ "SEALED", "PLACE_ITEM", "ALARMED", "CONTAINER", "BLOCKSDOOR", "FLAMMABLE_HARD", "MINEABLE" ],
    "examine_action": "vending",
    "bash": {
      "str_min": 150,
      "str_max": 520,
      "sound": "glass breaking!",
      "sound_fail": "whack!",
      "furn_set": "f_vending_o",
      "items": [
        { "item": "glass_shard", "count": [ 1, 3 ] },
        { "item": "sheet_metal", "count": [ 0, 2 ] },
        { "item": "steel_chunk", "count": [ 1, 5 ] }
      ]
    }
  },
  {
    "type": "furniture",
    "id": "f_arcade_machine",
    "name": "arcade machine",
    "description": "Play stupid games, win stupid prizes.",
    "symbol": "6",
    "color": "red",
    "move_cost_mod": -1,
    "required_str": 12,
    "flags": [ "BLOCKSDOOR", "TRANSPARENT" ],
    "deconstruct": {
      "items": [
        { "item": "television", "count": 1 },
        { "item": "plastic_chunk", "count": [ 3, 6 ] },
        { "item": "circuit", "count": [ 4, 6 ] },
        { "item": "2x4", "count": 8 },
        { "item": "nail", "charges": [ 10, 16 ] },
        { "item": "cable", "charges": [ 14, 20 ] },
        { "item": "power_supply", "count": [ 1, 2 ] },
        { "item": "RAM", "count": [ 2, 4 ] }
      ]
    },
    "bash": {
      "str_min": 6,
      "str_max": 35,
      "sound": "smash!",
      "sound_fail": "whump!",
      "items": [
        { "item": "splinter", "count": [ 0, 6 ] },
        { "item": "television", "prob": 50 },
        { "item": "2x4", "count": [ 2, 6 ] },
        { "item": "nail", "charges": [ 4, 10 ] },
        { "item": "cable", "charges": [ 4, 10 ] },
        { "item": "circuit", "count": [ 0, 4 ] },
        { "item": "power_supply", "prob": 50 },
        { "item": "RAM", "count": [ 0, 2 ] }
      ]
    }
  },
  {
    "type": "furniture",
    "id": "f_pinball_machine",
    "name": "pinball machine",
    "description": "Most underrated game of the 20th century.  Press buttons so it doesn't go in the hole.",
    "symbol": "7",
    "color": "red",
    "move_cost_mod": -1,
    "required_str": 8,
    "flags": [ "BLOCKSDOOR", "TRANSPARENT" ],
    "deconstruct": {
      "items": [
        { "item": "scrap", "count": [ 4, 6 ] },
        { "item": "plastic_chunk", "count": [ 3, 5 ] },
        { "item": "circuit", "count": 1 },
        { "item": "2x4", "count": 4 },
        { "item": "nail", "charges": [ 10, 12 ] },
        { "item": "cable", "charges": [ 10, 15 ] },
        { "item": "power_supply", "prob": 50 },
        { "item": "RAM", "count": 1 },
        { "item": "pipe", "count": 2 },
        { "item": "glass_sheet", "count": 1 },
        { "item": "bearing", "charges": [ 10, 16 ] }
      ]
    },
    "bash": {
      "str_min": 8,
      "str_max": 40,
      "sound": "smash!",
      "sound_fail": "whump!",
      "items": [
        { "item": "splinter", "count": [ 0, 4 ] },
        { "item": "scrap", "count": [ 0, 4 ] },
        { "item": "2x4", "count": [ 1, 2 ] },
        { "item": "nail", "charges": [ 4, 8 ] },
        { "item": "cable", "charges": [ 4, 10 ] },
        { "item": "circuit", "prob": 50 },
        { "item": "power_supply", "prob": 50 },
        { "item": "RAM", "prob": 50 },
        { "item": "pipe", "count": [ 0, 2 ] },
        { "item": "glass_shard", "count": [ 4, 8 ] },
        { "item": "plastic_chunk", "count": [ 1, 3 ] },
        { "item": "bearing", "charges": [ 0, 16 ] }
      ]
    }
  },
  {
    "type": "furniture",
    "id": "f_ergometer",
    "name": "ergometer",
    "symbol": "5",
    "color": "dark_gray",
    "move_cost_mod": 2,
    "required_str": 8,
    "flags": [ "BLOCKSDOOR", "TRANSPARENT", "MOUNTABLE" ],
    "deconstruct": {
      "items": [
        { "item": "foot_crank", "count": [ 1, 1 ] },
        { "item": "plastic_chunk", "count": [ 8, 10 ] },
        { "item": "scrap", "count": [ 2, 4 ] },
        { "item": "chain", "count": 1 },
        { "item": "pipe", "count": [ 4, 5 ] },
        { "item": "saddle", "count": [ 1, 1 ] },
        { "item": "wheel_small", "count": [ 1, 1 ] },
        { "item": "small_lcd_screen", "count": 1 },
        { "item": "processor", "count": 1 },
        { "item": "RAM", "count": 1 },
        { "item": "nail", "charges": [ 6, 8 ] }
      ]
    },
    "bash": {
      "str_min": 6,
      "str_max": 25,
      "sound": "smash!",
      "sound_fail": "thump!",
      "items": [
        { "item": "foot_crank", "prob": 50 },
        { "item": "plastic_chunk", "count": [ 4, 6 ] },
        { "item": "scrap", "count": [ 0, 2 ] },
        { "item": "chain", "prob": 50 },
        { "item": "pipe", "count": [ 0, 4 ] },
        { "item": "saddle", "prob": 50 },
        { "item": "wheel_small", "prob": 50 },
        { "item": "small_lcd_screen", "prob": 50 },
        { "item": "processor", "prob": 50 },
        { "item": "RAM", "prob": 50 },
        { "item": "nail", "charges": [ 2, 6 ] }
      ]
    }
  },
  {
    "type": "furniture",
    "id": "f_treadmill",
    "name": "treadmill",
    "description": "Used for training leg muscles.  It'll be hard without power.",
    "symbol": "L",
    "color": "dark_gray",
    "move_cost_mod": 1,
    "required_str": 12,
    "flags": [ "BLOCKSDOOR", "TRANSPARENT", "MOUNTABLE" ],
    "deconstruct": {
      "items": [
        { "item": "plastic_chunk", "count": [ 10, 14 ] },
        { "item": "scrap", "count": [ 2, 5 ] },
        { "item": "pipe", "count": [ 4, 3 ] },
        { "item": "small_lcd_screen", "count": 1 },
        { "item": "RAM", "count": 1 },
        { "item": "nail", "charges": [ 6, 8 ] }
      ]
    },
    "bash": {
      "str_min": 12,
      "str_max": 40,
      "sound": "smash!",
      "sound_fail": "thump!",
      "items": [
        { "item": "plastic_chunk", "count": [ 4, 10 ] },
        { "item": "scrap", "count": [ 0, 3 ] },
        { "item": "pipe", "count": [ 0, 4 ] },
        { "item": "small_lcd_screen", "prob": 50 },
        { "item": "RAM", "count": [ 0, 1 ] },
        { "item": "nail", "charges": [ 2, 6 ] }
      ]
    }
  },
  {
    "type": "furniture",
    "id": "f_displaycase",
    "name": "display case",
    "description": "Display your stuff.  Securely.",
    "symbol": "#",
    "color": "light_cyan",
    "move_cost_mod": 2,
    "required_str": 9,
    "flags": [ "TRANSPARENT", "SEALED", "PLACE_ITEM" ],
    "bash": {
      "str_min": 6,
      "str_max": 20,
      "sound": "glass breaking",
      "sound_fail": "whack!",
      "sound_vol": 16,
      "sound_fail_vol": 12,
      "furn_set": "f_displaycase_b",
      "items": [ { "item": "glass_shard", "count": [ 3, 6 ] } ]
    }
  },
  {
    "type": "furniture",
    "id": "f_displaycase_b",
    "name": "broken display case",
    "description": "Display your stuff.  It'll get stolen.",
    "symbol": "#",
    "color": "light_gray",
    "move_cost_mod": 2,
    "required_str": 9,
    "flags": [ "TRANSPARENT", "PLACE_ITEM" ],
    "bash": {
      "str_min": 8,
      "str_max": 30,
      "sound": "crunch!",
      "sound_fail": "whump.",
      "items": [ { "item": "2x4", "count": [ 3, 6 ] }, { "item": "splinter", "count": [ 2, 4 ] } ]
    }
  },
  {
    "type": "furniture",
    "id": "f_standing_tank",
    "name": "standing tank",
    "description": "A large freestanding metal tank, useful for holding liquids.",
    "symbol": "O",
    "color": "light_gray",
    "move_cost_mod": -1,
    "required_str": -1,
    "flags": [ "BASHABLE", "CONTAINER", "DECONSTRUCT", "LIQUIDCONT", "NOITEM", "SEALED", "TRANSPARENT" ],
    "deconstruct": { "items": [ { "item": "metal_tank", "count": 4 }, { "item": "water_faucet", "count": 1 } ] },
    "examine_action": "keg",
    "bash": {
      "str_min": 10,
      "str_max": 20,
      "sound": "metal screeching!",
      "sound_fail": "clang!",
      "items": [ { "item": "scrap", "count": [ 8, 32 ] }, { "item": "water_faucet", "prob": 50 } ]
    }
  },
  {
    "type": "furniture",
    "id": "f_floor_canvas",
    "name": "heavy punching bag",
    "description": "Punch Punch!  Exercise those arms!",
    "symbol": "0",
    "color": "dark_gray",
    "move_cost_mod": -1,
    "required_str": 10,
    "flags": [ "BASHABLE", "BLOCKSDOOR", "PLACE_ITEM", "ORGANIC" ],
    "bash": {
      "str_min": 15,
      "str_max": 20,
      "sound": "whack!",
      "sound_fail": "whud.",
      "items": [
        { "item": "chain", "count": [ 1, 3 ] },
        { "item": "leather", "count": [ 4, 12 ] },
        { "item": "rag", "count": [ 4, 18 ] }
      ]
    }
  },
  {
    "type": "furniture",
    "id": "f_canvas_floor",
    "name": "canvas floor",
    "symbol": "#",
    "color": "white",
    "move_cost_mod": 0,
    "required_str": -1,
    "flags": [ "TRANSPARENT", "FLAMMABLE", "PLACE_ITEM" ]
  },
  {
    "type": "furniture",
    "id": "f_kiln_empty",
    "name": "charcoal kiln",
    "description": "A rock kiln designed to burn wood and organic material into charcoal in absence of oxygen.",
    "symbol": "U",
    "color": "brown",
    "move_cost_mod": -1,
    "required_str": -1,
    "examine_action": "kiln_empty",
    "max_volume": 500,
    "crafting_pseudo_item": "char_kiln",
    "flags": [ "CONTAINER", "FIRE_CONTAINER", "PLACE_ITEM", "EASY_DECONSTRUCT", "MINEABLE" ],
    "deconstruct": { "items": [ { "item": "rock", "count": [ 30, 30 ] } ] },
    "bash": {
      "str_min": 25,
      "str_max": 180,
      "sound": "crash!",
      "sound_fail": "whump!",
      "items": [ { "item": "rock", "count": [ 15, 30 ] } ]
    }
  },
  {
    "type": "furniture",
    "id": "f_kiln_full",
    "name": "filled charcoal kiln",
    "description": "A rock kiln designed to burn wood and organic material into charcoal in absence of oxygen.",
    "symbol": "U",
    "color": "brown_red",
    "move_cost_mod": -1,
    "required_str": -1,
    "examine_action": "kiln_full",
    "flags": [ "NOITEM", "SEALED", "CONTAINER", "FIRE_CONTAINER", "SUPPRESS_SMOKE", "PLACE_ITEM", "EASY_DECONSTRUCT", "MINEABLE" ],
    "deconstruct": { "items": [ { "item": "rock", "count": [ 30, 30 ] } ] },
    "bash": {
      "str_min": 25,
      "str_max": 180,
      "sound": "crash!",
      "sound_fail": "whump!",
      "items": [ { "item": "rock", "count": [ 15, 30 ] } ]
    }
  },
  {
    "type": "furniture",
    "id": "f_kiln_metal_empty",
    "name": "metal charcoal kiln",
    "description": "A metal kiln designed to burn wood and organic material into charcoal in absence of oxygen.",
    "symbol": "U",
    "color": "blue",
    "move_cost_mod": -1,
    "required_str": -1,
    "examine_action": "kiln_empty",
    "max_volume": 500,
    "crafting_pseudo_item": "char_kiln",
    "flags": [ "CONTAINER", "FIRE_CONTAINER", "PLACE_ITEM" ],
    "deconstruct": { "items": [ { "item": "metal_tank", "count": [ 1, 4 ] }, { "item": "pipe", "count": [ 2, 4 ] } ] },
    "bash": {
      "str_min": 12,
      "str_max": 40,
      "sound": "metal screeching!",
      "sound_fail": "clang!",
      "items": [
        { "item": "scrap", "count": [ 2, 4 ] },
        { "item": "steel_chunk", "count": [ 0, 3 ] },
        { "item": "pipe", "count": [ 0, 4 ] }
      ]
    }
  },
  {
    "type": "furniture",
    "id": "f_kiln_metal_full",
    "name": "filled metal charcoal kiln",
    "description": "A metal kiln designed to burn wood and organic material into charcoal in absence of oxygen.",
    "symbol": "U",
    "color": "blue_red",
    "move_cost_mod": -1,
    "required_str": -1,
    "examine_action": "kiln_full",
    "flags": [ "NOITEM", "SEALED", "CONTAINER", "FIRE_CONTAINER", "SUPPRESS_SMOKE", "PLACE_ITEM" ],
    "deconstruct": { "items": [ { "item": "metal_tank", "count": [ 1, 4 ] }, { "item": "pipe", "count": [ 2, 4 ] } ] },
    "bash": {
      "str_min": 12,
      "str_max": 40,
      "sound": "metal screeching!",
      "sound_fail": "clang!",
      "items": [
        { "item": "scrap", "count": [ 2, 4 ] },
        { "item": "steel_chunk", "count": [ 0, 3 ] },
        { "item": "pipe", "count": [ 0, 4 ] }
      ]
    }
  },
  {
    "type": "furniture",
    "id": "f_robotic_arm",
    "name": "robotic arm",
    "symbol": "&",
    "bgcolor": "yellow",
    "move_cost_mod": 3,
    "required_str": 18,
    "flags": [ "TRANSPARENT", "MOUNTABLE" ],
    "deconstruct": {
      "items": [
        { "item": "processor", "prob": 75 },
        { "item": "RAM", "prob": 80 },
        { "item": "power_supply", "prob": 70 },
        { "item": "amplifier", "prob": 90 },
        { "item": "steel_chunk", "count": [ 1, 4 ] },
        { "item": "spring", "prob": 80 },
        { "item": "steel_lump", "prob": 60 },
        { "item": "sheet_metal", "prob": 50 },
        { "item": "motor", "prob": 60 }
      ]
    },
    "bash": {
      "str_min": 8,
      "str_max": 45,
      "sound": "smash!",
      "sound_fail": "thunk.",
      "items": [
        { "item": "processor", "prob": 15 },
        { "item": "RAM", "prob": 30 },
        { "item": "power_supply", "prob": 50 },
        { "item": "amplifier", "prob": 70 },
        { "item": "steel_chunk", "count": [ 1, 3 ] },
        { "item": "spring", "prob": 80 },
        { "item": "steel_lump", "prob": 50 },
        { "item": "sheet_metal", "prob": 30 },
        { "item": "scrap", "count": [ 2, 5 ] },
        { "item": "motor", "prob": 30 }
      ]
    }
  },
  {
    "type": "furniture",
    "id": "f_aut_gas_console",
    "name": "automated gas console",
    "symbol": "9",
    "color": "blue",
    "move_cost_mod": -1,
    "required_str": 25,
    "flags": [ "SEALED", "ALARMED", "BLOCKSDOOR" ],
    "examine_action": "pay_gas",
    "bash": { "str_min": 7, "str_max": 30, "sound": "glass breaking!", "sound_fail": "whack!", "furn_set": "f_aut_gas_console_o" }
  },
  {
    "type": "furniture",
    "id": "f_aut_gas_console_o",
    "name": "broken automated gas console",
    "symbol": "9",
    "color": "dark_gray",
    "move_cost_mod": -1,
    "required_str": 20,
    "flags": [ "BLOCKSDOOR" ],
    "bash": {
      "str_min": 5,
      "str_max": 45,
      "sound": "metal screeching!",
      "sound_fail": "clang!",
      "items": [
        { "item": "scrap", "count": [ 2, 8 ] },
        { "item": "steel_chunk", "count": [ 0, 3 ] },
        { "item": "hose", "count": 1 },
        { "item": "cu_pipe", "count": [ 1, 4 ] },
        { "item": "scrap_copper", "count": [ 0, 2 ] }
      ]
    }
  },
  {
    "type": "furniture",
    "id": "f_smoking_rack",
    "name": "smoking rack",
    "description": "A special rack designed to smoke food for better preservation and taste.",
    "symbol": "=",
    "bgcolor": "brown",
    "move_cost_mod": 2,
    "required_str": -1,
    "flags": [ "TRANSPARENT", "SEALED", "ALLOW_FIELD_EFFECT", "CONTAINER", "NOITEM", "EASY_DECONSTRUCT", "MINEABLE" ],
    "crafting_pseudo_item": "char_smoker",
    "examine_action": "smoker_options",
    "deconstruct": { "items": [ { "item": "rock", "count": 8 }, { "item": "stick", "count": [ 16, 16 ] } ] },
    "bash": {
      "str_min": 18,
      "str_max": 50,
      "sound": "crunch!",
      "sound_fail": "whump!",
      "items": [ { "item": "rock", "count": 8 }, { "item": "stick", "count": [ 8, 12 ] } ]
    }
  },
  {
    "type": "furniture",
    "id": "f_smoking_rack_active",
    "name": "active smoking rack",
    "description": "A special rack designed to smoke food for better preservation and taste.  It is lit and smoking.",
    "symbol": "=",
    "bgcolor": "brown",
    "move_cost_mod": 2,
    "required_str": -1,
    "flags": [ "TRANSPARENT", "SEALED", "ALLOW_FIELD_EFFECT", "CONTAINER", "NOITEM", "EASY_DECONSTRUCT", "MINEABLE" ],
    "crafting_pseudo_item": "char_smoker",
    "examine_action": "smoker_options",
    "bash": {
      "str_min": 18,
      "str_max": 50,
      "sound": "crunch!",
      "sound_fail": "whump!",
      "items": [ { "item": "rock", "count": 8 }, { "item": "stick", "count": [ 8, 12 ] } ]
    }
  },
  {
    "type": "furniture",
    "id": "f_forge_rock",
    "name": "rock forge",
    "description": "Metalworking station made of rock, typically used in combination with an anvil.",
    "symbol": "^",
    "color": "light_red",
    "move_cost_mod": -1,
    "required_str": -1,
    "crafting_pseudo_item": "char_forge",
    "flags": [ "SEALED", "CONTAINER", "NOITEM", "EASY_DECONSTRUCT", "MINEABLE" ],
    "deconstruct": { "items": [ { "item": "rock", "count": 40 } ] },
    "examine_action": "reload_furniture",
    "bash": {
      "str_min": 18,
      "str_max": 50,
      "sound": "crash!",
      "sound_fail": "whump.",
      "items": [ { "item": "rock", "count": [ 20, 30 ] } ]
    }
  },
  {
    "type": "furniture",
    "id": "f_clay_kiln",
    "name": "clay kiln",
    "description": "A kiln designed to bake clay pottery and bricks.",
    "symbol": "^",
    "color": "light_red",
    "move_cost_mod": -1,
    "required_str": -1,
    "crafting_pseudo_item": "brick_kiln",
    "flags": [ "SEALED", "CONTAINER", "NOITEM", "EASY_DECONSTRUCT", "MINEABLE" ],
    "deconstruct": { "items": [ { "item": "rock", "count": 40 } ] },
    "examine_action": "reload_furniture",
    "bash": {
      "str_min": 18,
      "str_max": 50,
      "sound": "crunch!",
      "sound_fail": "whump.",
      "items": [ { "item": "rock", "count": [ 20, 30 ] } ]
    }
  },
  {
    "type": "furniture",
    "id": "f_ladder",
    "name": "stepladder",
    "symbol": "H",
    "color": "brown",
    "move_cost_mod": 3,
    "required_str": 6,
    "flags": [ "LADDER", "TRANSPARENT", "SEEN_FROM_ABOVE" ],
    "examine_action": "portable_structure",
    "bash": {
      "str_min": 6,
      "str_max": 40,
      "sound": "smash!",
      "sound_fail": "whump.",
      "items": [
        { "item": "2x4", "count": [ 4, 10 ] },
        { "item": "nail", "charges": [ 10, 30 ] },
        { "item": "splinter", "count": [ 5, 10 ] }
      ]
    }
  },
  {
    "type": "furniture",
    "id": "f_boulder_small",
    "name": "small boulder",
    "description": "Blocking your path.  Should be easy to move.  It can be used as a primitive anvil.",
    "symbol": "o",
    "color": "dark_gray",
    "move_cost_mod": 3,
    "required_str": 10,
    "crafting_pseudo_item": "boulder_anvil",
    "flags": [ "TRANSPARENT", "MINEABLE", "UNSTABLE", "MOUNTABLE", "TINY" ],
    "bash": {
      "str_min": 16,
      "str_max": 40,
      "sound": "smash!",
      "sound_fail": "thump.",
      "items": [ { "item": "rock", "count": [ 1, 6 ] } ]
    }
  },
  {
    "type": "furniture",
    "id": "f_boulder_medium",
    "name": "medium boulder",
    "description": "Blocking your path.  It'll be a struggle to move.  It can be used as a primitive anvil.",
    "symbol": "0",
    "color": "dark_gray",
    "move_cost_mod": 6,
    "required_str": 16,
    "crafting_pseudo_item": "boulder_anvil",
    "flags": [ "NOITEM", "TRANSPARENT", "MINEABLE", "UNSTABLE", "MOUNTABLE", "SHORT", "BASHABLE" ],
    "bash": {
      "str_min": 32,
      "str_max": 80,
      "sound": "smash!",
      "sound_fail": "thump.",
      "items": [ { "item": "rock", "count": [ 5, 11 ] } ]
    }
  },
  {
    "type": "furniture",
    "id": "f_boulder_large",
    "name": "large boulder",
    "description": "Now how are you going to move this?",
    "symbol": "O",
    "color": "dark_gray",
    "move_cost_mod": -1,
    "required_str": 32,
    "flags": [ "NOITEM", "MINEABLE", "BASHABLE" ],
    "bash": {
      "str_min": 64,
      "str_max": 160,
      "sound": "smash!",
      "sound_fail": "thump.",
      "items": [
        { "item": "rock", "count": [ 10, 22 ] },
        { "item": "material_limestone", "charges": [ 2, 5 ], "prob": 30 },
        { "item": "material_rocksalt", "count": [ 0, 1 ], "prob": 10 }
      ]
    }
  },
  {
    "type": "furniture",
    "id": "f_slab",
    "name": "stone slab",
    "symbol": "n",
    "color": "dark_gray",
    "move_cost_mod": 2,
    "required_str": 12,
    "crafting_pseudo_item": "boulder_anvil",
    "flags": [ "PLACE_ITEM", "BLOCKSDOOR", "TRANSPARENT", "ALLOW_FIELD_EFFECT", "MOUNTABLE", "SHORT", "MINEABLE" ],
    "bash": {
      "str_min": 20,
      "str_max": 40,
      "sound": "smash!",
      "sound_fail": "thump.",
      "items": [ { "item": "rock", "count": [ 2, 7 ] } ]
    }
  },
  {
    "type": "furniture",
    "id": "f_shackle",
    "name": "manacles",
    "symbol": "8",
    "color": "light_gray",
    "move_cost_mod": 1,
    "required_str": -1,
    "flags": [ "TRANSPARENT", "ALLOW_FIELD_EFFECT", "MOUNTABLE", "SHORT" ],
    "bash": {
      "str_min": 18,
      "str_max": 40,
      "sound": "smash!",
      "sound_fail": "crack.",
      "items": [ { "item": "chain", "count": [ 0, 2 ] } ]
    }
  },
  {
    "type": "furniture",
    "id": "f_grave_head",
    "name": "headstone",
    "description": "Keeps the bodies.",
    "symbol": "_",
    "color": "light_gray",
    "move_cost_mod": 0,
    "required_str": -1,
    "crafting_pseudo_item": "boulder_anvil",
    "flags": [ "MINEABLE", "TRANSPARENT", "SHORT", "NOCOLLIDE", "ALLOW_FIELD_EFFECT", "MOUNTABLE", "PLACE_ITEM" ],
    "bash": {
      "str_min": 50,
      "str_max": 150,
      "sound": "crash!",
      "sound_fail": "thump!",
      "items": [ { "item": "rock", "count": [ 2, 4 ] } ]
    }
  },
  {
    "type": "furniture",
    "id": "f_grave_stone",
    "name": "gravestone",
    "description": "Keeps the bodies.  More fancy.",
    "symbol": "^",
    "color": "light_gray",
    "move_cost_mod": 2,
    "required_str": -1,
    "crafting_pseudo_item": "boulder_anvil",
    "flags": [ "MINEABLE", "NOITEM", "TRANSPARENT", "MOUNTABLE", "ROUGH", "PLACE_ITEM" ],
    "bash": {
      "str_min": 60,
      "str_max": 160,
      "sound": "crash!",
      "sound_fail": "thump!",
      "items": [ { "item": "rock", "count": [ 8, 14 ] } ]
    }
  },
  {
    "type": "furniture",
    "id": "f_grave_stone_old",
    "name": "worn gravestone",
    "description": "A worn-out gravestone.",
    "symbol": "^",
    "color": "dark_gray",
    "move_cost_mod": 1.5,
    "required_str": -1,
    "flags": [ "MINEABLE", "NOITEM", "TRANSPARENT", "MOUNTABLE", "ROUGH", "PLACE_ITEM", "UNSTABLE" ],
    "bash": {
      "str_min": 40,
      "str_max": 120,
      "sound": "crash!",
      "sound_fail": "thump!",
      "items": [ { "item": "rock", "count": [ 5, 10 ] } ]
    }
  },
  {
    "type": "furniture",
    "id": "f_grave_monument",
    "name": "obelisk",
    "symbol": "$",
    "color": "black_white",
    "move_cost_mod": -1,
    "required_str": -1,
    "flags": [ "MINEABLE", "NOITEM" ],
    "bash": {
      "str_min": 80,
      "str_max": 180,
      "sound": "crash!",
      "sound_fail": "thunk!",
      "items": [ { "item": "rock", "count": [ 18, 30 ] } ]
    }
  },
  {
    "type": "furniture",
    "id": "f_brazier",
    "name": "brazier",
    "symbol": "#",
    "color": "red",
    "move_cost_mod": 2,
    "required_str": 8,
    "flags": [ "PLACE_ITEM", "TRANSPARENT", "FIRE_CONTAINER", "EASY_DECONSTRUCT" ],
    "deployed_item": "brazier",
    "examine_action": "deployed_furniture",
    "max_volume": 4000,
    "bash": {
      "str_min": 8,
      "str_max": 30,
      "sound": "metal screeching!",
      "sound_fail": "clang!",
      "items": [
        { "item": "scrap", "count": [ 0, 3 ] },
        { "item": "steel_chunk", "count": [ 0, 2 ] },
        { "item": "sheet_metal", "count": [ 0, 2 ] }
      ]
    }
  },
  {
    "type": "furniture",
    "id": "f_autodoc",
    "name": "Autodoc Mk. XI",
    "symbol": "&",
    "description": "A surgical apparatus used for installation and uninstallation of bionics.  It's only as skilled as its operator.",
    "color": "light_cyan",
    "looks_like": "f_robotic_arm",
    "move_cost_mod": -1,
    "required_str": -1,
    "flags": [ "TRANSPARENT" ],
    "examine_action": "autodoc",
    "deconstruct": {
      "items": [
        { "item": "processor", "count": [ 1, 2 ] },
        { "item": "RAM", "count": [ 4, 8 ] },
        { "item": "cable", "charges": [ 4, 6 ] },
        { "item": "small_lcd_screen", "count": [ 1, 2 ] },
        { "item": "e_scrap", "count": [ 10, 16 ] },
        { "item": "circuit", "count": [ 6, 10 ] },
        { "item": "power_supply", "count": [ 2, 4 ] },
        { "item": "amplifier", "count": [ 2, 4 ] },
        { "item": "plastic_chunk", "count": [ 10, 12 ] },
        { "item": "scrap", "count": [ 6, 8 ] }
      ]
    },
    "bash": {
      "str_min": 8,
      "str_max": 150,
      "sound": "crunch!",
      "sound_fail": "whack!",
      "items": [
        { "item": "processor", "prob": 25 },
        { "item": "RAM", "count": [ 0, 2 ], "prob": 50 },
        { "item": "cable", "charges": [ 1, 2 ], "prob": 50 },
        { "item": "small_lcd_screen", "prob": 25 },
        { "item": "e_scrap", "count": [ 1, 4 ], "prob": 50 },
        { "item": "circuit", "count": [ 0, 2 ], "prob": 50 },
        { "item": "power_supply", "prob": 25 },
        { "item": "amplifier", "prob": 25 },
        { "item": "plastic_chunk", "count": [ 4, 10 ], "prob": 50 },
        { "item": "scrap", "count": [ 2, 6 ], "prob": 50 }
      ]
    }
  },
  {
    "type": "furniture",
    "id": "f_autodoc_couch",
    "name": "Autodoc operation couch",
    "symbol": "H",
    "looks_like": "f_sofa",
    "description": "A plush red sofa made less comfortable by the medical machinery directly above it.  It has a single leather strap on the right armrest.",
    "bgcolor": "red",
    "move_cost_mod": 2,
    "required_str": 10,
    "deconstruct": {
      "items": [
        { "item": "2x4", "count": 12 },
        { "item": "rag", "count": [ 30, 33 ] },
        { "item": "nail", "charges": [ 8, 10 ] },
        { "item": "cable", "charges": [ 1, 2 ], "prob": 50 }
      ]
    },
    "max_volume": 4000,
    "flags": [ "TRANSPARENT", "FLAMMABLE_ASH", "ORGANIC", "BLOCKSDOOR", "MOUNTABLE" ],
    "bash": {
      "str_min": 10,
      "str_max": 40,
      "sound": "smash!",
      "sound_fail": "whump.",
      "items": [
        { "item": "2x4", "count": [ 2, 5 ] },
        { "item": "nail", "charges": [ 3, 8 ] },
        { "item": "splinter", "count": [ 1, 2 ] },
        { "item": "rag", "count": [ 20, 30 ] }
      ]
    }
  },
  {
    "type": "furniture",
    "id": "f_butcher_rack",
    "name": "butchering rack",
    "description": "Butchering rack designed to hang a carcass in the air.",
    "symbol": "^",
    "bgcolor": "brown",
    "move_cost_mod": 2,
    "required_str": -1,
    "flags": [
      "PLACE_ITEM",
      "TRANSPARENT",
      "FLAMABLE_ASH",
      "MOUNTABLE",
      "ALLOW_FIELD_EFFECT",
      "EASY_DECONSTRUCT",
      "BUTCHER_EQ",
      "ORGANIC"
    ],
    "deconstruct": { "items": [ { "item": "stick_long", "count": 6 } ] },
    "bash": {
      "str_min": 8,
      "str_max": 30,
      "sound": "crunch!",
      "sound_fail": "whump!",
      "items": [ { "item": "stick_long", "count": [ 1, 6 ] } ]
    }
  },
  {
    "type": "furniture",
    "id": "f_metal_butcher_rack",
    "name": "metal butchering rack",
    "description": "Metal butchering rack designed to hang a carcass in the air.  It can be deconstructed and folded for easy transportation.",
    "symbol": "^",
    "bgcolor": "light_gray",
    "move_cost_mod": 2,
    "required_str": -1,
    "deployed_item": "metal_butcher_rack",
    "examine_action": "deployed_furniture",
    "flags": [ "PLACE_ITEM", "TRANSPARENT", "MOUNTABLE", "ALLOW_FIELD_EFFECT", "BUTCHER_EQ" ],
    "deconstruct": { "items": [ { "item": "metal_butcher_rack", "count": 1 } ] },
    "bash": {
      "str_min": 18,
      "str_max": 50,
      "sound": "metal screeching!",
      "sound_fail": "clang!",
      "items": [ { "item": "scrap", "count": [ 1, 3 ] }, { "item": "pipe", "count": [ 1, 3 ] } ]
    }
  },
  {
    "type": "furniture",
    "id": "f_tourist_table",
    "name": "tourist table",
    "description": "Small metal folding table, ideal for off-road trips into the wild.",
    "symbol": "#",
    "bgcolor": "light_gray",
    "move_cost_mod": 2,
    "required_str": -1,
    "deployed_item": "tourist_table",
    "examine_action": "deployed_furniture",
    "flags": [ "TRANSPARENT", "MOUNTABLE", "SHORT", "FLAT_SURF" ],
    "deconstruct": { "items": [ { "item": "tourist_table", "count": 1 } ] },
    "bash": {
      "str_min": 16,
      "str_max": 50,
      "sound": "metal screeching!",
      "sound_fail": "clang!",
      "items": [ { "item": "scrap", "count": [ 1, 3 ] }, { "item": "pipe", "count": [ 1, 3 ] } ]
    }
  },
  {
    "type": "furniture",
    "id": "f_leather_tarp",
    "name": "leather tarp",
    "description": "A large sheet of sewn leather that can be used instead of a picnic blanket, but it's more valuable as a butchery appliance as it does not soak in blood.",
    "symbol": "D",
    "bgcolor": "brown",
    "move_cost_mod": 0,
    "required_str": 3,
    "deployed_item": "leather_tarp",
    "examine_action": "deployed_furniture",
    "flags": [ "TRANSPARENT", "SHORT", "FLAT_SURF" ],
    "deconstruct": { "items": [ { "item": "leather_tarp", "count": 1 } ] },
    "bash": {
      "str_min": 5,
      "str_max": 10,
      "sound": "smash!",
      "sound_fail": "whump.",
      "items": [ { "item": "leather_tarp", "count": [ 1, 1 ] } ]
    }
  },
  {
    "type": "furniture",
    "id": "f_fiber_mat",
    "name": "fiber mat",
    "description": "A large mat woven from fibrous material that can be used instead of a picnic blanket, but it's more valuable as a butchery appliance.  Too thin to be a comfortable sleeping place.",
    "symbol": "Q",
    "bgcolor": "yellow",
    "move_cost_mod": 0,
    "required_str": 3,
    "deployed_item": "fiber_mat",
    "examine_action": "deployed_furniture",
    "flags": [ "TRANSPARENT", "SHORT", "FLAT_SURF" ],
    "deconstruct": { "items": [ { "item": "fiber_mat", "count": 1 } ] },
    "bash": {
      "str_min": 5,
      "str_max": 10,
      "sound": "smash!",
      "sound_fail": "whump.",
      "items": [ { "item": "fiber_mat", "count": [ 1, 1 ] } ]
    }
  }
]<|MERGE_RESOLUTION|>--- conflicted
+++ resolved
@@ -2124,12 +2124,8 @@
     "id": "f_flower_tulip",
     "name": "tulip",
     "symbol": "f",
-<<<<<<< HEAD
     "looks_like": "f_mutpoppy",
-    "color": "light_magenta",
-=======
     "color": "magenta",
->>>>>>> 9d326572
     "move_cost_mod": 0,
     "required_str": -1,
     "flags": [ "TRANSPARENT", "TINY", "FLAMMABLE_ASH" ],
