--- conflicted
+++ resolved
@@ -45,13 +45,8 @@
     "dispersion": 150,
     "min_cycle_recoil": 2700,
     "durability": 8,
-<<<<<<< HEAD
-    "modes": [ [ "DEFAULT", "semi-auto", 1 ], [ "BURST", "3 rd.", 3 ], [ "AUTO", "auto", 10 ] ],
+    "modes": [ [ "DEFAULT", "semi-auto", 1 ], [ "BURST", "3 rd.", 3 ], [ "AUTO", "auto", 4 ] ],
     "magazines": [ [ "308", [ "g3mag", "g3bigmag", "g3_makeshiftmag" ] ] ]
-=======
-    "modes": [ [ "DEFAULT", "semi-auto", 1 ], [ "BURST", "3 rd.", 3 ], [ "AUTO", "auto", 4 ] ],
-    "magazines": [ [ "308", [ "g3mag", "g3bigmag" ] ] ]
->>>>>>> 73f6a9af
   },
   {
     "id": "m134",
