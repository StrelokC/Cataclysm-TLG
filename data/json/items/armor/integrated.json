--- conflicted
+++ resolved
@@ -937,24 +937,10 @@
     "material": [ "plastic", "lvl4ballisticglass", "aluminum" ],
     "symbol": "[",
     "color": "dark_gray",
-    "warmth": 5,
+    "warmth": 0,
     "material_thickness": 1.25,
     "environmental_protection": 10,
-<<<<<<< HEAD
     "flags": [ "INTEGRATED", "UNBREAKABLE", "PERSONAL", "SOFT", "WATER_FRIENDLY", "SUN_GLASSES", "NO_REPAIR", "SWIM_GOGGLES" ],
-=======
-    "flags": [
-      "INTEGRATED",
-      "UNBREAKABLE",
-      "SKINTIGHT",
-      "SOFT",
-      "WATER_FRIENDLY",
-      "SUN_GLASSES",
-      "NO_REPAIR",
-      "SWIM_GOGGLES",
-      "NO_SALVAGE"
-    ],
->>>>>>> 92004316
     "armor": [
       {
         "material": [
