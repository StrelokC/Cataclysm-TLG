--- conflicted
+++ resolved
@@ -27,11 +27,9 @@
     "name": "pebble shotcanister",
     "symbol": "=",
     "color": "green",
-<<<<<<< HEAD
-    "description": "This small paper canister resembling a crude shotshell is filled to the brim with tiny pebbles. Damage is pathethic but flight is much more stable than scrap",
-=======
+
+
     "description": "This small paper canister resembling a crude shotshell is filled to the brim with tiny pebbles.  Damage is pathetic but flight is much more stable than scrap",
->>>>>>> c88e63b5
     "material": [ "steel" ],
     "volume": 1,
     "weight": 55,
@@ -53,11 +51,7 @@
     "name": "flechette shotcanister",
     "symbol": "=",
     "color": "green",
-<<<<<<< HEAD
-    "description": "This small paper canister resembling a crude shotshell is filled to the brim with handmade flechettes, giving it some armor piercing capabilities. ",
-=======
     "description": "This small paper canister resembling a crude shotshell is filled to the brim with handmade flechettes, giving it some armor piercing capabilities.",
->>>>>>> c88e63b5
     "material": [ "steel" ],
     "volume": 1,
     "weight": 55,
@@ -79,13 +73,8 @@
     "name": "bearing shotcanister",
     "symbol": "=",
     "color": "green",
-<<<<<<< HEAD
-    "description": "This small paper canister resembling a crude shotshell is filled to the brim with handmade bearings, stabilizing it's flight pattern a tiny bit. ",
-    "material": [ "steel" ],
-=======
     "description": "This small paper canister resembling a crude shotshell is filled to the brim with handmade bearings, stabilizing it's flight pattern a tiny bit.",
     "material": ["steel" ],
->>>>>>> c88e63b5
     "volume": 1,
     "weight": 55,
     "bashing": 2,
