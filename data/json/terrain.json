--- conflicted
+++ resolved
@@ -1096,11 +1096,44 @@
             "sound_fail": "wham!",
             "ter_set": "t_door_b",
             "items": [
-<<<<<<< HEAD
                 { "item": "2x4", "amount": 3, "minamount": 1 },
                 { "item": "nail", "amount": 10, "minamount": 2 },
                 { "item": "splinter", "amount": 2, "minamount": 1 }
-=======
+            ]
+        }
+    },{
+        "type" : "terrain",
+        "id" : "t_door_boarded_damaged",
+        "name": "boarded up damaged door",
+        "symbol": "#",
+        "color": "brown",
+        "move_cost": 0,
+        "flags": ["BASHABLE", "FLAMMABLE_ASH", "NOITEM", "SUPPORTS_ROOF", "WALL"],
+        "bash": {
+            "str_min": 10, "str_max": 40, "str_min_blocked": 9, "str_max_blocked": 50,
+            "sound": "crash!",
+            "sound_fail": "wham!",
+            "ter_set": "t_door_frame",
+            "items": [
+                { "item": "2x4", "amount": 8, "minamount": 1},
+                { "item": "nail", "amount": 20, "minamount": 2},
+                { "item": "splinter", "amount": 1 }
+            ]
+        }
+    },{
+        "type" : "terrain",
+        "id" : "t_rdoor_boarded",
+        "name": "boarded up reinforced door",
+        "symbol": "#",
+        "color": "brown",
+        "move_cost": 0,
+        "flags": ["BASHABLE", "FLAMMABLE_ASH", "NOITEM", "SUPPORTS_ROOF", "WALL"],
+        "bash": {
+            "str_min": 25, "str_max": 60, "str_min_blocked": 32, "str_max_blocked": 70,
+            "sound": "crash!",
+            "sound_fail": "wham!",
+            "ter_set": "t_rdoor_b",
+            "items": [
                 { "item": "2x4", "amount": 4, "minamount": 1},
                 { "item": "nail", "amount": 8, "minamount": 1},
                 { "item": "splinter", "amount": 1 }
@@ -1108,44 +1141,6 @@
         }
     },{
         "type" : "terrain",
-        "id" : "t_door_boarded_damaged",
-        "name": "boarded up damaged door",
-        "symbol": "#",
-        "color": "brown",
-        "move_cost": 0,
-        "flags": ["BASHABLE", "FLAMMABLE_ASH", "NOITEM", "SUPPORTS_ROOF", "WALL"],
-        "bash": {
-            "str_min": 10, "str_max": 40, "str_min_blocked": 9, "str_max_blocked": 50,
-            "sound": "crash!",
-            "sound_fail": "wham!",
-            "ter_set": "t_door_frame",
-            "items": [
-                { "item": "2x4", "amount": 8, "minamount": 1},
-                { "item": "nail", "amount": 20, "minamount": 2},
-                { "item": "splinter", "amount": 1 }
-            ]
-        }
-    },{
-        "type" : "terrain",
-        "id" : "t_rdoor_boarded",
-        "name": "boarded up reinforced door",
-        "symbol": "#",
-        "color": "brown",
-        "move_cost": 0,
-        "flags": ["BASHABLE", "FLAMMABLE_ASH", "NOITEM", "SUPPORTS_ROOF", "WALL"],
-        "bash": {
-            "str_min": 25, "str_max": 60, "str_min_blocked": 32, "str_max_blocked": 70,
-            "sound": "crash!",
-            "sound_fail": "wham!",
-            "ter_set": "t_rdoor_b",
-            "items": [
-                { "item": "2x4", "amount": 4, "minamount": 1},
-                { "item": "nail", "amount": 8, "minamount": 1},
-                { "item": "splinter", "amount": 1 }
-            ]
-        }
-    },{
-        "type" : "terrain",
         "id" : "t_rdoor_boarded_damaged",
         "name": "boarded up damaged reinforced door",
         "symbol": "#",
@@ -1161,7 +1156,6 @@
                 { "item": "2x4", "amount": 16, "minamount": 2},
                 { "item": "nail", "amount": 54, "minamount": 6},
                 { "item": "splinter", "amount": 1 }
->>>>>>> bd720467
             ]
         }
     },{
