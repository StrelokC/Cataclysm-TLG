[
  {
    "type": "recipe",
    "result": "cooked_burrito",
    "obsolete": true
  },
  {
    "type": "recipe",
    "result": "bolt_steel_bodkin",
    "obsolete": true
  },
  {
    "type": "recipe",
    "result": "arrow_metal_bodkin",
    "obsolete": true
  },
  {
    "type": "recipe",
    "result": "radio_car_box",
    "obsolete": true
  },
  {
    "type": "recipe",
    "result": "1st_aid",
    "obsolete": true
  },
  {
    "type": "recipe",
    "result": "ifak",
    "obsolete": true
  },
  {
    "type": "recipe",
    "result": "toolbox",
    "obsolete": true
  },
  {
    "type": "recipe",
    "result": "survivor_belt",
    "obsolete": true
  },
  {
    "type": "recipe",
    "result": "survivor_belt",
    "obsolete": true
  },
  {
    "type": "recipe",
    "result": "survival_kit",
    "obsolete": true
  },
  {
    "type": "recipe",
    "result": "arrow_metal_target",
    "obsolete": true
  },
  {
    "type": "recipe",
    "result": "toolbox_workshop",
    "obsolete": true
  },
  {
    "type": "recipe",
    "result": "arrow_metal",
    "obsolete": true
  },
  {
    "type": "recipe",
    "result": "bolt_steel",
    "obsolete": true
  },
  {
    "type": "recipe",
    "result": "bolt_steel_target",
    "obsolete": true
  },
  {
    "type": "recipe",
    "result": "lightstrip_inactive",
    "obsolete": true
  },
  {
    "type": "recipe",
    "result": "lightstrip_dead",
    "obsolete": true
  },
  {
    "type": "recipe",
    "result": "milk",
    "id_suffix": "from_powder",
    "obsolete": true
  },
  {
    "type": "recipe",
    "result": "milk",
    "id_suffix": "from_condensed",
    "obsolete": true
  },
  {
    "type": "recipe",
    "result": "offal_cooked",
    "obsolete": true
  },
  {
    "result": "tool_rdx_charge",
    "type": "recipe",
    "obsolete": true
  },
  {
    "result": "nail_bomb",
    "type": "recipe",
    "obsolete": true
  },
  {
    "result": "fragment_bomb",
    "type": "recipe",
    "obsolete": true
  },
  {
    "type": "recipe",
    "result": "30gal_drum",
    "obsolete": true
  },
  {
    "type": "recipe",
    "result": "55gal_drum",
    "obsolete": true
  },
  {
    "type": "recipe",
    "result": "anesthesia",
    "obsolete": true
  },
  {
    "type": "recipe",
    "result": "reloaded_10mm",
    "obsolete": true
  },
  {
    "type": "recipe",
    "result": "royal_jelly",
    "obsolete": true
  },
  {
    "type": "recipe",
    "result": "scythe_war",
    "obsolete": true
  },
  {
    "type": "recipe",
    "result": "laser_sight",
    "obsolete": true
  },
  {
    "type": "recipe",
    "result": "rail_laser_sight",
    "obsolete": true
  },
  {
    "type": "recipe",
    "result": "goggles_nv",
    "obsolete": true
  },
  {
    "type": "recipe",
    "result": "goggles_ir",
    "obsolete": true
  },
  {
    "type": "recipe",
    "result": "diesel",
    "obsolete": true
  },
  {
    "type": "recipe",
    "result": "battery_compartment",
    "obsolete": true
  },
  {
    "type": "recipe",
    "result": "battery_atomic",
    "obsolete": true
  },
  {
    "type": "recipe",
    "result": "grenade",
    "obsolete": true
  },
  {
    "type": "recipe",
    "result": "peanut_unshelled",
    "obsolete": true
  },
  {
    "type": "recipe",
    "result": "walnut_unshelled",
    "obsolete": true
  },
  {
    "type": "recipe",
    "result": "pecan_unshelled",
    "obsolete": true
  },
  {
    "type": "recipe",
    "result": "pistachio_unshelled",
    "obsolete": true
  },
  {
    "type": "recipe",
    "result": "almond_unshelled",
    "obsolete": true
  },
  {
    "type": "recipe",
    "result": "chestnut_unshelled",
    "obsolete": true
  },
  {
    "type": "recipe",
    "result": "hazelnut_unshelled",
    "obsolete": true
  },
  {
    "type": "recipe",
    "result": "hickory_nut_unshelled",
    "obsolete": true
  },
  {
    "type": "recipe",
    "result": "bag_meat_vac",
    "obsolete": true
  },
  {
    "type": "recipe",
    "result": "bag_fish_vac",
    "obsolete": true
  },
  {
    "type": "recipe",
    "result": "bag_hflesh_vac",
    "obsolete": true
  },
  {
    "type": "recipe",
    "result": "bag_veggy_vac",
    "obsolete": true
  },
  {
    "type": "recipe",
    "result": "bag_apple_vac",
    "obsolete": true
  },
  {
    "type": "recipe",
    "result": "dry_hflesh",
    "obsolete": true
  },
  {
    "type": "recipe",
    "result": "dry_hflesh",
    "id_suffix": "frozen_ingredients",
    "obsolete": true
  },
  {
    "type": "recipe",
    "result": "rehydrated_hflesh",
    "obsolete": true
  },
  {
    "type": "recipe",
    "result": "human_haggis",
    "obsolete": true
  },
  {
    "type": "recipe",
    "result": "hfleshbologna",
    "obsolete": true
  },
  {
    "type": "recipe",
    "result": "h_currywurst",
    "obsolete": true
  },
  {
    "type": "recipe",
    "result": "mannwurstgravy",
    "obsolete": true
  },
  {
    "type": "recipe",
    "result": "hflesh_aspic",
    "obsolete": true
  },
  {
    "type": "recipe",
    "result": "hflesh_pemmican",
    "obsolete": true
  },
  {
    "type": "recipe",
    "result": "sandwich_human",
    "obsolete": true
  },
  {
    "type": "recipe",
    "result": "sandwich_dudeluxe",
    "obsolete": true
  },
  {
    "type": "recipe",
    "result": "hobo_helper",
    "obsolete": true
  },
  {
    "type": "recipe",
    "result": "chili_human",
    "obsolete": true
  },
  {
    "type": "recipe",
    "result": "pie_human",
    "obsolete": true
  },
  {
    "type": "recipe",
    "result": "pizza_human",
    "obsolete": true
  },
  {
    "type": "recipe",
    "result": "human_canned",
    "obsolete": true
  },
  {
    "type": "recipe",
    "result": "human_canned",
    "id_suffix": "jarred",
    "obsolete": true
  },
  {
    "type": "recipe",
    "result": "hflesh_salted",
    "id_suffix": "vacuum_packed",
    "obsolete": true
  },
  {
    "type": "recipe",
    "result": "spaghetti_human",
    "obsolete": true
  },
  {
    "type": "recipe",
    "result": "luigilasagne",
    "obsolete": true
  },
  {
    "type": "recipe",
    "result": "cheeseburgerhuman",
    "obsolete": true
  },
  {
    "type": "recipe",
    "result": "bobburger",
    "obsolete": true
  },
  {
    "type": "recipe",
    "result": "manwich",
    "obsolete": true
  },
  {
    "type": "recipe",
    "result": "tiotaco",
    "obsolete": true
  },
  {
    "type": "recipe",
    "result": "mannwurst_raw",
    "obsolete": true
  },
  {
    "type": "recipe",
    "result": "mannwurst_cooked",
    "obsolete": true
  },
  {
    "type": "recipe",
    "result": "mann_bratwurst",
    "obsolete": true
  },
  {
    "type": "recipe",
    "result": "human_pickled",
    "id_suffix": "jarred",
    "obsolete": true
  },
  {
    "type": "recipe",
    "result": "human_pickled",
    "id_suffix": "jarred_3l",
    "obsolete": true
  },
  {
    "type": "recipe",
    "result": "human_smoked",
    "obsolete": true
  },
  {
    "type": "recipe",
    "result": "jerky_human",
    "obsolete": true
  },
  {
    "type": "recipe",
    "result": "hflesh_drink",
    "obsolete": true
  },
  {
    "type": "recipe",
    "result": "hflesh_powder",
    "obsolete": true
  },
  {
    "type": "recipe",
    "result": "hflesh_powder",
    "id_suffix": "with_from_food_processor",
    "obsolete": true
  },
  {
    "type": "recipe",
    "result": "hflesh_shake",
    "obsolete": true
  },
  {
    "type": "recipe",
    "result": "hflesh_shake_fortified",
    "obsolete": true
  },
  {
    "type": "recipe",
    "result": "broth_human",
    "obsolete": true
  },
  {
    "type": "recipe",
    "result": "broth_human",
    "id_suffix": "canned",
    "obsolete": true
  },
  {
    "type": "recipe",
    "result": "broth_human",
    "id_suffix": "jarred",
    "obsolete": true
  },
  {
    "type": "recipe",
    "result": "broth_human",
    "id_suffix": "jarred_3l",
    "obsolete": true
  },
  {
    "type": "recipe",
    "result": "soup_human",
    "obsolete": true
  },
  {
    "type": "recipe",
    "result": "soup_human",
    "id_suffix": "canned",
    "obsolete": true
  },
  {
    "type": "recipe",
    "result": "soup_human",
    "id_suffix": "jarred",
    "obsolete": true
  },
  {
    "type": "recipe",
    "result": "soup_human",
    "id_suffix": "jarred_3l",
    "obsolete": true
  },
  {
    "type": "recipe",
    "result": "nachoshf",
    "obsolete": true
  },
  {
    "type": "recipe",
    "result": "nachoshc",
    "obsolete": true
  },
  {
    "type": "recipe",
    "result": "chilidogs_human",
    "obsolete": true
  },
  {
    "type": "recipe",
    "result": "mannwurst",
    "obsolete": true
  },
  {
    "type": "recipe",
    "result": "1st_aid",
    "obsolete": true
  },
  {
    "type": "recipe",
    "result": "20x66_bootleg_flechette",
    "obsolete": true
  },
  {
    "type": "recipe",
    "result": "20x66_bootleg_shot",
    "obsolete": true
  },
  {
    "type": "recipe",
    "result": "20x66_bootleg_slug",
    "obsolete": true
  },
  {
    "type": "recipe",
    "result": "2x4",
    "obsolete": true
  },
  {
    "type": "recipe",
    "result": "40mm_acidbomb",
    "obsolete": true
  },
  {
    "type": "recipe",
    "result": "8mm_bootleg",
    "obsolete": true
  },
  {
    "type": "recipe",
    "result": "8mm_bootleg_jsp",
    "obsolete": true
  },
  {
    "type": "recipe",
    "result": "acidfrom batteries",
    "obsolete": true
  },
  {
    "type": "recipe",
    "result": "alarmclockuncraft",
    "obsolete": true
  },
  {
    "type": "recipe",
    "result": "armor_bone",
    "obsolete": true
  },
  {
    "type": "recipe",
    "result": "arrow_field_point",
    "obsolete": true
  },
  {
    "type": "recipe",
    "result": "arrow_fire_hardened",
    "obsolete": true
  },
  {
    "type": "recipe",
    "result": "arrow_heavy_field_point",
    "obsolete": true
  },
  {
    "type": "recipe",
    "result": "arrow_heavy_fire_hardened",
    "obsolete": true
  },
  {
    "type": "recipe",
    "result": "arrow_metal_sharpened",
    "obsolete": true
  },
  {
    "type": "recipe",
    "result": "arrow_small_game",
    "obsolete": true
  },
  {
    "type": "recipe",
    "result": "arrowhead",
    "obsolete": true
  },
  {
    "type": "recipe",
    "result": "arrowhead_plastic",
    "obsolete": true
  },
  {
    "type": "recipe",
    "result": "badge_deputyuncraft",
    "obsolete": true
  },
  {
    "type": "recipe",
    "result": "bag_bundle_10",
    "obsolete": true
  },
  {
    "type": "recipe",
    "result": "barrel_small",
    "obsolete": true
  },
  {
    "type": "recipe",
    "result": "baseballuncraft",
    "obsolete": true
  },
  {
    "type": "recipe",
    "result": "battery",
    "obsolete": true
  },
  {
    "type": "recipe",
    "result": "battery_truck",
    "obsolete": true
  },
  {
    "type": "recipe",
    "result": "battletorch_doneuncraft",
    "obsolete": true
  },
  {
    "type": "recipe",
    "result": "bayonet",
    "obsolete": true
  },
  {
    "type": "recipe",
    "result": "beret_woolknitting",
    "obsolete": true
  },
  {
    "type": "recipe",
    "result": "bindleuncraft",
    "obsolete": true
  },
  {
    "type": "recipe",
    "result": "binocularsuncraft",
    "obsolete": true
  },
  {
    "type": "recipe",
    "result": "bio_batteries",
    "obsolete": true
  },
  {
    "type": "recipe",
    "result": "bio_blood_filteruncraft",
    "obsolete": true
  },
  {
    "type": "recipe",
    "result": "bio_digestionuncraft",
    "obsolete": true
  },
  {
    "type": "recipe",
    "result": "bio_evap",
    "obsolete": true
  },
  {
    "type": "recipe",
    "result": "bio_face_maskuncraft",
    "obsolete": true
  },
  {
    "type": "recipe",
    "result": "bio_flashlight",
    "obsolete": true
  },
  {
    "type": "recipe",
    "result": "bio_ground_sonaruncraft",
    "obsolete": true
  },
  {
    "type": "recipe",
    "result": "bio_laser",
    "obsolete": true
  },
  {
    "type": "recipe",
    "result": "bio_metabolicsuncraft",
    "obsolete": true
  },
  {
    "type": "recipe",
    "result": "bio_nanobotsuncraft",
    "obsolete": true
  },
  {
    "type": "recipe",
    "result": "bio_power_armor_interface",
    "obsolete": true
  },
  {
    "type": "recipe",
    "result": "bio_power_armor_interface_mkII",
    "obsolete": true
  },
  {
    "type": "recipe",
    "result": "bio_power_storage",
    "obsolete": true
  },
  {
    "type": "recipe",
    "result": "bio_power_storage_mkII",
    "obsolete": true
  },
  {
    "type": "recipe",
    "result": "bio_recycleruncraft",
    "obsolete": true
  },
  {
    "type": "recipe",
    "result": "bio_water_extractor",
    "obsolete": true
  },
  {
    "type": "recipe",
    "result": "bladefrom steel",
    "obsolete": true
  },
  {
    "type": "recipe",
    "result": "blazerknitting",
    "obsolete": true
  },
  {
    "type": "recipe",
    "result": "blowgun",
    "obsolete": true
  },
  {
    "type": "recipe",
    "result": "blueberries_cooked",
    "obsolete": true
  },
  {
    "type": "recipe",
    "result": "boobytrapclosed_cans_such_as_drinks",
    "obsolete": true
  },
  {
    "type": "recipe",
    "result": "boobytrapopen_cans_such_as_food",
    "obsolete": true
  },
  {
    "type": "recipe",
    "result": "boots_bone",
    "obsolete": true
  },
  {
    "type": "recipe",
    "result": "boots_winterknitting",
    "obsolete": true
  },
  {
    "type": "recipe",
    "result": "bowl_pewteruncraft",
    "obsolete": true
  },
  {
    "type": "recipe",
    "result": "brew_bum_wine",
    "obsolete": true
  },
  {
    "type": "recipe",
    "result": "brew_fruit_winefrom_berries",
    "obsolete": true
  },
  {
    "type": "recipe",
    "result": "broken_copbot",
    "obsolete": true
  },
  {
    "type": "recipe",
    "result": "broken_eyebot",
    "obsolete": true
  },
  {
    "type": "recipe",
    "result": "broken_manhack",
    "obsolete": true
  },
  {
    "type": "recipe",
    "result": "broken_molebot",
    "obsolete": true
  },
  {
    "type": "recipe",
    "result": "broken_riotbot",
    "obsolete": true
  },
  {
    "type": "recipe",
    "result": "broken_skitterbot",
    "obsolete": true
  },
  {
    "type": "recipe",
    "result": "broken_tankbot",
    "obsolete": true
  },
  {
    "type": "recipe",
    "result": "broken_tripod",
    "obsolete": true
  },
  {
    "type": "recipe",
    "result": "caltropsfrom wire",
    "obsolete": true
  },
  {
    "type": "recipe",
    "result": "camera_prouncraft",
    "obsolete": true
  },
  {
    "type": "recipe",
    "result": "camerauncraft",
    "obsolete": true
  },
  {
    "type": "recipe",
    "result": "candlestickuncraft",
    "obsolete": true
  },
  {
    "type": "recipe",
    "result": "cell_phoneuncraft",
    "obsolete": true
  },
  {
    "type": "recipe",
    "result": "ceramic_bowluncraft",
    "obsolete": true
  },
  {
    "type": "recipe",
    "result": "ceramic_cupuncraft",
    "obsolete": true
  },
  {
    "type": "recipe",
    "result": "ceramic_plateuncraft",
    "obsolete": true
  },
  {
    "type": "recipe",
    "result": "char_purifieruncraft",
    "obsolete": true
  },
  {
    "type": "recipe",
    "result": "charcoal",
    "obsolete": true
  },
  {
    "type": "recipe",
    "result": "clockuncraft",
    "obsolete": true
  },
  {
    "type": "recipe",
    "result": "copper_braceletuncraft",
    "obsolete": true
  },
  {
    "type": "recipe",
    "result": "copper_earuncraft",
    "obsolete": true
  },
  {
    "type": "recipe",
    "result": "cotton_ballby hand",
    "obsolete": true
  },
  {
    "type": "recipe",
    "result": "cowl_woolknitting",
    "obsolete": true
  },
  {
    "type": "recipe",
    "result": "creepy_dolluncraft",
    "obsolete": true
  },
  {
    "type": "recipe",
    "result": "crude_brick",
    "obsolete": true
  },
  {
    "type": "recipe",
    "result": "cured_hidescraped",
    "obsolete": true
  },
  {
    "type": "recipe",
    "result": "dart",
    "obsolete": true
  },
  {
    "type": "recipe",
    "result": "diamond_bayonet",
    "obsolete": true
  },
  {
    "type": "recipe",
    "result": "diamond_broadsword",
    "obsolete": true
  },
  {
    "type": "recipe",
    "result": "diamond_dental_grilluncraft",
    "obsolete": true
  },
  {
    "type": "recipe",
    "result": "diamond_katana",
    "obsolete": true
  },
  {
    "type": "recipe",
    "result": "diamond_knife",
    "obsolete": true
  },
  {
    "type": "recipe",
    "result": "diamond_kukri",
    "obsolete": true
  },
  {
    "type": "recipe",
    "result": "diamond_machete",
    "obsolete": true
  },
  {
    "type": "recipe",
    "result": "diamond_nodachi",
    "obsolete": true
  },
  {
    "type": "recipe",
    "result": "diamond_pistol_bayonet",
    "obsolete": true
  },
  {
    "type": "recipe",
    "result": "diamond_rapier",
    "obsolete": true
  },
  {
    "type": "recipe",
    "result": "diamond_ringuncraft",
    "obsolete": true
  },
  {
    "type": "recipe",
    "result": "diamond_sword_bayonet",
    "obsolete": true
  },
  {
    "type": "recipe",
    "result": "diamond_wakizashi",
    "obsolete": true
  },
  {
    "type": "recipe",
    "result": "diamond_zweihander",
    "obsolete": true
  },
  {
    "type": "recipe",
    "result": "down_blanketuncraft",
    "obsolete": true
  },
  {
    "type": "recipe",
    "result": "down_pillowuncraft",
    "obsolete": true
  },
  {
    "type": "recipe",
    "result": "dynamite_radio",
    "obsolete": true
  },
  {
    "type": "recipe",
    "result": "eink_tablet_pcuncraft",
    "obsolete": true
  },
  {
    "type": "recipe",
    "result": "fanuncraft",
    "obsolete": true
  },
  {
    "type": "recipe",
    "result": "felt_patchuncraft",
    "obsolete": true
  },
  {
    "type": "recipe",
    "result": "fileuncraft",
    "obsolete": true
  },
  {
    "type": "recipe",
    "result": "fish_bait_bread",
    "obsolete": true
  },
  {
    "type": "recipe",
    "result": "fish_bait_fish",
    "obsolete": true
  },
  {
    "type": "recipe",
    "result": "fish_bait_meat",
    "obsolete": true
  },
  {
    "type": "recipe",
    "result": "fish_bait_veggy",
    "obsolete": true
  },
  {
    "type": "recipe",
    "result": "flamethrower_crude",
    "obsolete": true
  },
  {
    "type": "recipe",
    "result": "fletching",
    "obsolete": true
  },
  {
    "type": "recipe",
    "result": "fletchingmakeshift",
    "obsolete": true
  },
  {
    "type": "recipe",
    "result": "flyeruncraft",
    "obsolete": true
  },
  {
    "type": "recipe",
    "result": "foonuncraft",
    "obsolete": true
  },
  {
    "type": "recipe",
    "result": "footballuncraft",
    "obsolete": true
  },
  {
    "type": "recipe",
    "result": "forkuncraft",
    "obsolete": true
  },
  {
    "type": "recipe",
    "result": "gasbomb",
    "obsolete": true
  },
  {
    "type": "recipe",
    "result": "gasoline",
    "obsolete": true
  },
  {
    "type": "recipe",
    "result": "gauntlets_bone",
    "obsolete": true
  },
  {
    "type": "recipe",
    "result": "glass_bowluncraft",
    "obsolete": true
  },
  {
    "type": "recipe",
    "result": "glass_plateuncraft",
    "obsolete": true
  },
  {
    "type": "recipe",
    "result": "glassuncraft",
    "obsolete": true
  },
  {
    "type": "recipe",
    "result": "gloves_fingerlessfrom patches",
    "obsolete": true
  },
  {
    "type": "recipe",
    "result": "gloves_woolknitting",
    "obsolete": true
  },
  {
    "type": "recipe",
    "result": "gobag",
    "obsolete": true
  },
  {
    "type": "recipe",
    "result": "gold_braceletuncraft",
    "obsolete": true
  },
  {
    "type": "recipe",
    "result": "gold_dental_grilluncraft",
    "obsolete": true
  },
  {
    "type": "recipe",
    "result": "gold_earuncraft",
    "obsolete": true
  },
  {
    "type": "recipe",
    "result": "gold_watchuncraft",
    "obsolete": true
  },
  {
    "type": "recipe",
    "result": "golduncraft",
    "obsolete": true
  },
  {
    "type": "recipe",
    "result": "gunpowder",
    "obsolete": true
  },
  {
    "type": "recipe",
    "result": "hat_huntingknitting",
    "obsolete": true
  },
  {
    "type": "recipe",
    "result": "hat_knitknitting",
    "obsolete": true
  },
  {
    "type": "recipe",
    "result": "hd_steel_drum",
    "obsolete": true
  },
  {
    "type": "recipe",
    "result": "heavy_snare_kit",
    "obsolete": true
  },
  {
    "type": "recipe",
    "result": "helmet_bone",
    "obsolete": true
  },
  {
    "type": "recipe",
    "result": "helmet_netting",
    "obsolete": true
  },
  {
    "type": "recipe",
    "result": "honey_bottledfrom_honey_glassed",
    "obsolete": true
  },
  {
    "type": "recipe",
    "result": "honey_bottledfrom_honeycomb",
    "obsolete": true
  },
  {
    "type": "recipe",
    "result": "inhaler_sewergas",
    "obsolete": true
  },
  {
    "type": "recipe",
    "result": "jam_blueberries",
    "obsolete": true
  },
  {
    "type": "recipe",
    "result": "jam_strawberries",
    "obsolete": true
  },
  {
    "type": "recipe",
    "result": "jar_V8",
    "obsolete": true
  },
  {
    "type": "recipe",
    "result": "jar_apple_canned",
    "obsolete": true
  },
  {
    "type": "recipe",
    "result": "jar_broth",
    "obsolete": true
  },
  {
    "type": "recipe",
    "result": "jar_broth_bone",
    "obsolete": true
  },
  {
    "type": "recipe",
    "result": "jar_fish_canned",
    "obsolete": true
  },
  {
    "type": "recipe",
    "result": "jar_fish_pickled",
    "obsolete": true
  },
  {
    "type": "recipe",
    "result": "jar_human_canned",
    "obsolete": true
  },
  {
    "type": "recipe",
    "result": "jar_human_pickled",
    "obsolete": true
  },
  {
    "type": "recipe",
    "result": "jar_kompot",
    "obsolete": true
  },
  {
    "type": "recipe",
    "result": "jar_meat_canned",
    "obsolete": true
  },
  {
    "type": "recipe",
    "result": "jar_meat_pickled",
    "obsolete": true
  },
  {
    "type": "recipe",
    "result": "jar_soup_fish",
    "obsolete": true
  },
  {
    "type": "recipe",
    "result": "jar_soup_human",
    "obsolete": true
  },
  {
    "type": "recipe",
    "result": "jar_soup_meat",
    "obsolete": true
  },
  {
    "type": "recipe",
    "result": "jar_soup_veggy",
    "obsolete": true
  },
  {
    "type": "recipe",
    "result": "jar_soup_woods",
    "obsolete": true
  },
  {
    "type": "recipe",
    "result": "jar_tomato_canned",
    "obsolete": true
  },
  {
    "type": "recipe",
    "result": "jar_veggy_canned",
    "obsolete": true
  },
  {
    "type": "recipe",
    "result": "jar_veggy_pickled",
    "obsolete": true
  },
  {
    "type": "recipe",
    "result": "jug_plasticplastic-mod",
    "obsolete": true
  },
  {
    "type": "recipe",
    "result": "jumpsuit_xlfrom_jumpsuit",
    "obsolete": true
  },
  {
    "type": "recipe",
    "result": "kiln_done",
    "obsolete": true
  },
  {
    "type": "recipe",
    "result": "knife_steakuncraft",
    "obsolete": true
  },
  {
    "type": "recipe",
    "result": "l_HFPackuncraft",
    "obsolete": true
  },
  {
    "type": "recipe",
    "result": "laptop",
    "obsolete": true
  },
  {
    "type": "recipe",
    "result": "lawnmoweruncraft",
    "obsolete": true
  },
  {
    "type": "recipe",
    "result": "lead",
    "obsolete": true
  },
  {
    "type": "recipe",
    "result": "lead_plate",
    "obsolete": true
  },
  {
    "type": "recipe",
    "result": "light_snare_kit",
    "obsolete": true
  },
  {
    "type": "recipe",
    "result": "lighteruncraft",
    "obsolete": true
  },
  {
    "type": "recipe",
    "result": "lightstrip_deaduncraft",
    "obsolete": true
  },
  {
    "type": "recipe",
    "result": "locketuncraft",
    "obsolete": true
  },
  {
    "type": "recipe",
    "result": "makeshift_crowbaruncraft",
    "obsolete": true
  },
  {
    "type": "recipe",
    "result": "makeshift_slinguncraft",
    "obsolete": true
  },
  {
    "type": "recipe",
    "result": "many_years_old_newspaperuncraft",
    "obsolete": true
  },
  {
    "type": "recipe",
    "result": "mask_gas_xlexpand-existing",
    "obsolete": true
  },
  {
    "type": "recipe",
    "result": "mask_skiknitting",
    "obsolete": true
  },
  {
    "type": "recipe",
    "result": "material_shrd_limestoneuncraft",
    "obsolete": true
  },
  {
    "type": "recipe",
    "result": "mess_kituncraft",
    "obsolete": true
  },
  {
    "type": "recipe",
    "result": "metal_tank_small",
    "obsolete": true
  },
  {
    "type": "recipe",
    "result": "microwave",
    "obsolete": true
  },
  {
    "type": "recipe",
    "result": "mil_mess_kituncraft",
    "obsolete": true
  },
  {
    "type": "recipe",
    "result": "militarymapuncraft",
    "obsolete": true
  },
  {
    "type": "recipe",
    "result": "milkfrom powder",
    "obsolete": true
  },
  {
    "type": "recipe",
    "result": "mininuke",
    "obsolete": true
  },
  {
    "type": "recipe",
    "result": "mirrorfrom_steel",
    "obsolete": true
  },
  {
    "type": "recipe",
    "result": "mittensknitting",
    "obsolete": true
  },
  {
    "type": "recipe",
    "result": "months_old_newspaperuncraft",
    "obsolete": true
  },
  {
    "type": "recipe",
    "result": "mre_beef_boxuncraft",
    "obsolete": true
  },
  {
    "type": "recipe",
    "result": "mre_chicken_boxuncraft",
    "obsolete": true
  },
  {
    "type": "recipe",
    "result": "mre_hotdog_boxuncraft",
    "obsolete": true
  },
  {
    "type": "recipe",
    "result": "mre_ravioli_boxuncraft",
    "obsolete": true
  },
  {
    "type": "recipe",
    "result": "mre_veggy_boxuncraft",
    "obsolete": true
  },
  {
    "type": "recipe",
    "result": "multi_cookeruncraft",
    "obsolete": true
  },
  {
    "type": "recipe",
    "result": "necklaceuncraft",
    "obsolete": true
  },
  {
    "type": "recipe",
    "result": "newest_newspaperuncraft",
    "obsolete": true
  },
  {
    "type": "recipe",
    "result": "noise_emitterfrom-scratch",
    "obsolete": true
  },
  {
    "type": "recipe",
    "result": "noise_emitterradio-mod",
    "obsolete": true
  },
  {
    "type": "recipe",
    "result": "nx17",
    "obsolete": true
  },
  {
    "type": "recipe",
    "result": "omnicamerafrom-eyebots",
    "obsolete": true
  },
  {
    "type": "recipe",
    "result": "omnicamerafrom-scratch",
    "obsolete": true
  },
  {
    "type": "recipe",
    "result": "one_year_old_newspaperuncraft",
    "obsolete": true
  },
  {
    "type": "recipe",
    "result": "pdauncraft",
    "obsolete": true
  },
  {
    "type": "recipe",
    "result": "peacoatknitting",
    "obsolete": true
  },
  {
    "type": "recipe",
    "result": "pillowuncraft",
    "obsolete": true
  },
  {
    "type": "recipe",
    "result": "pipe_shotgunsawn",
    "obsolete": true
  },
  {
    "type": "recipe",
    "result": "pipebomb_radio",
    "obsolete": true
  },
  {
    "type": "recipe",
    "result": "pipeuncraft",
    "obsolete": true
  },
  {
    "type": "recipe",
    "result": "plastic_chunkfrom_milk",
    "obsolete": true
  },
  {
    "type": "recipe",
    "result": "plastic_chunkfrom_plastic_bags",
    "obsolete": true
  },
  {
    "type": "recipe",
    "result": "pocketwatchuncraft",
    "obsolete": true
  },
  {
    "type": "recipe",
    "result": "ponchoknitting",
    "obsolete": true
  },
  {
    "type": "recipe",
    "result": "power_armor_basic",
    "obsolete": true
  },
  {
    "type": "recipe",
    "result": "power_armor_helmet_basic",
    "obsolete": true
  },
  {
    "type": "recipe",
    "result": "processoruncraft",
    "obsolete": true
  },
  {
    "type": "recipe",
    "result": "radio_car_boxuncraft",
    "obsolete": true
  },
  {
    "type": "recipe",
    "result": "ragknitting",
    "obsolete": true
  },
  {
    "type": "recipe",
    "result": "raguncraft",
    "obsolete": true
  },
  {
    "type": "recipe",
    "result": "rebreather_xlmod_existing",
    "obsolete": true
  },
  {
    "type": "recipe",
    "result": "rechargeable_battery",
    "obsolete": true
  },
  {
    "type": "recipe",
    "result": "ref_lighteruncraft",
    "obsolete": true
  },
  {
    "type": "recipe",
    "result": "reloaded_40mm_flechette",
    "obsolete": true
  },
  {
    "type": "recipe",
    "result": "reloaded_40mm_shot",
    "obsolete": true
  },
  {
    "type": "recipe",
    "result": "reloaded_shot_beanbag",
    "obsolete": true
  },
  {
    "type": "recipe",
    "result": "reloaded_shot_he",
    "obsolete": true
  },
  {
    "type": "recipe",
    "result": "reloaded_signal_flare",
    "obsolete": true
  },
  {
    "type": "recipe",
    "result": "restaurantmapuncraft",
    "obsolete": true
  },
  {
    "type": "recipe",
    "result": "ringuncraft",
    "obsolete": true
  },
  {
    "type": "recipe",
    "result": "roadmapuncraft",
    "obsolete": true
  },
  {
    "type": "recipe",
    "result": "robot_controls",
    "obsolete": true
  },
  {
    "type": "recipe",
    "result": "rope_6from_cloth",
    "obsolete": true
  },
  {
    "type": "recipe",
    "result": "rope_6from_string",
    "obsolete": true
  },
  {
    "type": "recipe",
    "result": "saiga_sawn",
    "obsolete": true
  },
  {
    "type": "recipe",
    "result": "saltfrom_salt_water",
    "obsolete": true
  },
  {
    "type": "recipe",
    "result": "scarf_fur_longmerge_scarves",
    "obsolete": true
  },
  {
    "type": "recipe",
    "result": "scarf_longknitting",
    "obsolete": true
  },
  {
    "type": "recipe",
    "result": "scarfknitting",
    "obsolete": true
  },
  {
    "type": "recipe",
    "result": "sf_watchuncraft",
    "obsolete": true
  },
  {
    "type": "recipe",
    "result": "shaft_metal",
    "obsolete": true
  },
  {
    "type": "recipe",
    "result": "shaft_plastic",
    "obsolete": true
  },
  {
    "type": "recipe",
    "result": "shaft_wood",
    "obsolete": true
  },
  {
    "type": "recipe",
    "result": "shaft_wood_heavy",
    "obsolete": true
  },
  {
    "type": "recipe",
    "result": "shelter_kitrepair",
    "obsolete": true
  },
  {
    "type": "recipe",
    "result": "shorts_denimfrom fabric",
    "obsolete": true
  },
  {
    "type": "recipe",
    "result": "shot_scrapbag",
    "obsolete": true
  },
  {
    "type": "recipe",
    "result": "shot_scrapslug",
    "obsolete": true
  },
  {
    "type": "recipe",
    "result": "shotgun_sawn",
    "obsolete": true
  },
  {
    "type": "recipe",
    "result": "silver_braceletuncraft",
    "obsolete": true
  },
  {
    "type": "recipe",
    "result": "silver_earuncraft",
    "obsolete": true
  },
  {
    "type": "recipe",
    "result": "silveruncraft",
    "obsolete": true
  },
  {
    "type": "recipe",
    "result": "sleeping_bag",
    "obsolete": true
  },
  {
    "type": "recipe",
    "result": "sleeping_bag_fur",
    "obsolete": true
  },
  {
    "type": "recipe",
    "result": "sleeveless_duster_furfrom_duster_fur",
    "obsolete": true
  },
  {
    "type": "recipe",
    "result": "sleeveless_duster_furfrom_fur",
    "obsolete": true
  },
  {
    "type": "recipe",
    "result": "sleeveless_duster_leatherfrom_duster_leather",
    "obsolete": true
  },
  {
    "type": "recipe",
    "result": "sleeveless_duster_leatherfrom_leather",
    "obsolete": true
  },
  {
    "type": "recipe",
    "result": "sleeveless_duster_survivorfrom_duster_survivor",
    "obsolete": true
  },
  {
    "type": "recipe",
    "result": "sleeveless_duster_survivorfrom_stuff",
    "obsolete": true
  },
  {
    "type": "recipe",
    "result": "sleeveless_dusterfrom_duster",
    "obsolete": true
  },
  {
    "type": "recipe",
    "result": "sleeveless_dusterfrom_rags",
    "obsolete": true
  },
  {
    "type": "recipe",
    "result": "sleeveless_trenchcoat_furfrom_fur",
    "obsolete": true
  },
  {
    "type": "recipe",
    "result": "sleeveless_trenchcoat_furfrom_trenchcoat_fur",
    "obsolete": true
  },
  {
    "type": "recipe",
    "result": "sleeveless_trenchcoat_leatherfrom_leather",
    "obsolete": true
  },
  {
    "type": "recipe",
    "result": "sleeveless_trenchcoat_leatherfrom_trenchcoat_leather",
    "obsolete": true
  },
  {
    "type": "recipe",
    "result": "sleeveless_trenchcoat_survivorfrom_stuff",
    "obsolete": true
  },
  {
    "type": "recipe",
    "result": "sleeveless_trenchcoat_survivorfrom_trenchcoat_survivor",
    "obsolete": true
  },
  {
    "type": "recipe",
    "result": "sleeveless_trenchcoatfrom_rags",
    "obsolete": true
  },
  {
    "type": "recipe",
    "result": "sleeveless_trenchcoatfrom_trenchcoat",
    "obsolete": true
  },
  {
    "type": "recipe",
    "result": "small_relicuncraft",
    "obsolete": true
  },
  {
    "type": "recipe",
    "result": "rock_pot",
    "obsolete": true
  },
  {
    "type": "recipe",
    "result": "small_storage_battery",
    "obsolete": true
  },
  {
    "type": "recipe",
    "result": "snare_trigger",
    "obsolete": true
  },
  {
    "type": "recipe",
    "result": "socks_woolknitting",
    "obsolete": true
  },
  {
    "type": "recipe",
    "result": "spoonuncraft",
    "obsolete": true
  },
  {
    "type": "recipe",
    "result": "sporkuncraft",
    "obsolete": true
  },
  {
    "type": "recipe",
    "result": "stockings_tent_armsfrom_rags",
    "obsolete": true
  },
  {
    "type": "recipe",
    "result": "stockings_tent_armsfrom_stockings",
    "obsolete": true
  },
  {
    "type": "recipe",
    "result": "stockings_tent_legsfrom_rags",
    "obsolete": true
  },
  {
    "type": "recipe",
    "result": "stockings_tent_legsfrom_stockings",
    "obsolete": true
  },
  {
    "type": "recipe",
    "result": "straw_basketuncraft",
    "obsolete": true
  },
  {
    "type": "recipe",
    "result": "straw_dolluncraft",
    "obsolete": true
  },
  {
    "type": "recipe",
    "result": "straw_fedorauncraft",
    "obsolete": true
  },
  {
    "type": "recipe",
    "result": "straw_hatuncraft",
    "obsolete": true
  },
  {
    "type": "recipe",
    "result": "straw_sandalsuncraft",
    "obsolete": true
  },
  {
    "type": "recipe",
    "result": "strawberries_cooked",
    "obsolete": true
  },
  {
    "type": "recipe",
    "result": "sugarfrom_beets",
    "obsolete": true
  },
  {
    "type": "recipe",
    "result": "sugarfrom_sweet_water",
    "obsolete": true
  },
  {
    "type": "recipe",
    "result": "sugarfrom_sweets",
    "obsolete": true
  },
  {
    "type": "recipe",
    "result": "sugarfrom_wood",
    "obsolete": true
  },
  {
    "type": "recipe",
    "result": "survivormapuncraft",
    "obsolete": true
  },
  {
    "type": "recipe",
    "result": "survnoteuncraft",
    "obsolete": true
  },
  {
    "type": "recipe",
    "result": "sweaterknitting",
    "obsolete": true
  },
  {
    "type": "recipe",
    "result": "sword_forged",
    "obsolete": true
  },
  {
    "type": "recipe",
    "result": "talking_dolluncraft",
    "obsolete": true
  },
  {
    "type": "recipe",
    "result": "tank_topuncraft",
    "obsolete": true
  },
  {
    "type": "recipe",
    "result": "tanning_hidemodern",
    "obsolete": true
  },
  {
    "type": "recipe",
    "result": "tanning_peltmodern",
    "obsolete": true
  },
  {
    "type": "recipe",
    "result": "television",
    "obsolete": true
  },
  {
    "type": "recipe",
    "result": "thermal_outfitthermal_outfit_from_bits",
    "obsolete": true
  },
  {
    "type": "recipe",
    "result": "thermal_outfitthermal_outfit_from_scratch",
    "obsolete": true
  },
  {
    "type": "recipe",
    "result": "tieclipuncraft",
    "obsolete": true
  },
  {
    "type": "recipe",
    "result": "tin_plateuncraft",
    "obsolete": true
  },
  {
    "type": "recipe",
    "result": "toaster",
    "obsolete": true
  },
  {
    "type": "recipe",
    "result": "toolboxuncraft",
    "obsolete": true
  },
  {
    "type": "recipe",
    "result": "touristmapuncraft",
    "obsolete": true
  },
  {
    "type": "recipe",
    "result": "tshirtuncraft",
    "obsolete": true
  },
  {
    "type": "recipe",
    "result": "usb_driveuncraft",
    "obsolete": true
  },
  {
    "type": "recipe",
    "result": "v_table",
    "obsolete": true
  },
  {
    "type": "recipe",
    "result": "vac_sealeruncraft",
    "obsolete": true
  },
  {
    "type": "recipe",
    "result": "veh_tracker",
    "obsolete": true
  },
  {
    "type": "recipe",
    "result": "vest_leatherfrom_patches",
    "obsolete": true
  },
  {
    "type": "recipe",
    "result": "water_acidfrom electrolysis",
    "obsolete": true
  },
  {
    "type": "recipe",
    "result": "weeks_old_newspaperuncraft",
    "obsolete": true
  },
  {
    "type": "recipe",
    "result": "wool_hoodieknitting",
    "obsolete": true
  },
  {
    "type": "recipe",
    "result": "wool_suitknitting",
    "obsolete": true
  },
  {
    "type": "recipe",
    "result": "wristwatchuncraft",
    "obsolete": true
  },
  {
    "type": "recipe",
    "result": "bio_armor_head",
    "obsolete": true
  },
  {
    "type": "recipe",
    "result": "bio_armor_arms",
    "obsolete": true
  },
  {
    "type": "recipe",
    "result": "bio_armor_torso",
    "obsolete": true
  },
  {
    "type": "recipe",
    "result": "bio_armor_legs",
    "obsolete": true
  },
  {
    "type": "recipe",
    "result": "years_old_newspaperuncraft",
    "obsolete": true
  },
  {
    "type": "recipe",
    "result": "bio_reactoruncraft",
    "obsolete": true
  },
  {
    "type": "recipe",
    "result": "bio_plut_filteruncraft",
    "obsolete": true
  },
  {
    "type": "recipe",
    "result": "bio_reactor_upgradeuncraft",
    "obsolete": true
  },
  {
    "type": "recipe",
    "result": "bio_advreactoruncraft",
    "obsolete": true
  },
  {
    "type": "recipe",
    "result": "plut_slurry_dense",
    "obsolete": true
  },
  {
    "type": "recipe",
    "result": "plut_slurry",
    "obsolete": true
  },
  {
    "type": "recipe",
    "result": "smg_22",
    "obsolete": true
  },
  {
    "type": "recipe",
    "result": "smg_38",
    "obsolete": true
  },
  {
    "type": "recipe",
    "result": "smg_22_mag",
    "obsolete": true
  },
  {
    "type": "recipe",
    "result": "smg_38_mag",
    "obsolete": true
  },
  {
    "type": "recipe",
    "result": "magbandolier",
    "obsolete": true
  },
  {
    "type": "recipe",
    "result": "washcloth",
    "obsolete": true
  },
  {
    "type": "recipe",
    "result": "afs_rolling_pin",
    "obsolete": true
  },
  {
    "type": "recipe",
    "result": "afs_fried_donut_holes",
    "obsolete": true
  },
  {
    "type": "recipe",
    "result": "afs_cake",
    "obsolete": true
  },
  {
    "type": "recipe",
    "result": "makeshift_shovel",
    "obsolete": true
  },
  {
    "type": "recipe",
    "result": "leather_scraped",
    "obsolete": true
  },
  {
    "type": "recipe",
    "result": "tanned_hide_scraped",
    "obsolete": true
  },
  {
    "type": "recipe",
    "result": "matchbomb",
    "obsolete": true
  },
  {
    "type": "recipe",
    "result": "tool_black_powder_bomb",
    "obsolete": true
  },
  {
    "type": "recipe",
    "result": "tool_rdx_sand_bomb",
    "obsolete": true
  },
  {
    "type": "recipe",
    "result": "pressure_cooker",
    "obsolete": true
  },
  {
    "type": "recipe",
    "result": "xacto",
    "obsolete": true
  },
  {
    "type": "recipe",
    "result": "abzats",
    "obsolete": true
  },
  {
    "type": "recipe",
    "result": "40mm_flechette",
    "obsolete": true
  },
  {
    "type": "recipe",
    "result": "40mm_shot",
    "obsolete": true
  },
  {
    "type": "recipe",
    "result": "40mm_slug",
    "obsolete": true
  },
  {
    "type": "recipe",
    "result": "scrambler",
    "obsolete": true
  },
  {
    "type": "recipe",
    "result": "broken_chickenbot",
    "obsolete": true
  },
  {
    "type": "recipe",
    "result": "bot_chickenbot",
    "obsolete": true
  },
  {
    "type": "recipe",
    "result": "broken_tripod",
    "obsolete": true
  },
  {
    "type": "recipe",
    "result": "bot_tripod",
    "obsolete": true
  },
  {
    "type": "recipe",
    "result": "broken_tankbot",
    "obsolete": true
  },
  {
    "type": "recipe",
    "result": "bot_tankbot",
    "obsolete": true
  },
  {
    "type": "recipe",
    "result": "soap_flakes",
    "id_suffix": "fast_cut",
    "obsolete": true
  },
  {
    "type": "recipe",
    "result": "hand_vice",
    "obsolete": true
  },
  {
    "type": "recipe",
    "result": "crucible",
    "obsolete": true
  },
  {
    "type": "recipe",
    "result": "battletorch_done",
    "obsolete": true
  },
  {
    "type": "recipe",
    "result": "battletorch",
    "obsolete": true
  },
  {
    "type": "recipe",
    "result": "shishkebab_off",
    "obsolete": true
  },
  {
    "type": "recipe",
    "result": "firemachete_off",
    "obsolete": true
  },
  {
    "type": "recipe",
    "result": "broadfire_off",
    "obsolete": true
  },
  {
    "type": "recipe",
    "result": "firekatana_off",
    "obsolete": true
  },
  {
    "type": "recipe",
    "result": "zweifire_off",
    "obsolete": true
  },
  {
    "type": "recipe",
    "result": "helmet_survivor",
    "obsolete": true
  },
  {
    "type": "recipe",
    "result": "helmet_hsurvivor",
    "obsolete": true
  },
  {
    "type": "recipe",
    "result": "helmet_xlsurvivor",
    "obsolete": true
  },
  {
    "type": "recipe",
    "result": "l_HFPack",
    "obsolete": true
  },
  {
    "type": "recipe",
    "result": "mosin91_30",
    "obsolete": true
  },
  {
    "type": "recipe",
    "result": "mosin44",
    "obsolete": true
  },
  {
    "type": "recipe",
    "result": "mosin91_30_ebr",
    "obsolete": true
  },
  {
    "type": "recipe",
    "result": "mosin44_ebr",
    "obsolete": true
  },
  {
    "type": "recipe",
    "result": "l_car_223",
    "obsolete": true
  },
  {
    "type": "recipe",
    "result": "l_mbr_223",
    "obsolete": true
  },
  {
    "type": "recipe",
    "result": "l_dsr_223",
    "obsolete": true
  },
  {
    "type": "recipe",
    "result": "l_lmg_223",
    "obsolete": true
  },
  {
    "type": "recipe",
    "result": "compcrossbow",
    "obsolete": true
  },
  {
    "type": "recipe",
    "result": "compbow",
    "obsolete": true
  },
  {
    "type": "recipe",
    "result": "recurbow",
    "obsolete": true
  },
  {
    "type": "recipe",
    "result": "reflexrecurvebow",
    "obsolete": true
  },
  {
    "type": "recipe",
    "result": "q_solarpack",
    "obsolete": true
  },
  {
    "type": "recipe",
    "result": "q_solarpack_on",
    "obsolete": true
  },
  {
    "type": "recipe",
    "result": "taint_tornado",
    "obsolete": true
  },
  {
    "type": "recipe",
    "result": "drink_sewerbrew",
    "obsolete": true
  },
  {
    "type": "recipe",
    "result": "plastic_chunk",
    "id_suffix": "from_cash_cards",
    "obsolete": true
  },
  {
    "type": "recipe",
    "result": "modularvest",
    "obsolete": true
  },
  {
    "type": "recipe",
    "result": "modularvestsuper",
    "obsolete": true
  },
  {
    "type": "recipe",
    "result": "modularveststeel",
    "obsolete": true
  },
  {
    "type": "recipe",
    "result": "modularvestkevlar",
    "obsolete": true
  },
  {
    "type": "recipe",
    "result": "modularvesthard",
    "obsolete": true
  },
  {
    "type": "recipe",
    "result": "modularvestceramic",
    "obsolete": true
  },
  {
    "type": "recipe",
    "result": "shotcanister_scrap",
    "obsolete": true
  },
  {
    "type": "recipe",
    "result": "shotcanister_flechette",
    "obsolete": true
  },
  {
    "type": "recipe",
    "result": "shotcanister_bearing",
    "obsolete": true
  },
  {
    "type": "recipe",
    "result": "shotcanister_pebble",
    "obsolete": true
  },
  {
    "type": "recipe",
    "result": "pine_nuts",
    "obsolete": true
  },
  {
    "type": "recipe",
    "result": "control_laptop",
    "obsolete": true
  },
  {
    "type": "recipe",
    "result": "bot_laserturret",
    "obsolete": true
  },
  {
    "type": "recipe",
    "result": "broken_laserturret",
    "obsolete": true
  },
  {
    "type": "recipe",
    "result": "laser_cannon",
    "obsolete": true
  },
  {
    "type": "recipe",
    "result": "ammonia",
    "obsolete": true
  },
  {
    "type": "recipe",
    "result": "lever_shotgun",
    "obsolete": true
  },
  {
    "type": "recipe",
    "result": "bone_plate",
    "obsolete": true
  },
  {
    "type": "recipe",
    "result": "slam_shotgun",
    "obsolete": true
  },
  {
    "type": "recipe",
    "result": "rag",
    "obsolete": true
  },
  {
    "type": "recipe",
    "result": "can_medium_unsealed",
    "obsolete": true
  },
  {
    "type": "recipe",
    "result": "acid",
    "id_suffix": "from batteries",
    "obsolete": true
  },
  {
    "type": "recipe",
    "result": "toolbox",
    "obsolete": true
  },
  {
    "type": "recipe",
    "result": "survivor_belt",
    "obsolete": true
  },
  {
    "type": "recipe",
    "result": "reloaded_270",
    "obsolete": true
  },
  {
    "type": "recipe",
    "result": "tool_anfo_charge",
    "obsolete": true
  },
  {
    "type": "recipe",
    "result": "tool_rdx_charge",
    "obsolete": true
  },
  {
    "type": "recipe",
    "result": "reloaded_laser_pack",
    "obsolete": true
  },
  {
    "type": "recipe",
    "result": "unbio_blaster_gun",
    "obsolete": true
  },
  {
    "type": "recipe",
    "result": "fertilizer_bomb",
    "obsolete": true
  },
  {
    "type": "recipe",
    "result": "lsd",
    "obsolete": true
  },
  {
    "type": "recipe",
    "result": "sheet_neoprene",
    "obsolete": true
  },
  {
    "type": "recipe",
    "result": "acid",
    "obsolete": true
  },
  {
    "type": "recipe",
    "result": "water_acid",
    "obsolete": true
  },
  {
    "type": "recipe",
    "result": "lye_powder",
    "obsolete": true
  },
  {
    "type": "recipe",
    "result": "flamethrower_simple",
    "obsolete": true
  },
  {
    "result": "double_plutonium_core",
    "type": "recipe",
    "obsolete": true
  },
  {
    "result": "ring",
    "type": "recipe",
    "obsolete": true
  },
  {
    "result": "pipebomb",
    "type": "recipe",
    "obsolete": true
  },
  {
    "result": "tool_black_powder_charge",
    "type": "recipe",
    "obsolete": true
  },
  {
    "type": "recipe",
    "result": "pipe_combination_gun",
    "obsolete": true
  },
  {
    "type": "recipe",
    "result": "rifle_308",
    "obsolete": true
  },
  {
    "type": "recipe",
    "result": "surv_carbine_223",
    "obsolete": true
  },
  {
    "type": "recipe",
    "result": "rifle_3006",
    "obsolete": true
  },
  {
    "type": "recipe",
    "result": "tihar",
    "obsolete": true
  },
  {
    "type": "recipe",
    "result": "helsing",
    "obsolete": true
  },
  {
    "type": "recipe",
    "result": "pneumatic_shotgun",
    "obsolete": true
  },
  {
    "type": "recipe",
    "result": "mininuke_launcher",
    "obsolete": true
  },
  {
    "type": "recipe",
    "result": "rebar_rifle",
    "obsolete": true
  },
  {
    "type": "recipe",
    "result": "heavy_rail_rifle",
    "obsolete": true
  },
  {
    "result": "nailrifle",
    "type": "recipe",
    "obsolete": true
  },
  {
    "type": "recipe",
    "result": "mininuke_mod",
    "obsolete": true
  },
  {
    "type": "recipe",
    "result": "slime_scrap",
    "obsolete": true
  },
  {
    "type": "recipe",
    "result": "element",
    "obsolete": true
  },
  {
    "type": "recipe",
    "result": "foot_crank",
    "obsolete": true
  },
  {
    "type": "recipe",
<<<<<<< HEAD
    "result": "knuckle_steel",
=======
    "result": "mp3",
>>>>>>> a0709b67
    "obsolete": true
  }
]<|MERGE_RESOLUTION|>--- conflicted
+++ resolved
@@ -2723,11 +2723,12 @@
   },
   {
     "type": "recipe",
-<<<<<<< HEAD
     "result": "knuckle_steel",
-=======
+    "obsolete": true
+  },
+  {
+    "type": "recipe",
     "result": "mp3",
->>>>>>> a0709b67
     "obsolete": true
   }
 ]