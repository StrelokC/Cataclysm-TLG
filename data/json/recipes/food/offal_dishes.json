[
  {
    "type": "recipe",
    "result": "brain_cooked",
    "charges": 1,
    "category": "CC_FOOD",
    "subcategory": "CSC_FOOD_MEAT",
    "skill_used": "cooking",
    "difficulty": 1,
    "time": 45000,
    "autolearn": true,
    "qualities": [ { "id": "COOK", "level": 1 } ],
    "tools": [ [ [ "surface_heat", 100, "LIST" ] ] ],
    "components": [ [ [ "brain", 1 ] ] ]
  },
  {
    "type": "recipe",
    "copy-from": "brain_cooked",
    "result": "lung_cooked",
    "qualities": [ { "id": "COOK", "level": 1 } ],
    "tools": [ [ [ "surface_heat", 100, "LIST" ] ] ],
    "components": [ [ [ "lung", 1 ] ] ]
  },
  {
    "type": "recipe",
    "copy-from": "brain_cooked",
    "result": "kidney_cooked",
    "qualities": [ { "id": "COOK", "level": 1 } ],
    "tools": [ [ [ "surface_heat", 100, "LIST" ] ] ],
    "components": [ [ [ "kidney", 1 ] ] ]
  },
  {
    "type": "recipe",
    "copy-from": "brain_cooked",
    "result": "sweetbread_cooked",
    "qualities": [ { "id": "COOK", "level": 1 } ],
    "tools": [ [ [ "surface_heat", 100, "LIST" ] ] ],
    "components": [ [ [ "sweetbread", 1 ] ] ]
  },
  {
    "type": "recipe",
    "copy-from": "brain_cooked",
    "result": "liver_cooked",
    "qualities": [ { "id": "COOK", "level": 1 } ],
    "tools": [ [ [ "surface_heat", 100, "LIST" ] ] ],
    "components": [ [ [ "liver", 1 ] ] ]
  },
  {
    "type": "recipe",
    "result": "foie_gras",
    "category": "CC_FOOD",
    "skill_used": "cooking",
    "difficulty": 6,
    "charges": 1,
    "time": 40000,
    "book_learn": [ [ "mag_cooking", 4 ], [ "mag_glam", 5 ] ],
    "qualities": [ { "id": "CUT", "level": 1 }, { "id": "COOK", "level": 3 } ],
    "tools": [ [ [ "surface_heat", 100, "LIST" ] ] ],
    "components": [ [ [ "liver", 3 ] ], [ [ "salt", 1 ] ], [ [ "sweet_fruit_like", 1, "LIST" ] ], [ [ "vinegar", 2 ] ] ]
  },
  {
    "type": "recipe",
    "result": "liver_onion",
    "category": "CC_FOOD",
    "skill_used": "cooking",
    "difficulty": 2,
    "time": 30000,
    "book_learn": [ [ "scots_cookbook", 2 ], [ "family_cookbook", 0 ], [ "cookbook", 0 ] ],
    "qualities": [ { "id": "CUT", "level": 1 }, { "id": "COOK", "level": 2 } ],
    "tools": [ [ [ "surface_heat", 75, "LIST" ] ] ],
    "components": [ [ [ "liver", 2 ] ], [ [ "onion", 1 ], [ "irradiated_onion", 1 ] ] ]
  },
  {
    "type": "recipe",
    "result": "fried_livers",
    "category": "CC_FOOD",
    "skill_used": "cooking",
    "difficulty": 4,
    "time": 15000,
    "book_learn": [ [ "family_cookbook", 2 ], [ "cookbook", 2 ] ],
    "qualities": [ { "id": "CUT", "level": 1 }, { "id": "COOK", "level": 2 } ],
    "tools": [ [ [ "surface_heat", 25, "LIST" ] ] ],
    "components": [
      [ [ "liver", 3 ] ],
      [ [ "cooking_oil", 1 ] ],
      [ [ "milk", 1 ], [ "con_milk", 1 ], [ "can_coconut", 1 ] ],
      [ [ "batter", 4, "LIST" ] ],
      [ [ "salt", 1 ] ],
      [ [ "seasoning_mild", 1, "LIST" ], [ "chilly-p", 1 ], [ "curry_powder", 1 ] ]
    ]
  },
  {
    "type": "recipe",
    "result": "humble_pie",
    "category": "CC_FOOD",
    "skill_used": "cooking",
    "difficulty": 3,
    "time": 25000,
    "autolearn": true,
    "qualities": [ { "id": "COOK", "level": 2 } ],
    "tools": [ [ [ "surface_heat", 45, "LIST" ] ] ],
<<<<<<< HEAD
    "components": [ [ [ "flour", 2 ] ], [ [ "liver", 4 ], [ "lung", 4 ], [ "kidney", 4 ] ], [ [ "water", 1 ], [ "water_clean", 1 ] ] ]
=======
    "components": [
      [ [ "flour", 20 ] ],
      [ [ "liver", 1 ], [ "lung", 1 ], [ "kidney", 1 ] ],
      [ [ "liver", 1 ], [ "lung", 1 ], [ "kidney", 1 ] ],
      [ [ "liver", 1 ], [ "lung", 1 ], [ "kidney", 1 ] ],
      [ [ "liver", 1 ], [ "lung", 1 ], [ "kidney", 1 ] ],
      [ [ "water", 1 ], [ "water_clean", 1 ] ]
    ]
>>>>>>> 2a8c3421
  },
  {
    "type": "recipe",
    "result": "fried_tripe",
    "category": "CC_FOOD",
    "skill_used": "cooking",
    "skills_required": [ "survival", 2 ],
    "time": 65000,
    "charges": 2,
    "book_learn": [ [ "cookbook", 1 ], [ "scots_cookbook", 2 ] ],
    "difficulty": 3,
    "qualities": [ { "id": "CUT", "level": 1 }, { "id": "COOK", "level": 3 } ],
    "tools": [ [ [ "surface_heat", 125, "LIST" ] ] ],
    "components": [ [ [ "stomach", 1 ] ], [ [ "batter", 3, "LIST" ] ], [ [ "cooking_oil", 4 ] ] ]
  },
  {
    "type": "recipe",
    "result": "leverpostej",
    "category": "CC_FOOD",
    "skill_used": "cooking",
    "difficulty": 5,
    "time": 90000,
    "book_learn": [ [ "cookbook", 3 ], [ "family_cookbook", 3 ] ],
    "qualities": [ { "id": "COOK", "level": 3 }, { "id": "CUT", "level": 1 } ],
    "tools": [ [ [ "surface_heat", 150, "LIST" ] ], [ [ "rock_quern", -1 ], [ "clay_quern", -1 ], [ "food_processor", 20 ] ] ],
    "components": [
      [ [ "liver", 8 ] ],
      [ [ "fat", 2 ], [ "lard", 2 ] ],
      [ [ "powder_eggs", 10 ], [ "eggs_bird", 2, "LIST" ] ],
      [ [ "onion", 1 ], [ "irradiated_onion", 1 ] ],
      [ [ "flour", 2 ] ],
      [ [ "salt", 3 ] ],
      [ [ "milk", 2 ], [ "con_milk", 2 ], [ "can_coconut", 2 ] ]
    ]
  },
  {
    "type": "recipe",
    "result": "fried_brain",
    "category": "CC_FOOD",
    "skill_used": "cooking",
    "difficulty": 4,
    "time": 25000,
    "book_learn": [ [ "cookbook", 2 ] ],
    "qualities": [ { "id": "COOK", "level": 2 }, { "id": "CUT", "level": 1 } ],
    "tools": [ [ [ "surface_heat", 45, "LIST" ] ] ],
    "components": [
      [ [ "brain", 2 ] ],
      [ [ "eggs_bird", 1, "LIST" ] ],
      [ [ "batter", 3, "LIST" ] ],
      [ [ "salt", 1 ] ],
      [ [ "seasoning_mild", 4, "LIST" ] ]
    ]
  },
  {
    "type": "recipe",
    "result": "deviled_kidney",
    "category": "CC_FOOD",
    "skill_used": "cooking",
    "difficulty": 4,
    "time": 60000,
    "charges": 1,
    "book_learn": [ [ "cookbook", 2 ], [ "family_cookbook", 2 ] ],
    "qualities": [ { "id": "COOK", "level": 3 }, { "id": "CUT", "level": 1 } ],
    "tools": [ [ [ "surface_heat", 100, "LIST" ] ] ],
    "components": [
      [ [ "kidney", 2 ] ],
      [ [ "flour", 2 ] ],
      [ [ "onion", 1 ], [ "irradiated_onion", 1 ] ],
      [ [ "soysauce", 1 ] ],
      [ [ "salt", 1 ] ],
      [ [ "water", 1 ], [ "water_clean", 1 ] ],
      [ [ "mustard", 1 ] ],
      [ [ "sauce_pesto", 1 ], [ "sauce_red", 1 ], [ "tomato", 1 ] ]
    ]
  },
  {
    "type": "recipe",
    "result": "grilled_sweetbread",
    "category": "CC_FOOD",
    "skill_used": "cooking",
    "difficulty": 3,
    "time": 60000,
    "book_learn": [ [ "scots_cookbook", 2 ], [ "cookbook", 1 ], [ "textbook_survival", 3 ] ],
    "qualities": [ { "id": "COOK", "level": 3 } ],
    "tools": [ [ [ "surface_heat", 100, "LIST" ] ] ],
    "components": [ [ [ "sweetbread", 1 ] ], [ [ "water", 2 ], [ "water_clean", 2 ] ], [ [ "vinegar", 1 ] ], [ [ "salt", 2 ] ] ]
  },
  {
    "type": "recipe",
    "result": "canned_liver",
    "category": "CC_FOOD",
    "skill_used": "cooking",
    "difficulty": 5,
    "time": 80000,
    "qualities": [ { "id": "COOK", "level": 3 }, { "id": "CUT", "level": 1 } ],
    "tools": [ [ [ "surface_heat", 100, "LIST" ] ], [ [ "pot_canning", -1 ] ] ],
    "autolearn": true,
    "container": "jar_glass_sealed",
    "charges": 8,
    "components": [ [ [ "water", 11 ], [ "water_clean", 11 ] ], [ [ "jar_glass", 1 ] ], [ [ "liver", 8 ] ] ]
  },
  {
    "type": "recipe",
    "result": "canned_liver",
    "category": "CC_FOOD",
    "skill_used": "cooking",
    "difficulty": 5,
    "time": 80000,
    "contained": true,
    "qualities": [
      { "id": "SAW_M", "level": 1 },
      { "id": "HAMMER", "level": 1 },
      { "id": "CUT", "level": 1 },
      { "id": "COOK", "level": 3 }
    ],
    "tools": [ [ [ "surface_heat", 10, "LIST" ] ], [ [ "can_sealer", -1 ] ] ],
    "components": [
      [ [ "canister_empty", 1 ], [ "can_food_unsealed", 1 ] ],
      [ [ "scrap", 1 ] ],
      [ [ "water", 1 ], [ "water_clean", 1 ] ],
      [ [ "liver", 8 ] ]
    ],
    "charges": 8,
    "autolearn": true
  }
]<|MERGE_RESOLUTION|>--- conflicted
+++ resolved
@@ -99,18 +99,7 @@
     "autolearn": true,
     "qualities": [ { "id": "COOK", "level": 2 } ],
     "tools": [ [ [ "surface_heat", 45, "LIST" ] ] ],
-<<<<<<< HEAD
     "components": [ [ [ "flour", 2 ] ], [ [ "liver", 4 ], [ "lung", 4 ], [ "kidney", 4 ] ], [ [ "water", 1 ], [ "water_clean", 1 ] ] ]
-=======
-    "components": [
-      [ [ "flour", 20 ] ],
-      [ [ "liver", 1 ], [ "lung", 1 ], [ "kidney", 1 ] ],
-      [ [ "liver", 1 ], [ "lung", 1 ], [ "kidney", 1 ] ],
-      [ [ "liver", 1 ], [ "lung", 1 ], [ "kidney", 1 ] ],
-      [ [ "liver", 1 ], [ "lung", 1 ], [ "kidney", 1 ] ],
-      [ [ "water", 1 ], [ "water_clean", 1 ] ]
-    ]
->>>>>>> 2a8c3421
   },
   {
     "type": "recipe",
