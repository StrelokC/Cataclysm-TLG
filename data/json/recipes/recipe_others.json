--- conflicted
+++ resolved
@@ -5183,9 +5183,7 @@
   "components": [
      [ [ "scrap", 7 ] ]
   ]
-<<<<<<< HEAD
-  },
-  {
+  },{
     "type": "recipe",
     "result": "survival_marker",
     "category": "CC_OTHER",
@@ -5196,32 +5194,23 @@
     "time": 50000,
     "reversible": false,
     "autolearn": true,
-    "components": [
-      [ [ "charcoal", 1 ] ]
-    ],
-    "qualities":[
-      {"id":"CUT","level":1,"amount":1}
-    ]
-
-=======
+    "components": [ [ [ "charcoal", 1 ] ] ],
+    "qualities":[ {"id":"CUT","level":1,"amount":1} ]
   },{
-  "type" : "recipe",
-  "result": "plastic_chunk",
-  "id_suffix": "from_plastic_bags",
-  "category": "CC_OTHER",
-  "subcategory": "CSC_OTHER_MATERIALS",
-  "skill_used": "fabrication",
-  "difficulty": 0,
-  "time": 10000,
-  "reversible": false,
-  "autolearn": true,
-  "tools": [
-    [ ["hotplate", 4], ["toolset", 4], ["fire", -1] ],
-	[ ["mold_plastic", -1] ]
-  ],
-  "components": [
-     [ [ "bag_plastic", 3 ] ]
-  ]
->>>>>>> 1d959a7f
+    "type" : "recipe",
+    "result": "plastic_chunk",
+    "id_suffix": "from_plastic_bags",
+    "category": "CC_OTHER",
+    "subcategory": "CSC_OTHER_MATERIALS",
+    "skill_used": "fabrication",
+    "difficulty": 0,
+    "time": 10000,
+    "reversible": false,
+    "autolearn": true,
+    "tools": [
+      [ ["hotplate", 4], ["toolset", 4], ["fire", -1] ],
+      [ ["mold_plastic", -1] ]
+    ],
+    "components": [ [ [ "bag_plastic", 3 ] ] ]
   }
 ]