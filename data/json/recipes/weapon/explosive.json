[
  {
    "result": "acidbomb",
    "type": "recipe",
    "category": "CC_WEAPON",
    "subcategory": "CSC_WEAPON_EXPLOSIVE",
    "skill_used": "fabrication",
    "time": "1 m",
    "reversible": true,
    "autolearn": true,
    "components": [
      [ [ "jar_glass", 1 ], [ "bottle_glass", 1 ], [ "clay_canister", 2 ], [ "flask_glass", 2 ] ],
      [ [ "acid", 2 ] ],
      [ [ "cordage_short", 1, "LIST" ] ]
    ]
  },
  {
    "result": "dynamite",
    "type": "recipe",
    "category": "CC_WEAPON",
    "subcategory": "CSC_WEAPON_EXPLOSIVE",
    "skill_used": "cooking",
    "difficulty": 7,
    "time": "10 m",
    "book_learn": [ [ "textbook_anarch", 5 ], [ "adv_chemistry", 6 ], [ "textbook_chemistry", 6 ] ],
    "qualities": [ { "id": "CHEM", "level": 2 } ],
    "tools": [ [ [ "surface_heat", 25, "LIST" ] ] ],
    "components": [
      [ [ "paper", 5 ], [ "rolling_paper", 32 ] ],
      [ [ "acid", 2 ], [ "chem_sulphuric_acid", 2 ], [ "chem_nitric_acid", 2 ] ],
      [ [ "ammonia", 1 ], [ "chem_ethanol", 250 ], [ "denat_alcohol", 250 ] ],
      [
        [ "soap", 3 ],
        [ "edible_tallow_lard", 2, "LIST" ],
        [ "tallow_tainted", 2 ],
        [ "cooking_oil", 16 ],
        [ "cooking_oil2", 16 ]
      ]
    ]
  },
  {
    "result": "EMPbomb",
    "type": "recipe",
    "category": "CC_WEAPON",
    "subcategory": "CSC_WEAPON_EXPLOSIVE",
    "skill_used": "electronics",
    "difficulty": 4,
    "time": "32 m",
    "reversible": true,
    "book_learn": [ [ "textbook_anarch", 5 ], [ "advanced_electronics", 5 ] ],
    "using": [ [ "soldering_standard", 15 ] ],
    "qualities": [ { "id": "SCREW", "level": 1 } ],
    "components": [
      [ [ "circuit", 1 ] ],
      [ [ "e_scrap", 3 ] ],
      [ [ "magnetron", 1 ] ],
      [ [ "flux_comp_gen", 1 ] ],
      [ [ "plut_cell", 1 ] ],
      [ [ "antenna", 1 ] ],
      [ [ "cable", 20 ] ]
    ]
  },
  {
    "result": "firecracker",
    "type": "recipe",
    "category": "CC_WEAPON",
    "subcategory": "CSC_WEAPON_EXPLOSIVE",
    "skill_used": "fabrication",
    "difficulty": 1,
    "time": "1 m",
    "reversible": true,
    "autolearn": true,
    "qualities": [ { "id": "CUT", "level": 1 } ],
    "components": [ [ [ "thread", 10 ] ], [ [ "paper", 1 ], [ "rolling_paper", 6 ] ], [ [ "gunpowder", 5 ], [ "chem_black_powder", 5 ] ] ]
  },
  {
    "result": "firecracker_pack",
    "type": "recipe",
    "category": "CC_WEAPON",
    "subcategory": "CSC_WEAPON_EXPLOSIVE",
    "skill_used": "fabrication",
    "time": "3 m",
    "reversible": true,
    "autolearn": true,
    "qualities": [ { "id": "CUT", "level": 1 } ],
    "components": [ [ [ "firecracker", 25 ] ], [ [ "paper", 5 ] ], [ [ "cordage_short", 1, "LIST" ] ] ]
  },
  {
    "type": "recipe",
    "result": "improvised_demolition_charge",
    "category": "CC_WEAPON",
    "subcategory": "CSC_WEAPON_EXPLOSIVE",
    "skill_used": "fabrication",
    "difficulty": 3,
    "time": "5 m",
    "autolearn": true,
    "using": [ [ "volatile_explosive", 5 ], [ "stable_explosive", 145 ] ],
    "components": [ [ [ "jug_plastic", 1 ] ], [ [ "fuse", 1 ] ] ]
  },
  {
    "type": "recipe",
    "result": "primitive_demolition_charge",
    "category": "CC_WEAPON",
    "subcategory": "CSC_WEAPON_EXPLOSIVE",
    "skill_used": "fabrication",
    "difficulty": 2,
    "time": "5 m",
    "autolearn": true,
    "using": [ [ "volatile_explosive", 150 ] ],
    "components": [ [ [ "jug_plastic", 1 ] ], [ [ "fuse", 1 ] ] ]
  },
  {
    "result": "flashbang",
    "type": "recipe",
    "category": "CC_WEAPON",
    "subcategory": "CSC_WEAPON_EXPLOSIVE",
    "skill_used": "fabrication",
    "skills_required": [ "cooking", 6 ],
    "difficulty": 6,
    "time": "40 m",
    "reversible": true,
    "book_learn": [ [ "recipe_labchem", 7 ], [ "textbook_anarch", 7 ] ],
    "qualities": [ { "id": "SCREW", "level": 1 } ],
    "components": [
      [ [ "pilot_light", 1 ] ],
      [ [ "superglue", 1 ], [ "duct_tape", 75 ], [ "cordage", 1, "LIST" ] ],
      [ [ "canister_empty", 1 ], [ "can_drink_unsealed", 1 ], [ "clay_canister", 1 ], [ "can_food_unsealed", 1 ] ],
      [ [ "oxy_powder", 75 ] ],
      [ [ "incendiary", 50 ] ]
    ]
  },
  {
    "result": "gasbomb_makeshift",
    "type": "recipe",
    "//": "Displaces older teargas recipe.  Conventional teargas grenades generally aren't trichloramine.",
    "category": "CC_WEAPON",
    "subcategory": "CSC_WEAPON_EXPLOSIVE",
    "skill_used": "cooking",
    "skills_required": [ "mechanics", 1 ],
    "difficulty": 4,
    "time": "8 m",
    "autolearn": true,
    "book_learn": [ [ "textbook_gaswarfare", 3 ] ],
    "qualities": [ { "id": "SCREW", "level": 1 } ],
    "components": [
      [ [ "bleach", 2 ], [ "oxy_powder", 200 ] ],
      [ [ "ammonia", 2 ], [ "lye_powder", 200 ] ],
      [ [ "canister_empty", 1 ], [ "can_food_unsealed", 1 ], [ "can_drink_unsealed", 1 ] ],
      [ [ "superglue", 1 ] ]
    ]
  },
  {
    "result": "fungicidalbomb_makeshift",
    "type": "recipe",
    "category": "CC_WEAPON",
    "subcategory": "CSC_WEAPON_EXPLOSIVE",
    "skill_used": "cooking",
    "skills_required": [ "mechanics", 1 ],
    "difficulty": 4,
    "time": "8 m",
    "autolearn": true,
    "book_learn": [ [ "textbook_gaswarfare", 3 ] ],
    "qualities": [ { "id": "SCREW", "level": 1 } ],
    "components": [
      [ [ "bleach", 2 ], [ "oxy_powder", 200 ] ],
      [ [ "fungicide", 50 ] ],
      [ [ "chem_sulphur", 150 ] ],
      [ [ "canister_empty", 1 ], [ "can_food_unsealed", 1 ], [ "can_drink_unsealed", 1 ] ],
      [ [ "superglue", 1 ] ]
    ]
  },
  {
    "result": "insecticidalbomb_makeshift",
    "type": "recipe",
    "category": "CC_WEAPON",
    "subcategory": "CSC_WEAPON_EXPLOSIVE",
    "skill_used": "cooking",
    "skills_required": [ "mechanics", 1 ],
    "difficulty": 4,
    "time": "8 m",
    "autolearn": true,
    "book_learn": [ [ "textbook_gaswarfare", 3 ] ],
    "qualities": [ { "id": "SCREW", "level": 1 } ],
    "components": [
      [ [ "bleach", 2 ], [ "oxy_powder", 200 ] ],
      [ [ "insecticide", 50 ] ],
      [ [ "water", 2 ], [ "water_clean", 2 ] ],
      [ [ "canister_empty", 1 ], [ "can_food_unsealed", 1 ], [ "can_drink_unsealed", 1 ] ],
      [ [ "superglue", 1 ] ]
    ]
  },
  {
    "result": "bootleg_grenade",
    "type": "recipe",
    "category": "CC_WEAPON",
    "subcategory": "CSC_WEAPON_EXPLOSIVE",
    "skill_used": "fabrication",
    "skills_required": [ "mechanics", 1 ],
    "difficulty": 4,
    "time": "10 m",
    "reversible": true,
    "autolearn": false,
    "book_learn": [ [ "manual_launcher", 4 ] ],
    "qualities": [ { "id": "SAW_M", "level": 1 } ],
    "using": [ [ "military_explosive", 24 ], [ "explosives_casting_standard", 1 ] ],
    "components": [
      [ [ "delay_fuze", 1 ] ],
      [ [ "superglue", 1 ], [ "duct_tape", 75 ], [ "cordage", 1, "LIST" ] ],
      [ [ "canister_empty", 1 ], [ "can_drink_unsealed", 1 ], [ "clay_canister", 1 ], [ "can_food_unsealed", 1 ] ],
      [ [ "nail", 30 ], [ "scrap", 2 ] ]
    ]
  },
  {
    "result": "improvised_grenade",
    "type": "recipe",
    "category": "CC_WEAPON",
    "subcategory": "CSC_WEAPON_EXPLOSIVE",
    "skill_used": "fabrication",
    "skills_required": [ "mechanics", 1 ],
    "difficulty": 2,
    "time": "5 m",
    "reversible": true,
    "autolearn": true,
    "qualities": [ { "id": "SAW_M", "level": 1 } ],
    "using": [ [ "volatile_explosive", 1 ], [ "stable_explosive", 23 ] ],
    "components": [
      [ [ "fuse", 1 ] ],
      [ [ "superglue", 1 ], [ "duct_tape", 75 ], [ "cordage", 1, "LIST" ] ],
      [ [ "canister_empty", 1 ], [ "can_drink_unsealed", 1 ], [ "clay_canister", 1 ], [ "can_food_unsealed", 1 ] ],
      [ [ "nail", 30 ], [ "scrap", 2 ] ]
    ]
  },
  {
    "result": "primitive_grenade",
    "type": "recipe",
    "category": "CC_WEAPON",
    "subcategory": "CSC_WEAPON_EXPLOSIVE",
    "skill_used": "fabrication",
    "skills_required": [ "mechanics", 1 ],
    "difficulty": 2,
    "time": "5 m",
    "reversible": true,
    "autolearn": true,
    "qualities": [ { "id": "SAW_M", "level": 1 } ],
    "using": [ [ "volatile_explosive", 24 ] ],
    "components": [
      [ [ "fuse", 1 ] ],
      [ [ "superglue", 1 ], [ "duct_tape", 75 ], [ "cordage", 1, "LIST" ] ],
      [ [ "canister_empty", 1 ], [ "can_drink_unsealed", 1 ], [ "clay_canister", 1 ], [ "can_food_unsealed", 1 ] ],
      [ [ "nail", 30 ], [ "scrap", 2 ] ]
    ]
  },
  {
    "result": "molotov",
    "type": "recipe",
    "category": "CC_WEAPON",
    "subcategory": "CSC_WEAPON_EXPLOSIVE",
    "skill_used": "fabrication",
    "time": "30 s",
    "reversible": true,
    "autolearn": true,
    "using": [ [ "accelerant_liquid", 500 ] ],
    "components": [ [ [ "rag", 1 ] ], [ [ "bottle_glass", 1 ], [ "flask_glass", 1 ], [ "clay_canister", 1 ] ] ]
  },
  {
    "result": "nail_bomb",
    "type": "recipe",
    "category": "CC_WEAPON",
    "subcategory": "CSC_WEAPON_EXPLOSIVE",
    "skill_used": "fabrication",
    "skills_required": [ "mechanics", 0 ],
    "difficulty": 1,
    "time": "8 m",
    "reversible": true,
    "autolearn": true,
    "using": [ [ "volatile_explosive", 18 ] ],
    "components": [
      [ [ "canister_empty", 1 ], [ "can_food_unsealed", 1 ], [ "clay_canister", 1 ], [ "can_drink_unsealed", 1 ] ],
      [ [ "nail", 40 ] ],
      [ [ "fuse", 1 ] ],
      [ [ "superglue", 1 ], [ "duct_tape", 75 ], [ "cordage", 1, "LIST" ] ]
    ]
  },
  {
    "result": "fragment_bomb",
    "type": "recipe",
    "category": "CC_WEAPON",
    "subcategory": "CSC_WEAPON_EXPLOSIVE",
    "skill_used": "fabrication",
    "skills_required": [ "mechanics", 0 ],
    "difficulty": 1,
    "time": "12 m",
    "reversible": true,
    "autolearn": true,
    "qualities": [ { "id": "SAW_M", "level": 1 } ],
    "using": [ [ "volatile_explosive", 18 ] ],
    "components": [
      [ [ "canister_empty", 1 ], [ "can_food_unsealed", 1 ], [ "clay_canister", 1 ], [ "can_drink_unsealed", 1 ] ],
      [ [ "nail", 50 ], [ "scrap", 4 ] ],
      [ [ "fuse", 1 ] ],
      [ [ "superglue", 1 ], [ "duct_tape", 75 ], [ "cordage", 1, "LIST" ] ]
    ]
  },
  {
    "result": "dynamite_bomb",
    "type": "recipe",
    "category": "CC_WEAPON",
    "subcategory": "CSC_WEAPON_EXPLOSIVE",
    "skill_used": "fabrication",
    "skills_required": [ "mechanics", 2 ],
    "difficulty": 3,
    "time": "12 m",
    "reversible": true,
    "autolearn": true,
    "qualities": [ { "id": "SAW_M", "level": 1 }, { "id": "GLARE", "level": 2 } ],
    "tools": [ [ [ "welder", 20 ], [ "welder_crude", 30 ], [ "toolset", 30 ], [ "soldering_iron", 30 ] ] ],
    "components": [ [ [ "metal_tank_little", 1 ] ], [ [ "nail", 200 ], [ "scrap", 16 ] ], [ [ "fuse", 1 ] ], [ [ "dynamite", 1 ] ] ]
  },
  {
    "result": "pipebomb",
    "type": "recipe",
    "category": "CC_WEAPON",
    "subcategory": "CSC_WEAPON_EXPLOSIVE",
    "skill_used": "fabrication",
    "difficulty": 1,
    "time": "15 m",
    "reversible": true,
    "autolearn": true,
    "qualities": [ { "id": "SAW_M", "level": 1 } ],
    "using": [ [ "volatile_explosive", 18 ] ],
    "components": [ [ [ "pipe", 1 ] ], [ [ "fuse", 1 ] ] ]
  },
  {
    "result": "smokebomb",
    "type": "recipe",
    "category": "CC_WEAPON",
    "subcategory": "CSC_WEAPON_EXPLOSIVE",
    "skill_used": "cooking",
    "skills_required": [ "mechanics", 1 ],
    "difficulty": 3,
    "time": "7 m 30 s",
    "autolearn": true,
    "qualities": [ { "id": "SCREW", "level": 1 } ],
    "components": [
      [ [ "water", 1 ], [ "water_clean", 1 ], [ "salt_water", 1 ], [ "saline", 5 ] ],
      [ [ "candy", 1 ], [ "cola", 1 ] ],
      [ [ "vitamins", 10 ], [ "aspirin", 8 ] ],
      [ [ "canister_empty", 1 ], [ "can_food_unsealed", 1 ], [ "clay_canister", 1 ], [ "can_drink_unsealed", 1 ] ],
      [ [ "superglue", 1 ] ]
    ]
  },
  {
    "result": "tool_improvised_barrel_bomb",
    "type": "recipe",
    "category": "CC_WEAPON",
    "subcategory": "CSC_WEAPON_EXPLOSIVE",
    "skill_used": "fabrication",
    "difficulty": 3,
    "time": "2 h",
    "reversible": true,
    "book_learn": [ [ "manual_launcher", 7 ], [ "textbook_anarch", 8 ] ],
    "using": [ [ "volatile_explosive", 100 ], [ "stable_explosive", 3900 ] ],
    "components": [ [ [ "30gal_drum", 1 ] ], [ [ "fuse", 10 ] ] ]
  },
  {
    "result": "tool_bootleg_barrel_bomb",
    "type": "recipe",
    "category": "CC_WEAPON",
    "subcategory": "CSC_WEAPON_EXPLOSIVE",
    "skill_used": "fabrication",
    "difficulty": 5,
    "time": "2 h",
    "reversible": true,
    "book_learn": [ [ "manual_launcher", 7 ], [ "textbook_anarch", 8 ] ],
    "using": [ [ "explosives_casting_standard", 10 ], [ "military_explosive", 4000 ] ],
    "components": [ [ [ "30gal_drum", 1 ] ], [ [ "delay_fuze", 1 ] ] ]
  },
  {
    "result": "can_bomb",
    "type": "recipe",
    "category": "CC_WEAPON",
    "subcategory": "CSC_WEAPON_EXPLOSIVE",
    "skill_used": "fabrication",
    "time": "2 m",
    "reversible": true,
    "autolearn": true,
    "using": [ [ "volatile_explosive", 23 ] ],
    "components": [ [ [ "can_food_unsealed", 1 ] ], [ [ "fuse", 1 ] ] ]
  },
  {
    "result": "pipebomb",
    "type": "recipe",
    "id_suffix": "stable",
    "category": "CC_WEAPON",
    "subcategory": "CSC_WEAPON_EXPLOSIVE",
    "skill_used": "fabrication",
    "skills_required": [ "cooking", 5 ],
    "difficulty": 5,
    "time": "15 m",
    "reversible": true,
    "book_learn": [ [ "manual_launcher", 4 ], [ "textbook_anarch", 5 ] ],
    "using": [ [ "explosives_casting_standard", 1 ] ],
    "qualities": [ { "id": "SAW_M", "level": 1 } ],
    "components": [
      [ [ "pipe", 1 ] ],
      [ [ "fuse", 1 ] ],
      [ [ "chem_compositionb", 225 ] ],
      [ [ "chem_black_powder", 10 ], [ "chem_match_head_powder", 10 ], [ "gunpowder", 5 ] ]
    ]
  },
  {
    "result": "tool_small_bootleg_fragmentation_device",
    "type": "recipe",
    "category": "CC_WEAPON",
    "subcategory": "CSC_WEAPON_EXPLOSIVE",
    "skill_used": "fabrication",
    "difficulty": 5,
    "time": "15 m",
    "reversible": true,
    "book_learn": [ [ "manual_launcher", 4 ], [ "textbook_anarch", 5 ] ],
    "using": [ [ "military_explosive", 250 ], [ "explosives_casting_standard", 1 ] ],
    "qualities": [ { "id": "SAW_M", "level": 1 } ],
    "components": [ [ [ "jug_plastic", 1 ] ], [ [ "scrap", 20 ] ], [ [ "delay_fuze", 1 ] ] ]
  },
  {
    "result": "tool_small_improvised_fragmentation_device",
    "type": "recipe",
    "category": "CC_WEAPON",
    "subcategory": "CSC_WEAPON_EXPLOSIVE",
    "skill_used": "fabrication",
    "difficulty": 3,
    "time": "5 m",
    "reversible": true,
    "book_learn": [ [ "manual_launcher", 4 ], [ "textbook_anarch", 5 ] ],
    "using": [ [ "stable_explosive", 245 ], [ "volatile_explosive", 5 ] ],
    "qualities": [ { "id": "SAW_M", "level": 1 } ],
    "components": [ [ [ "jug_plastic", 1 ] ], [ [ "scrap", 20 ] ], [ [ "fuse", 1 ] ] ]
  },
  {
    "result": "tool_small_primitive_fragmentation_device",
    "type": "recipe",
    "category": "CC_WEAPON",
    "subcategory": "CSC_WEAPON_EXPLOSIVE",
    "skill_used": "fabrication",
    "difficulty": 2,
    "time": "5 m",
    "reversible": true,
    "book_learn": [ [ "manual_launcher", 4 ], [ "textbook_anarch", 5 ] ],
    "qualities": [ { "id": "SAW_M", "level": 1 } ],
<<<<<<< HEAD
    "components": [ [ [ "jug_plastic", 1 ] ], [ [ "chem_black_powder", 4120 ] ], [ [ "scrap", 20 ] ], [ [ "string_6", 1 ] ] ]
=======
    "using": [ [ "volatile_explosive", 250 ] ],
    "components": [ [ [ "jug_plastic", 1 ] ], [ [ "scrap", 20 ] ], [ [ "fuse", 1 ] ] ]
  },
  {
    "result": "tool_rdx_charge",
    "type": "recipe",
    "category": "CC_WEAPON",
    "subcategory": "CSC_WEAPON_EXPLOSIVE",
    "skill_used": "fabrication",
    "difficulty": 9,
    "time": "5 h",
    "reversible": true,
    "using": [ [ "cordage", 5 ] ],
    "book_learn": [ [ "manual_launcher", 9 ] ],
    "qualities": [ { "id": "SAW_M", "level": 1 } ],
    "components": [ [ [ "keg", 1 ], [ "keg_steel", 1 ] ], [ [ "chem_rdx", 6000 ] ], [ [ "chem_hmtd", 4000 ] ], [ [ "scrap", 50 ] ] ]
>>>>>>> a515dcb4
  }
]<|MERGE_RESOLUTION|>--- conflicted
+++ resolved
@@ -447,9 +447,6 @@
     "reversible": true,
     "book_learn": [ [ "manual_launcher", 4 ], [ "textbook_anarch", 5 ] ],
     "qualities": [ { "id": "SAW_M", "level": 1 } ],
-<<<<<<< HEAD
-    "components": [ [ [ "jug_plastic", 1 ] ], [ [ "chem_black_powder", 4120 ] ], [ [ "scrap", 20 ] ], [ [ "string_6", 1 ] ] ]
-=======
     "using": [ [ "volatile_explosive", 250 ] ],
     "components": [ [ [ "jug_plastic", 1 ] ], [ [ "scrap", 20 ] ], [ [ "fuse", 1 ] ] ]
   },
@@ -466,6 +463,5 @@
     "book_learn": [ [ "manual_launcher", 9 ] ],
     "qualities": [ { "id": "SAW_M", "level": 1 } ],
     "components": [ [ [ "keg", 1 ], [ "keg_steel", 1 ] ], [ [ "chem_rdx", 6000 ] ], [ [ "chem_hmtd", 4000 ] ], [ [ "scrap", 50 ] ] ]
->>>>>>> a515dcb4
   }
 ]