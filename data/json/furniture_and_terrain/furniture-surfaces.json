[
  {
    "type": "furniture",
    "id": "f_counter",
    "name": "counter",
    "description": "Affixed to the wall or found in kitchens or stores.",
    "symbol": "#",
    "color": "blue",
    "move_cost_mod": 2,
    "coverage": 60,
    "required_str": 10,
    "flags": [ "TRANSPARENT", "FLAMMABLE", "ORGANIC", "MOUNTABLE", "SHORT", "FLAT_SURF" ],
    "deconstruct": {
      "items": [ { "item": "2x4", "count": 4 }, { "item": "wood_panel", "count": 1 }, { "item": "nail", "charges": [ 6, 10 ] } ]
    },
    "max_volume": 4000,
    "bash": {
      "str_min": 12,
      "str_max": 40,
      "sound": "smash!",
      "sound_fail": "whump.",
      "items": [ { "item": "2x4", "count": [ 2, 6 ] }, { "item": "nail", "charges": [ 4, 8 ] }, { "item": "splinter", "count": 1 } ]
    },
    "examine_action": "workbench",
    "workbench": { "multiplier": 1.1, "mass": 200000, "volume": "75L" }
  },
  {
    "type": "furniture",
    "id": "f_counter_gate_c",
    "name": "closed counter gate",
    "description": "A commercial quality swinging door made of wood that allows passage behind counters.",
    "symbol": "+",
    "color": "blue",
    "move_cost": 3,
    "move_cost_mod": 2,
    "required_str": 4,
    "coverage": 60,
    "flags": [ "TRANSPARENT", "FLAMMABLE_ASH", "DOOR", "ORGANIC" ],
    "connects_to": "COUNTER",
    "open": "f_counter_gate_o",
    "deconstruct": { "items": [ { "item": "2x4", "count": 4 }, { "item": "wood_panel", "count": 1 }, { "item": "nail", "charges": 10 } ] },
    "bash": {
      "str_min": 12,
      "str_max": 40,
      "sound": "smash!",
      "sound_fail": "whump.",
      "items": [ { "item": "2x4", "count": [ 2, 6 ] }, { "item": "nail", "charges": [ 4, 8 ] }, { "item": "splinter", "count": 1 } ]
    }
  },
  {
    "type": "furniture",
    "id": "f_counter_gate_o",
    "name": "open counter gate",
    "description": "A commercial quality swinging door made of wood that allows passage behind counters.",
    "symbol": ".",
    "color": "blue",
    "move_cost": 2,
    "move_cost_mod": 2,
    "required_str": 4,
    "connects_to": "COUNTER",
    "flags": [ "TRANSPARENT", "FLAMMABLE_ASH", "FLAT", "ROAD", "ORGANIC" ],
    "close": "f_counter_gate_c",
    "deconstruct": { "items": [ { "item": "2x4", "count": 4 }, { "item": "wood_panel", "count": 1 }, { "item": "nail", "charges": 10 } ] },
    "bash": {
      "str_min": 12,
      "str_max": 40,
      "sound": "smash!",
      "sound_fail": "whump.",
      "items": [ { "item": "2x4", "count": [ 2, 6 ] }, { "item": "nail", "charges": [ 4, 8 ] }, { "item": "splinter", "count": 1 } ]
    }
  },
  {
    "type": "furniture",
    "id": "f_desk",
    "name": "desk",
    "symbol": "#",
    "description": "Sit down at it or work on it.",
    "color": "light_red",
    "move_cost_mod": 1,
    "coverage": 45,
    "required_str": 5,
    "flags": [ "TRANSPARENT", "FLAMMABLE_ASH", "CONTAINER", "PLACE_ITEM", "ORGANIC", "MOUNTABLE", "FLAT_SURF" ],
    "deconstruct": {
      "items": [ { "item": "2x4", "count": 8 }, { "item": "wood_panel", "count": 1 }, { "item": "nail", "charges": [ 16, 24 ] } ]
    },
    "max_volume": 4000,
    "bash": {
      "str_min": 12,
      "str_max": 40,
      "sound": "smash!",
      "sound_fail": "whump.",
      "items": [
        { "item": "2x4", "count": [ 4, 7 ] },
        { "item": "wood_panel", "count": [ 0, 1 ] },
        { "item": "nail", "charges": [ 10, 16 ] },
        { "item": "splinter", "count": [ 4, 12 ] }
      ]
    },
    "examine_action": "workbench",
    "workbench": { "multiplier": 1.1, "mass": 200000, "volume": "75L" }
  },
  {
    "type": "furniture",
    "id": "f_leather_tarp",
    "name": "leather tarp",
    "description": "A large sheet of sewn leather that can be used instead of a picnic blanket, but it's more valuable as a butchery appliance as it does not soak in blood.",
    "symbol": "D",
    "bgcolor": "brown",
    "move_cost_mod": 0,
    "required_str": 3,
    "deployed_item": "leather_tarp",
    "flags": [ "TRANSPARENT", "SHORT", "FLAT_SURF", "CAN_SIT" ],
    "deconstruct": { "items": [ { "item": "leather_tarp", "count": 1 } ] },
    "bash": {
      "str_min": 5,
      "str_max": 10,
      "sound": "smash!",
      "sound_fail": "whump.",
      "items": [ { "item": "leather_tarp", "count": [ 1, 1 ] } ]
    },
    "examine_action": "workbench",
    "workbench": { "multiplier": 0.85, "mass": 500000, "volume": "500L" }
  },
  {
    "type": "furniture",
    "id": "f_plastic_groundsheet",
    "name": "plastic groundsheet",
    "description": "A large sheet of thick plastic has been tossed on the ground here.  It would be a useful place to do some butchery, perhaps.",
    "symbol": "D",
    "bgcolor": "light_blue",
    "move_cost_mod": 0,
    "required_str": 3,
    "deployed_item": "plastic_sheet",
    "flags": [ "TRANSPARENT", "SHORT", "FLAT_SURF", "CAN_SIT" ],
    "deconstruct": { "items": [ { "item": "plastic_sheet", "count": 1 } ] },
    "bash": {
      "str_min": 5,
      "str_max": 10,
      "sound": "whuff!",
      "sound_fail": "crinkle.",
      "items": [ { "item": "plastic_sheet", "count": 1 } ]
    },
    "examine_action": "workbench",
    "workbench": { "multiplier": 0.85, "mass": 500000, "volume": "500L" }
  },
  {
    "type": "furniture",
    "id": "f_fiber_mat",
    "name": "fiber mat",
    "description": "A large mat woven from fibrous material that can be used instead of a picnic blanket, but it's more valuable as a butchery appliance.  Too thin to be a comfortable sleeping place.",
    "symbol": "Q",
    "bgcolor": "yellow",
    "move_cost_mod": 0,
    "required_str": 3,
    "deployed_item": "fiber_mat",
    "flags": [ "TRANSPARENT", "SHORT", "FLAT_SURF", "CAN_SIT" ],
    "deconstruct": { "items": [ { "item": "fiber_mat", "count": 1 } ] },
    "bash": {
      "str_min": 5,
      "str_max": 10,
      "sound": "smash!",
      "sound_fail": "whump.",
      "items": [ { "item": "fiber_mat", "count": [ 1, 1 ] } ]
    },
    "examine_action": "workbench",
    "workbench": { "multiplier": 0.85, "mass": 500000, "volume": "500L" }
  },
  {
    "type": "furniture",
    "id": "f_tourist_table",
    "name": "tourist table",
    "description": "Small metal folding table, ideal for off-road trips into the wild. Can be used as a workbench in a pinch.",
    "symbol": "#",
    "bgcolor": "light_gray",
    "move_cost_mod": 2,
    "coverage": 40,
    "required_str": -1,
    "deployed_item": "tourist_table",
    "flags": [ "TRANSPARENT", "MOUNTABLE", "SHORT", "FLAT_SURF" ],
    "deconstruct": { "items": [ { "item": "tourist_table", "count": 1 } ] },
    "bash": {
      "str_min": 16,
      "str_max": 50,
      "sound": "metal screeching!",
      "sound_fail": "clang!",
      "items": [
        { "item": "scrap", "count": [ 4, 8 ] },
        { "item": "pipe", "count": [ 1, 3 ] },
        { "item": "sheet_metal_small", "count": [ 4, 8 ] }
      ]
    },
    "examine_action": "workbench",
    "workbench": { "multiplier": 1.05, "mass": 100000, "volume": "35L" }
  },
  {
    "type": "furniture",
    "id": "f_table",
    "name": "table",
    "description": "Sit down when you eat!",
    "symbol": "#",
    "color": "red",
    "move_cost_mod": 2,
    "coverage": 50,
<<<<<<< HEAD
    "required_str": 5,
    "max_volume": "1000 L",
=======
    "required_str": 8,
    "max_volume": 4000,
>>>>>>> d8f806ff
    "flags": [ "TRANSPARENT", "FLAMMABLE", "ORGANIC", "MOUNTABLE", "SHORT", "FLAT_SURF" ],
    "deconstruct": {
      "items": [ { "item": "2x4", "count": 4 }, { "item": "wood_panel", "count": 1 }, { "item": "nail", "charges": [ 6, 8 ] } ]
    },
    "bash": {
      "str_min": 12,
      "str_max": 50,
      "sound": "smash!",
      "sound_fail": "whump.",
      "items": [
        { "item": "2x4", "count": [ 2, 4 ] },
        { "item": "wood_panel", "count": [ 0, 1 ] },
        { "item": "nail", "charges": [ 4, 8 ] },
        { "item": "splinter", "count": 1 }
      ]
    },
    "examine_action": "workbench",
    "workbench": { "multiplier": 1.1, "mass": 200000, "volume": "75L" }
  }
]<|MERGE_RESOLUTION|>--- conflicted
+++ resolved
@@ -201,13 +201,8 @@
     "color": "red",
     "move_cost_mod": 2,
     "coverage": 50,
-<<<<<<< HEAD
     "required_str": 5,
-    "max_volume": "1000 L",
-=======
-    "required_str": 8,
     "max_volume": 4000,
->>>>>>> d8f806ff
     "flags": [ "TRANSPARENT", "FLAMMABLE", "ORGANIC", "MOUNTABLE", "SHORT", "FLAT_SURF" ],
     "deconstruct": {
       "items": [ { "item": "2x4", "count": 4 }, { "item": "wood_panel", "count": 1 }, { "item": "nail", "charges": [ 6, 8 ] } ]
