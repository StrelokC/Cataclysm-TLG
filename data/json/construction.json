[
    {
        "type" : "construction",
        "description" : "Deconstruct Furniture",
        "category" : "FURN",
        "difficulty" : 0,
        "time" : 20,
        "qualities": [
            [
                { "id": "HAMMER", "level": 2 }
            ],
            [
                { "id": "SCREW", "level": 1 }
            ]
        ],
        "pre_special" : "check_deconstruct",
        "post_special" : "done_deconstruct"
    },{
        "type" : "construction",
        "description" : "Dig Pit", "//": "Step 1: shallow pit",
        "category" : "DIG",
        "difficulty" : 0,
        "time" : 30,
        "qualities": [ [ { "id": "DIG", "level": 1 } ] ],
        "pre_flags" : "DIGGABLE",
        "post_terrain" : "t_pit_shallow"
    },{
        "type" : "construction",
        "description" : "Dig Pit", "//": "Step 2: deep pit",
        "category" : "DIG",
        "difficulty" : 0,
        "time" : 90,
        "qualities": [ [ { "id": "DIG", "level": 2 } ] ],
        "pre_terrain" : "t_pit_shallow",
        "post_terrain" : "t_pit"
    },{
        "type" : "construction",
        "description" : "Spike Pit",
        "category" : "DIG",
        "difficulty" : 1,
        "time" : 30,
        "components" : [
            [ [ "spear_wood", 4 ], [ "pointy_stick", 4] ]
        ],
        "pre_terrain" : "t_pit",
        "post_terrain" : "t_pit_spiked"
    },{
        "type" : "construction",
        "description" : "Glass Pit",
        "category" : "DIG",
        "difficulty" : 1,
        "time" : 30,
        "components" : [
            [ ["glass_shard", 20] ]
        ],
        "pre_terrain" : "t_pit",
        "post_terrain" : "t_pit_glass"
    },{
        "type" : "construction",
        "description" : "Fill Pit", "//": "fill in a pit",
        "category" : "DIG",
        "difficulty" : 0,
        "time" : 30,
        "qualities": [ [ { "id": "DIG", "level": 2 } ] ],
        "pre_terrain" : "t_pit",
        "post_terrain" : "t_pit_shallow"
    },{
        "type" : "construction",
        "description" : "Fill Pit", "//": "fill in the spiked pit",
        "category" : "DIG",
        "difficulty" : 0,
        "time" : 30,
        "qualities": [ [ { "id": "DIG", "level": 2 } ] ],
        "pre_terrain" : "t_pit_spiked",
        "post_terrain" : "t_pit_shallow"
    },{
        "type" : "construction",
        "description" : "Fill Pit", "//": "fill in a glass pit",
        "category" : "DIG",
        "difficulty" : 0,
        "time" : 30,
        "qualities": [ [ { "id": "DIG", "level": 2 } ] ],
        "pre_terrain" : "t_pit_glass",
        "post_terrain" : "t_pit_shallow"
    },{
        "type" : "construction",
        "description" : "Fill Pit", "//": "fill in the shallow pit",
        "category" : "DIG",
        "difficulty" : 0,
        "time" : 15,
        "qualities": [ [ { "id": "DIG", "level": 2 } ] ],
        "pre_terrain" : "t_pit_shallow",
        "post_terrain" : "t_dirt"
    },{
        "type" : "construction",
        "description" : "Till Soil",
        "category" : "FARM_WOOD",
        "difficulty" : 0,
        "time" : 30,
        "qualities": [ [ { "id": "DIG", "level": 1 } ] ],
        "pre_flags" : "DIGGABLE",
        "post_terrain" : "t_dirtmound"
    },{
        "type" : "construction",
        "description" : "Tamp Ground",
        "category" : "FARM_WOOD",
        "difficulty" : 0,
        "time" : 5,
        "qualities": [ [ { "id": "DIG", "level": 1 } ] ],
        "pre_terrain": "t_dirtmound",
        "post_terrain" : "t_dirt"
    },{
        "type" : "construction",
        "description" : "Chop Down Tree",
        "category" : "FARM_WOOD",
        "difficulty" : 0,
        "time" : 30,
        "qualities": [ [ { "id": "AXE", "level": 2 } ] ],
        "pre_flags" : "TREE",
        "post_terrain" : "t_dirt",
        "post_special" : "done_tree"
    },{
        "type" : "construction",
        "description" : "Chop Tree Trunk Into Logs",
        "category" : "FARM_WOOD",
        "difficulty" : 1,
        "time" : 60,
        "qualities": [ [ { "id": "AXE", "level": 2 } ] ],
        "pre_terrain" : "t_trunk",
        "post_terrain" : "t_dirt",
        "post_special" : "done_trunk_log"
    },{
        "type" : "construction",
        "description" : "Chop Tree Trunk Into Planks",
        "category" : "FARM_WOOD",
        "difficulty" : 2,
        "time" : 60,
        "qualities": [ [
            { "id": "AXE", "level": 2 }, { "id": "SAW_W", "level": 2 }
        ] ],
        "pre_terrain" : "t_trunk",
        "post_terrain" : "t_dirt",
        "post_special" : "done_trunk_plank"
    },{
        "type" : "construction",
        "skill" : "survival",
        "description" : "Build Improvised Shelter",
        "category" : "CONSTRUCT",
        "difficulty" : 2,
        "time" : 120,
        "qualities": [ [
            { "id": "CUT", "level": 1 },
            { "id": "HAMMER", "level": 1 }
        ] ],
        "components" : [
            [ [ "stick", 12 ], [ "2x4", 6 ] ],
            [ [ "pine_bough", 24 ] ]
        ],
        "pre_terrain" : "t_pit_shallow",
        "post_terrain" : "t_improvised_shelter"
    },{
        "type" : "construction",
        "description" : "Build Door", "//": "Step 1: door frame",
        "category" : "CONSTRUCT",
        "difficulty" : 1,
        "time" : 60,
        "qualities": [ [
            { "id": "HAMMER", "level": 2 }
        ] ],
        "components" : [
            [ [ "2x4", 12 ] ],
            [ [ "nail", 24 ] ]
        ],
        "pre_special" : "check_empty",
        "post_terrain" : "t_door_frame"
    },{
        "type" : "construction",
        "description" : "Build Door", "//": "Step 2: door",
        "category" : "CONSTRUCT",
        "difficulty" : 2,
        "time" : 30,
        "qualities": [ [
            { "id": "HAMMER", "level": 2 }
        ] ],
        "components" : [
            [ [ "2x4", 4 ] ],
            [ [ "nail", 12 ] ]
        ],
        "pre_terrain" : "t_door_frame",
        "post_terrain" : "t_door_c"
    },{
        "type" : "construction",
        "description" : "Build Door", "//": "Step 3: peephole",
        "category" : "CONSTRUCT",
        "difficulty" : 3,
        "time" : 15,
                "qualities": [
            [
            { "id": "DRILL", "level": 1 }
            ],
            [
            { "id": "SCREW", "level": 1 }
            ],
            [
            { "id": "WRENCH", "level": 1 }
            ]
            ],

        "components" : [
            [ [ "peephole", 1 ] ]
        ],
        "pre_terrain" : "t_door_c",
        "post_terrain" : "t_door_c_peep"
    },{
        "type" : "construction",
        "description" : "Repair Wood Door", "//": "Repair the regular door",
        "category" : "REPAIR",
        "difficulty" : 1,
        "time" : 20,
        "qualities": [ [
            { "id": "HAMMER", "level": 2 }
        ] ],
        "components" : [
            [ [ "2x4", 3 ] ],
            [ [ "nail", 12 ] ]
        ],
        "pre_terrain" : "t_door_b",
        "post_terrain" : "t_door_c"
    },{
        "type" : "construction",
        "description" : "Repair Wood Door", "//": "Repair the peephole door",
        "category" : "REPAIR",
        "difficulty" : 1,
        "time" : 20,
        "qualities": [ [
            { "id": "HAMMER", "level": 2 }
        ] ],
        "components" : [
            [ [ "2x4", 3 ] ],
            [ [ "nail", 12 ] ]
        ],
        "pre_terrain" : "t_door_b_peep",
        "post_terrain" : "t_door_c_peep"
    },{
        "type" : "construction",
        "description" : "Repair Wood Door", "//": "Repair the reinforced door",
        "category" : "REPAIR",
        "difficulty" : 2,
        "time" : 45,
        "qualities": [ [
            { "id": "HAMMER", "level": 2 }
        ] ],
        "components" : [
            [ [ "2x4", 6 ] ],
            [ [ "nail", 24 ] ]
        ],
        "pre_terrain" : "t_rdoor_b",
        "post_terrain" : "t_rdoor_c"
    },{
        "type" : "construction",
        "description" : "Board Up Wood Door", "//": "regular door",
        "category" : "REINFORCE",
        "difficulty" : 1,
        "time" : 20,
        "qualities": [ [
            { "id": "HAMMER", "level": 2 }
        ] ],
        "components" : [
            [ [ "2x4", 4 ] ],
            [ [ "nail", 8 ] ]
        ],
        "pre_flags" : "BARRICADABLE_DOOR",
        "post_terrain" : "t_door_boarded"
    },{
        "type" : "construction",
        "description" : "Board Up Wood Door", "//": "peephole door",
        "category" : "REINFORCE",
        "difficulty" : 1,
        "time" : 20,
        "qualities": [ [
            { "id": "HAMMER", "level": 2 }
        ] ],
        "components" : [
            [ [ "2x4", 4 ] ],
            [ [ "nail", 8 ] ]
        ],
        "pre_terrain" : "t_door_c_peep",
        "post_terrain" : "t_door_boarded_peep"
    },{
        "type" : "construction",
        "description" : "Board Up Wood Door", "//": "boarded damaged door",
        "category" : "REINFORCE",
        "difficulty" : 1,
        "time" : 20,
        "qualities": [ [
            { "id": "HAMMER", "level": 2 }
        ] ],
        "components" : [
            [ [ "2x4", 4 ] ],
            [ [ "nail", 8 ] ]
        ],
        "pre_flags" : "BARRICADABLE_DOOR_DAMAGED",
        "post_terrain" : "t_door_boarded_damaged"
    },{
        "type" : "construction",
        "description" : "Board Up Wood Door", "//": "boarded damaged peephole door",
        "category" : "REINFORCE",
        "difficulty" : 1,
        "time" : 20,
        "qualities": [ [
            { "id": "HAMMER", "level": 2 }
        ] ],
        "components" : [
            [ [ "2x4", 4 ] ],
            [ [ "nail", 8 ] ]
        ],
        "pre_terrain" : "t_door_b_peep",
        "post_terrain" : "t_door_boarded_damaged_peep"
    },{
        "type" : "construction",
        "description" : "Board Up Wood Door", "//": "the reinforced doors",
        "category" : "REINFORCE",
        "difficulty" : 1,
        "time" : 20,
        "qualities": [ [
            { "id": "HAMMER", "level": 2 }
        ] ],
        "components" : [
            [ [ "2x4", 4 ] ],
            [ [ "nail", 8 ] ]
        ],
        "pre_flags" : "BARRICADABLE_DOOR_REINFORCED",
        "post_terrain" : "t_rdoor_boarded"
    },{
        "type" : "construction",
        "description" : "Board Up Wood Door", "//": "damaged reinforced doors",
        "category" : "REINFORCE",
        "difficulty" : 1,
        "time" : 20,
        "qualities": [ [
            { "id": "HAMMER", "level": 2 }
        ] ],
        "components" : [
            [ [ "2x4", 4 ] ],
            [ [ "nail", 8 ] ]
        ],
        "pre_flags" : "BARRICADABLE_DOOR_REINFORCED_DAMAGED",
        "post_terrain" : "t_rdoor_boarded_damaged"
    },{
        "type" : "construction",
        "description" : "Reinforce Wood Door",
        "category" : "REINFORCE",
        "difficulty" : 3,
        "time" : 90,
        "qualities": [ [
            { "id": "HAMMER", "level": 2 }
        ] ],
        "components" : [
            [ [ "2x4", 12 ] ],
            [ [ "nail", 48 ] ]
        ],
        "pre_flags" : "BARRICADABLE_DOOR",
        "post_terrain" : "t_rdoor_c"
    },{
        "type" : "construction",
        "description" : "Build Metal Door", "//": "step 1: door frame",
        "category" : "CONSTRUCT",
        "difficulty" : 6,
        "time" : 90,
        "qualities": [
            [
            { "id": "HAMMER", "level": 2 }
            ],
            [
            { "id": "SAW_M", "level": 1 }
            ]
            ],
        "components" : [
            [ [ "spike", 8 ] ],
            [ [ "steel_chunk", 4 ], [ "scrap", 12 ] ]
        ],
        "pre_special" : "check_empty",
        "post_terrain" : "t_mdoor_frame"
    },{
        "type" : "construction",
        "description" : "Build Metal Door", "//": "Step 2: metal door",
        "category" : "CONSTRUCT",
        "difficulty" : 7,
        "time" : 120,
        "qualities": [
            [
            { "id": "HAMMER", "level": 2 }
            ],
            [
            { "id": "SAW_M", "level": 1 }
            ],
            [
            { "id": "WRENCH", "level": 1 }
            ]
            ],
        "components" : [
            [ [ "steel_lump", 4 ], [ "steel_chunk", 12 ], [ "scrap", 36 ] ],
            [ [ "steel_plate", 2 ], [ "sheet_metal", 8 ] ]
        ],
        "pre_terrain" : "t_mdoor_frame",
        "post_terrain" : "t_door_metal_c"
    },{
        "type" : "construction",
        "description" : "Build Window", "//": "Step 1: window frame",
        "category" : "CONSTRUCT",
        "difficulty" : 2,
        "time" : 75,
        "qualities": [ [
            { "id": "HAMMER", "level": 2 }
        ] ],
        "components" : [
            [ [ "2x4", 15 ], [ "log", 2 ] ],
            [ [ "nail", 30 ] ]
        ],
        "pre_special" : "check_empty",
        "post_terrain" : "t_window_empty"
    },{
        "type" : "construction",
        "description" : "Build Window", "//": "Step 2: window, no curtains",
        "category" : "CONSTRUCT",
        "difficulty" : 3,
        "time" : 30,
        "components" : [
            [ [ "glass_sheet", 1 ] ]
        ],
        "pre_terrain" : "t_window_empty",
        "post_terrain" : "t_window"
    },{
        "type" : "construction",
        "description" : "Build Window", "//": "Step 3: window with curtains",
        "category" : "CONSTRUCT",
        "difficulty" : 2,
        "time" : 30,
        "qualities": [ [
            { "id": "SAW_W", "level": 1 }
        ] ],
        "components" : [
            [ [ "nail", 4 ] ],
            [ [ "sheet", 2 ] ],
            [ [ "stick", 1 ] ],
            [ [ "string_36", 1 ] ]
        ],
        "pre_terrain" : "t_window",
        "post_terrain" : "t_window_domestic"
    },{
        "type" : "construction",
        "description" : "Clean Broken Window",
        "category" : "REPAIR",
        "difficulty" : 0,
        "time" : 5,
        "pre_terrain" : "t_window_frame",
        "post_terrain" : "t_window_empty"
    },{
        "type" : "construction",
        "description" : "Tape Up window", "//": "Need a recipe for each type of window tapable due to how code works",
        "category" : "REINFORCE",
        "difficulty" : 0,
        "time" : 5,
        "components" : [
            [ [ "duct_tape", 50 ] ]
        ],
        "pre_terrain" : "t_window",
        "post_terrain" : "t_window_taped"
    },{
        "type" : "construction",
        "description" : "Tape Up window", "//": "Need a recipe for each type of window tapable due to how code works",
        "category" : "REINFORCE",
        "difficulty" : 0,
        "time" : 5,
        "components" : [
            [ [ "duct_tape", 50 ] ]
        ],
        "pre_terrain" : "t_window_domestic",
        "post_terrain" : "t_window_domestic_taped"
    },{
        "type" : "construction",
        "description" : "Tape Up window", "//": "Need a recipe for each type of window tapable due to how code works",
        "category" : "REINFORCE",
        "difficulty" : 0,
        "time" : 5,
        "components" : [
            [ [ "duct_tape", 50 ] ]
        ],
        "pre_terrain" : "t_window_alarm",
        "post_terrain" : "t_window_alarm_taped"
    },{
        "type" : "construction",
        "description" : "Board Up Window", "//": "Board up normal window",
        "category" : "REINFORCE",
        "difficulty" : 1,
        "time" : 20,
        "qualities": [ [
            { "id": "HAMMER", "level": 2 }
        ] ],
        "components" : [
            [ [ "2x4", 4 ] ],
            [ [ "nail", 8 ] ]
        ],
        "pre_flags" : "BARRICADABLE_WINDOW",
        "post_terrain" : "t_window_boarded"
    },{
        "type" : "construction",
        "description" : "Board Up Window", "//": "Board up window with curtains",
        "category" : "REINFORCE",
        "difficulty" : 1,
        "time" : 20,
        "qualities": [ [
            { "id": "HAMMER", "level": 2 }
        ] ],
        "components" : [
            [ [ "2x4", 4 ] ],
            [ [ "nail", 8 ] ]
        ],
        "pre_flags" : "BARRICADABLE_WINDOW_CURTAINS",
        "post_terrain" : "t_window_boarded",
        "post_special" : "done_window_curtains"
    },{
        "type" : "construction",
        "description" : "Board Up Window", "//": "Board up empty window",
        "category" : "REINFORCE",
        "difficulty" : 1,
        "time" : 20,
        "qualities": [ [
            { "id": "HAMMER", "level": 2 }
        ] ],
        "components" : [
            [ [ "2x4", 4 ] ],
            [ [ "nail", 8 ] ]
        ],
        "pre_terrain" : "t_window_empty",
        "post_terrain" : "t_window_boarded_noglass"
    },{
        "type" : "construction",
        "description" : "Board Up Window", "//": "Board up window frame only",
        "category" : "REINFORCE",
        "difficulty" : 1,
        "time" : 20,
        "qualities": [ [
            { "id": "HAMMER", "level": 2 }
        ] ],
        "components" : [
            [ [ "2x4", 4 ] ],
            [ [ "nail", 8 ] ]
        ],
        "pre_terrain" : "t_window_frame",
        "post_terrain" : "t_window_boarded_noglass"
    },{
        "type" : "construction",
        "description" : "Reinforce Boarded Window", "//": "For regular windows",
        "category" : "REINFORCE",
        "difficulty" : 3,
        "time" : 40,
        "qualities": [ [
            { "id": "HAMMER", "level": 2 }
        ] ],
        "components" : [
            [ [ "2x4", 8 ] ],
            [ [ "nail", 16 ] ]
        ],
        "pre_terrain" : "t_window_boarded",
        "post_terrain" : "t_window_reinforced"
    },{
        "type" : "construction",
        "description" : "Reinforce Boarded Window", "//": "For windows with no glass that were barricaded",
        "category" : "REINFORCE",
        "difficulty" : 3,
        "time" : 40,
        "qualities": [ [
            { "id": "HAMMER", "level": 2 }
        ] ],
        "components" : [
            [ [ "2x4", 8 ] ],
            [ [ "nail", 16 ] ]
        ],
        "pre_terrain" : "t_window_boarded_noglass",
        "post_terrain" : "t_window_reinforced_noglass"
    },{
        "type" : "construction",
        "description" : "Armor Reinforced Window", "//": "Armo up regular reinforced window",
        "category" : "REINFORCE",
        "difficulty" : 6,
        "time" : 60,
        "qualities": [ [
            { "id": "HAMMER", "level": 2 }
        ] ],
        "components" : [
            [ [ "spike", 4 ] ],
            [ [ "steel_plate", 1 ], [ "sheet_metal", 4 ] ]
        ],
        "pre_terrain" : "t_window_reinforced",
        "post_terrain" : "t_window_enhanced"
    },{
        "type" : "construction",
        "description" : "Armor Reinforced Window", "//": "When underlying window has no glass",
        "category" : "REINFORCE",
        "difficulty" : 6,
        "time" : 60,
        "qualities": [ [
            { "id": "HAMMER", "level": 2 }
        ] ],
        "components" : [
            [ [ "spike", 4 ] ],
            [ [ "steel_plate", 1 ], [ "sheet_metal", 4 ] ]
        ],
        "pre_terrain" : "t_window_reinforced_noglass",
        "post_terrain" : "t_window_enhanced_noglass"
    },{
        "type" : "construction",
        "description" : "Build Metal Bars",
        "category" : "CONSTRUCT",
        "difficulty" : 5,
        "time" : 60,
        "tools": [
        [
          [ "goggles_welding", -1 ]
        ],
        [
          [ "oxy_torch", 4 ],
          [ "welder", 20 ],
          [ "welder_crude", 30 ],
          [ "toolset", 30 ]
        ]
        ],
        "qualities": [ [
            { "id": "SAW_M", "level": 1 }
        ] ],
        "components" : [
            [ [ "pipe", 6 ] ],
            [ [ "sheet_metal", 2 ] ]
        ],
        "pre_terrain" : "t_floor",
        "post_terrain" : "t_bars"
    },{

        "type" : "construction",
        "description" : "Build Wood Wall", "//": "Step 1: half of a wall where a window used to be",
        "category" : "CONSTRUCT",
        "difficulty" : 2,
        "time" : 50,
        "qualities": [ [
            { "id": "HAMMER", "level": 2 }
        ] ],
        "components" : [
            [ [ "2x4", 10 ] ],
            [ [ "nail", 20 ] ]
        ],
        "pre_terrain" : "t_window_empty",
        "post_terrain" : "t_wall_half"
    },{
        "type" : "construction",
        "description" : "Build Wood Wall", "//": "Step 1: half of a wall in an empty space",
        "category" : "CONSTRUCT",
        "difficulty" : 2,
        "time" : 50,
        "qualities": [ [
            { "id": "HAMMER", "level": 2 }
        ] ],
        "components" : [
            [ [ "2x4", 10 ] ],
            [ [ "nail", 20 ] ]
        ],
        "pre_special" : "check_empty",
        "post_terrain" : "t_wall_half"
    },{
        "type" : "construction",
        "description" : "Build Wood Wall", "//": "Step 2: complete the half made wall",
        "category" : "CONSTRUCT",
        "difficulty" : 2,
        "time" : 50,
        "qualities": [ [
            { "id": "HAMMER", "level": 2 }
        ] ],
        "components" : [
            [ [ "2x4", 10 ] ],
            [ [ "nail", 20 ] ]
        ],
        "pre_terrain" : "t_wall_half",
        "post_terrain" : "t_wall_wood"
    },{
        "type" : "construction",
        "description" : "Repair Wood Wall", "//": "fix a chip",
        "category" : "REPAIR",
        "difficulty" : 1,
        "time" : 30,
        "qualities": [ [
            { "id": "HAMMER", "level": 2 }
        ] ],
        "components" : [
            [ [ "2x4", 4 ] ],
            [ [ "nail", 16 ] ]
        ],
        "pre_terrain" : "t_wall_wood_chipped",
        "post_terrain" : "t_wall_wood"
    },{
        "type" : "construction",
        "description" : "Repair Wood Wall", "//": "fix the broken to chipped",
        "category" : "REPAIR",
        "difficulty" : 1,
        "time" : 60,
        "qualities": [ [
            { "id": "HAMMER", "level": 2 }
        ] ],
        "components" : [
            [ [ "2x4", 8 ] ],
            [ [ "nail", 32 ] ]
        ],
        "pre_terrain" : "t_wall_wood_broken",
        "post_terrain" : "t_wall_wood_chipped"
    },{
        "type" : "construction",
        "description" : "Build Log Wall", "//": "Step 1: half of a log wall",
        "category" : "CONSTRUCT",
        "difficulty" : 3,
        "time" : 60,
        "qualities": [ [ { "id": "DIG", "level": 2 } ] ],
        "components" : [
            [ [ "log", 2 ] ],
            [ [ "stick", 3 ], [ "2x4", 6 ] ]
        ],
        "pre_terrain" : "t_pit_shallow",
        "post_terrain" : "t_wall_log_half"
    },{
        "type" : "construction",
        "description" : "Build Log Wall", "//": "Step 2: Finish the log wall",
        "category" : "CONSTRUCT",
        "difficulty" : 3,
        "time" : 60,
        "qualities": [ [ { "id": "DIG", "level": 2 } ] ],
        "components" : [
            [ [ "log", 2 ] ],
            [ [ "stick", 3 ], [ "2x4", 6 ] ]
        ],
        "pre_terrain" : "t_wall_log_half",
        "post_terrain" : "t_wall_log"
    },{
        "type" : "construction",
        "description" : "Repair Log Wall", "//": "Fix the chipped back to normal",
        "category" : "REPAIR",
        "difficulty" : 2,
        "time" : 30,
        "qualities": [ [
            { "id": "HAMMER", "level": 2 }
        ] ],
        "components" : [
            [ [ "2x4", 4 ] ],
            [ [ "nail", 16 ] ]
        ],
        "pre_terrain" : "t_wall_log_chipped",
        "post_terrain" : "t_wall_log"
    },{
        "type" : "construction",
        "description" : "Repair Log Wall", "//": "fix broken back to chipped",
        "category" : "REPAIR",
        "difficulty" : 2,
        "time" : 50,
        "qualities": [ [
            { "id": "HAMMER", "level": 2 }
        ] ],
        "components" : [
            [ [ "log", 1 ] ],
            [ [ "2x4", 2 ] ],
            [ [ "nail", 24 ] ]
        ],
        "pre_terrain" : "t_wall_log_broken",
        "post_terrain" : "t_wall_log_chipped"
    },{
        "type" : "construction",
        "description" : "Build Sandbag Wall", "//": "Step 1: Build sandbag barricade",
        "category" : "CONSTRUCT",
        "difficulty" : 0,
        "time" : 60,
        "components" : [
            [ [ "bag_canvas", 2 ] ],
            [ [ "material_sand", 20 ] ]
        ],
        "pre_special" : "check_empty",
        "post_terrain" : "f_sandbag_half"
    },{
        "type" : "construction",
        "description" : "Build Sandbag Wall", "//": "Step 2: Finish the sandbag wall",
        "category" : "CONSTRUCT",
        "difficulty" : 0,
        "time" : 90,
        "components" : [
            [ [ "bag_canvas", 4 ] ],
            [ [ "material_sand", 40 ] ]
        ],
        "pre_terrain" : "f_sandbag_half",
        "post_terrain" : "f_sandbag_wall"
    },{
<<<<<<< HEAD
	"type" : "construction",
	"description" : "Build Brick Wall", "//": "Step 1: start wall",
	"category" : "CONSTRUCT",
	"difficulty" : 3,
	"time" : 120,
	"qualities": [ [
		{ "id": "SMOOTH", "level": 2 }
	] ],
	"components" : [
		[ [ "brick", 15] ],
		[ [ "mortar_build", 1] ],
    [ [ "water", 1], ["water_clean", 1]]
	],
	"pre_terrain" : "t_dirt",
	"post_terrain" : "t_brick_wall_halfway"
    },{
	"type" : "construction",
	"description" : "Build Brick Wall", "//": "Step 2: finish wall",
	"category" : "CONSTRUCT",
	"difficulty" : 3,
	"time" : 120,
	"qualities": [ [
		{ "id": "SMOOTH", "level": 2 }
	] ],
	"components" : [
		[ [ "brick", 15] ],
		[ [ "mortar_build", 1] ],
    [ [ "water", 1], ["water_clean", 1]]
	],
	"pre_terrain" : "t_brick_wall_halfway",
	"post_terrain" : "t_brick_wall"
    },{
	"type" : "construction",
	"description" : "Build Simple Concrete Wall", "//": "Step 1: foundation",
	"category" : "CONSTRUCT",
	"difficulty" : 4,
	"time" : 180,
	"qualities": [ [
		{ "id": "SMOOTH", "level": 1 }
	] ],
	"components" : [
		[ [ "concrete", 4] ], 
		[ [ "2x4", 12] ],
		[ [ "water", 4] ]
	],
	"pre_terrain" : "t_pit_shallow",
	"post_terrain" : "t_sconc_wall_halfway"
    },{
	"type" : "construction",
	"description" : "Build Simple Concrete Wall", "//": "Step 2: finish wall",
	"category" : "CONSTRUCT",
	"difficulty" : 4,
	"time" : 180,
	"qualities": [ [
		{ "id": "SMOOTH", "level": 1 }
	] ],
	"components" : [
		[ [ "concrete", 4] ],
		[ [ "2x4", 12] ],
		[ [ "water", 2] ]
	],
	"pre_terrain" : "t_sconc_wall_halfway",
	"post_terrain" : "t_sconc_wall"
    },{
	"type" : "construction",
	"description" : "Build Reinforced Concrete Wall", "//": "Step 1: rebar cage",
	"category" : "CONSTRUCT",
	"difficulty" : 6,
	"time" : 120,
	"qualities": [ [
		{ "id": "WELD", "level": 2 }
	], [
		{ "id": "GLARE", "level": 2}
	] ],
	"components" : [
		[ [ "rebar", 16] ]
	],
	"pre_terrain" : "t_pit",
	"post_terrain" : "t_reb_cage"
    },{
	"type" : "construction",
	"description" : "Build Reinforced Concrete Wall", "//": "Step 2: foundation",
	"category" : "CONSTRUCT",
	"difficulty" : 6,
	"time" : 120,
	"qualities": [ [
		{ "id": "SMOOTH", "level": 2 }
	] ],
	"components" : [
		[ [ "concrete", 6] ],
		[ [ "2x4", 12] ],
		[ [ "water", 4 ] ]
	],
	"pre_terrain" : "t_reb_cage",
	"post_terrain" : "t_strconc_wall_halfway"
    },{
	"type" : "construction",
	"description" : "Build Reinforced Concrete Wall", "//": "Step 3: finish wall",
	"category" : "CONSTRUCT",
	"difficulty" : 6,
	"time" : 120,
	"qualities": [ [
		{ "id": "SMOOTH", "level": 2 }
	] ],
	"components" : [
		[ [ "concrete", 6] ],
		[ [ "2x4", 12] ],
		[ [ "water", 4 ] ]
	],
	"pre_terrain" : "t_strconc_wall_halfway",
	"post_terrain" : "t_strconc_wall"
    },{
    	"type" : "construction",
	"description" : "Build Concrete Roof", "//": "Step 1: rebar cage & supports",
	"category" : "CONSTRUCT",
	"difficulty" : 5,
	"time" : 120,
	"qualities": [ [
		{ "id": "WELD", "level": 2 }
	], [
		{ "id": "GLARE", "level": 2}
	] ],
	"components" : [
		[ [ "rebar", 8] ],
		[ [ "2x4", 12] ],
		[ [ "pipe", 4] ]
	],
	"pre_terrain" : "t_pit_shallow",
	"post_terrain" : "t_ov_smreb_cage"
    },{
	"type" : "construction",
	"description" : "Build Concrete Roof", "//": "Step 2: roof & floor",
	"category" : "CONSTRUCT",
	"difficulty" : 5,
	"time" : 120,
	"qualities": [ [
		{ "id": "SMOOTH", "level": 1 }
	] ],
	"components" : [
		[ [ "concrete", 4] ],
		[ [ "water", 4] ]
	],
	"pre_terrain" : "t_ov_smreb_cage",
	"post_terrain" : "t_thconc_floor"
    },{
	"type" : "construction",
	"description" : "Build Reinforced Concrete Roof", "//": "Step 1: rebar cage & supports",
	"category" : "CONSTRUCT",
	"difficulty" : 6,
	"time" : 180,
	"qualities": [ [
		{ "id": "WELD", "level": 2 }
	], [
		{ "id": "GLARE", "level": 2}
	] ],
	"components" : [
		[ [ "rebar", 12] ],
		[ [ "2x4", 12] ],
		[ [ "pipe", 4] ]
	],
	"pre_terrain" : "t_pit",
	"post_terrain" : "t_ov_reb_cage"
    },{
	"type" : "construction",
	"description" : "Build Reinforced Concrete Roof", "//": "Step 2: start roof & floor",
	"category" : "CONSTRUCT",
	"difficulty" : 6,
	"time" : 180,
	"qualities": [ [
		{ "id": "SMOOTH", "level": 2 }
	] ],
	"components" : [
		[ [ "concrete", 6] ],
		[ [ "water", 3] ]
	],
	"pre_terrain" : "t_ov_reb_cage",
	"post_terrain" : "t_strconc_floor_halfway"
    },{
	"type" : "construction",
	"description" : "Build Reinforced Concrete Roof", "//": "Step 3: finish roof & floor",
	"category" : "CONSTRUCT",
	"difficulty" : 6,
	"time" : 180,
	"qualities": [ [
		{ "id": "SMOOTH", "level": 2 }
	] ],
	"components" : [
		[ [ "concrete", 6] ],
		[ [ "water", 3] ]
	],
	"pre_terrain" : "t_strconc_floor_halfway",
	"post_terrain" : "t_strconc_floor"
=======
        "type" : "construction",
        "description" : "Build Brick Wall", "//": "Step 1: start wall",
        "category" : "CONSTRUCT",
        "difficulty" : 3,
        "time" : 60,
        "qualities": [ [
                { "id": "SMOOTH", "level": 2 }
        ] ],
        "components" : [
                [ [ "brick", 15] ],
                [ [ "mortar_build", 1] ],
    [ [ "water", 1], ["water_clean", 1]]
        ],
        "pre_terrain" : "t_dirt",
        "post_terrain" : "t_brick_wall_halfway"
    },{
        "type" : "construction",
        "description" : "Build Brick Wall", "//": "Step 2: finish wall",
        "category" : "CONSTRUCT",
        "difficulty" : 3,
        "time" : 60,
        "qualities": [ [
                { "id": "SMOOTH", "level": 2 }
        ] ],
        "components" : [
                [ [ "brick", 15] ],
                [ [ "mortar_build", 1] ],
    [ [ "water", 1], ["water_clean", 1]]
        ],
        "pre_terrain" : "t_brick_wall_halfway",
        "post_terrain" : "t_brick_wall"
    },{
        "type" : "construction",
        "description" : "Build Simple Concrete Wall", "//": "Step 1: foundation",
        "category" : "CONSTRUCT",
        "difficulty" : 4,
        "time" : 15,
        "qualities": [ [
                { "id": "SMOOTH", "level": 1 }
        ] ],
        "components" : [
                [ [ "concrete", 4] ], 
                [ [ "2x4", 12] ],
                [ [ "water", 4] ]
        ],
        "pre_terrain" : "t_pit_shallow",
        "post_terrain" : "t_sconc_wall_halfway"
    },{
        "type" : "construction",
        "description" : "Build Simple Concrete Wall", "//": "Step 2: finish wall",
        "category" : "CONSTRUCT",
        "difficulty" : 4,
        "time" : 15,
        "qualities": [ [
                { "id": "SMOOTH", "level": 1 }
        ] ],
        "components" : [
                [ [ "concrete", 4] ],
                [ [ "2x4", 12] ],
                [ [ "water", 2] ]
        ],
        "pre_terrain" : "t_sconc_wall_halfway",
        "post_terrain" : "t_sconc_wall"
    },{
        "type" : "construction",
        "description" : "Build Reinforced Concrete Wall", "//": "Step 1: rebar cage",
        "category" : "CONSTRUCT",
        "difficulty" : 6,
        "time" : 45,
        "qualities": [ [
                { "id": "WELD", "level": 2 }
        ], [
                { "id": "GLARE", "level": 2}
        ] ],
        "components" : [
                [ [ "rebar", 16] ]
        ],
        "pre_terrain" : "t_pit",
        "post_terrain" : "t_reb_cage"
    },{
        "type" : "construction",
        "description" : "Build Reinforced Concrete Wall", "//": "Step 2: foundation",
        "category" : "CONSTRUCT",
        "difficulty" : 6,
        "time" : 40,
        "qualities": [ [
                { "id": "SMOOTH", "level": 2 }
        ] ],
        "components" : [
                [ [ "concrete", 6] ],
                [ [ "2x4", 12] ],
                [ [ "water", 4 ] ]
        ],
        "pre_terrain" : "t_reb_cage",
        "post_terrain" : "t_strconc_wall_halfway"
    },{
        "type" : "construction",
        "description" : "Build Reinforced Concrete Wall", "//": "Step 3: finish wall",
        "category" : "CONSTRUCT",
        "difficulty" : 6,
        "time" : 40,
        "qualities": [ [
                { "id": "SMOOTH", "level": 2 }
        ] ],
        "components" : [
                [ [ "concrete", 6] ],
                [ [ "2x4", 12] ],
                [ [ "water", 4 ] ]
        ],
        "pre_terrain" : "t_strconc_wall_halfway",
        "post_terrain" : "t_strconc_wall"
    },{
            "type" : "construction",
        "description" : "Build Concrete Roof", "//": "Step 1: rebar cage & supports",
        "category" : "CONSTRUCT",
        "difficulty" : 5,
        "time" : 30,
        "qualities": [ [
                { "id": "WELD", "level": 2 }
        ], [
                { "id": "GLARE", "level": 2}
        ] ],
        "components" : [
                [ [ "rebar", 8] ],
                [ [ "2x4", 12] ],
                [ [ "pipe", 4] ]
        ],
        "pre_terrain" : "t_pit_shallow",
        "post_terrain" : "t_ov_smreb_cage"
    },{
        "type" : "construction",
        "description" : "Build Concrete Roof", "//": "Step 2: roof & floor",
        "category" : "CONSTRUCT",
        "difficulty" : 5,
        "time" : 25,
        "qualities": [ [
                { "id": "SMOOTH", "level": 1 }
        ] ],
        "components" : [
                [ [ "concrete", 4] ],
                [ [ "water", 4] ]
        ],
        "pre_terrain" : "t_ov_smreb_cage",
        "post_terrain" : "t_thconc_floor"
    },{
        "type" : "construction",
        "description" : "Build Reinforced Concrete Roof", "//": "Step 1: rebar cage & supports",
        "category" : "CONSTRUCT",
        "difficulty" : 6,
        "time" : 40,
        "qualities": [ [
                { "id": "WELD", "level": 2 }
        ], [
                { "id": "GLARE", "level": 2}
        ] ],
        "components" : [
                [ [ "rebar", 12] ],
                [ [ "2x4", 12] ],
                [ [ "pipe", 4] ]
        ],
        "pre_terrain" : "t_pit",
        "post_terrain" : "t_ov_reb_cage"
    },{
        "type" : "construction",
        "description" : "Build Reinforced Concrete Roof", "//": "Step 2: start roof & floor",
        "category" : "CONSTRUCT",
        "difficulty" : 6,
        "time" : 35,
        "qualities": [ [
                { "id": "SMOOTH", "level": 2 }
        ] ],
        "components" : [
                [ [ "concrete", 6] ],
                [ [ "water", 3] ]
        ],
        "pre_terrain" : "t_ov_reb_cage",
        "post_terrain" : "t_strconc_floor_halfway"
    },{
        "type" : "construction",
        "description" : "Build Reinforced Concrete Roof", "//": "Step 3: finish roof & floor",
        "category" : "CONSTRUCT",
        "difficulty" : 6,
        "time" : 35,
        "qualities": [ [
                { "id": "SMOOTH", "level": 2 }
        ] ],
        "components" : [
                [ [ "concrete", 6] ],
                [ [ "water", 3] ]
        ],
        "pre_terrain" : "t_strconc_floor_halfway",
        "post_terrain" : "t_strconc_floor"
>>>>>>> b5bd1b2b
    },{
        "type" : "construction",
        "description" : "Build Palisade Wall",
        "category" : "CONSTRUCT",
        "difficulty" : 4,
        "time" : 120,
        "qualities": [ [ { "id": "DIG", "level": 2 } ] ],
        "components" : [
            [ [ "log", 3 ] ],
            [ [ "wire", 6 ], [ "wire_barbed", 4 ], [ "rope_6", 2 ], [ "chain", 1 ], [ "vine_30", 1 ] ]
        ],
        "pre_terrain" : "t_pit",
        "post_terrain" : "t_palisade"
    },{
        "type" : "construction",
        "description" : "Build Stone Wall", "//": "Step 1: half the wall",
        "category" : "CONSTRUCT",
        "difficulty" : 6,
        "time" : 180,
        "qualities": [ [
            { "id": "HAMMER", "level": 2 },
            { "id": "DIG", "level": 2 }
        ] ],
        "components" : [
            [ [ "rock", 12 ] ]
        ],
        "pre_special" : "check_empty",
        "post_terrain" : "t_rock_wall_half"
    },{
        "type" : "construction",
        "description" : "Build Stone Wall", "//": "Step 2: the full wall",
        "category" : "CONSTRUCT",
        "difficulty" : 6,
        "time" : 180,
        "qualities": [ [
            { "id": "HAMMER", "level": 2 },
            { "id": "DIG", "level": 2 }
        ] ],
        "components" : [
            [ [ "rock", 12 ] ]
        ],
        "pre_terrain" : "t_rock_wall_half",
        "post_terrain" : "t_rock_wall"
    },{
        "type" : "construction",
        "description" : "Build Roof",
        "category" : "CONSTRUCT",
        "difficulty" : 3,
        "time" : 120,
        "qualities": [ [
            { "id": "HAMMER", "level": 2 }
        ] ],
        "components" : [
            [ [ "2x4", 8 ] ],
            [ [ "nail", 40 ] ]
        ],
        "pre_special" : "check_support",
        "post_terrain" : "t_floor"
    },{
        "type" : "construction",
        "description" : "Build Log & Sod Roof",
        "category" : "CONSTRUCT",
        "difficulty" : 4,
        "time" : 120,
        "qualities": [ [ { "id": "DIG", "level": 2 } ], [ { "id": "HAMMER", "level": 2 } ] ],
        "components" : [
            [ [ "log", 2 ] ],
            [ [ "stick", 4 ], [ "2x4", 8 ] ]
        ],
        "pre_special" : "check_support",
        "post_terrain" : "t_floor"
    },{
        "type" : "construction",
        "description" : "Build Rope & Pulley System",
        "category" : "CONSTRUCT",
        "difficulty" : 6,
        "time" : 60,
        "components" : [
            [ [ "rope_30", 1 ], [ "vine_30", 1 ] ],
            [ [ "stick", 8 ], [ "2x4", 8 ] ]
        ],
        "pre_special" : "check_empty",
        "post_terrain" : "t_palisade_pulley"
    },{
        "type" : "construction",
        "description" : "Build Palisade Gate",
        "category" : "CONSTRUCT",
        "difficulty" : 4,
        "time" : 120,
        "qualities": [ [ { "id": "DIG", "level": 2 } ] ],
        "components" : [
            [ [ "log", 2 ] ],
            [ [ "2x4", 3 ] ],
            [ [ "rope_6", 2 ], [ "vine_30", 1 ] ]
        ],
        "pre_terrain" : "t_pit",
        "post_terrain" : "t_palisade_gate"
    },{
        "type" : "construction",
        "description" : "Build Fence Posts",
        "category" : "CONSTRUCT",
        "difficulty" : 0,
        "time" : 15,
        "qualities": [
            [
            { "id": "HAMMER", "level": 2 }
            ],
            [
            { "id": "DIG", "level": 2 }
            ]
            ],
        "components" : [
            [ [ "pointy_stick", 2 ], [ "spear_wood", 2 ] ]
        ],
        "pre_flags" : "DIGGABLE",
        "post_terrain" : "t_fence_post"
    },{
        "type" : "construction",
        "description" : "Build Fence",
        "category" : "CONSTRUCT",
        "difficulty" : 1,
        "time" : 15,
        "qualities": [ [
            { "id": "HAMMER", "level": 2 }
        ] ],
        "components" : [
            [ [ "2x4", 5 ] ],
            [ [ "nail", 8 ] ]
        ],
        "pre_terrain" : "t_fence_post",
        "post_terrain" : "t_fence_h"
    },{
        "type" : "construction",
        "description" : "Realign Fence", "//": "horizontal to vertical",
        "category" : "OTHER",
        "difficulty" : 0,
        "time" : 1,
        "pre_terrain" : "t_fence_h",
        "post_terrain" : "t_fence_v"
    },{
        "type" : "construction",
        "description" : "Build Fence Gate",
        "category" : "CONSTRUCT",
        "difficulty" : 2,
        "time" : 30,
        "qualities": [ 
            [
            { "id": "HAMMER", "level": 2 }
            ],
            [
            { "id": "DIG", "level": 2 }
            ]
            ],
        "components" : [
            [ [ "pointy_stick", 2 ], [ "spear_wood", 2 ] ],
            [ [ "2x4", 5 ] ],
            [ [ "nail", 12 ] ]
        ],
        "pre_flags" : "DIGGABLE",
        "post_terrain" : "t_fencegate_c"
    },{
        "type" : "construction",
        "description" : "Realign Fence", "//": "vertical to horizontal",
        "category" : "OTHER",
        "difficulty" : 0,
        "time" : 1,
        "pre_terrain" : "t_fence_v",
        "post_terrain" : "t_fence_h"
    },{
        "type" : "construction",
        "description" : "Build Wire Fence", "//": "Step 1: fence posts",
        "category" : "CONSTRUCT",
        "difficulty" : 3,
        "time" : 30,
        "qualities": [ [
            { "id": "HAMMER", "level": 2 }
        ] ],
        "components" : [
            [ [ "pipe", 6 ] ],
            [ [ "scrap", 8 ] ]
        ],
        "pre_flags" : "DIGGABLE",
        "post_terrain" : "t_chainfence_posts"
    },{
        "type" : "construction",
        "description" : "Build Wire Fence", "//": "Step 2: chainlink, vertical, use realign to get horizontal",
        "category" : "CONSTRUCT",
        "difficulty" : 3,
        "time" : 120,
        "components" : [
            [ [ "wire", 20 ] ]
        ],
        "pre_terrain" : "t_chainfence_posts",
        "post_terrain" : "t_chainfence_v"
    },{
        "type" : "construction",
        "description" : "Realign Fence",
        "category" : "OTHER",
        "difficulty" : 0,
        "time" : 1,
        "pre_terrain" : "t_chainfence_h",
        "post_terrain" : "t_chainfence_v"
    },{
        "type" : "construction",
        "description" : "Realign Fence",
        "category" : "OTHER",
        "difficulty" : 0,
        "time" : 1,
        "pre_terrain" : "t_chainfence_v",
        "post_terrain" : "t_chainfence_h"
    },{
        "type" : "construction",
        "description" : "Build Wire Gate",
        "category" : "CONSTRUCT",
        "difficulty" : 3,
        "time" : 150,
        "components" : [
            [ [ "wire", 20 ] ],
            [ [ "steel_chunk", 3 ], [ "scrap", 12 ] ],
            [ [ "pipe", 20 ] ]
        ],
        "pre_special" : "check_support",
        "post_terrain" : "t_chaingate_c"
    },{
        "type" : "construction",
        "description" : "Tape up window",
        "category" : "REINFORCE",
        "difficulty" : 0,
        "time" : 5,
        "components" : [
            [ [ "duct_tape", 50 ] ]
        ],
        "pre_terrain" : "t_window",
        "post_terrain" : "t_window_taped"
    },{
        "type" : "construction",
        "description" : "Tape up window",
        "category" : "REINFORCE",
        "difficulty" : 0,
        "time" : 5,
        "components" : [
            [ [ "duct_tape", 50 ] ]
        ],
        "pre_terrain" : "t_window_domestic",
        "post_terrain" : "t_window_domestic_taped"
    },{
        "type" : "construction",
        "description" : "Tape up window",
        "category" : "REINFORCE",
        "difficulty" : 0,
        "time" : 5,
        "components" : [
            [ [ "duct_tape", 50 ] ]
        ],
        "pre_terrain" : "t_window_alarm",
        "post_terrain" : "t_window_alarm_taped"
    },{
        "type" : "construction",
        "description" : "Seal Crate",
        "category" : "FURN",
        "difficulty" : 0,
        "time" : 10,
        "//": "You can re-use the lid and most of the nails",
        "components" : [
        [ ["nail", 6] ]
        ],
        "qualities": [ [ { "id": "HAMMER", "level": 1 } ] ],
        "pre_terrain" : "f_crate_o",
        "post_terrain" : "f_crate_c"
    },{
        "type" : "construction",
        "description" : "Build Crate",
        "category" : "FURN",
        "difficulty" : 1,
        "time" : 45,
        "qualities": [
            [
            { "id": "HAMMER", "level": 2 }
            ]

            ],
        "components" : [
            [ [ "2x4", 8 ] ],
            [ [ "nail", 24 ] ]
        ],
        "pre_special" : "check_empty",
        "post_terrain" : "f_crate_o"
    },{
        "type" : "construction",
        "description" : "Build Bulletin board",
        "category" : "FURN",
        "difficulty" : 0,
        "time" : 20,
        "qualities": [
            [
            { "id": "HAMMER", "level": 2 }
            ],
            [
            { "id": "SAW_W", "level": 1 }
            ]
            ],
        "components" : [
            [ [ "2x4", 4 ] ],
            [ [ "nail", 8 ] ]
        ],
        "pre_special" : "check_empty",
        "post_terrain" : "f_bulletin"
    },{
        "type" : "construction",
        "description" : "Build Dresser",
        "category" : "FURN",
        "difficulty" : 3,
        "time" : 30,
        "qualities": [
            [
            { "id": "HAMMER", "level": 2 }
            ],
            [
            { "id": "SAW_W", "level": 1 }
            ]
            ],
        "components" : [
            [ [ "2x4", 6 ] ],
            [ [ "nail", 8 ] ]
        ],
        "pre_special" : "check_empty",
        "post_terrain" : "f_dresser"
    },{
        "type" : "construction",
        "description" : "Build Bookcase",
        "category" : "FURN",
        "difficulty" : 1,
        "time" : 60,
        "qualities": [
            [
            { "id": "HAMMER", "level": 2 }
            ],
            [
            { "id": "SAW_W", "level": 1 }
            ]
            ],
        "components" : [
            [ [ "2x4", 12 ] ],
            [ [ "nail", 16 ] ]
        ],
        "pre_special" : "check_empty",
        "post_terrain" : "f_bookcase"
    },{
        "type" : "construction",
        "description" : "Build Locker",
        "category" : "FURN",
        "difficulty" : 4,
        "time" : 60,
        "qualities": [
            [
            { "id": "HAMMER", "level": 2 }
            ],
            [
            { "id": "WRENCH", "level": 1 }
            ]
            ],
        "components" : [
            [ [ "sheet_metal", 2 ] ],
            [ [ "pipe", 8 ] ]
        ],
        "pre_special" : "check_empty",
        "post_terrain" : "f_locker"
    },{
        "type" : "construction",
        "description" : "Build Metal Rack",
        "category" : "FURN",
        "difficulty" : 2,
        "time" : 60,
        "qualities": [
            [
            { "id": "HAMMER", "level": 2 }
            ],
            [
            { "id": "WRENCH", "level": 1 }
            ]
            ],
        "components" : [
            [ [ "pipe", 12 ] ]
        ],
        "pre_special" : "check_empty",
        "post_terrain" : "f_rack"
    },{
        "type" : "construction",
        "description" : "Build Cupboard",
        "category" : "FURN",
        "difficulty" : 3,
        "time" : 20,
        "qualities": [ [
            { "id": "HAMMER", "level": 2 }
        ] ],
        "components" : [
            [ [ "2x4", 3 ] ],
            [ [ "nail", 8 ] ]
        ],
        "pre_special" : "check_empty",
        "post_terrain" : "f_cupboard"
    },{
        "type" : "construction",
        "description" : "Build Counter",
        "category" : "FURN",
        "difficulty" : 1,
        "time" : 30,
        "qualities": [ [
            { "id": "HAMMER", "level": 2 }
        ] ],
        "components" : [
            [ [ "2x4", 6 ] ],
            [ [ "nail", 8 ] ]
        ],
        "pre_special" : "check_empty",
        "post_terrain" : "f_counter"
    },{
        "type" : "construction",
        "description" : "Build Table",
        "category" : "FURN",
        "difficulty" : 1,
        "time" : 30,
        "qualities": [ [
            { "id": "HAMMER", "level": 2 }
        ] ],
        "components" : [
            [ [ "2x4", 6 ] ],
            [ [ "nail", 8 ] ]
        ],
        "pre_special" : "check_empty",
        "post_terrain" : "f_table"
    },{
        "type" : "construction",
        "description" : "Build Chair",
        "category" : "FURN",
        "difficulty" : 2,
        "time" : 30,
        "qualities": [ [
            { "id": "HAMMER", "level": 2 }
        ] ],
        "components" : [
            [ [ "2x4", 4 ] ],
            [ [ "nail", 8 ] ]
        ],
        "pre_special" : "check_empty",
        "post_terrain" : "f_chair"
    },{
        "type" : "construction",
        "description" : "Build Bench",
        "category" : "FURN",
        "difficulty" : 2,
        "time" : 30,
        "qualities": [ [
            { "id": "HAMMER", "level": 2 }
        ] ],
        "components" : [
            [ [ "2x4", 4 ] ],
            [ [ "nail", 10 ] ]
        ],
        "pre_special" : "check_empty",
        "post_terrain" : "f_bench"
    },{
        "type" : "construction",
        "description" : "Build Makeshift Bed",
        "category" : "FURN",
        "difficulty" : 2,
        "time" : 45,
        "qualities": [ [
            { "id": "HAMMER", "level": 2 }
        ] ],
        "components" : [
            [ [ "2x4", 4 ] ],
            [ [ "nail", 6 ] ],
            [ [ "blanket", 1 ], [ "sheet", 2 ] ]
        ],
        "pre_special" : "check_empty",
        "post_terrain" : "f_makeshift_bed"
    },{
        "type" : "construction",
        "description" : "Build Straw Bed",
        "category" : "FURN",
        "difficulty" : 1,
        "time" : 30,
        "components" : [
            [ [ "2x4", 4 ] ],
            [ [ "straw_pile", 8 ] ]
        ],
        "pre_special" : "check_empty",
        "post_terrain" : "f_straw_bed"
    },{
        "type" : "construction",
        "description" : "Build Bed",
        "category" : "FURN",
        "difficulty" : 3,
        "time" : 60,
        "qualities": [
            [
            { "id": "HAMMER", "level": 2 }
            ],
            [
            { "id": "SAW_W", "level": 1 }
            ]
            ],
        "components" : [
            [ [ "2x4", 12 ] ],
            [ [ "nail", 10 ] ],
            [ [ "sheet", 7 ], [ "blanket", 4 ] ]
        ],
        "pre_special" : "check_empty",
        "post_terrain" : "f_bed"
    },{
        "type" : "construction",
        "description" : "Build Armchair",
        "category" : "FURN",
        "difficulty" : 3,
        "time" : 45,
        "qualities": [
            [
            { "id": "HAMMER", "level": 2 }
            ],
            [
            { "id": "SAW_W", "level": 1 }
            ]
            ],
        "components" : [
            [ [ "2x4", 10 ] ],
            [ [ "nail", 8 ] ],
            [ [ "blanket", 1 ] ]
        ],
        "pre_special" : "check_empty",
        "post_terrain" : "f_armchair"
    },{
        "type" : "construction",
        "description" : "Build Sofa",
        "category" : "FURN",
        "difficulty" : 4,
        "time" : 60,
        "qualities": [
            [
            { "id": "HAMMER", "level": 2 }
            ],
            [
            { "id": "SAW_W", "level": 1 }
            ]
            ],
        "components" : [
            [ [ "2x4", 12 ] ],
            [ [ "nail", 10 ] ],
            [ [ "blanket", 1 ] ]
        ],
        "pre_special" : "check_empty",
        "post_terrain" : "f_sofa"
    },{
        "type" : "construction",
        "description" : "Build Sign",
        "category" : "CONSTRUCT",
        "difficulty" : 0,
        "time" : 20,
        "qualities": [ [
            { "id": "HAMMER", "level": 2 }
        ] ],
        "components" : [
            [ [ "2x4", 3 ] ],
            [ [ "nail", 6 ] ]
        ],
        "pre_special" : "check_empty",
        "post_terrain" : "f_sign"
    },{
        "type" : "construction",
        "description" : "Build Stone Fireplace",
        "category" : "FURN",
        "difficulty" : 2,
        "time" : 120,
        "qualities": [
            [
            { "id": "HAMMER", "level": 2 }
            ],
            [
            { "id": "DIG", "level": 2 }
            ]
            ],
        "components" : [
            [ [ "rock", 40 ] ]
        ],
        "pre_special" : "check_empty",
        "post_terrain" : "f_fireplace"
    },{
        "type" : "construction",
        "description" : "Build Wood Stove",
        "category" : "FURN",
        "difficulty" : 5,
        "time" : 60,
        "qualities": [ [
            { "id": "SAW_M", "level": 1 }
        ] ],
        "components" : [
            [ [ "metal_tank", 1 ] ],
            [ [ "pipe", 1 ] ]
        ],
        "pre_special" : "check_empty",
        "post_terrain" : "f_woodstove"
    },{
        "type" : "construction",
        "description" : "Build Fermenting Vat",
        "category" : "FURN",
        "difficulty" : 2,
        "time" : 90,
        "qualities": [
            [
            { "id": "HAMMER", "level": 2 }
            ],
            [
            { "id": "SAW_W", "level": 1 }
            ]
            ],
        "components" : [
            [ [ "2x4", 14 ] ],
            [ [ "nail", 12 ] ],
            [ [ "scrap", 6 ], [ "sheet_metal", 2 ] ],
            [ [ "water_faucet", 1 ] ]
        ],
        "pre_special" : "check_empty",
        "post_terrain" : "f_fvat_empty"
    },{
        "type" : "construction",
        "description" : "Build Wooden Keg",
        "category" : "FURN",
        "difficulty" : 3,
        "time" : 120,
        "qualities": [
            [
            { "id": "HAMMER", "level": 2 }
            ],
            [
            { "id": "SAW_W", "level": 1 }
            ]
            ],
        "components" : [
            [ [ "2x4", 18 ] ],
            [ [ "nail", 14 ] ],
            [ [ "scrap", 8 ], [ "sheet_metal", 3 ] ],
            [ [ "water_faucet", 1 ] ]
        ],
        "pre_special" : "check_empty",
        "post_terrain" : "f_wood_keg"
    },
    {
        "type" : "construction",
        "description" : "Build Standing Tank", "//": "a freestanding metal tank, useful for holding liquids",
        "category" : "FURN",
        "difficulty" : 2,
        "time" : 180,
        "qualities": [
            [ { "id": "HAMMER", "level": 2 } ],
            [ { "id": "SAW_M", "level": 1 } ],
            [ { "id": "WELD", "level": 2 } ],
            [ { "id": "GLARE", "level": 2} ]
        ],
        "components" : [
            [ [ "metal_tank", 4 ] ],
            [ [ "water_faucet", 1] ]
        ],
        "pre_special" : "check_empty",
        "post_terrain" : "f_standing_tank"
    },{
        "type" : "construction",
        "description" : "Place Anvil",
        "category" : "FURN",
        "difficulty" : 0,
        "time" : 1,
        "components" : [
            [ [ "anvil", 1 ] ]
        ],
        "pre_special" : "check_empty",
        "post_terrain" : "f_anvil"
    },{
        "type" : "construction",
        "description" : "Place Forge",
        "category" : "FURN",
        "difficulty" : 0,
        "time" : 1,
        "components" : [
            [ [ "char_forge", 1 ] ]
        ],
        "pre_special" : "check_empty",
        "post_terrain" : "f_forge"
    },{
        "type" : "construction",
        "description" : "Place Still",
        "category" : "FURN",
        "difficulty" : 0,
        "time" : 1,
        "components" : [
            [ [ "still", 1 ] ]
        ],
        "pre_special" : "check_empty",
        "post_terrain" : "f_still"
    },{
        "type" : "construction",
        "description" : "Build Water Well",
        "category" : "CONSTRUCT",
        "difficulty" : 9,
        "time" : 480,
        "qualities": [
            [
            { "id": "HAMMER", "level": 2 }
            ],
            [
            { "id": "DIG", "level": 2 }
            ]
            ],
        "components" : [
            [ [ "rock", 40 ] ],
            [ [ "2x4", 4 ] ],
            [ [ "nail", 8 ] ]
        ],
        "pre_terrain" : "t_pit",
        "post_terrain" : "t_covered_well"
    },{
        "type" : "construction",
        "description" : "Build Water Well",
        "category" : "CONSTRUCT",
        "difficulty" : 5,
        "time" : 180,
        "qualities": [
            [
            { "id": "HAMMER", "level": 2 }
            ],
            [
            { "id": "WRENCH", "level": 1 }
            ]
            ],
        "components" : [
            [ [ "well_pump", 1 ] ],
            [ [ "pipe", 6 ] ]
        ],
        "pre_terrain" : "t_covered_well",
        "post_terrain" : "t_water_pump"
    },{
        "type" : "construction",
        "description" : "Paint Wall Red",
        "category" : "DECORATE",
        "difficulty" : 0,
        "time" : 40,
        "tools" : [
            [ "paint_brush"]
          ],
        "components" : [
            [ [ "r_paint", 25 ] ]
          ],
        "pre_terrain" : "t_wall",
        "post_terrain" : "t_wall_r"
    },{
        "type" : "construction",
        "description" : "Paint Wall Blue",
        "category" : "DECORATE",
        "difficulty" : 0,
        "time" : 40,
        "tools" : [
            [ "paint_brush"]
          ],
        "components" : [
            [ [ "b_paint", 25 ] ]
          ],
        "pre_terrain" : "t_wall",
        "post_terrain" : "t_wall_b"
    },{
        "type" : "construction",
        "description" : "Paint Wall white",
        "category" : "DECORATE",
        "difficulty" : 0,
        "time" : 40,
        "tools" : [
            [ "paint_brush"]
          ],
        "components" : [
            [ [ "w_paint", 25 ] ]
          ],
        "pre_terrain" : "t_wall",
        "post_terrain" : "t_wall_w"
    },{
        "type" : "construction",
        "description" : "Paint Wall Green",
        "category" : "DECORATE",
        "difficulty" : 0,
        "time" : 40,
        "tools" : [
            [ "paint_brush"]
          ],
        "components" : [
            [ [ "g_paint", 25 ] ]
          ],
        "pre_terrain" : "t_wall",
        "post_terrain" : "t_wall_g"
    },{
        "type" : "construction",
        "description" : "Paint Wall Purple",
        "category" : "DECORATE",
        "difficulty" : 0,
        "time" : 40,
        "tools" : [
            [ "paint_brush"]
          ],
        "components" : [
            [ [ "p_paint", 25 ] ]
          ],
        "pre_terrain" : "t_wall",
        "post_terrain" : "t_wall_p"
    },{
        "type" : "construction",
        "description" : "Paint Wall Yellow",
        "category" : "DECORATE",
        "difficulty" : 0,
        "time" : 40,
        "tools" : [
            [ "paint_brush"]
          ],
        "components" : [
            [ [ "y_paint", 25 ] ]
          ],
        "pre_terrain" : "t_wall",
        "post_terrain" : "t_wall_y"
    },{
        "type" : "construction",
        "description" : "Take Paint Off Wall", "//": "For vertical walls",
        "category" : "DECORATE",
        "difficulty" : 0,
        "time" : 80,
        "tools" : [
            [ "chipper"]
          ],
        "pre_flags" : "CHIP",
        "post_terrain" : "t_wall"
    },{
        "type" : "construction",
        "description" : "Remove Carpet",
        "category" : "DECORATE",
        "difficulty" : 0,
        "time" : 30,
        "qualities": [ [
            { "id": "HAMMER", "level": 2 }
        ] ],
        "pre_flags" : "RUG",
        "post_terrain" : "t_floor"
    },{
        "type" : "construction",
        "description" : "Carpet Floor Red",
        "category" : "DECORATE",
        "difficulty" : 1,
        "time" : 30,
        "qualities": [ [
            { "id": "HAMMER", "level": 2 }
        ] ],
        "components" : [
            [ [ "nail", 5 ] ],
            [ [ "r_carpet", 1 ] ]
          ],
        "pre_terrain" : "t_floor",
        "post_terrain" : "t_carpet_red"
    },{
        "type" : "construction",
        "description" : "Carpet Floor Purple",
        "category" : "DECORATE",
        "difficulty" : 1,
        "time" : 30,
        "qualities": [ [
            { "id": "HAMMER", "level": 2 }
        ] ],
        "components" : [
            [ [ "nail", 5 ] ],
            [ [ "p_carpet", 1 ] ]
          ],
        "pre_terrain" : "t_floor",
        "post_terrain" : "t_carpet_purple"
    },{
        "type" : "construction",
        "description" : "Carpet Floor Yellow",
        "category" : "DECORATE",
        "difficulty" : 1,
        "time" : 30,
        "qualities": [ [
            { "id": "HAMMER", "level": 2 }
        ] ],
        "components" : [
            [ [ "nail", 5 ] ],
            [ [ "y_carpet", 1 ] ]
          ],
        "pre_terrain" : "t_floor",
        "post_terrain" : "t_carpet_yellow"
    },{
        "type" : "construction",
        "description" : "Carpet Floor Green",
        "category" : "DECORATE",
        "difficulty" : 1,
        "time" : 30,
        "qualities": [ [
            { "id": "HAMMER", "level": 2 }
        ] ],
        "components" : [
            [ [ "nail", 5 ] ],
            [ [ "g_carpet", 1 ] ]
          ],
        "pre_terrain" : "t_floor",
        "post_terrain" : "t_carpet_green"
    },{
        "type" : "construction",
        "description" : "Dig Downstair",
        "category" : "DIG",
        "difficulty" : 5,
        "time" : 420,
        "qualities": [ [ { "id": "AXE", "level": 2 } ],
                       [ { "id": "HAMMER", "level": 2 } ],
                       [ { "id": "DIG", "level": 3 } ]
                       ],
        "tools" : [
            [ "pickaxe" ]
        ],
        "components" : [
            [ [ "2x4", 8 ] , [ "log", 8 ] ],
            [ [ "rope_30", 1 ], [ "vine_30", 1 ] ]
        ],
        "pre_flags" : "DIGGABLE",
        "post_special" : "done_dig_stair"
    },{
        "type" : "construction",
        "description" : "Mine Downstair",
        "category" : "DIG",
        "difficulty" : 6,
        "time" : 480,
        "qualities": [ [ { "id": "AXE", "level": 2 } ],
                       [ { "id": "HAMMER", "level": 2 } ],
                       [ { "id": "DIG", "level": 3 } ]
                       ],
        "tools" : [
            [ [ "jackhammer", 30 ], [ "jacqueshammer", 30 ], [ "elec_jackhammer", 30 ] ],
            [ "crowbar", "halligan"]
        ],
        "components" : [
            [ [ "2x4", 12 ] , [ "log", 12 ] ],
            [ [ "rope_30", 1 ], [ "vine_30", 1 ] ]
        ],
        "pre_special" : "check_down_OK",
        "pre_terrain" : "t_rock_floor",
        "post_special" : "done_mine_downstair"
    },{
        "type" : "construction",
        "description" : "Mine Upstair",
        "category" : "DIG",
        "difficulty" : 6,
        "time" : 480,
        "qualities": [ [ { "id": "AXE", "level": 2 } ],
                       [ { "id": "HAMMER", "level": 2 } ],
                       [ { "id": "DIG", "level": 3 } ]
                       ],
        "tools" : [
            [ [ "jackhammer", 30 ], [ "jacqueshammer", 30 ], [ "elec_jackhammer", 30 ] ],
            [ "crowbar", "halligan"],
            [ "miner_hat", "hat_hard", "firehelmet", "helmet_ball",
            "helmet_army", "helmet_lobster", "helmet_riot", "tac_helmet",
            "helmet_hsurvivor", "helmet_survivor", "helmet_xlsurvivor", "miner_hat_on"]
        ],
        "note" : "Helmets are essential because you're digging up and things may fall on you.",
        "components" : [
            [ [ "2x4", 12 ] , [ "log", 12 ] ],
            [ [ "rope_30", 1 ], [ "vine_30", 1 ] ]
        ],
        "pre_special" : "check_up_OK",
        "pre_terrain" : "t_rock",
        "post_special" : "done_mine_upstair"
    },{
        "type" : "construction",
        "description" : "Start Vehicle Construction", "//": "Rest of vehicle construction done in the vehicle construction menu", 
        "category" : "OTHER",
        "difficulty" : 0,
        "time" : 10,
        "components" : [
            [
                [ "frame", 1 ],
                [ "hdframe", 1 ],
                [ "frame_wood", 1 ],
                [ "xlframe", 1 ],
                [ "frame_wood_light", 1 ],
                [ "foldframe", 1 ]
            ]
        ],
        "pre_special" : "check_empty",
        "post_special" : "done_vehicle"
    },{
        "type" : "construction",
        "description" : "Build Road Barricade", 
        "category" : "OTHER",
        "difficulty" : 1,
        "time" : 30,
        "qualities": [ [
            { "id": "HAMMER", "level": 1 }
        ] ],
        "components" : [
            [ [ "2x4",   6 ] ],
            [ [ "nail", 12 ] ]
        ],
        "pre_special" : "check_empty",
        "post_terrain" : "f_barricade_road"
    },{
        "type" : "construction",
        "description" : "Build Pontoon Bridge", "//": "Set up pontoon bridge",
        "category" : "CONSTRUCT",
        "difficulty" : 5,
        "time" : 80,
        "qualities": [ [
            { "id": "HAMMER", "level": 2 }, { "id": "SAW_W", "level": 2 }
        ] ],
        "components" : [
            [ [ "2x4",   8 ] ],
            [ [ "rope_30", 1 ], [ "vine_30", 1 ] ],
            [ [ "55gal_drum", 2 ], [ "30gal_drum", 2 ], [ "wooden_barrel", 2 ] ]
        ],
        "pre_terrain" : "t_water_dp",
        "post_terrain" : "t_pontoon_dp"
    },{
        "type" : "construction",
        "description" : "Build Dock/Shallow Bridge", "//": "Set up dock",
        "category" : "CONSTRUCT",
        "difficulty" : 4,
        "time" : 80,
        "qualities": [ [
            { "id": "HAMMER", "level": 2 }, { "id": "SAW_W", "level": 2 }
        ] ],
        "components" : [
            [ [ "2x4",   6 ] ],
            [ [ "log", 1 ] ],
            [ [ "nail", 12  ] ]
        ],
        "pre_terrain" : "t_water_sh",
        "post_terrain" : "t_dock"
    },{
        "type" : "construction",
        "description" : "Cut Down Grass", 
        "category" : "OTHER",
        "difficulty" : -1,
        "time" : 6,
        "qualities": [ [ { "id": "CUT", "level": 1 }, { "id": "DIG", "level": 1 } ] ],
        "pre_terrain" : "t_grass",
        "post_terrain" : "t_dirt"
    },{
        "type" : "construction",
        "description" : "Extract Clay Mound",
        "category" : "OTHER",
        "difficulty" : 0,
        "time" : 30,
        "qualities": [ [ { "id": "DIG", "level": 1 } ] ],
        "pre_terrain" : "t_water_sh",
        "post_terrain" : "t_claymound"
    },{
        "type" : "construction",
        "description" : "Build Charcoal Kiln",
        "category" : "FURN",
        "difficulty" : 3,
        "time" : 120,
        "qualities": [
            [
            { "id": "HAMMER", "level": 2 }
            ],
            [
            { "id": "DIG", "level": 2 }
            ]
            ],
        "components" : [
            [ [ "rock", 40 ] ]
        ],
        "pre_special" : "check_empty",
        "post_terrain" : "f_kiln_empty"
    },{
        "type" : "construction",
        "description" : "Build Metal Charcoal Kiln",
        "category" : "FURN",
        "difficulty" : 3,
        "time" : 60,
        "qualities": [
            [
            { "id": "HAMMER", "level": 2 }
            ],
            [
            { "id": "SAW_M", "level": 1 }
            ]
            ],
        "components" : [
            [ [ "metal_tank", 4 ] ],
            [ [ "pipe", 4 ] ]
        ],
        "pre_special" : "check_empty",
        "post_terrain" : "f_kiln_metal_empty"
    },{
    "type" : "construction",
    "description" : "Build Smoking Rack",
    "category" : "FURN",
    "difficulty" : 3,
    "time" : 90,
    "qualities": [
      [ { "id": "DIG", "level": 1 } ],
      [ { "id": "HAMMER", "level": 2 } ],
      [ { "id": "CUT", "level": 1 } ],
      [ { "id": "SAW_W", "level": 1 } ]
    ],
    "components" : [
        [ [ "stick", 16 ], [ "2x4", 16 ] ],
        [ [ "rock", 8 ] ]
    ],
    "pre_special" : "check_empty",
    "post_terrain" : "f_smoking_rack"
},{
   "type" : "construction",
   "description" : "Build Rock Forge",
   "category" : "FURN",
   "difficulty" : 5,
   "time" : 120,
   "qualities": [
     [ { "id": "DIG", "level": 2 } ],
     [ { "id": "HAMMER", "level": 2 } ]
   ],
   "components" : [
      [ [ "rock", 40 ] ]
   ],
   "pre_special" : "check_empty",
   "post_terrain" : "f_forge_rock"
},{
   "type" : "construction",
   "description" : "Build Clay Kiln",
   "category" : "FURN",
   "difficulty" : 4,
   "time" : 150,
   "qualities": [
   [ {"id": "HAMMER", "level": 2 } ]
   ],
   "components" : [
      [ [ "rock", 40 ] ],
      [ [ "material_cement", 50 ], [ "mortar_build", 1 ], [ "clay_lump", 12 ] ],
      [ [ "water", 2 ], [ "water_clean", 2 ] ]
   ],
   "pre_special" : "check_empty",
   "post_terrain" : "f_clay_kiln"
}
]<|MERGE_RESOLUTION|>--- conflicted
+++ resolved
@@ -793,205 +793,11 @@
         "pre_terrain" : "f_sandbag_half",
         "post_terrain" : "f_sandbag_wall"
     },{
-<<<<<<< HEAD
-	"type" : "construction",
-	"description" : "Build Brick Wall", "//": "Step 1: start wall",
-	"category" : "CONSTRUCT",
-	"difficulty" : 3,
-	"time" : 120,
-	"qualities": [ [
-		{ "id": "SMOOTH", "level": 2 }
-	] ],
-	"components" : [
-		[ [ "brick", 15] ],
-		[ [ "mortar_build", 1] ],
-    [ [ "water", 1], ["water_clean", 1]]
-	],
-	"pre_terrain" : "t_dirt",
-	"post_terrain" : "t_brick_wall_halfway"
-    },{
-	"type" : "construction",
-	"description" : "Build Brick Wall", "//": "Step 2: finish wall",
-	"category" : "CONSTRUCT",
-	"difficulty" : 3,
-	"time" : 120,
-	"qualities": [ [
-		{ "id": "SMOOTH", "level": 2 }
-	] ],
-	"components" : [
-		[ [ "brick", 15] ],
-		[ [ "mortar_build", 1] ],
-    [ [ "water", 1], ["water_clean", 1]]
-	],
-	"pre_terrain" : "t_brick_wall_halfway",
-	"post_terrain" : "t_brick_wall"
-    },{
-	"type" : "construction",
-	"description" : "Build Simple Concrete Wall", "//": "Step 1: foundation",
-	"category" : "CONSTRUCT",
-	"difficulty" : 4,
-	"time" : 180,
-	"qualities": [ [
-		{ "id": "SMOOTH", "level": 1 }
-	] ],
-	"components" : [
-		[ [ "concrete", 4] ], 
-		[ [ "2x4", 12] ],
-		[ [ "water", 4] ]
-	],
-	"pre_terrain" : "t_pit_shallow",
-	"post_terrain" : "t_sconc_wall_halfway"
-    },{
-	"type" : "construction",
-	"description" : "Build Simple Concrete Wall", "//": "Step 2: finish wall",
-	"category" : "CONSTRUCT",
-	"difficulty" : 4,
-	"time" : 180,
-	"qualities": [ [
-		{ "id": "SMOOTH", "level": 1 }
-	] ],
-	"components" : [
-		[ [ "concrete", 4] ],
-		[ [ "2x4", 12] ],
-		[ [ "water", 2] ]
-	],
-	"pre_terrain" : "t_sconc_wall_halfway",
-	"post_terrain" : "t_sconc_wall"
-    },{
-	"type" : "construction",
-	"description" : "Build Reinforced Concrete Wall", "//": "Step 1: rebar cage",
-	"category" : "CONSTRUCT",
-	"difficulty" : 6,
-	"time" : 120,
-	"qualities": [ [
-		{ "id": "WELD", "level": 2 }
-	], [
-		{ "id": "GLARE", "level": 2}
-	] ],
-	"components" : [
-		[ [ "rebar", 16] ]
-	],
-	"pre_terrain" : "t_pit",
-	"post_terrain" : "t_reb_cage"
-    },{
-	"type" : "construction",
-	"description" : "Build Reinforced Concrete Wall", "//": "Step 2: foundation",
-	"category" : "CONSTRUCT",
-	"difficulty" : 6,
-	"time" : 120,
-	"qualities": [ [
-		{ "id": "SMOOTH", "level": 2 }
-	] ],
-	"components" : [
-		[ [ "concrete", 6] ],
-		[ [ "2x4", 12] ],
-		[ [ "water", 4 ] ]
-	],
-	"pre_terrain" : "t_reb_cage",
-	"post_terrain" : "t_strconc_wall_halfway"
-    },{
-	"type" : "construction",
-	"description" : "Build Reinforced Concrete Wall", "//": "Step 3: finish wall",
-	"category" : "CONSTRUCT",
-	"difficulty" : 6,
-	"time" : 120,
-	"qualities": [ [
-		{ "id": "SMOOTH", "level": 2 }
-	] ],
-	"components" : [
-		[ [ "concrete", 6] ],
-		[ [ "2x4", 12] ],
-		[ [ "water", 4 ] ]
-	],
-	"pre_terrain" : "t_strconc_wall_halfway",
-	"post_terrain" : "t_strconc_wall"
-    },{
-    	"type" : "construction",
-	"description" : "Build Concrete Roof", "//": "Step 1: rebar cage & supports",
-	"category" : "CONSTRUCT",
-	"difficulty" : 5,
-	"time" : 120,
-	"qualities": [ [
-		{ "id": "WELD", "level": 2 }
-	], [
-		{ "id": "GLARE", "level": 2}
-	] ],
-	"components" : [
-		[ [ "rebar", 8] ],
-		[ [ "2x4", 12] ],
-		[ [ "pipe", 4] ]
-	],
-	"pre_terrain" : "t_pit_shallow",
-	"post_terrain" : "t_ov_smreb_cage"
-    },{
-	"type" : "construction",
-	"description" : "Build Concrete Roof", "//": "Step 2: roof & floor",
-	"category" : "CONSTRUCT",
-	"difficulty" : 5,
-	"time" : 120,
-	"qualities": [ [
-		{ "id": "SMOOTH", "level": 1 }
-	] ],
-	"components" : [
-		[ [ "concrete", 4] ],
-		[ [ "water", 4] ]
-	],
-	"pre_terrain" : "t_ov_smreb_cage",
-	"post_terrain" : "t_thconc_floor"
-    },{
-	"type" : "construction",
-	"description" : "Build Reinforced Concrete Roof", "//": "Step 1: rebar cage & supports",
-	"category" : "CONSTRUCT",
-	"difficulty" : 6,
-	"time" : 180,
-	"qualities": [ [
-		{ "id": "WELD", "level": 2 }
-	], [
-		{ "id": "GLARE", "level": 2}
-	] ],
-	"components" : [
-		[ [ "rebar", 12] ],
-		[ [ "2x4", 12] ],
-		[ [ "pipe", 4] ]
-	],
-	"pre_terrain" : "t_pit",
-	"post_terrain" : "t_ov_reb_cage"
-    },{
-	"type" : "construction",
-	"description" : "Build Reinforced Concrete Roof", "//": "Step 2: start roof & floor",
-	"category" : "CONSTRUCT",
-	"difficulty" : 6,
-	"time" : 180,
-	"qualities": [ [
-		{ "id": "SMOOTH", "level": 2 }
-	] ],
-	"components" : [
-		[ [ "concrete", 6] ],
-		[ [ "water", 3] ]
-	],
-	"pre_terrain" : "t_ov_reb_cage",
-	"post_terrain" : "t_strconc_floor_halfway"
-    },{
-	"type" : "construction",
-	"description" : "Build Reinforced Concrete Roof", "//": "Step 3: finish roof & floor",
-	"category" : "CONSTRUCT",
-	"difficulty" : 6,
-	"time" : 180,
-	"qualities": [ [
-		{ "id": "SMOOTH", "level": 2 }
-	] ],
-	"components" : [
-		[ [ "concrete", 6] ],
-		[ [ "water", 3] ]
-	],
-	"pre_terrain" : "t_strconc_floor_halfway",
-	"post_terrain" : "t_strconc_floor"
-=======
         "type" : "construction",
         "description" : "Build Brick Wall", "//": "Step 1: start wall",
         "category" : "CONSTRUCT",
         "difficulty" : 3,
-        "time" : 60,
+        "time" : 120,
         "qualities": [ [
                 { "id": "SMOOTH", "level": 2 }
         ] ],
@@ -1007,7 +813,7 @@
         "description" : "Build Brick Wall", "//": "Step 2: finish wall",
         "category" : "CONSTRUCT",
         "difficulty" : 3,
-        "time" : 60,
+        "time" : 120,
         "qualities": [ [
                 { "id": "SMOOTH", "level": 2 }
         ] ],
@@ -1023,7 +829,7 @@
         "description" : "Build Simple Concrete Wall", "//": "Step 1: foundation",
         "category" : "CONSTRUCT",
         "difficulty" : 4,
-        "time" : 15,
+        "time" : 180,
         "qualities": [ [
                 { "id": "SMOOTH", "level": 1 }
         ] ],
@@ -1039,7 +845,7 @@
         "description" : "Build Simple Concrete Wall", "//": "Step 2: finish wall",
         "category" : "CONSTRUCT",
         "difficulty" : 4,
-        "time" : 15,
+        "time" : 180,
         "qualities": [ [
                 { "id": "SMOOTH", "level": 1 }
         ] ],
@@ -1055,7 +861,7 @@
         "description" : "Build Reinforced Concrete Wall", "//": "Step 1: rebar cage",
         "category" : "CONSTRUCT",
         "difficulty" : 6,
-        "time" : 45,
+        "time" : 120,
         "qualities": [ [
                 { "id": "WELD", "level": 2 }
         ], [
@@ -1071,7 +877,7 @@
         "description" : "Build Reinforced Concrete Wall", "//": "Step 2: foundation",
         "category" : "CONSTRUCT",
         "difficulty" : 6,
-        "time" : 40,
+        "time" : 120,
         "qualities": [ [
                 { "id": "SMOOTH", "level": 2 }
         ] ],
@@ -1087,7 +893,7 @@
         "description" : "Build Reinforced Concrete Wall", "//": "Step 3: finish wall",
         "category" : "CONSTRUCT",
         "difficulty" : 6,
-        "time" : 40,
+        "time" : 120,
         "qualities": [ [
                 { "id": "SMOOTH", "level": 2 }
         ] ],
@@ -1103,7 +909,7 @@
         "description" : "Build Concrete Roof", "//": "Step 1: rebar cage & supports",
         "category" : "CONSTRUCT",
         "difficulty" : 5,
-        "time" : 30,
+        "time" : 120,
         "qualities": [ [
                 { "id": "WELD", "level": 2 }
         ], [
@@ -1121,7 +927,7 @@
         "description" : "Build Concrete Roof", "//": "Step 2: roof & floor",
         "category" : "CONSTRUCT",
         "difficulty" : 5,
-        "time" : 25,
+        "time" : 120,
         "qualities": [ [
                 { "id": "SMOOTH", "level": 1 }
         ] ],
@@ -1136,7 +942,7 @@
         "description" : "Build Reinforced Concrete Roof", "//": "Step 1: rebar cage & supports",
         "category" : "CONSTRUCT",
         "difficulty" : 6,
-        "time" : 40,
+        "time" : 180,
         "qualities": [ [
                 { "id": "WELD", "level": 2 }
         ], [
@@ -1154,7 +960,7 @@
         "description" : "Build Reinforced Concrete Roof", "//": "Step 2: start roof & floor",
         "category" : "CONSTRUCT",
         "difficulty" : 6,
-        "time" : 35,
+        "time" : 180,
         "qualities": [ [
                 { "id": "SMOOTH", "level": 2 }
         ] ],
@@ -1169,7 +975,7 @@
         "description" : "Build Reinforced Concrete Roof", "//": "Step 3: finish roof & floor",
         "category" : "CONSTRUCT",
         "difficulty" : 6,
-        "time" : 35,
+        "time" : 180,
         "qualities": [ [
                 { "id": "SMOOTH", "level": 2 }
         ] ],
@@ -1179,7 +985,6 @@
         ],
         "pre_terrain" : "t_strconc_floor_halfway",
         "post_terrain" : "t_strconc_floor"
->>>>>>> b5bd1b2b
     },{
         "type" : "construction",
         "description" : "Build Palisade Wall",
