--- conflicted
+++ resolved
@@ -7,13 +7,8 @@
         "description" : "You can move more quickly than most, resulting in a 15% speed bonus on sure footing.",
         "starting_trait" : true,
         "changes_to" : ["FLEET2"],
-<<<<<<< HEAD
-        "category" : ["SPIDER"],
+        "category" : ["SPIDER", "MOUSE"],
         "types" : ["RUNNING"]
-=======
-        "category" : ["SPIDER", "MOUSE"],
-        "cancels" : ["SLOWRUNNER", "PONDEROUS1", "PONDEROUS2", "PONDEROUS3"]
->>>>>>> c7a5b058
     },{
         "type" : "mutation",
         "id" : "GOODHEARING",
@@ -630,13 +625,8 @@
         "description" : "You need sleep more often, but still spend most of your time awake.",
         "changes_to" : ["SLEEPY2", "MET_RAT"],
         "starting_trait" : true,
-<<<<<<< HEAD
         "types" : ["SLEEP"],
-        "category" : ["BEAST", "CHIMERA"],
-=======
-        "cancels" : ["WAKEFUL", "WAKEFUL2", "WAKEFUL3"],
         "category" : ["BEAST", "CHIMERA", "MOUSE"],
->>>>>>> c7a5b058
         "fatigue_modifier": 0.333,
         "fatigue_regen_modifier": 0.333
     },{
@@ -857,13 +847,8 @@
         "description" : "Your scent is particularly strong.  It's not offensive to humans, but animals that track your scent will do so more easily.",
         "starting_trait" : true,
         "changes_to" : ["SMELLY2"],
-<<<<<<< HEAD
         "types" : ["SCENT"],
-        "category" : ["FELINE", "LUPINE"]
-=======
-        "cancels" : ["WEAKSCENT"],
         "category" : ["FELINE", "LUPINE", "MOUSE"]
->>>>>>> c7a5b058
     },{
         "type" : "mutation",
         "id" : "CHEMIMBALANCE",
@@ -1598,12 +1583,8 @@
         "bodytemp_modifiers" : [250, 500],
         "bodytemp_sleep" : 100,
         "description" : "Light fur has grown to cover your entire body, providing slight protection from cold.",
-<<<<<<< HEAD
-        "category" : ["CHIMERA", "SPIDER"],
+        "category" : ["CHIMERA", "SPIDER", "MOUSE"],
         "types" : ["SKIN"],
-=======
-        "category" : ["CHIMERA", "SPIDER", "MOUSE"],
->>>>>>> c7a5b058
         "prereqs" : ["SKIN_ROUGH"],
         "changes_to" : ["FUR", "FELINE_FUR", "LUPINE_FUR", "URSINE_FUR", "CHITIN_FUR"]
     },{
