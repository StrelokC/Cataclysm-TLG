[
    {
        "type" : "mutation",
        "id" : "FLEET",
        "name" : "Fleet-Footed",
        "points" : 3,
        "description" : "You can run more quickly than most, resulting in a 15% speed bonus on sure footing.",
        "starting_trait" : true,
        "changes_to" : ["FLEET2"],
        "category" : ["MUTCAT_SPIDER"],
        "cancels" : ["SLOWRUNNER", "PONDEROUS1", "PONDEROUS2", "PONDEROUS3"]
    },{
        "type" : "mutation",
        "id" : "GOODHEARING",
        "name" : "Good Hearing",
        "points" : 2,
        "description" : "Your hearing is better than average, and you can hear distant sounds more easily.",
        "starting_trait" : true,
        "category" : ["MUTCAT_ALPHA"],
        "cancels" : ["BADHEARING"]
    },{
        "type" : "mutation",
        "id" : "OUTDOORSMAN",
        "name" : "Outdoorsman",
        "points" : 1,
        "description" : "You are accustomed to being exposed to the elements. This decreases morale penalties for being wet.",
        "starting_trait" : true,
        "valid" : false,
        "wet_protection" : [
            { "part" : "HEAD", "ignored" : 6 },
            { "part" : "LEGS", "ignored" : 8 },
            { "part" : "FEET", "ignored" : 2 },
            { "part" : "ARMS", "ignored" : 8 },
            { "part" : "HANDS", "ignored" : 12 },
            { "part" : "TORSO", "ignored" : 10 }
        ]
    },{
        "type" : "mutation",
        "id" : "PARKOUR",
        "name" : "Parkour Expert",
        "points" : 2,
        "description" : "You're skilled at clearing obstacles; terrain like railings or counters are as easy for you to move on as solid ground.",
        "starting_trait" : true,
        "valid" : false,
        "cancels" : ["BADKNEES"]
    },{
        "type" : "mutation",
        "id" : "QUICK",
        "name" : "Quick",
        "points" : 3,
        "description" : "You're just generally quick! You get a 10% bonus to action points.",
        "starting_trait" : true,
        "category" : ["MUTCAT_BIRD", "MUTCAT_INSECT", "MUTCAT_TROGLOBITE", "MUTCAT_CHIMERA", "MUTCAT_RAPTOR"]
    },{
        "type" : "mutation",
        "id" : "OPTIMISTIC",
        "name" : "Optimist",
        "points" : 2,
        "description" : "Nothing gets you down! You savor the joys of life, ignore its hardships, and are generally happier than most people.",
        "starting_trait" : true,
        "valid" : false,
        "cancels" : ["BADTEMPER"]
    },{
        "type" : "mutation",
        "id" : "FASTHEALER",
        "name" : "Fast Healer",
        "points" : 2,
        "description" : "You heal a little faster than most; sleeping will heal more lost HP.",
        "starting_trait" : true,
        "cancels" : ["ROT1", "ROT2", "ROT3", "SLOWHEALER"],
        "changes_to" : ["FASTHEALER2"],
        "category" : ["MUTCAT_MEDICAL"]
    },{
        "type" : "mutation",
        "id" : "LIGHTEATER",
        "name" : "Light Eater",
        "points" : 3,
        "description" : "Your metabolism is a little slower, and you require less food than most.",
        "starting_trait" : true,
        "cancels" : ["HUNGER"],
        "category" : ["MUTCAT_BIRD", "MUTCAT_INSECT", "MUTCAT_TROGLOBITE"]
    },{
        "type" : "mutation",
        "id" : "EASYSLEEPER",
        "name" : "Accomplished Sleeper",
        "points" : 2,
        "description" : "You have always been able to fall asleep easily, even when sleeping in less than ideal circumstances.",
        "starting_trait" : true,
        "valid" : false,
        "cancels" : ["INSOMNIA"]
    },{
        "type" : "mutation",
        "id" : "PAINRESIST",
        "name" : "Pain Resistant",
        "points" : 2,
        "description" : "You have a high tolerance for pain.",
        "starting_trait" : true,
        "valid" : false,
        "category" : ["MUTCAT_MEDICAL"]
    },{
        "type" : "mutation",
        "id" : "NIGHTVISION",
        "name" : "Night Vision",
        "points" : 1,
        "description" : "You possess natural night vision, and can see two squares instead of one in pitch blackness.",
        "starting_trait" : true,
        "changes_to" : ["NIGHTVISION2"],
        "cancels": ["ELFA_NV", "ELFA_FNV", "FELINE_NV"],
        "category" : ["MUTCAT_BIRD", "MUTCAT_CATTLE", "MUTCAT_INSECT"]
    },{
        "type" : "mutation",
        "id" : "POISRESIST",
        "name" : "Poison Resistant",
        "points" : 1,
        "description" : "Your system is rather tolerant of poisons and toxins, and most will affect you less.",
        "starting_trait" : true,
        "leads_to" : ["EATPOISON"],
        "category" : ["MUTCAT_INSECT", "MUTCAT_SLIME", "MUTCAT_SPIDER", "MUTCAT_MEDICAL"]
    },{
        "type" : "mutation",
        "id" : "FASTREADER",
        "name" : "Fast Reader",
        "points" : 1,
        "description" : "You're a quick reader, and can get through books a lot faster than most.",
        "starting_trait" : true,
        "valid" : false,
        "cancels" : ["ILLITERATE", "SLOWREADER"]
    },{
        "type" : "mutation",
        "id" : "TOUGH_FEET",
        "name" : "Tough Feet",
        "points" : 1,
        "description" : "The bottoms of your feet are tough and you are accustomed to going barefoot. You receive no movement penalty for not wearing shoes.",
        "starting_trait" : true,
        "valid" : false
    },{
        "type" : "mutation",
        "id" : "TOUGH",
        "name" : "Tough",
        "points" : 3,
        "description" : "It takes a lot to bring you down! You get a 20% bonus to all hit points.",
        "starting_trait" : true,
        "valid" : false,
        "cancels" : ["FLIMSY", "FLIMSY2", "FLIMSY3", "GLASSJAW"],
        "changes_to" : ["TOUGH2"]
    },{
        "type" : "mutation",
        "id" : "TOUGH2",
        "name" : "Durable",
        "points" : 4,
        "description" : "You can shrug off almost anything! You get a 30% bonus to all hit points.",
        "valid" : false,
        "cancels" : ["FLIMSY", "FLIMSY2", "FLIMSY3", "GLASSJAW"],
        "prereqs" : ["TOUGH"],
        "changes_to" : ["TOUGH3"]
    },{
        "type" : "mutation",
        "id" : "TOUGH3",
        "name" : "Unbreakable",
        "points" : 5,
        "description" : "Nothing can break you! You get a 40% bonus to all hit points.",
        "valid" : false,
        "cancels" : ["FLIMSY", "FLIMSY2", "FLIMSY3", "GLASSJAW"],
        "prereqs" : ["TOUGH2"]
    },{
        "type" : "mutation",
        "id" : "THICKSKIN",
        "name" : "Thick-Skinned",
        "points" : 2,
        "description" : "Your skin is tough. Cutting damage is slightly reduced for you. Slightly decreases wet penalties.",
        "starting_trait" : true,
        "category" : ["MUTCAT_LIZARD", "MUTCAT_CATTLE", "MUTCAT_CHIMERA", "MUTCAT_RAPTOR"],
        "cancels" : ["THINSKIN"],
        "wet_protection" : [
            { "part" : "LEGS", "neutral" : 1 },
            { "part" : "ARMS", "neutral" : 1 },
            { "part" : "TORSO", "neutral" : 2 }
        ]
    },{
        "type" : "mutation",
        "id" : "PACKMULE",
        "name" : "Packmule",
        "points" : 3,
        "description" : "You can manage to find space for anything! You can carry 40% more volume.",
        "starting_trait" : true,
        "valid" : false,
        "cancels" : ["DISORGANIZED"]
    },{
        "type" : "mutation",
        "id" : "STRONGBACK",
        "name" : "Strong Back",
        "points" : 3,
        "description" : "You are capable of carrying far more than someone with similar strength could. Your maximum weight carried is increased by 35%.",
        "starting_trait" : true,
        "valid" : false,
        "cancels" : ["BADBACK"]
    },{
        "type" : "mutation",
        "id" : "FASTLEARNER",
        "name" : "Fast Learner",
        "points" : 3,
        "description" : "You have a flexible mind, allowing you to learn skills much faster than others. Note that this only applies to real-world experience, not to skill gain from other sources like books.",
        "starting_trait" : true,
        "valid" : false,
        "cancels" : ["SLOWLEARNER"]
    },{
        "type" : "mutation",
        "id" : "STRONGSTOMACH",
        "name" : "Strong Stomach",
        "points" : 1,
        "description" : "You are less likely to throw up from food poisoning, alcohol, etc.",
        "starting_trait" : true,
        "changes_to" : ["NAUSEA"],
        "note" : "nope. This does NOT lead to EATPOISON.  Stomach problems are part of the GI upgrades--one advantage to not having Robust Genetics.",
        "cancels" : ["WEAKSTOMACH"]
    },{
        "type" : "mutation",
        "id" : "GOODMEMORY",
        "name" : "Good Memory",
        "points" : 3,
        "description" : "You have a an exceptional memory, and find it easy to remember things. Your skills will erode slightly slower than usual.",
        "starting_trait" : true,
        "valid" : false,
        "cancels" : ["FORGETFUL"]
    },{
        "type" : "mutation",
        "id" : "DEFT",
        "name" : "Deft",
        "points" : 2,
        "description" : "While you're not any better at melee combat, you are better at recovering from a miss, and will be able to attempt another strike faster.",
        "starting_trait" : true,
        "category" : ["MUTCAT_BIRD", "MUTCAT_BEAST", "MUTCAT_RAPTOR"]
    },{
        "type" : "mutation",
        "id" : "DRUNKEN",
        "name" : "Drunken Master",
        "points" : 2,
        "description" : "The ancient arts of drunken brawling come naturally to you! While under the influence of alcohol, your melee skill will rise considerably, especially unarmed combat.",
        "starting_trait" : true,
        "valid" : false,
        "cancels" : ["LIGHTWEIGHT"]
    },{
        "type" : "mutation",
        "id" : "TOLERANCE",
        "name" : "Substance Tolerance",
        "points" : 1,
        "description" : "You can handle intoxicants well.  Their effects clear up more quickly for you.",
        "starting_trait" : true,
        "leads_to" : ["ALCMET", "EATPOISON"],
        "cancels" : ["LIGHTWEIGHT"]
    },{
        "type" : "mutation",
        "id" : "GOURMAND",
        "name" : "Gourmand",
        "points" : 2,
        "description" : "You eat faster, and can eat and drink more, than anyone else! You also enjoy food more; delicious food is better for your morale, and you don't mind some unsavory meals.",
        "starting_trait" : true,
        "valid" : false
    },{
        "type" : "mutation",
        "id" : "NONADDICTIVE",
        "name" : "Addiction Resistant",
        "points" : 3,
        "description" : "Whether due to a lifetime of exposure or through simple willpower, it's harder for you to become addicted to substances, and easier to rid yourself of these addictions.",
        "starting_trait" : true,
        "valid" : false,
        "cancels" : ["ADDICTIVE"]
    },{
        "type" : "mutation",
        "id" : "ANIMALEMPATH",
        "name" : "Animal Empathy",
        "points" : 1,
        "description" : "Peaceful animals will not run away from you, and even aggressive animals are less likely to attack. This only applies to natural animals such as woodland creatures.",
        "starting_trait" : true,
        "category" : ["MUTCAT_BEAST"],
        "cancels" : ["ANIMALDISCORD"]
    },{
        "type" : "mutation",
        "id" : "TERRIFYING",
        "name" : "Terrifying",
        "points" : 2,
        "description" : "There's something about you that creatures find frightening, and they are more likely to try to flee.",
        "starting_trait" : true,
        "category" : ["MUTCAT_BEAST", "MUTCAT_INSECT", "MUTCAT_CHIMERA"]
    },{
        "type" : "mutation",
        "id" : "DISRESISTANT",
        "name" : "Disease Resistant",
        "points" : 1,
        "description" : "It's very unlikely that you will catch ambient diseases like a cold or the flu.",
        "starting_trait" : true,
        "changes_to" : ["DISIMMUNE"],
        "category" : ["MUTCAT_CATTLE", "MUTCAT_RAT", "MUTCAT_MEDICAL"]
    },{
        "type" : "mutation",
        "id" : "ADRENALINE",
        "name" : "High Adrenaline",
        "points" : 3,
        "description" : "If you are in a very dangerous situation, you may experience a temporary rush which increases your speed and strength significantly.",
        "starting_trait" : true,
        "category" : ["MUTCAT_BEAST", "MUTCAT_CHIMERA"]
    },{
        "type" : "mutation",
        "id" : "WAKEFUL",
        "name" : "Less Sleep",
        "points" : 1,
        "description" : "You need less sleep than the average person.",
        "changes_to" : ["WAKEFUL2"],
        "cancels" : ["SLEEPY", "SLEEPY2"],
        "starting_trait" : true,
        "category" : ["MUTCAT_ALPHA", "MUTCAT_ELFA"]
    },{
        "type" : "mutation",
        "id" : "SELFAWARE",
        "name" : "Self-aware",
        "points" : 1,
        "description" : "You get to see your exact amount of HP remaining, instead of only having a vague idea of whether you're in good condition or not.",
        "starting_trait" : true,
        "valid" : false,
        "category" : ["MUTCAT_MEDICAL"]
    },{
        "type" : "mutation",
        "id" : "INCONSPICUOUS",
        "name" : "Inconspicuous",
        "points" : 2,
        "description" : "While sleeping or staying still, it is less likely that monsters will wander close to you.",
        "starting_trait" : true,
        "valid" : false
    },{
        "type" : "mutation",
        "id" : "MASOCHIST",
        "name" : "Masochist",
        "points" : 2,
        "description" : "Although you still suffer the negative effects of pain, it also brings a unique pleasure to you.",
        "starting_trait" : true,
        "valid" : false,
        "changes_to" : ["PAIN_JUNKIE", "CENOBITE"]
    },{
        "type" : "mutation",
        "id" : "STYLISH",
        "name" : "Stylish",
        "points" : 2,
        "description" : "Practicality is far less important than style. Your morale is improved by wearing fashionable and attractive clothing.",
        "starting_trait" : true,
        "valid" : false
    },{
        "type" : "mutation",
        "id" : "LIGHTSTEP",
        "name" : "Light Step",
        "points" : 1,
        "description" : "You make less noise while walking. You're also less likely to set off traps.",
        "starting_trait" : true,
        "category" : ["MUTCAT_BIRD", "MUTCAT_ELFA", "MUTCAT_FELINE"],
        "cancels" : ["CLUMSY"]
    },{
        "type" : "mutation",
        "id" : "ROBUST",
        "name" : "Robust Genetics",
        "points" : 2,
        "description" : "You have a very strong genetic base. If you mutate, the odds that the mutation will be beneficial are greatly increased.",
        "starting_trait" : true,
        "category" : ["MUTCAT_SLIME", "MUTCAT_ALPHA", "MUTCAT_MEDICAL"]
    },{
        "type" : "mutation",
        "id" : "EAGLEEYED",
        "name" : "Eagle Eyed",
        "points" : 1,
        "description" : "You have exceptional long-distance eyesight and your ability to spot far away landmarks is unmatched. Your sight radius on the overmap extends beyond the normal range.",
        "starting_trait" : true,
        "cancels" : ["MYOPIC"]
    },{
        "type" : "mutation",
        "id" : "CANNIBAL",
        "name" : "Cannibal",
        "points" : 1,
        "description" : "For your whole life you've been forbidden from indulging in your peculiar tastes. Now the world's ended, and you'll be damned if anyone is going to tell you that you can't eat people.",
        "starting_trait" : true,
        "valid" : false,
        "cancels" : ["VEGETARIAN"]
    },{
        "type" : "mutation",
        "id" : "PSYCHOPATH",
        "name" : "Psychopath",
        "points" : 2,
        "description" : "You don't experience guilt like others do. Even when you know your actions are wrong, you just don't care.",
        "starting_trait" : true,
        "valid" : false
    },{
        "type" : "mutation",
        "id" : "MARTIAL_ARTS",
        "name" : "Martial Arts Training",
        "points" : 3,
        "description" : "You have received some martial arts training at a local dojo. You start with your choice of Karate, Judo, Aikido, Tai Chi, or Taekwondo.",
        "starting_trait" : true,
        "valid" : false
    },{
        "type" : "mutation",
        "id" : "MARTIAL_ARTS2",
        "name" : "Self-Defense Classes",
        "points" : 3,
        "description" : "You have taken some self-defense classes at a nearby gym. You start with your choice of Capoeira, Krav Maga, Muay Thai, Ninjutsu, or Zui Quan.",
        "starting_trait" : true,
        "valid" : false
    },{
        "type" : "mutation",
        "id": "MARTIAL_ARTS3",
        "name": "Shaolin Adept",
        "points": 3,
        "description": "You have studied the arts of the Shaolin monks. You start with one of the five animal fighting styles: Tiger, Crane, Leopard, Snake, or Dragon.",
        "starting_trait" : true,
        "valid" : false
    },{
        "type" : "mutation",
        "id": "MARTIAL_ARTS4",
        "name": "Venom Mob Protege",
        "points": 3,
        "description": "You are a pupil of the Venom Clan. You start with one of the five deadly venoms: Centipede, Viper, Scorpion, Lizard, or Toad.",
        "starting_trait" : true,
        "valid" : false
    },{
        "type" : "mutation",
        "id": "MARTIAL_ARTS5",
        "name": "Melee Weapon Training",
        "points": 3,
        "description": "You have practiced fighting with weapons. You start with your choice of Eskrima, Fencing, or Pentjak Silat.",
        "starting_trait" : true,
        "valid" : false
    },{
        "type" : "mutation",
        "id" : "WEAKSCENT",
        "name" : "Weak Scent",
        "points" : 1,
        "description" : "Your scent is quite weak. Animals that track your scent will do so with more difficulty.",
        "starting_trait" : true,
        "category" : ["MUTCAT_ALPHA"],
        "cancels" : ["SMELLY"]
    },{
        "type" : "mutation",
        "id" : "LIAR",
        "name" : "Skilled Liar",
        "points" : 2,
        "description" : "You have no qualms about bending the truth, and have practically no tells. Telling lies and otherwise bluffing will be much easier for you.",
        "starting_trait" : true,
        "cancels" : ["TRUTHTELLER"]
    },{
        "type" : "mutation",
        "id" : "PRETTY",
        "name" : "Pretty",
        "points" : 1,
        "ugliness" : -2,
        "description" : "You are a sight to behold. NPCs who care about such thing will react more kindly to you.",
        "starting_trait" : true,
        "category" : ["MUTCAT_ALPHA", "MUTCAT_FELINE", "MUTCAT_LUPINE"],
        "cancels" : ["UGLY", "DEFORMED", "DEFORMED2", "DEFORMED3"],
        "changes_to" : ["BEAUTIFUL"]
    },{
        "type" : "mutation",
        "id" : "BADKNEES",
        "name" : "Bad Knees",
        "points" : -1,
        "description" : "Whether due to injury or age, your knees aren't particularly strong or flexible. Moving over rough terrain will slow you down more than normal.",
        "starting_trait" : true,
        "valid" : false,
        "cancels" : ["PARKOUR"]
    },{
        "type" : "mutation",
        "id" : "MYOPIC",
        "name" : "Near-Sighted",
        "points" : -2,
        "description" : "Without your glasses, your seeing radius is severely reduced! However, while wearing glasses this trait has no effect, and you are guaranteed to start with a pair.",
        "starting_trait" : true,
        "category" : ["MUTCAT_BEAST", "MUTCAT_TROGLOBITE", "MUTCAT_URSINE"]
    },{
        "type" : "mutation",
        "id" : "SLOWHEALER",
        "name" : "Slow Healer",
        "points" : -2,
        "description" : "You heal a little slower than most; sleeping will heal less lost HP.",
        "starting_trait" : true,
        "cancels" : ["FASTHEALER"]
    },{
        "type" : "mutation",
        "id" : "HYPEROPIC",
        "name" : "Far-Sighted",
        "points" : -2,
        "description" : "Without reading glasses, you are unable to read anything, and take penalties on melee accuracy and electronics/tailoring crafting. However, you are guaranteed to start with a pair of reading glasses.",
        "starting_trait" : true,
        "valid" : false
    },{
        "type" : "mutation",
        "id" : "HEAVYSLEEPER",
        "name" : "Heavy Sleeper",
        "points" : -1,
        "description" : "You're quite the heavy sleeper. Noises are unlikely to wake you up.",
        "changes_to" : ["HEAVYSLEEPER2"],
        "starting_trait" : true,
        "category" : ["MUTCAT_INSECT", "MUTCAT_PLANT", "MUTCAT_MEDICAL"]
    },{
        "type" : "mutation",
        "id" : "SLEEPY",
        "name" : "Sleepy",
        "points" : -1,
        "description" : "You need sleep more often, but still spend most of your time awake.",
        "changes_to" : ["SLEEPY2"],
        "starting_trait" : true,
        "cancels" : ["WAKEFUL", "WAKEFUL2", "WAKEFUL3"],
        "category" : ["MUTCAT_BEAST", "MUTCAT_CHIMERA"]
    },{
        "type" : "mutation",
        "id" : "ASTHMA",
        "name" : "Asthmatic",
        "points" : -4,
        "description" : "You will occasionally need to use an inhaler, or else suffer severe physical limitations. However, you are guaranteed to start with an inhaler.",
        "starting_trait" : true,
        "valid" : false
    },{
        "type" : "mutation",
        "id" : "BADBACK",
        "name" : "Bad Back",
        "points" : -3,
        "description" : "You simply can not carry as much as people with a similar strength could. Your maximum weight carried is reduced by 35%.",
        "starting_trait" : true,
        "category" : ["MUTCAT_BIRD", "MUTCAT_ELFA"],
        "cancels" : ["STRONGBACK"]
    },{
        "type" : "mutation",
        "id" : "BADTEMPER",
        "name" : "Bad Temper",
        "points" : -2,
        "description" : "Things just keep getting you down. You tend to be unhappy, and it takes some doing to cheer you up.",
        "starting_trait" : true,
        "cancels" : ["OPTIMISTIC"],
        "category" : ["MUTCAT_URSINE", "MUTCAT_LIZARD", "MUTCAT_CHIMERA"]
    },{
        "type" : "mutation",
        "id" : "DISORGANIZED",
        "name" : "Disorganized",
        "points" : -3,
        "description" : "You are terrible at organizing and storing your possessions. You can carry 40% less volume.",
        "starting_trait" : true,
        "valid" : false,
        "cancels" : ["PACKMULE"]
    },{
        "type" : "mutation",
        "id" : "ILLITERATE",
        "name" : "Illiterate",
        "points" : -5,
        "description" : "You never learned to read! Books and computers are off-limits to you.",
        "starting_trait" : true,
        "valid" : false,
        "cancels" : ["FASTREADER", "SLOWREADER"]
    },{
        "type" : "mutation",
        "id" : "BADHEARING",
        "name" : "Poor Hearing",
        "points" : -2,
        "description" : "Your hearing is poor, and you may not hear quiet or far-off noises.",
        "starting_trait" : true,
        "category" : ["MUTCAT_PLANT"],
        "cancels" : ["GOODHEARING"]
    },{
        "type" : "mutation",
        "id" : "SLOWLEARNER",
        "name" : "Slow Learner",
        "points" : -3,
        "description" : "You are slow to grasp new ideas and thus learn things more slowly than others. Note that this only applies to real-world experience, not to skill gain from other sources like books.",
        "starting_trait" : true,
        "valid" : false,
        "cancels" : ["FASTLEARNER"]
    },{
        "type" : "mutation",
        "id" : "INSOMNIA",
        "name" : "Insomniac",
        "points" : -2,
        "description" : "You have a hard time falling asleep, even under the best circumstances!",
        "starting_trait" : true,
        "valid" : false,
        "category" : ["MUTCAT_MEDICAL"],
        "cancels" : ["EASYSLEEPER"]
    },{
        "type" : "mutation",
        "id" : "VEGETARIAN",
        "name" : "Meat Intolerance",
        "points" : -3,
        "description" : "You have problems with eating meat. It's possible for you to eat it, but you will suffer morale penalties due to nausea.",
        "starting_trait" : true,
        "valid" : false,
        "cancels" : ["CANNIBAL", "CARNIVORE", "SAPROVORE", "MEATARIAN", "ANTIFRUIT"]
    },{
        "type" : "mutation",
        "id" : "THINSKIN",
        "name" : "Thin-Skinned",
        "points" : -1,
        "description" : "Your skin is fragile. Cutting damage is slightly increased for you.",
        "starting_trait" : true,
        "cancels" : ["THICKSKIN"]
    },{
        "type" : "mutation",
        "id" : "MEATARIAN",
        "name" : "Hates Vegetables",
        "points" : -2,
        "description" : "You like many children hated eating your vegetables you also didn't outgrow it. It's possible for you to eat them, but you will suffer morale penalties due to nausea.",
        "starting_trait" : true,
        "valid" : false,
        "cancels" : ["VEGETARIAN", "HERBIVORE", "RUMINANT"]
    },{
        "type" : "mutation",
        "id" : "ANTIFRUIT",
        "name" : "Hates Fruit",
        "points" : -3,
        "description" : "You despise eating fruits. It's possible for you to eat them, but you will suffer morale penalties due to nausea.",
        "starting_trait" : true,
        "valid" : false,
        "cancels" : ["VEGETARIAN", "HERBIVORE", "RUMINANT"]
    },{
        "type" : "mutation",
        "id" : "LACTOSE",
        "name" : "Lactose Intolerance",
        "points" : -1,
        "description" : "You like 75 percent of the world, cannot tolerate milk or milk based products. It's possible for you to eat them, but you will suffer morale penalties due to nausea.",
        "starting_trait" : true
    },{
        "type" : "mutation",
        "id" : "ANTIJUNK",
        "name" : "Junkfood Intolerance",
        "points" : -1,
        "description" : "Something in those heavily processed foods doesn't agree with you. It's possible for you to eat them, but you will suffer morale penalties due to nausea.",
        "starting_trait" : true
    },{
        "type" : "mutation",
        "id" : "ANTIWHEAT",
        "name" : "Wheat Allergy",
        "points" : -2,
        "description" : "You have a rare allergen that prevents you from eating wheat. It's possible for you to eat them, but you will suffer morale penalties due to nausea.",
        "starting_trait" : true
    },{
        "type" : "mutation",
        "id" : "GLASSJAW",
        "name" : "Glass Jaw",
        "points" : -3,
        "description" : "Your head can't take much abuse. Its maximum HP is 20% lower than usual.",
        "starting_trait" : true,
        "category" : ["MUTCAT_BIRD", "MUTCAT_RAPTOR"],
        "cancels" : ["TOUGH"]
    },{
        "type" : "mutation",
        "id" : "FORGETFUL",
        "name" : "Forgetful",
        "points" : -3,
        "description" : "You have a hard time remembering things. Your skills will erode slightly faster than usual.",
        "starting_trait" : true,
        "category" : ["MUTCAT_BEAST", "MUTCAT_MEDICAL", "MUTCAT_CHIMERA"],
        "cancels" : ["GOODMEMORY"]
    },{
        "type" : "mutation",
        "id" : "LIGHTWEIGHT",
        "name" : "Lightweight",
        "points" : -1,
        "description" : "Alcohol and drugs go straight to your head. You suffer the negative effects of these for longer.",
        "starting_trait" : true,
        "category" : ["MUTCAT_MEDICAL"],
        "cancels" : ["DRUNKEN", "TOLERANCE"]
    },{
        "type" : "mutation",
        "id" : "ADDICTIVE",
        "name" : "Addictive Personality",
        "points" : -3,
        "description" : "It's easier for you to become addicted to substances, and harder to rid yourself of these addictions.",
        "starting_trait" : true,
        "valid" : false,
        "category" : ["MUTCAT_MEDICAL"],
        "cancels" : ["NONADDICTIVE"]
    },{
        "type" : "mutation",
        "id" : "TRIGGERHAPPY",
        "name" : "Trigger Happy",
        "points" : -2,
        "description" : "On rare occasion, you will go full-auto when you intended to fire a single shot. This has no effect when firing handguns or other semi-automatic firearms.",
        "starting_trait" : true,
        "valid" : false
    },{
        "type" : "mutation",
        "id" : "SMELLY",
        "name" : "Strong Scent",
        "points" : -1,
        "description" : "Your scent is particularly strong. It's not offensive to humans, but animals that track your scent will do so more easily.",
        "starting_trait" : true,
        "changes_to" : ["SMELLY2"],
        "cancels" : ["WEAKSCENT"],
        "category" : ["MUTCAT_FELINE", "MUTCAT_LUPINE"]
    },{
        "type" : "mutation",
        "id" : "CHEMIMBALANCE",
        "name" : "Chemical Imbalance",
        "points" : -2,
        "description" : "You suffer from a minor chemical imbalance, whether mental or physical. Minor changes to your internal chemistry will manifest themselves on occasion, such as hunger, sleepiness, narcotic effects, etc.",
        "starting_trait" : true,
        "category" : ["MUTCAT_SLIME", "MUTCAT_MEDICAL", "MUTCAT_CHIMERA", "MUTCAT_ELFA"]
    },{
        "type" : "mutation",
        "id" : "ANIMALDISCORD",
        "name" : "Animal Discord",
        "points" : -2,
        "description" : "Most animals don't like you, and aggressive animals are more likely to attack you. This only applies to natural animals such as woodland creatures.",
        "starting_trait" : true,
        "cancels" : ["ANIMALEMPATH"],
        "category" : ["MUTCAT_LUPINE", "MUTCAT_BEAST", "MUTCAT_RAPTOR"]
    },{
        "type" : "mutation",
        "id" : "SLOWREADER",
        "name" : "Slow Reader",
        "points" : -1,
        "description" : "You're a slow reader, and it takes you longer to get through books than most.",
        "starting_trait" : true,
        "valid" : false,
        "cancels" : ["ILLITERATE", "FASTREADER"]
    },{
        "type" : "mutation",
        "id" : "SCHIZOPHRENIC",
        "name" : "Schizophrenic",
        "points" : -5,
        "description" : "You will periodically suffer from delusions, ranging from minor effects to full visual hallucinations. Some of these effects may be controlled through the use of Thorazine.",
        "starting_trait" : true,
        "valid" : false,
        "category" : ["MUTCAT_MEDICAL"]
    },{
        "type" : "mutation",
        "id" : "CLUMSY",
        "name" : "Clumsy",
        "points" : -1,
        "description" : "You make more noise while walking. You're also more likely to set off traps.",
        "starting_trait" : true,
        "cancels" : ["LIGHTSTEP"]
    },{
        "type" : "mutation",
        "id" : "JITTERY",
        "name" : "Jittery",
        "points" : -3,
        "description" : "During moments of great stress or under the effects of stimulants, you may find your hands shaking uncontrollably, severely reducing your dexterity.",
        "starting_trait" : true,
        "valid" : false,
        "category" : ["MUTCAT_MEDICAL"]
    },{
        "type" : "mutation",
        "id" : "HOARDER",
        "name" : "Hoarder",
        "points" : -4,
        "description" : "You don't feel right unless you're carrying as much as you can. You suffer morale penalties for carrying less than maximum volume (weight is ignored). Xanax can help control this anxiety.",
        "starting_trait" : true,
        "valid" : false
    },{
        "type" : "mutation",
        "id" : "SAVANT",
        "name" : "Savant",
        "points" : -4,
        "description" : "You tend to specialize in one skill and be poor at all others. You advance at half speed in all skills except your best one. Note that combining this with Fast Learner will come out to a slower rate of learning for all skills.",
        "starting_trait" : true,
        "valid" : false
    },{
        "type" : "mutation",
        "id" : "PACIFIST",
        "name" : "Pacifist",
        "points" : -4,
        "description" : "You don't like thinking about violence. Your combat skills advance much slower than usual, and you feel more guilt about killing.",
        "starting_trait" : true,
        "valid" : false
    },{
        "type" : "mutation",
        "id" : "MOODSWINGS",
        "name" : "Mood Swings",
        "points" : -1,
        "description" : "Your morale will shift up and down at random, often dramatically.",
        "starting_trait" : true,
        "valid" : false,
        "category" : ["MUTCAT_MEDICAL"]
    },{
        "type" : "mutation",
        "id" : "SLOWRUNNER",
        "name" : "Slow Runner",
        "points" : -2,
        "description" : "You can't run as fast as most, resulting in a 15% speed penalty on flat ground.",
        "starting_trait" : true,
        "cancels" : ["FLEET"]
    },{
        "type" : "mutation",
        "id" : "WEAKSTOMACH",
        "name" : "Weak Stomach",
        "points" : -1,
        "description" : "You are more likely to throw up from food poisoning, alcohol, etc.",
        "starting_trait" : true,
        "changes_to" : ["NAUSEA"],
        "cancels" : ["STRONGSTOMACH"]
    },{
        "type" : "mutation",
        "id" : "WOOLALLERGY",
        "name" : "Wool Allergy",
        "points" : -1,
        "description" : "You are badly allergic to wool, and can not wear any clothing made of the substance.",
        "starting_trait" : true,
        "valid" : true
    },{
        "type" : "mutation",
        "id" : "TRUTHTELLER",
        "name" : "Truth Teller",
        "points" : -2,
        "description" : "When you try to tell a lie, you blush, stammer, and get all shifty-eyed. Telling lies and otherwise bluffing will be much more difficult for you.",
        "starting_trait" : true,
        "cancels" : ["LIAR"]
    },{
        "type" : "mutation",
        "id" : "UGLY",
        "name" : "Ugly",
        "points" : -1,
        "ugliness" : 2,
        "description" : "You're not much to look at. NPCs who care about such things will react poorly to you.",
        "starting_trait" : true,
        "cancels" : ["PRETTY", "BEAUTIFUL", "BEAUTIFUL2", "BEAUTIFUL3"],
        "changes_to" : ["DEFORMED"],
        "category": ["MUTCAT_RAPTOR", "MUTCAT_FELINE", "MUTCAT_LUPINE"]
    },{
        "type" : "mutation",
        "id" : "ALBINO",
        "name" : "Albino",
        "points" : -2,
        "description" : "You lack skin pigmentation due to a genetic problem.  You sunburn extremely easily, and typically use an umbrella when going out in the sun.",
        "starting_trait" : true,
        "changes_to" : ["SUNBURN"],
        "category" : ["MUTCAT_TROGLOBITE"]
    },{
        "type" : "mutation",
        "id" : "FLIMSY",
        "name" : "Flimsy",
        "points" : -3,
        "description" : "Your body can't take much abuse. Its maximum HP is 25% lower than usual and you heal slightly slower. Stacks with Glass Jaw.",
        "starting_trait" : true,
        "valid" : false,
        "cancels" : ["TOUGH", "TOUGH2", "TOUGH3"],
        "changes_to" : ["FLIMSY2"]
    },{
        "type" : "mutation",
        "id" : "FLIMSY2",
        "name" : "Frail",
        "points" : -5,
        "description" : "Your body breaks very easily. Its maximum HP is 50% lower than usual and you heal slower. Stacks with Glass Jaw.",
        "starting_trait" : true,
        "valid" : false,
        "cancels" : ["TOUGH", "TOUGH2", "TOUGH3"],
        "prereqs" : ["FLIMSY"],
        "changes_to" : ["FLIMSY3"]
    },{
        "type" : "mutation",
        "id" : "FLIMSY3",
        "name" : "Fragile",
        "points" : -7,
        "description" : "Your body is extremely fragile. Its maximum HP is 75% lower than usual and you heal much slower. Stacks with Glass Jaw.",
        "starting_trait" : true,
        "valid" : false,
        "cancels" : ["TOUGH", "TOUGH2", "TOUGH3"],
        "prereqs" : ["FLIMSY2"]
    },{
        "type" : "mutation",
        "id" : "SKIN_ROUGH",
        "name" : "Rough Skin",
        "points" : 0,
        "visibility" : 2,
        "ugliness" : 1,
        "description" : "Your skin is slightly rough. This has no gameplay effect.",
        "changes_to" : ["SCALES", "FEATHERS", "LIGHTFUR", "CHITIN", "PLANTSKIN"],
        "category" : ["MUTCAT_LIZARD"]
    },{
        "type" : "mutation",
        "id" : "NIGHTVISION2",
        "name" : "High Night Vision",
        "points" : 3,
        "description" : "You can see incredibly well in the dark!",
        "prereqs" : ["NIGHTVISION"],
        "changes_to" : ["NIGHTVISION3"],
        "cancels" : ["ELFA_NV", "ELFA_FNV", "FEL_NV"],
        "category" : ["MUTCAT_FISH", "MUTCAT_BEAST", "MUTCAT_INSECT", "MUTCAT_RAT", "MUTCAT_CHIMERA", "MUTCAT_URSINE", "MUTCAT_LUPINE"]
    },{
        "type" : "mutation",
        "id" : "NIGHTVISION3",
        "name" : "Full Night Vision",
        "points" : 5,
        "description" : "You can see in pitch blackness as if you were wearing night-vision goggles.",
        "prereqs" : ["NIGHTVISION2"],
        "leads_to" : ["INFRARED"],
        "cancels" : ["ELFA_NV", "ELFA_FNV", "FEL_NV"],
        "category" : ["MUTCAT_TROGLOBITE", "MUTCAT_SPIDER"]
    },{
        "type" : "mutation",
        "id" : "ELFAEYES",
        "name" : "Fey Eyes",
        "points" : 1,
        "description" : "Your eyes have turned...green.  It's tough to tell the exact shade as it seems to shift.  The effect is ...pleasant.",
        "leads_to" : ["ELFA_NV"],
        "valid" : false,
        "cancels" : ["LIZ_EYE", "FEL_EYE"],
        "category" : ["MUTCAT_ELFA"]
    },{
        "type" : "mutation",
        "id" : "ELFA_NV",
        "name" : "Fey Vision",
        "points" : 3,
        "description" : "The shadows don't seem as dark now.",
        "prereqs" : ["ELFAEYES"],
        "changes_to" : ["ELFA_FNV"],
        "cancels" : ["LIZ_IR", "FEL_NV", "NIGHTVISION", "NIGHTVISION2", "NIGHTVISION3"],
        "category" : ["MUTCAT_ELFA"]
    },{
        "type" : "mutation",
        "id" : "ELFA_FNV",
        "name" : "Fey Nightsight",
        "points" : 5,
        "description" : "You can see clearly, even in the darkest caves and under moonless skies.",
        "prereqs" : ["ELFA_NV"],
        "cancels" : ["LIZ_IR", "FEL_NV", "NIGHTVISION", "NIGHTVISION2", "NIGHTVISION3"],
        "category" : ["MUTCAT_ELFA"]
    },{
        "type" : "mutation",
        "id" : "FEL_EYE",
        "name" : "Feline Eyes",
        "points" : 0,
        "visibility" : 2,
        "ugliness" : 1,
        "description" : "Your eyes have mutated, now having a slitted pupil and glittering in light, much like those of cats.  This is visually striking, but it isn't helping you see at night.",
        "leads_to" : ["FEL_NV"],
        "cancels" : ["ELFAEYES", "LIZ_EYE"],
        "category" : ["MUTCAT_FELINE", "MUTCAT_BEAST"]
    },{
        "type" : "mutation",
        "id" : "FEL_NV",
        "name" : "Feline Vision",
        "points" : 4,
        "description" : "Your optic nerves and brain caught up with your eyes.  Now you can see pretty well at night.",
        "prereqs" : ["FEL_EYE"],
        "cancels" : ["ELFA_NV", "ELFA_FNV", "LIZ_IR", "NIGHTVISION", "NIGHTVISION2", "NIGHTVISION3"],
        "category" : ["MUTCAT_FELINE"]
    },{
        "type" : "mutation",
        "id" : "INFRARED",
        "name" : "Infrared Vision",
        "points" : 5,
        "description" : "Your eyes have mutated to pick up radiation in the infrared spectrum.",
        "prereqs" : ["NIGHTVISION3"],
<<<<<<< HEAD
        "cancels" : ["LIZ_IR"],
=======
>>>>>>> b0b88d70
        "category" : ["MUTCAT_INSECT", "MUTCAT_TROGLOBITE", "MUTCAT_SPIDER"]
    },{
        "type" : "mutation",
        "id" : "LIZ_EYE",
        "name" : "Reptilian Eyes",
        "points" : 0,
        "visibility" : 2,
        "ugliness" : 1,
        "description" : "Your eyes have mutated, with a brilliant iris and slitted pupil similar to that of a lizard.  This is visually striking, but doesn't seem to affect your vision.",
        "leads_to" : ["LIZ_IR"],
        "cancels" : ["ELFAEYES", "FEL_EYE"],
        "category" : ["MUTCAT_LIZARD", "MUTCAT_RAPTOR"]
    },{
        "type" : "mutation",
        "id" : "LIZ_IR",
        "name" : "Reptilian IR",
        "points" : 5,
        "description" : "Your optic nerves and brain have mutated to catch up with your eyes, allowing you to see in the infrared spectrum.",
        "prereqs" : ["LIZ_EYE"],
        "cancels" : ["ELFA_NV", "ELFA_FNV", "FEL_NV", "INFRARED"],
        "category" : ["MUTCAT_LIZARD", "MUTCAT_RAPTOR"]
    },{
        "type" : "mutation",
        "id" : "FASTHEALER2",
        "name" : "Very Fast Healer",
        "points" : 5,
        "description" : "Your flesh regenerates slowly, and you will regain HP even when not sleeping.",
        "cancels" : ["ROT1", "ROT2", "ROT3"],
        "prereqs" : ["FASTHEALER"],
        "changes_to" : ["REGEN"],
        "category" : ["MUTCAT_PLANT"]
    },{
        "type" : "mutation",
        "id" : "REGEN",
        "name" : "Regeneration",
        "points" : 10,
        "description" : "Your flesh regenerates from wounds incredibly quickly.",
        "cancels" : ["ROT1", "ROT2", "ROT3"],
        "prereqs" : ["FASTHEALER2"],
        "category" : ["MUTCAT_SLIME", "MUTCAT_TROGLOBITE"]
    },{
        "type" : "mutation",
        "id" : "WAKEFUL2",
        "name" : "Very Little Sleep",
        "points" : 3,
        "description" : "You don't sleep often.  But when you do, you need very little of it.",
        "valid" : false,
        "cancels" : ["SLEEPY", "SLEEPY2"],
        "prereqs" : ["WAKEFUL"],
        "changes_to" : ["WAKEFUL3"],
        "threshreq" : ["THRESH_ALPHA", "THRESH_ELFA"],
        "category" : ["MUTCAT_ALPHA", "MUTCAT_ELFA"]
    },{
        "type" : "mutation",
        "id" : "WAKEFUL3",
        "name" : "Tireless",
        "points" : 5,
        "description" : "You defend the realm all night and all day.",
        "valid" : false,
        "purifiable" : false,
        "cancels" : ["SLEEPY", "SLEEPY2"],
        "prereqs" : ["WAKEFUL2"],
        "threshreq" : ["THRESH_ELFA"],
        "category" : ["MUTCAT_ELFA"]
    },{
        "type" : "mutation",
        "id" : "FANGS",
        "name" : "Fangs",
        "points" : 2,
        "visibility" : 2,
        "ugliness" : 2,
        "description" : "Your teeth have grown into two-inch-long fangs, allowing you to make an extra attack when conditions favor it.",
        "cancels" : ["BEAK"],
        "changes_to" : ["SABER_TEETH"],
        "category" : ["MUTCAT_LIZARD", "MUTCAT_FISH", "MUTCAT_LUPINE", "MUTCAT_FELINE", "MUTCAT_CHIMERA"]
    },{
        "type" : "mutation",
        "id" : "MEMBRANE",
        "name" : "Nictitating Membrane",
        "points" : 1,
        "visibility" : 1,
        "ugliness" : 2,
        "description" : "You have a second set of clear eyelids which lower while underwater, allowing you to see as though you were wearing goggles. Slightly decreases wet penalties.",
        "prereqs" : ["EYEBULGE"],
        "category" : ["MUTCAT_LIZARD", "MUTCAT_FISH"],
        "wet_protection" : [
            { "part" : "EYES", "neutral" : 1 }
        ]
    },{
        "type" : "mutation",
        "id" : "GILLS",
        "name" : "Gills",
        "points" : 3,
        "visibility" : 5,
        "ugliness" : 3,
        "description" : "You've grown a set of gills in your neck, allowing you to breathe underwater. Slightly increases wet benefits.",
        "category" : ["MUTCAT_FISH", "MUTCAT_CEPHALOPOD"],
        "wet_protection" : [
            { "part" : "HEAD", "good" : 1 }
        ]
    },{
        "type" : "mutation",
        "id" : "SCALES",
        "name" : "Scales",
        "points" : 6,
        "visibility" : 10,
        "ugliness" : 3,
        "description" : "A set of flexible green scales has grown to cover your body, acting as natural armor. Somewhat reduces wet effects.",
        "category" : ["MUTCAT_CHIMERA", "MUTCAT_RAPTOR"],
        "prereqs" : ["SKIN_ROUGH"],
        "changes_to" : ["THICK_SCALES", "SLEEK_SCALES"],
        "wet_protection" : [
            { "part" : "HEAD", "ignored" : 3 },
            { "part" : "LEGS", "ignored" : 10 },
            { "part" : "FEET", "ignored" : 3 },
            { "part" : "ARMS", "ignored" : 9 },
            { "part" : "HANDS", "ignored" : 2 },
            { "part" : "TORSO", "ignored" : 20 }
        ]
    },{
        "type" : "mutation",
        "id" : "THICK_SCALES",
        "name" : "Thick Scales",
        "points" : 6,
        "visibility" : 10,
        "ugliness" : 4,
        "description" : "A set of heavy green scales has grown to cover your body, acting as natural armor. While difficult to penetrate, it also limits your flexibility, resulting in a -2 penalty to Dexterity. Greatly reduces wet effects.",
        "prereqs" : ["SCALES"],
        "cancels" : ["SLEEK_SCALES", "FEATHERS"],
        "wet_protection" : [
            { "part" : "HEAD", "ignored" : 5 },
            { "part" : "LEGS", "ignored" : 16 },
            { "part" : "FEET", "ignored" : 5 },
            { "part" : "ARMS", "ignored" : 14 },
            { "part" : "HANDS", "ignored" : 4 },
            { "part" : "TORSO", "ignored" : 30 }
        ]
    },{
        "type" : "mutation",
        "id" : "SLEEK_SCALES",
        "name" : "Sleek Scales",
        "points" : 8,
        "visibility" : 10,
        "ugliness" : 4,
        "description" : "A set of very flexible and slick scales has grown to cover your body. These act as weak natural armor, improve your ability to swim, and make you difficult to grab. Mostly reduces wet effects.",
        "prereqs" : ["SCALES"],
        "cancels" : ["THICK_SCALES", "FEATHERS"],
        "category" : ["MUTCAT_FISH"],
        "wet_protection" : [
            { "part" : "HEAD", "good" : 7 },
            { "part" : "LEGS", "good" : 21 },
            { "part" : "FEET", "good" : 6 },
            { "part" : "ARMS", "good" : 19 },
            { "part" : "HANDS", "good" : 5 },
            { "part" : "TORSO", "good" : 40 }
        ]
    },{
        "type" : "mutation",
        "id" : "LIGHT_BONES",
        "name" : "Light Bones",
        "points" : 2,
        "description" : "Your bones are very light. This enables you to run and attack 10% faster, but also reduces your carrying weight by 20% and makes bashing attacks hurt a little more.",
        "changes_to" : ["HOLLOW_BONES"]
    },{
        "type" : "mutation",
        "id" : "FEATHERS",
        "name" : "Feathers",
        "points" : 2,
        "visibility" : 10,
        "ugliness" : 3,
        "description" : "Iridescent feathers have grown to cover your entire body, providing a marginal protection against attacks and minor protection from cold. They also provide a natural waterproofing.",
        "prereqs" : ["SKIN_ROUGH"],
        "cancels" : ["THICK_SCALES", "SLEEK_SCALES"],
        "category" : ["MUTCAT_BIRD"]
    },{
        "type" : "mutation",
        "id" : "LIGHTFUR",
        "name" : "Lightly Furred",
        "points" : 1,
        "visibility" : 6,
        "ugliness" : 2,
        "description" : "Light fur has grown to cover your entire body, providing slight protection from cold.",
        "category" : ["MUTCAT_CHIMERA"],
        "prereqs" : ["SKIN_ROUGH"],
        "cancels" : ["SCALES", "FEATHERS", "CHITIN", "PLANTSKIN"],
        "changes_to" : ["FUR", "FELINE_FUR", "LUPINE_FUR"]
    },{
        "type" : "mutation",
        "id" : "FUR",
        "name" : "Furry",
        "points" : 2,
        "visibility" : 10,
        "ugliness" : 3,
        "description" : "Thick black fur has grown to cover your entire body, providing a marginal protection against attacks, and considerable protection from cold.",
        "cancels" : ["SCALES", "FEATHERS", "CHITIN", "PLANTSKIN", "FELINE_FUR", "LUPINE_FUR"],
        "prereqs" : ["LIGHTFUR"],
        "category" : ["MUTCAT_BEAST", "MUTCAT_CATTLE", "MUTCAT_RAT", "MUTCAT_SPIDER", "MUTCAT_URSINE"]
    },{
        "type" : "mutation",
        "id" : "LUPINE_FUR",
        "name" : "Grey Fur",
        "points" : 2,
        "visibility" : 10,
        "ugliness" : 3,
        "description" : "Dense grey fur has grown to cover your entire body, providing a marginal protection against attacks, and considerable protection from cold.",
        "cancels" : ["SCALES", "FEATHERS", "CHITIN", "PLANTSKIN", "FELINE_FUR", "FUR"],
        "prereqs" : ["LIGHTFUR"],
        "category" : ["MUTCAT_LUPINE"]
    },{
        "type" : "mutation",
        "id" : "FELINE_FUR",
        "name" : "Sleek Fur",
        "points" : 2,
        "visibility" : 10,
        "ugliness" : 3,
        "description" : "You've grown sleek brown fur, providing some protection from cold.",
        "cancels" : ["SCALES", "FEATHERS", "CHITIN", "PLANTSKIN", "FUR", "LUPINE_FUR"],
        "prereqs" : ["LIGHTFUR"],
        "leads_to" : ["LYNX_FUR"],
        "category" : ["MUTCAT_BEAST", "MUTCAT_FELINE"]
    },{
        "type" : "mutation",
        "id" : "LYNX_FUR",
        "name" : "Lynx Fur",
        "points" : 1,
        "visibility" : 8,
        "ugliness" : 1,
        "description" : "Your fur's grown out significantly around your cheeks and neck. It provides minor protection against attacks.",
        "prereqs" : ["FELINE_FUR"],
        "category" : ["MUTCAT_FELINE"]
    },{
        "type" : "mutation",
        "id" : "CHITIN",
        "name" : "Chitinous Skin",
        "points" : 2,
        "visibility" : 3,
        "ugliness" : 2,
        "description" : "Your epidermis has turned into a thin, flexible layer of chitin. It provides minor protection from cutting wounds. Slightly reduces wet effects.",
        "prereqs" : ["SKIN_ROUGH"],
        "cancels" : ["SCALES", "FEATHERS", "LIGHTFUR", "PLANTSKIN"],
        "changes_to" : ["CHITIN2"],
        "wet_protection" : [
            { "part" : "HEAD", "ignored" : 1 },
            { "part" : "LEGS", "ignored" : 5 },
            { "part" : "FEET", "ignored" : 1 },
            { "part" : "ARMS", "ignored" : 4 },
            { "part" : "HANDS", "ignored" : 1 },
            { "part" : "TORSO", "ignored" : 10 }
        ]
    },{
        "type" : "mutation",
        "id" : "CHITIN2",
        "name" : "Chitinous Armor",
        "points" : 2,
        "visibility" : 6,
        "ugliness" : 3,
        "description" : "You've grown a chitin exoskeleton, much like that of an insect. It provides considerable physical protection, but reduces your dexterity by 1. Somewhat reduces wet effects.",
        "prereqs" : ["CHITIN"],
        "changes_to" : ["CHITIN3"],
        "category" : ["MUTCAT_INSECT"],
        "wet_protection" : [
            { "part" : "HEAD", "ignored" : 2 },
            { "part" : "LEGS", "ignored" : 9 },
            { "part" : "FEET", "ignored" : 2 },
            { "part" : "ARMS", "ignored" : 8 },
            { "part" : "HANDS", "ignored" : 2 },
            { "part" : "TORSO", "ignored" : 18 }
        ]
    },{
        "type" : "mutation",
        "id" : "CHITIN3",
        "name" : "Chitinous Plate",
        "points" : 2,
        "visibility" : 8,
        "ugliness" : 5,
        "description" : "You've grown a chitin exoskeleton made of thick, stiff plates. It provides excellent physical protection, but reduces your dexterity by 1 and encumbers all body parts but your eyes and mouth. Greatly reduces wet effects.",
        "prereqs" : ["CHITIN2"],
        "category" : ["MUTCAT_SPIDER"],
        "wet_protection" : [
            { "part" : "HEAD", "ignored" : 4 },
            { "part" : "LEGS", "ignored" : 14 },
            { "part" : "FEET", "ignored" : 4 },
            { "part" : "ARMS", "ignored" : 12 },
            { "part" : "HANDS", "ignored" : 3 },
            { "part" : "TORSO", "ignored" : 26 }
        ]
    },{
        "type" : "mutation",
        "id" : "SPINES",
        "name" : "Spines",
        "points" : 1,
        "description" : "Your skin is covered with fine spines. Whenever an unarmed opponent strikes a part of your body that is not covered by clothing, they will receive moderate damage.",
        "changes_to" : ["QUILLS"]
    },{
        "type" : "mutation",
        "id" : "QUILLS",
        "name" : "Quills",
        "points" : 3,
        "description" : "Your body is covered with large quills. Whenever an unarmed opponent strikes a part of your body that is not covered by clothing, they will receive significant damage.",
        "prereqs" : ["SPINES"]
    },{
        "type" : "mutation",
        "id" : "PLANTSKIN",
        "name" : "Phelloderm",
        "points" : 4,
        "visibility" : 3,
        "ugliness" : 2,
        "description" : "Your skin is light green and has a slightly woody quality to it. This provides a weak armor, and helps you retain moisture, resulting in less thirst. Greatly decreases wet penalties.",
        "cancels" : ["FEATHERS", "LIGHTFUR", "FUR", "CHITIN", "CHITIN2", "CHITIN3", "SCALES"],
        "changes_to" : ["BARK"],
        "leads_to" : ["THORNS", "LEAVES"],
        "category": ["MUTCAT_ELFA"],
        "wet_protection" : [
            { "part" : "HEAD", "neutral" : 4 },
            { "part" : "LEGS", "neutral" : 5 },
            { "part" : "FEET", "neutral" : 1 },
            { "part" : "ARMS", "neutral" : 4 },
            { "part" : "HANDS", "neutral" : 1 },
            { "part" : "TORSO", "neutral" : 10 }
        ]
    },{
        "type" : "mutation",
        "id" : "BARK",
        "name" : "Bark",
        "points" : 5,
        "visibility" : 10,
        "ugliness" : 3,
        "description" : "Your skin is coated in a light bark, like that of a tree. This provides resistance to bashing and cutting damage and minor protection from fire. Greatly reduces wet effects.",
        "prereqs" : ["PLANTSKIN"],
        "category" : ["MUTCAT_PLANT"],
        "wet_protection" : [
            { "part" : "HEAD", "ignored" : 5 },
            { "part" : "LEGS", "ignored" : 16 },
            { "part" : "FEET", "ignored" : 5 },
            { "part" : "ARMS", "ignored" : 14 },
            { "part" : "HANDS", "ignored" : 4 },
            { "part" : "TORSO", "ignored" : 30 }
        ]
    },{
        "type" : "mutation",
        "id" : "THORNS",
        "name" : "Thorns",
        "points" : 6,
        "visibility" : 8,
        "ugliness" : 4,
        "description" : "Your skin is covered in small, woody thorns. Whenever an unarmed opponent strikes a part of your body that is not covered by clothing, they will receive minor damage. Your punches may also deal extra damage.",
        "prereqs" : ["BARK"],
        "category" : ["MUTCAT_PLANT"]
    },{
        "type" : "mutation",
        "id" : "LEAVES",
        "name" : "Leaves",
        "points" : 6,
        "visibility" : 8,
        "ugliness" : 3,
        "description" : "All the hair on your body has turned to long, grass-like leaves. Apart from being physically striking, these provide you with a minor amount of nutrition while in sunlight. Slightly reduces wet effects.",
        "prereqs" : ["BARK"],
        "category" : ["MUTCAT_PLANT", "MUTCAT_ELFA"],
        "wet_protection" : [
            { "part" : "HEAD", "ignored" : 1 }
        ]
    },{
        "type" : "mutation",
        "id" : "NAILS",
        "name" : "Long Fingernails",
        "points" : 1,
        "visibility" : 1,
        "description" : "Your fingernails are long and sharp. If you aren't wearing gloves, your unarmed attacks deal a minor amount of cutting damage.",
        "changes_to" : ["CLAWS", "TALONS"]
    },{
        "type" : "mutation",
        "id" : "CLAWS",
        "name" : "Claws",
        "points" : 2,
        "visibility" : 3,
        "ugliness" : 2,
        "description" : "You have claws on the ends of your fingers. If you aren't wearing gloves, your unarmed attacks deal a minor amount of cutting damage.",
        "prereqs" : ["NAILS"],
        "changes_to" : ["CLAWS_RETRACT"],
        "cancels" : ["TALONS"],
        "category" : ["MUTCAT_BEAST", "MUTCAT_RAT", "MUTCAT_RAPTOR"]
    },{
        "type" : "mutation",
        "id" : "CLAWS_RETRACT",
        "name" : "Retractable Claws",
        "points" : 2,
        "visibility" : 0,
        "ugliness" : 1,
        "description" : "You have claws on the ends of your fingers, and can retract them if desired.  If you aren't wearing gloves, your unarmed attacks deal a minor amount of cutting damage.",
        "prereqs" : ["CLAWS"],
        "cancels" : ["TALONS"],
        "category" : ["MUTCAT_FELINE"]
    },{
        "type" : "mutation",
        "id" : "CLAWS_TENTACLE",
        "name" : "Tentacle Rakes",
        "points" : 0,
        "visibility" : 4,
        "ugliness" : 4,
        "description" : "Your upper tentacles have grown large, hook-barbed rakes on the ends.  They're quite vicious, but really aren't suited for fine manipulation.",
        "prereqs" : ["ARM_TENTACLES", "ARM_TENTACLES_4", "ARM_TENTACLES_8"],
        "threshreq" : ["THRESH_CEPHALOPOD"],
        "category" : ["MUTCAT_CEPHALOPOD"]
    },{
        "type" : "mutation",
        "id" : "TALONS",
        "name" : "Large Talons",
        "points" : 2,
        "visibility" : 4,
        "ugliness" : 3,
        "description" : "Your index fingers have grown into huge talons. After a bit of practice, you find that this does not affect your dexterity, but allows for a deadly unarmed attack. They also prevent you from wearing gloves.",
        "prereqs" : ["NAILS"],
        "cancels" : ["CLAWS", "CLAWS_RETRACT"],
        "category" : ["MUTCAT_LIZARD", "MUTCAT_BIRD", "MUTCAT_CHIMERA"]
    },{
        "type" : "mutation",
        "id" : "RADIOGENIC",
        "name" : "Radiogenic",
        "points" : 3,
        "description" : "Your system has adapted to radiation. While irradiated, you will actually heal slowly, converting the radiation into hit points.",
        "category" : ["MUTCAT_SLIME", "MUTCAT_MEDICAL"]
    },{
        "type" : "mutation",
        "id" : "MARLOSS",
        "name" : "Marloss Carrier",
        "points" : 4,
        "description" : "Ever since you ate that Marloss berry, you can't get its scent out of your nose, and you have a strong desire to eat more.",
        "valid" : false
    },{
        "type" : "mutation",
        "id" : "PHEROMONE_INSECT",
        "name" : "Insect Pheromones",
        "points" : 8,
        "description" : "Your body produces low-level pheromones, identifying you as a friend to many species of insects. Insects will attack you much less.",
        "prereqs" : ["SMELLY2"],
        "cancels" : ["PHEROMONE_MAMMAL"],
        "category" : ["MUTCAT_INSECT"]
    },{
        "type" : "mutation",
        "id" : "PHEROMONE_MAMMAL",
        "name" : "Mammal Pheromones",
        "points" : 8,
        "description" : "Your body produces low-level pheromones which puts mammals at ease. They will be less likely to attack or flee from you.",
        "prereqs" : ["SMELLY2"],
        "cancels" : ["PHEROMONE_INSECT"],
        "category" : ["MUTCAT_BEAST", "MUTCAT_CATTLE"]
    },{
        "type" : "mutation",
        "id" : "DISIMMUNE",
        "name" : "Disease Immune",
        "points" : 6,
        "description" : "Your body is simply immune to diseases. You will never catch an ambient disease.",
        "prereqs" : ["DISRESISTANT"],
        "category" : ["MUTCAT_PLANT", "MUTCAT_SLIME", "MUTCAT_TROGLOBITE"]
    },{
        "type" : "mutation",
        "id" : "INFRESIST",
        "name" : "Infection Resistant",
        "points" : 3,
        "description" : "Your immune system is particularly good at resisting infections.",
        "starting_trait" : true,
        "changes_to" : ["INFIMMUNE"],
        "category" : ["MUTCAT_TROGLOBITE", "MUTCAT_RAT", "MUTCAT_MEDICAL"]
    },{
        "type" : "mutation",
        "id" : "INFIMMUNE",
        "name" : "Infection Immune",
        "points" : 5,
        "description" : "Your bloodstream has developed antibiotic properties. Your wounds will never become infected.",
        "prereqs" : ["DISRESISTANT"],
        "prereqs2" : ["INFRESIST"],
        "threshreq" : ["THRESH_MEDICAL"],
        "category" : ["MUTCAT_MEDICAL"]
    },{
        "type" : "mutation",
        "id" : "PARAIMMUNE",
        "name" : "Parasite Immune",
        "points" : 4,
        "description" : "Your body is unusually inhospitable to parasitic lifeforms. You will never become infested with internal parasites.",
        "prereqs" : ["DISRESISTANT"],
        "prereqs2" : ["INFRESIST"],
        "category" : ["MUTCAT_ELFA", "MUTCAT_CHIMERA", "MUTCAT_MEDICAL", "MUTCAT_SLIME"]
    },{
        "type" : "mutation",
        "id" : "POISONOUS",
        "name" : "Poisonous",
        "points" : 8,
        "description" : "Your body produces a potent venom.  Cutting or stabbing attacks from mutations have a chance to poison your target.",
        "prereqs" : ["POISRESIST"],
        "leads_to" : ["EATPOISON"],
        "changes_to" : ["POISONOUS2"],
        "category" : ["MUTCAT_SLIME", "MUTCAT_TROGLOBITE", "MUTCAT_SPIDER"]
    },{
        "type" : "mutation",
        "id" : "POISONOUS2",
        "name" : "Venomous",
        "points" : 10,
        "description" : "Your venom has become particularly strong.  You're confident that your bites or other cutting/stabbing natural attacks will take your target down quickly.",
        "prereqs" : ["POISONOUS"],
        "threshreq" : ["THRESH_SPIDER"],
        "category" : ["MUTCAT_SPIDER"]
    },{
        "type" : "mutation",
        "id" : "SLIME_HANDS",
        "name" : "Slime Hands",
        "points" : 4,
        "visibility" : 5,
        "ugliness" : 4,
        "description" : "The skin on your hands is a mucous membrane and produces a thick, acrid slime. Attacks using your hand will cause minor acid damage. Slightly increases wet benefits.",
        "prereqs" : ["SLIMY"],
        "category" : ["MUTCAT_SLIME"],
        "wet_protection" : [
            { "part" : "HANDS", "good" : 5 }
        ]
    },{
        "type" : "mutation",
        "id" : "BENDY1",
        "name" : "Stretchy Limbs",
        "points" : 1,
        "description" : "Your limbs seem to have a little more 'give' to them.  +1 Dexterity.",
        "changes_to" : ["BENDY2"],
        "threshreq" : ["THRESH_SLIME", "THRESH_ELFA"],
        "category" : ["MUTCAT_SLIME", "MUTCAT_ELFA"]
    },{
        "type" : "mutation",
        "id" : "BENDY2",
        "name" : "Rubbery Limbs",
        "points" : 1,
        "description" : "Your limbs are significantly more flexible than any pathetic human arm or leg.  +3 Dexterity, -2 Strength.",
        "purifiable" : false,
        "prereqs" : ["BENDY1"],
        "changes_to" : ["BENDY3"],
        "threshreq" : ["THRESH_SLIME"],
        "leads_to" : ["AMORPHOUS"],
        "category" : ["MUTCAT_SLIME"]
    },{
        "type" : "mutation",
        "id" : "BENDY3",
        "name" : "Rubbery Limbs",
        "points" : 0,
        "description" : "Your pseudopod-like limbs can fit into anything!  +4 Dexterity, -4 Strength.",
        "valid" : false,
        "purifiable" : false,
        "prereqs" : ["BENDY2"],
        "prereqs2" : ["AMORPHOUS"],
        "threshreq" : ["THRESH_SLIME"],
        "category" : ["MUTCAT_SLIME"]
    },{
        "type" : "mutation",
        "id" : "COMPOUND_EYES",
        "name" : "Compound Eyes",
        "points" : 2,
        "visibility" : 9,
        "ugliness" : 5,
        "description" : "Your eyes are compound, like those of an insect. This increases your perception by 2 so long as you aren't wearing eyewear.",
        "prereqs" : ["EYEBULGE"],
        "category" : ["MUTCAT_SPIDER"]
    },{
        "type" : "mutation",
        "id" : "PADDED_FEET",
        "name" : "Padded Feet",
        "points" : 1,
        "visibility" : 1,
        "description" : "The bottoms of your feet are strongly padded. You receive no movement penalty for not wearing shoes, and even receive a 10% bonus when running barefoot. Slightly decreases wet penalties.",
        "cancels" : ["HOOVES", "LEG_TENTACLES", "RAP_TALONS"],
        "category" : ["MUTCAT_BEAST", "MUTCAT_URSINE", "MUTCAT_FELINE", "MUTCAT_LUPINE"],
        "wet_protection" : [
            { "part" : "FEET", "neutral" : 2 }
        ]
    },{
        "type" : "mutation",
        "id" : "RAP_TALONS",
        "name" : "Toe Talons",
        "points" : -2,
        "visibility" : 4,
        "ugliness" : 2,
        "description" : "You have grown large, curved, and wickedly sharp talons in place of your big toes. Fortunately, they don't get in the way of your walking.  Unfortunately, they do prevent you from wearing footgear, which does cause some problems.",
        "valid" : false,
        "cancels" : ["PADDED_FEET", "LEG_TENTACLES", "HOOVES"],
        "category" : ["MUTCAT_RAPTOR"]
    },{
        "type" : "mutation",
        "id" : "HOOVES",
        "name" : "Hooves",
        "points" : -4,
        "visibility" : 2,
        "ugliness" : 2,
        "description" : "Your feet have fused into hooves. This allows kicking attacks to do much more damage, provides natural armor, and removes the need to wear shoes; however, you can not wear shoes of any kind. Somewhat reduces wet effects.",
        "cancels" : ["PADDED_FEET", "LEG_TENTACLES", "RAP_TALONS"],
        "category" : ["MUTCAT_CATTLE", "MUTCAT_CHIMERA"],
        "wet_protection":[
         {
            "part" : "FEET",
            "ignored" : 6
         }
      ]
    },{
        "type" : "mutation",
        "id" : "ALCMET",
        "name" : "Alcohol Metabolism",
        "points" : 4,
        "description" : "So it's fermented?  Whatever, it's still good drinking.  You've developed the ability to metabolize alcohol as a food source.",
        "prereqs" : ["TOLERANCE", "EATPOISON"],
        "prereqs2" : ["SAPROVORE", "EATPOISON"],
        "note" : "It's unlikely but possible that a Dwarf would get EATPOISON without ALCMET.  Since EATPOISON's arguably a stronger version, it serves as both prereqs.",
        "threshreq" : ["THRESH_TROGLOBITE"],
        "category" : ["MUTCAT_TROGLOBITE"],
        "valid" : false
    },{
        "type" : "mutation",
        "id" : "PAINRESIST_TROGLO",
        "name" : "Subterranean Fortitude",
        "points" : 2,
        "description" : "The aches and pains of living underground don't bother you as much.",
        "prereq" : ["PAINRESIST"],
        "prereq2" : ["STOCKY_TROGLO"],
        "threshreq" : ["THRESH_TROGLOBITE"],
        "category" : ["MUTCAT_TROGLOBITE"]
    },{
        "type" : "mutation",
        "id" : "STOCKY_TROGLO",
        "name" : "Subterranean Build",
        "points" : 0,
        "description" : "Your frame has adapted for life in confined spaces.  You seem a little shorter and bulkier, tradiing muscle mass for mobility.  (+2 Strength, -2 Dexterity)",
        "threshreq" : ["THRESH_TROGLOBITE"],
        "category" : ["MUTCAT_TROGLOBITE"]
    },{
        "type" : "mutation",
        "id" : "SAPROVORE",
        "name" : "Saprovore",
        "points" : 4,
        "description" : "Your digestive system is specialized to allow you to consume decaying material. You can eat rotten food, albeit for less nutrition than usual.",
        "prereqs" : ["CARNIVORE"],
        "cancels" : ["HERBIVORE", "RUMINANT"],
        "category" : ["MUTCAT_TROGLOBITE", "MUTCAT_CHIMERA"]
    },{
        "type" : "mutation",
        "id" : "RUMINANT",
        "name" : "Ruminant",
        "points" : 5,
        "description" : "Your digestive system is capable of digesting cellulose and other rough plant material. You can eat underbrush by standing over it and pressing E.",
        "prereqs" : ["HERBIVORE"],
        "changes_to" : ["GRAZER"],
        "cancels" : ["CARNIVORE", "SAPROVORE"],
        "category" : ["MUTCAT_CATTLE"]
    },{
        "type" : "mutation",
        "id" : "GRAZER",
        "name" : "Grazer",
        "points" : 10,
        "description" : "You're accustomed to eating plants directly, and can get nutrition from grass as well as underbrush.  Eat either one by standing over it and pressing E.",
        "prereqs" : ["RUMINANT"],
        "threshreq" : ["THRESH_CATTLE"],
        "cancels" : ["CARNIVORE", "SAPROVORE"],
        "category" : ["MUTCAT_CATTLE"]
    },{
        "type" : "mutation",
        "id" : "EATPOISON",
        "name" : "Intestinal Fortitude",
        "points" : 6,
        "description" : "Your guts have developed the ability to handle poisonous food.  Mostly.",
        "changes_to" : ["EATDEAD"],
        "prereqs" : ["NAUSEA", "VOMITOUS", "POISRESIST", "POISONOUS"],
        "note" : "Yes, you eventually got over the massive digestive upset.  Mutations aren't easy on a system!",
        "prereqs2" : ["SAPROVORE", "TOLERANCE"],
        "threshreq" : ["THRESH_TROGLOBITE", "THRESH_CHIMERA", "THRESH_RAPTOR", "THRESH_RAT"],
        "category" : ["MUTCAT_TROGLOBITE", "MUTCAT_RAPTOR", "MUTCAT_RAT", "MUTCAT_CHIMERA"],
        "valid" : false
    },{
        "type" : "mutation",
        "id" : "EATDEAD",
        "name" : "Eater Of The Dead",
        "points" : 10,
        "description" : "Eating rotting, long-dead flesh is good for the struggle, and safe--if still completely unappealing--for you.",
        "prereqs" : ["EATPOISON"],
        "threshreq" : ["THRESH_CHIMERA", "THRESH_RAT"],
        "category" : ["MUTCAT_RAT", "MUTCAT_CHIMERA"],
        "valid" : false
    },{
        "type" : "mutation",
        "id" : "SABER_TEETH",
        "name" : "Saber Teeth",
        "points" : -2,
        "visibility" : 10,
        "ugliness" : 8,
        "description" : "Your fangs have grown extremely large and incredibly sharp.  They make it impossible to wear mouthgear and difficult to eat... but leave nasty wounds when you bite.",
        "prereqs" : ["FANGS"],
        "threshreq" : ["THRESH_FELINE", "THRESH_CHIMERA"],
        "cancels" : ["BEAK", "MANDIBLES", "MUZZLE_LONG", "MUZZLE", "MINOTAUR"],
        "category" : ["MUTCAT_FELINE", "MUTCAT_CHIMERA"]
    },{
        "type" : "mutation",
        "id" : "EATHEALTH",
        "name" : "Hyper-Metabolism",
        "points" : 15,
        "description" : "You metabolize nutrients so rapidly that you can convert food directly into useful tissue.  Excess nutrition will convert to HP, rather than being wasted.",
        "prereqs" : ["HUNGER3"],
        "threshreq" : ["THRESH_CHIMERA"],
        "category" : ["MUTCAT_CHIMERA"],
        "valid" : false
    },{
        "type" : "mutation",
        "id" : "HORNS",
        "name" : "Horns",
        "points" : 2,
        "visibility" : 3,
        "ugliness" : 1,
        "description" : "You have a pair of small horns on your head. They allow you to make a weak piercing headbutt attack.",
        "prereqs" : ["HEADBUMPS"],
        "cancels" : ["ANTENNAE"],
        "changes_to" : ["HORNS_CURLED", "HORNS_POINTED", "ANTLERS"],
        "category" : ["MUTCAT_CATTLE"]
    },{
        "type" : "mutation",
        "id" : "HORNS_CURLED",
        "name" : "Curled Horns",
        "points" : 1,
        "visibility" : 8,
        "ugliness" : 2,
        "description" : "You have a pair of large curled horns, like those of a ram. They allow you to make a strong bashing headbutt attack, but prevent you from wearing any headwear.",
        "prereqs" : ["HORNS"],
        "cancels" : ["ANTENNAE", "HORNS_POINTED", "ANTLERS"],
        "category" : ["MUTCAT_CHIMERA"]
    },{
        "type" : "mutation",
        "id" : "HORNS_POINTED",
        "name" : "Pointed Horns",
        "points" : 2,
        "visibility" : 8,
        "ugliness" : 2,
        "description" : "You have a pair of long, pointed horns, like those of an antelope. They allow you to make a strong piercing headbutt attack, but prevent you from wearing any headwear the is not made of fabric.",
        "prereqs" : ["HORNS"],
        "cancels" : ["ANTENNAE", "HORNS_CURLED", "ANTLERS"]
    },{
        "type" : "mutation",
        "id" : "ANTLERS",
        "name" : "Antlers",
        "points" : -2,
        "visibility" : 10,
        "ugliness" : 3,
        "description" : "You have a huge rack of antlers, like those of a moose. They prevent you from hearing headwear that is not made of fabric, but provide a weak headbutt attack.",
        "prereqs" : ["HORNS"],
        "cancels" : ["ANTENNAE", "HORNS_CURLED", "HORNS_POINTED"]
    },{
        "type" : "mutation",
        "id" : "ANTENNAE",
        "name" : "Antennae",
        "points" : 1,
        "visibility" : 9,
        "ugliness" : 4,
        "description" : "You have a pair of antennae. They allow you to detect the presence of monsters up to a few tiles away, even if you can't see or hear them, but prevent you from wearing headwear that is not made of fabric.",
        "prereqs" : ["HEADBUMPS"],
        "cancels" : ["HORNS", "HORNS_CURLED", "HORNS_POINTED", "ANTLERS"],
        "category" : ["MUTCAT_INSECT"]
    },{
        "type" : "mutation",
        "id" : "FLEET2",
        "name" : "Road-Runner",
        "points" : 4,
        "description" : "Your legs are extremely limber and fast-moving. You run 30% faster on flat surfaces.",
        "prereqs" : ["FLEET"],
        "cancels" : ["PONDEROUS1", "PONDEROUS2", "PONDEROUS3"],
        "category" : ["MUTCAT_BIRD"]
    },{
        "type" : "mutation",
        "id" : "TAIL_STUB",
        "name" : "Stubby Tail",
        "points" : 0,
        "visibility" : 1,
        "ugliness" : 2,
        "description" : "You have a short, stubby tail, like a rabbit's. It serves no purpose.",
        "changes_to" : ["TAIL_LONG", "TAIL_THICK", "TAIL_FIN", "TAIL_RAT", "TAIL_RAPTOR"],
        "category" : ["MUTCAT_URSINE"]
    },{
        "type" : "mutation",
        "id" : "TAIL_FIN",
        "name" : "Tail Fin",
        "points" : 1,
        "visibility" : 4,
        "ugliness" : 2,
        "description" : "You have a fin-like tail. It allows you to swim more quickly. Slightly increases wet benefits.",
        "prereqs" : ["TAIL_STUB"],
        "cancels" : ["TAIL_LONG", "TAIL_FLUFFY", "TAIL_THICK", "TAIL_STING", "TAIL_CLUB", "TAIL_RAT", "TAIL_CATTLE", "TAIL_RAPTOR"],
        "category" : ["MUTCAT_FISH"],
        "wet_protection":[
         {
            "part" : "LEGS",
            "good" : 3
         }
      ]
    },{
        "type" : "mutation",
        "id" : "TAIL_LONG",
        "name" : "Long Tail",
        "points" : 2,
        "visibility" : 6,
        "ugliness" : 2,
        "description" : "You have a long, graceful tail, like that of a big cat. It improves your balance, making your ability to dodge higher.",
        "prereqs" : ["TAIL_STUB"],
        "cancels" : ["TAIL_FIN", "TAIL_THICK", "TAIL_RAPTOR"],
        "changes_to" : ["TAIL_FLUFFY", "TAIL_STING", "TAIL_CLUB", "TAIL_CATTLE", "TAIL_RAT"],
        "category" : ["MUTCAT_FELINE"]
    },{
        "type" : "mutation",
        "id" : "TAIL_CATTLE",
        "name" : "Cattle Tail",
        "points" : 2,
        "visibility" : 6,
        "ugliness" : 2,
        "description" : "You have a long tail with a tuft on the end. You find yourself instinctively swatting away flies with it, though it's not as effective at balancing you as you'd like.",
        "prereqs" : ["TAIL_LONG"],
        "cancels" : ["TAIL_FIN", "TAIL_FLUFFY", "TAIL_STING", "TAIL_CLUB", "TAIL_THICK", "TAIL_RAPTOR"],
        "category" : ["MUTCAT_CATTLE"]
    },{
        "type" : "mutation",
        "id" : "TAIL_RAT",
        "name" : "Rat Tail",
        "points" : 1,
        "visibility" : 6,
        "ugliness" : 4,
        "description" : "You have a long but hairless tail.  It's a pretty effective balancing aid, but does look, uh, ratty.",
        "prereqs" : ["TAIL_LONG", "TAIL_STUB"],
        "cancels" : ["TAIL_FIN", "TAIL_FLUFFY", "TAIL_STING", "TAIL_CLUB", "TAIL_THICK", "TAIL_RAPTOR", "TAIL_CATTLE"],
        "category" : ["MUTCAT_RAT"]
    },{
        "type" : "mutation",
        "id" : "TAIL_THICK",
        "name" : "Thick Tail",
        "points" : 3,
        "visibility" : 8,
        "ugliness" : 2,
        "description" : "You have a long, thick, lizardlike tail. It helps you balance a bit but also makes a serviceable whip.",
        "prereqs" : ["TAIL_STUB"],
        "cancels" : ["TAIL_FIN", "TAIL_FLUFFY", "TAIL_STING", "TAIL_CLUB", "TAIL_RAPTOR", "TAIL_CATTLE", "TAIL_RAT"],
        "changes_to" : ["TAIL_CLUB"],
        "category" : ["MUTCAT_LIZARD"]
    },{
        "type" : "mutation",
        "id" : "TAIL_RAPTOR",
        "name" : "Raptor Tail",
        "points" : 3,
        "visibility" : 8,
        "ugliness" : 2,
        "description" : "You have a long and semi-stiff lizardlike tail. You can't effectively lash it in combat, but it significantly improves your balance.",
        "prereqs" : ["TAIL_STUB"],
        "cancels" : ["TAIL_FIN", "TAIL_FLUFFY", "TAIL_STING", "TAIL_CLUB", "TAIL_RAT", "TAIL_CATTLE", "TAIL_LONG"],
        "category" : ["MUTCAT_RAPTOR"]
    },{
        "type" : "mutation",
        "id" : "TAIL_FLUFFY",
        "name" : "Fluffy Tail",
        "points" : 2,
        "visibility" : 7,
        "description" : "You have a long, fluffy-furred tail. It greatly improves your balance, making your ability to dodge much higher.  However, you find yourself wagging when happy...",
        "prereqs" : ["TAIL_LONG"],
        "cancels" : ["TAIL_STING", "TAIL_CLUB", "TAIL_FIN", "TAIL_THICK", "TAIL_RAT", "TAIL_CATTLE", "TAIL_RAPTOR"],
        "category" : ["MUTCAT_BEAST", "MUTCAT_LUPINE"]
    },{
        "type" : "mutation",
        "id" : "TAIL_STING",
        "name" : "Spiked Tail",
        "points" : 2,
        "visibility" : 6,
        "ugliness" : 3,
        "description" : "You have a long tail that ends in a vicious stinger, like that of a scorpion. It does not improve your balance at all, but allows for a powerful piercing attack.",
        "prereqs" : ["TAIL_LONG"],
        "cancels" : ["TAIL_FLUFFY", "TAIL_CLUB", "TAIL_FIN", "TAIL_THICK", "TAIL_RAT", "TAIL_CATTLE", "TAIL_RAPTOR"],
        "category" : ["MUTCAT_INSECT"]
    },{
        "type" : "mutation",
        "id" : "TAIL_CLUB",
        "name" : "Club Tail",
        "points" : 2,
        "visibility" : 7,
        "ugliness" : 2,
        "description" : "You have a long tail that ends in a heavy, bony club. It does not improve your balance at all, but allows for a powerful bashing attack.",
        "prereqs" : ["TAIL_THICK"],
        "cancels" : ["TAIL_FLUFFY", "TAIL_STING", "TAIL_FIN", "TAIL_RAT", "TAIL_CATTLE", "TAIL_RAPTOR"],
        "category" : ["MUTCAT_CHIMERA"]
    },{
        "type" : "mutation",
        "id" : "HIBERNATE",
        "name" : "Hibernation",
        "points" : 3,
        "description" : "You've developed the ability to stockpile calories and then sleep for extended periods of time.",
        "valid" : false,
        "prereqs" : ["HEAVYSLEEPER2"],
        "category" : ["MUTCAT_URSINE"]
    },{
        "type" : "mutation",
        "id" : "PAINREC1",
        "name" : "Pain Recovery",
        "points" : 3,
        "description" : "You recover from pain slightly faster than normal.",
        "changes_to" : ["PAINREC2"]
    },{
        "type" : "mutation",
        "id" : "PAINREC2",
        "name" : "Quick Pain Recovery",
        "points" : 5,
        "description" : "You recover from pain faster than normal.",
        "prereqs" : ["PAINREC1"],
        "changes_to" : ["PAINREC3"]
    },{
        "type" : "mutation",
        "id" : "PAINREC3",
        "name" : "Very Quick Pain Recovery",
        "points" : 8,
        "description" : "You recover from pain much faster than normal.",
        "prereqs" : ["PAINREC2"],
        "category" : ["MUTCAT_MEDICAL"]
    },{
        "type" : "mutation",
        "id" : "MASOCHIST_MED",
        "name" : "Pain Junkie",
        "points" : 4,
        "visibility" : 3,
        "ugliness" : 2,
        "description" : "You've developed a serious appetite for pain, and take pride in your scars.",
        "valid" : false,
        "prereqs" : ["MASOCHIST", "PAINRESIST", "ADDICT"],
        "prereqs2" : ["PAINREC2", "PAINREC3"],
        "threshreq" : ["THRESH_MEDICAL"],
        "changes_to" : ["CENOBITE"],
        "note" : "MASOCHIST_MED and NOPAIN don't cancel each other.  By design.  Poor painless folks...",
        "category" : ["MUTCAT_MEDICAL"]
    },{
        "type" : "mutation",
        "id" : "CENOBITE",
        "name" : "Cenobite",
        "points" : 6,
        "visibility" : 4,
        "ugliness" : 10,
        "description" : "You positively adore pain, in all its varied forms.",
        "valid" : false,
        "purifiable" : false,
        "prereqs" : ["MASOCHIST_MED"],
        "prereqs2" : ["PAINREC3", "ADDICT"],
        "threshreq" : ["THRESH_MEDICAL"],
        "note" : "CENOBITE and NOPAIN also don't cancel each other.  By design.  Poor painless cenobites...",
        "category" : ["MUTCAT_MEDICAL"]
    },{
        "type" : "mutation",
        "id" : "NOPAIN",
        "name" : "Deadened",
        "points" : 2,
        "description" : "Nothing hurts any more. Those bites tickle and the wounds itch a bit, but that's it.",
        "valid" : false,
        "purifiable" : false,
        "prereqs" : ["MASOCHIST", "PAINRESIST"],
        "prereqs2" : ["PAINREC3"],
        "threshreq" : ["THRESH_MEDICAL"],
        "note" : "MASOCHIST_MED, CENOBITE, and NOPAIN don't cancel each other.  By design.  Poor painless people...",
        "category" : ["MUTCAT_MEDICAL"]
    },{
        "type" : "mutation",
        "id" : "PRED1",
        "name" : "Culler",
        "points" : 2,
        "description" : "You've had a revelation: by killing the weaker creatures, who would only die anyway, you preserve resources for those better able to survive.",
        "purifiable" : false,
        "changes_to" : ["PRED2"],
        "prereqs" : ["CARNIVORE"],
        "threshreq" : ["THRESH_BEAST", "THRESH_RAPTOR", "THRESH_CHIMERA", "THRESH_LUPINE", "THRESH_FELINE", "THRESH_URSINE", "THRESH_LIZARD", "THRESH_SPIDER"],
        "category" : ["MUTCAT_BEAST", "MUTCAT_RAPTOR", "MUTCAT_CHIMERA", "MUTCAT_LUPINE", "MUTCAT_FELINE", "MUTCAT_URSINE", "MUTCAT_LIZARD", "MUTCAT_SPIDER"]
    },{
        "type" : "mutation",
        "id" : "PRED2",
        "name" : "Hunter",
        "points" : 3,
        "description" : "You're getting quite used to hunting and killing ...game.  For food.",
        "note" : "That ellipsis is placed correctly: it indicates that the thinker takes a second to decide on that term.  Hasn't gone all-out Monster yet, but xe's getting there.",
        "purifiable" : false,
        "prereqs" : ["CARNIVORE"],
        "prereqs2" : ["PRED1"],
        "changes_to" : ["PRED3"],
        "threshreq" : ["THRESH_BEAST", "THRESH_RAPTOR", "THRESH_CHIMERA", "THRESH_LUPINE", "THRESH_FELINE", "THRESH_URSINE", "THRESH_LIZARD", "THRESH_SPIDER"],
        "category" : ["MUTCAT_BEAST", "MUTCAT_RAPTOR", "MUTCAT_CHIMERA", "MUTCAT_LUPINE", "MUTCAT_FELINE", "MUTCAT_URSINE", "MUTCAT_LIZARD", "MUTCAT_SPIDER"]
    },{
        "type" : "mutation",
        "id" : "PRED3",
        "name" : "Predator",
        "points" : 3,
        "description" : "Let's not overthink things.  You get hungry, you find prey, you kill it and you eat it.",
        "valid" : false,
        "purifiable" : false,
        "prereqs" : ["CARNIVORE"],
        "prereqs2" : ["PRED2"],
        "leads_to" : ["SAPIOVORE"],
        "changes_to" : ["PRED4"],
        "threshreq" : ["THRESH_BEAST", "THRESH_RAPTOR", "THRESH_CHIMERA", "THRESH_LUPINE", "THRESH_FELINE", "THRESH_URSINE", "THRESH_LIZARD", "THRESH_SPIDER"],
        "category" : ["MUTCAT_BEAST", "MUTCAT_RAPTOR", "MUTCAT_CHIMERA", "MUTCAT_LUPINE", "MUTCAT_FELINE", "MUTCAT_URSINE", "MUTCAT_LIZARD", "MUTCAT_SPIDER"]
    },{
        "type" : "mutation",
        "id" : "PRED4",
        "name" : "Apex Predator",
        "points" : 2,
        "description" : "It's good to be on top of the food chain.",
        "valid" : false,
        "purifiable" : false,
        "prereqs" : ["CARNIVORE"],
        "prereqs2" : ["PRED3"],
        "threshreq" : ["THRESH_BEAST", "THRESH_RAPTOR", "THRESH_CHIMERA", "THRESH_URSINE"],
        "category" : ["MUTCAT_BEAST", "MUTCAT_RAPTOR", "MUTCAT_CHIMERA", "MUTCAT_URSINE"]
    },{
        "type" : "mutation",
        "id" : "SAPIOVORE",
        "name" : "Sapiovore",
        "points" : 4,
        "description" : "The hairless apes are as good eating as any other meat.",
        "valid" : false,
        "purifiable" : false,
        "prereqs" : ["CARNIVORE"],
        "prereqs2" : ["PRED3", "PRED4"],
        "threshreq" : ["THRESH_BEAST", "THRESH_RAPTOR", "THRESH_CHIMERA", "THRESH_URSINE", "THRESH_LIZARD", "THRESH_SPIDER"],
        "category" : ["MUTCAT_BEAST", "MUTCAT_RAPTOR", "MUTCAT_CHIMERA", "MUTCAT_URSINE", "MUTCAT_LIZARD", "MUTCAT_SPIDER"]
    },{
        "type" : "mutation",
        "id" : "WINGS_BIRD",
        "name" : "Bird Wings",
        "points" : 2,
        "visibility" : 4,
        "ugliness" : 2,
        "description" : "You have a pair of large, feathered wings. Your body is too heavy to be able to fly, but you can use them to slow your descent during a fall, and will not take falling damage under any circumstances.",
        "prereqs" : ["WINGS_STUB"],
        "cancels" : ["WINGS_BAT", "WINGS_INSECT"],
        "category" : ["MUTCAT_BIRD"]
    },{
        "type" : "mutation",
        "id" : "WINGS_INSECT",
        "name" : "Insect Wings",
        "points" : 3,
        "visibility" : 4,
        "ugliness" : 4,
        "description" : "You have a pair of large, translucent wings. You buzz them as you run, enabling you to run faster.",
        "prereqs" : ["WINGS_STUB"],
        "cancels" : ["WINGS_BIRD", "WINGS_BAT"],
        "category" : ["MUTCAT_INSECT"]
    },{
        "type" : "mutation",
        "id" : "MOUTH_TENTACLES",
        "name" : "Mouth Tentacles",
        "points" : 1,
        "visibility" : 8,
        "ugliness" : 5,
        "description" : "A set of tentacles surrounds your mouth. They allow you to eat twice as fast. Slightly decreases wet penalties.",
        "prereqs" : ["MOUTH_FLAPS"],
        "cancels" : ["MANDIBLES"],
        "category" : ["MUTCAT_CEPHALOPOD"],
        "wet_protection" : [
            { "part" : "MOUTH", "neutral" : 1 }
        ]
    },{
        "type" : "mutation",
        "id" : "MANDIBLES",
        "name" : "Mandibles",
        "points" : 2,
        "visibility" : 8,
        "ugliness" : 6,
        "description" : "A set of insect-like mandibles have grown around your mouth. They allow you to eat faster and provide a slicing unarmed attack, but prevent you from wearing mouthwear. Slightly reduces wet effects.",
        "prereqs" : ["MOUTH_FLAPS"],
        "cancels" : ["BEAK", "FANGS", "MOUTH_TENTACLES"],
        "category" : ["MUTCAT_INSECT", "MUTCAT_SPIDER"],
        "wet_protection" : [
            { "part" : "MOUTH", "ignored" : 1 }
        ]
    },{
        "type" : "mutation",
        "id" : "CANINE_EARS",
        "name" : "Canine Ears",
        "points" : 2,
        "visibility" : 4,
        "ugliness" : 1,
        "description" : "Your ears have extended into long, pointed ones, like those of a canine. They enhance your hearing, allowing you to hear at greater distances.",
        "category" : ["MUTCAT_BEAST", "MUTCAT_CATTLE", "MUTCAT_CHIMERA"],
        "changes_to" : ["LUPINE_EARS"],
        "cancels" : ["FELINE_EARS", "URSINE_EARS", "ELFA_EARS"]
    },{
        "type" : "mutation",
        "id" : "LUPINE_EARS",
        "name" : "Lupine Ears",
        "points" : 2,
        "visibility" : 4,
        "ugliness" : 1,
        "description" : "Your hearing has evolved further and is now on par with wolves. You can hear things significantly farther away.",
        "category" : ["MUTCAT_LUPINE"],
        "cancels" : ["URSINE_EARS", "FELINE_EARS", "CANINE_EARS", "ELFA_EARS"]
    },{
        "type" : "mutation",
        "id" : "FELINE_EARS",
        "name" : "Feline Ears",
        "points" : 2,
        "visibility" : 4,
        "ugliness" : 0,
        "description" : "Your ears have extended into long, pointed, velvety ones, like those of a feline. You find it easier to tune in on sounds from afar.",
        "category" : ["MUTCAT_FELINE"],
        "cancels" : ["LUPINE_EARS", "URSINE_EARS", "CANINE_EARS", "ELFA_EARS"]
    },{
        "type" : "mutation",
        "id" : "URSINE_EARS",
        "name" : "Ursine Ears",
        "points" : 2,
        "visibility" : 4,
        "ugliness" : 1,
        "description" : "Your ears have grown longer and rounder, much like those of a bear. You can hear things a little farther away.",
        "category" : ["MUTCAT_URSINE"],
        "cancels" : ["LUPINE_EARS", "FELINE_EARS", "CANINE_EARS", "ELFA_EARS"]
    },{
        "type" : "mutation",
        "id" : "ELFA_EARS",
        "name" : "Pointed Ears",
        "points" : 0,
        "visibility" : 4,
        "ugliness" : 1,
        "description" : "Your upper earlobes have grown noticably higher.  Fortunately, they don't get in the way of your headgear, much.  Unfortunately, they also don't seem to help your hearing any.",
        "valid" : false,
        "category" : ["MUTCAT_ELFA"],
        "cancels" : ["FELINE_EARS", "LUPINE_EARS", "URSINE_EARS", "CANINE_EARS"]
    },{
        "type" : "mutation",
        "id" : "WEB_WALKER",
        "name" : "Web Walker",
        "points" : 3,
        "description" : "Your body excretes very fine amounts of a chemical which prevents you from sticking to webs. Walking through webs does not affect you at all.",
        "leads_to" : ["WEB_WEAVER"]
    },{
        "type" : "mutation",
        "id" : "WEB_SPINNER",
        "name" : "Web Spinner",
        "points" : 3,
        "description" : "Your body produces and anchors webbing.  Too bad you can't seem to control the process.  There is a chance that you will leave webs in your wake.",
        "prereqs" : ["WEB_WALKER"],
        "cancels" : ["SLIMY"],
        "changes_to" : ["WEB_WEAVER"],
        "category" : ["MUTCAT_SPIDER"]
    },{
        "type" : "mutation",
        "id" : "WEB_WEAVER",
        "name" : "Web Weaver",
        "points" : 5,
        "description" : "You've developed the necessary anatomy and techniques to control your web-generation.  Use the pause function to spin or enhance webs.",
        "prereqs" : ["WEB_SPINNER"],
        "cancels" : ["SLIMY"],
        "category" : ["MUTCAT_SPIDER"]
    },{
        "type" : "mutation",
        "id" : "WHISKERS",
        "name" : "Whiskers",
        "points" : 1,
        "visibility" : 3,
        "ugliness" : 1,
        "description" : "You have a set of prominent rodent-like whiskers around your mouth. These make you more aware of vibrations in the air, and improve your ability to dodge very slightly.",
        "category" : ["MUTCAT_RAT", "MUTCAT_FELINE"]
    },{
        "type" : "mutation",
        "id" : "LARGE",
        "name" : "Inconveniently Large",
        "points" : 0,
        "visibility" : 1,
        "ugliness" : 1,
        "description" : "You have grown noticeably taller and broader. Much of it is useful muscle mass (Strength +2), but you find it throws off your balance and you get in your own way (+1 Torso and Arm Encumbrance).",
        "prereqs" : ["STR_UP", "STR_UP_2", "STR_UP_3", "STR_UP_4"],
        "changes_to": ["LARGE_OK", "HUGE"],
        "category" : ["MUTCAT_URSINE", "MUTCAT_CATTLE"]
    },{
        "type" : "mutation",
        "id" : "LARGE_OK",
        "name" : "Large",
        "points" : 2,
        "visibility" : 1,
        "ugliness" : 0,
        "description" : "You carry your rugged body with the dignity you deserve. Strength +2.",
        "prereqs" : ["LARGE"],
        "prereqs2" : ["STR_UP", "STR_UP_2", "STR_UP_3", "STR_UP_4"],
        "threshreq" : ["THRESH_URSINE", "THRESH_CATTLE"],
        "changes_to": ["HUGE"],
        "category" : ["MUTCAT_URSINE", "MUTCAT_CATTLE"]
    },{
        "type" : "mutation",
        "id" : "HUGE",
        "name" : "Freakishly Huge",
        "points" : -2,
        "visibility" : 4,
        "ugliness" : 4,
        "description" : "You have grown even more massive, to the point where you cannot usefully fit into human-sized clothing or vehicles. Much of it is powerful muscle mass (Strength +4), but it's a real pain to haul around.",
        "prereqs" : ["LARGE", "LARGE_OK"],
        "prereqs2" : ["STR_UP_3", "STR_UP_4"],
        "changes_to": ["HUGE_OK"],
        "category" : ["MUTCAT_URSINE", "MUTCAT_CATTLE"]
    },{
        "type" : "mutation",
        "id" : "HUGE_OK",
        "name" : "Huge",
        "points" : 2,
        "visibility" : 4,
        "ugliness" : 3,
        "description" : "Your cardiovascular system has caught up with your muscular physique, so who needs pathetic human cars? Strength +4.",
        "prereqs" : ["HUGE"],
        "prereqs2" : ["STR_UP_3", "STR_UP_4"],
        "threshreq" : ["THRESH_URSINE", "THRESH_CATTLE"],
        "category" : ["MUTCAT_URSINE", "MUTCAT_CATTLE"]
    },{
        "type" : "mutation",
        "id" : "STR_UP",
        "name" : "Strong",
        "points" : 1,
        "description" : "Your muscles are a little stronger. Strength + 1",
        "changes_to" : ["STR_UP_2"],
        "category" : ["MUTCAT_INSECT", "MUTCAT_ELFA", "MUTCAT_RAPTOR"]
    },{
        "type" : "mutation",
        "id" : "STR_UP_2",
        "name" : "Very Strong",
        "points" : 2,
        "description" : "Your muscles are stronger. Strength + 2",
        "prereqs" : ["STR_UP"],
        "changes_to" : ["STR_UP_3", "STR_ALPHA"],
        "category" : ["MUTCAT_LIZARD", "MUTCAT_CATTLE", "MUTCAT_PLANT", "MUTCAT_ALPHA"]
    },{
        "type" : "mutation",
        "id" : "STR_UP_3",
        "name" : "Extremely Strong",
        "points" : 4,
        "visibility" : 1,
        "description" : "Your muscles are much stronger. Strength + 4",
        "prereqs" : ["STR_UP_2"],
        "changes_to" : ["STR_UP_4"],
        "category" : ["MUTCAT_CHIMERA", "MUTCAT_LUPINE"]
    },{
        "type" : "mutation",
        "id" : "STR_UP_4",
        "name" : "Insanely Strong",
        "points" : 7,
        "visibility" : 2,
        "ugliness" : 2,
        "description" : "Your muscles are noticeably bulging. Strength + 7",
        "prereqs" : ["STR_UP_3"],
        "threshreq" : ["THRESH_BEAST", "THRESH_URSINE"],
        "category" : ["MUTCAT_BEAST", "MUTCAT_URSINE"]
    },{
        "type" : "mutation",
        "id" : "STR_ALPHA",
        "name" : "Prime Strength",
        "points" : 6,
        "description" : "Your muscles are perfectly developed.",
        "valid" : false,
        "purifiable" : false,
        "prereqs" : ["STR_UP_2"],
        "threshreq" : ["THRESH_ALPHA"],
        "category" : ["MUTCAT_ALPHA"]
    },{
        "type" : "mutation",
        "id" : "DEX_UP",
        "name" : "Dextrous",
        "points" : 1,
        "description" : "You are a little nimbler. Dexterity + 1",
        "changes_to" : ["DEX_UP_2", "DEX_ALPHA"],
        "category" : ["MUTCAT_INSECT", "MUTCAT_SLIME", "MUTCAT_ALPHA"]
    },{
        "type" : "mutation",
        "id" : "DEX_UP_2",
        "name" : "Very Dextrous",
        "points" : 2,
        "description" : "You are nimbler. Dexterity + 2",
        "prereqs" : ["DEX_UP"],
        "changes_to" : ["DEX_UP_3"],
        "category" : ["MUTCAT_LIZARD", "MUTCAT_SPIDER", "MUTCAT_CHIMERA", "MUTCAT_RAPTOR"]
    },{
        "type" : "mutation",
        "id" : "DEX_UP_3",
        "name" : "Extremely Dextrous",
        "points" : 3,
        "description" : "You are nimble and quick. Dexterity + 4",
        "prereqs" : ["DEX_UP_2"],
        "changes_to" : ["DEX_UP_4"],
        "category" : ["MUTCAT_BIRD", "MUTCAT_ELFA", "MUTCAT_FELINE"]
    },{
        "type" : "mutation",
        "id" : "DEX_UP_4",
        "name" : "Insanely Dextrous",
        "points" : 4,
        "description" : "You are much nimbler than before. Dexterity + 7",
        "prereqs" : ["DEX_UP_3"],
        "threshreq" : ["THRESH_CEPHALOPOD"],
        "category" : ["MUTCAT_CEPHALOPOD"]
    },{
        "type" : "mutation",
        "id" : "DEX_ALPHA",
        "name" : "Prime Dexterity",
        "points" : 6,
        "description" : "You're perfectly coordinated.",
        "valid" : false,
        "purifiable" : false,
        "prereqs" : ["DEX_UP"],
        "threshreq" : ["THRESH_ALPHA"],
        "category" : ["MUTCAT_ALPHA"]
    },{
        "type" : "mutation",
        "id" : "INT_UP",
        "name" : "Smart",
        "points" : 1,
        "description" : "You are a little smarter. Intelligence + 1",
        "changes_to" : ["INT_UP_2", "INT_ALPHA", "INT_SLIME"],
        "category" : ["MUTCAT_SLIME", "MUTCAT_ALPHA"]
    },{
        "type" : "mutation",
        "id" : "INT_UP_2",
        "name" : "Very Smart",
        "points" : 2,
        "ugliness" : 0,"description" : "You are smarter. Intelligence + 2",
        "prereqs" : ["INT_UP"],
        "changes_to" : ["INT_UP_3"]
    },{
        "type" : "mutation",
        "id" : "INT_UP_3",
        "name" : "Extremely Smart",
        "points" : 3,
        "visibility" : 1,
        "ugliness" : 1,
        "description" : "You are much smarter, and your skull bulges slightly. Intelligence + 4",
        "prereqs" : ["INT_UP_2"],
        "changes_to" : ["INT_UP_4"],
        "category" : ["MUTCAT_ELFA"]
    },{
        "type" : "mutation",
        "id" : "INT_UP_4",
        "name" : "Insanely Smart",
        "points" : 4,
        "visibility" : 3,
        "ugliness" : 3,
        "description" : "Your skull bulges noticeably with your impressive brain. Intelligence + 7",
        "prereqs" : ["INT_UP_3"],
        "threshreq" : ["THRESH_CEPHALOPOD"],
        "category" : ["MUTCAT_CEPHALOPOD"]
    },{
        "type" : "mutation",
        "id" : "INT_ALPHA",
        "name" : "Prime Intelligence",
        "points" : 6,
        "description" : "You understand almost everything about which you think, with minimal effort.",
        "valid" : false,
        "purifiable" : false,
        "prereqs" : ["INT_UP"],
        "threshreq" : ["THRESH_ALPHA"],
        "category" : ["MUTCAT_ALPHA"]
    },{
        "type" : "mutation",
        "id" : "INT_SLIME",
        "name" : "Distributed Neurology",
        "points" : 4,
        "visibility" : 10,
        "ugliness" : 10,
        "description" : "Your brain has evolved beyond human imagination.  You'll show them the REAL meaning of 'gray goo'!",
        "valid" : false,
        "purifiable" : false,
        "leads_to" : ["SLIMESPAWNER"],
        "prereqs" : ["INT_UP"],
        "prereqs2" : ["AMORPHOUS"],
        "threshreq" : ["THRESH_SLIME"],
        "category" : ["MUTCAT_SLIME"]
    },{
        "type" : "mutation",
        "id" : "PER_UP",
        "name" : "Perceptive",
        "points" : 1,
        "description" : "Your senses are a little keener. Perception + 1",
        "changes_to" : ["PER_UP_2"]
    },{
        "type" : "mutation",
        "id" : "PER_UP_2",
        "name" : "Very Perceptive",
        "points" : 2,
        "description" : "Your senses are keener. Perception + 2",
        "prereqs" : ["PER_UP"],
        "changes_to" : ["PER_UP_3", "PER_ALPHA"],
        "category" : ["MUTCAT_ALPHA", "MUTCAT_CHIMERA"]
    },{
        "type" : "mutation",
        "id" : "PER_UP_3",
        "name" : "Extremely Perceptive",
        "points" : 3,
        "description" : "Your senses are much keener. Perception + 4",
        "prereqs" : ["PER_UP_2"],
        "changes_to" : ["PER_UP_4"],
        "category" : ["MUTCAT_ELFA", "MUTCAT_RAPTOR"]
    },{
        "type" : "mutation",
        "id" : "PER_UP_4",
        "name" : "Insanely Perceptive",
        "points" : 4,
        "description" : "You can sense things you never imagined. Perception + 7",
        "prereqs" : ["PER_UP_3"],
        "threshreq" : ["THRESH_BIRD"],
        "category" : ["MUTCAT_BIRD"]
    },{
        "type" : "mutation",
        "id" : "PER_ALPHA",
        "name" : "Prime Perception",
        "points" : 6,
        "description" : "Your senses are keenly honed.",
        "valid" : false,
        "purifiable" : false,
        "prereqs" : ["PER_UP_2"],
        "threshreq" : ["THRESH_ALPHA"],
        "category" : ["MUTCAT_ALPHA"]
    },{
        "type" : "mutation",
        "id" : "PER_SLIME",
        "name" : "Sensory Disintegration",
        "points" : -7,
        "visibility" : 10,
        "ugliness" : 10,
        "description" : "Your sense organs are all over the place: eyes extending and retracting, 'ears' of various shapes migrating about, and taste & smell are uncontrollable. The world is a horrible mixup.  Ugh!",
        "valid" : false,
        "purifiable" : false,
        "changes_to" : ["PER_SLIME_OK"],
        "prereqs" : ["PER_UP"],
        "prereqs2" : ["AMORPHOUS"],
        "threshreq" : ["THRESH_SLIME"],
        "category" : ["MUTCAT_SLIME"]
    },{
        "type" : "mutation",
        "id" : "PER_SLIME_OK",
        "name" : "Distributed Senses",
        "points" : 7,
        "visibility" : 10,
        "ugliness" : 10,
        "description" : "You can now extend and reabsorb sensory organs at will, and can therefore ignore most shocks that would overwhelm lesser beings.",
        "valid" : false,
        "purifiable" : false,
        "leads_to" : ["SLIMESPAWNER"],
        "prereqs" : ["PER_SLIME"],
        "prereqs2" : ["AMORPHOUS"],
        "threshreq" : ["THRESH_SLIME"],
        "category" : ["MUTCAT_SLIME"]
    },{
        "type" : "mutation",
        "id" : "MUT_JUNKIE",
        "name" : "Metallassomaiphile",
        "note" : "name courtesy of wiktionary's Greek for 'mutate'. Greek-speakers, feel free to correct the term",
        "points" : 0,
        "visibility" : 0,
        "ugliness" : 0,
        "description" : "Just thinking of mutagen (such a lovely word! 'Mutagen'. Perfect!) makes you thirsty. And you so love your new parts.  You simply must have more mutagen!",
        "threshreq" : ["THRESH_MEDICAL", "THRESH_CHIMERA"],
        "category" : ["MUTCAT_MEDICAL", "MUTCAT_CHIMERA"]
    },{
        "type" : "mutation",
        "id" : "HEADBUMPS",
        "name" : "Head Bumps",
        "points" : 0,
        "visibility" : 3,
        "ugliness" : 3,
        "description" : "You have a pair of bumps on your skull.",
        "changes_to" : ["HORNS", "ANTENNAE"]
    },{
        "type" : "mutation",
        "id" : "SLIT_NOSTRILS",
        "name" : "Slit Nostrils",
        "points" : -2,
        "visibility" : 7,
        "ugliness" : 4,
        "description" : "You have a flattened nose and thin slits for nostrils, giving you a lizard-like appearance. This makes breathing slightly difficult and increases mouth encumbrance by 1.",
        "category" : ["MUTCAT_LIZARD", "MUTCAT_TROGLOBITE", "MUTCAT_CEPHALOPOD", "MUTCAT_RAPTOR"]
    },{
        "type" : "mutation",
        "id" : "FORKED_TONGUE",
        "name" : "Forked Tongue",
        "points" : 0,
        "visibility" : 1,
        "ugliness" : 3,
        "description" : "Your tongue is forked, like that of a reptile. This has no effect.",
        "category" : ["MUTCAT_LIZARD", "MUTCAT_RAPTOR"]
    },{
        "type" : "mutation",
        "id" : "EYEBULGE",
        "name" : "Bulging Eyes",
        "points" : 0,
        "visibility" : 8,
        "ugliness" : 4,
        "description" : "Your eyes bulge out several inches from your skull. This does not affect your vision in any way.",
        "leads_to" : ["MEMBRANE"],
        "changes_to" : ["COMPOUND_EYES"]
    },{
        "type" : "mutation",
        "id" : "MOUTH_FLAPS",
        "name" : "Mouth Flaps",
        "points" : -1,
        "visibility" : 7,
        "ugliness" : 6,
        "description" : "Skin tabs and odd flaps of skin surround your mouth. They don't affect your eating, but are unpleasant to look at.",
        "category" : ["MUTCAT_CHIMERA"],
        "leads_to" : ["MOUTH_TENTACLES", "MANDIBLES"]
    },{
        "type" : "mutation",
        "id" : "WINGS_STUB",
        "name" : "Wing Stubs",
        "points" : 0,
        "visibility" : 2,
        "ugliness" : 2,
        "description" : "You have a pair of stubby little wings projecting from your shoulderblades. They can be wiggled at will, but are useless.",
        "changes_to" : ["WINGS_BIRD", "WINGS_BAT", "WINGS_INSECT"]
    },{
        "type" : "mutation",
        "id" : "WINGS_BAT",
        "name" : "Bat Wings",
        "points" : -1,
        "visibility" : 9,
        "ugliness" : 4,
        "description" : "You have a pair of large, leathery wings. You can move them a little, but they are useless, and in fact put you off balance, reducing your ability to dodge slightly.",
        "prereqs" : ["WINGS_STUB"],
        "cancels" : ["WINGS_BIRD", "WINGS_INSECT"]
    },{
        "type" : "mutation",
        "id" : "PALE",
        "name" : "Pale Skin",
        "points" : 0,
        "visibility" : 3,
        "ugliness" : 1,
        "description" : "Your skin is rather pale.",
        "changes_to" : ["ALBINO"],
        "leads_to" : ["TROGLO"],
        "category" : ["MUTCAT_LUPINE"]
    },{
        "type" : "mutation",
        "id" : "SPOTS",
        "name" : "Spots",
        "points" : 0,
        "visibility" : 6,
        "ugliness" : 2,
        "description" : "Your skin is covered in a pattern of red spots.",
        "changes_to" : ["SORES"]
    },{
        "type" : "mutation",
        "id" : "SMELLY2",
        "name" : "Smelly",
        "points" : -4,
        "visibility" : 4,
        "ugliness" : 5,
        "description" : "You smell awful. Monsters that track scent will find you very easily, and humans will react poorly.",
        "prereqs" : ["SMELLY"],
        "leads_to" : ["PHEROMONE_INSECT", "PHEROMONE_MAMMAL"],
        "category" : ["MUTCAT_FISH", "MUTCAT_BEAST", "MUTCAT_SLIME", "MUTCAT_CHIMERA", "MUTCAT_URSINE"]
    },{
        "type" : "mutation",
        "id" : "DEFORMED",
        "name" : "Deformed",
        "points" : -2,
        "visibility" : 4,
        "ugliness" : 4,
        "description" : "You're minorly deformed. Some people will react badly to your appearance.",
        "cancels" : ["PRETTY", "BEAUTIFUL", "BEAUTIFUL2", "BEAUTIFUL3"],
        "prereqs" : ["UGLY"],
        "changes_to" : ["DEFORMED2"],
        "category" : ["MUTCAT_FISH", "MUTCAT_CATTLE", "MUTCAT_INSECT", "MUTCAT_CEPHALOPOD", "MUTCAT_FELINE", "MUTCAT_LUPINE"]
    },{
        "type" : "mutation",
        "id" : "DEFORMED2",
        "name" : "Badly Deformed",
        "points" : -4,
        "visibility" : 7,
        "ugliness" : 7,
        "description" : "You're hideously deformed. Some people will have a strong negative reaction to your appearance.",
        "cancels" : ["PRETTY", "BEAUTIFUL", "BEAUTIFUL2", "BEAUTIFUL3"],
        "prereqs" : ["DEFORMED"],
        "changes_to" : ["DEFORMED3"],
        "category" : ["MUTCAT_BEAST", "MUTCAT_URSINE", "MUTCAT_PLANT"]
    },{
        "type" : "mutation",
        "id" : "DEFORMED3",
        "name" : "Grotesque",
        "points" : -7,
        "visibility" : 10,
        "ugliness" : 10,
        "description" : "Your visage is disgusting and liable to induce vomiting. People will not want to interact with you unless they have a very good reason to.",
        "cancels" : ["PRETTY", "BEAUTIFUL", "BEAUTIFUL2", "BEAUTIFUL3"],
        "prereqs" : ["DEFORMED2"],
        "category" : ["MUTCAT_SLIME", "MUTCAT_RAT", "MUTCAT_CHIMERA"]
    },{
        "type" : "mutation",
        "id" : "BEAUTIFUL",
        "name" : "Beautiful",
        "points" : 2,
        "visibility" : -4,
        "ugliness" : -4,
        "description" : "You're a real head-turner. Some people will react well to your appearance, and most people have an easier time trusting you.",
        "cancels" : ["UGLY", "DEFORMED", "DEFORMED2", "DEFORMED3"],
        "prereqs" : ["PRETTY"],
        "changes_to" : ["BEAUTIFUL2"]
    },{
        "type" : "mutation",
        "id" : "BEAUTIFUL2",
        "name" : "Very Beautiful",
        "points" : 4,
        "visibility" : -7,
        "ugliness" : -7,
        "description" : "You are a vision of beauty. Some people will react very well to your looks, and most people will trust you immediately.",
        "cancels" : ["UGLY", "DEFORMED", "DEFORMED2", "DEFORMED3"],
        "prereqs" : ["BEAUTIFUL"],
        "changes_to" : ["BEAUTIFUL3"]
    },{
        "type" : "mutation",
        "id" : "BEAUTIFUL3",
        "name" : "Glorious",
        "points" : 7,
        "visibility" : -10,
        "ugliness" : -10,
        "description" : "You are incredibly beautiful. People cannot help themselves for your charms, and will do whatever they can to please you.",
        "cancels" : ["UGLY", "DEFORMED", "DEFORMED2", "DEFORMED3"],
        "prereqs" : ["BEAUTIFUL2"],
        "category": ["MUTCAT_ELFA"]
    },{
        "type" : "mutation",
        "id" : "SNOUT",
        "name" : "Snout",
        "points" : -1,
        "visibility" : 4,
        "ugliness" : 3,
        "description" : "Your face and jaw have begun...changing. Masks and such fit OK, but you're noticeably mutated.",
        "changes_to" : ["MINOTAUR", "MUZZLE", "MUZZLE_BEAR", "MUZZLE_LONG"],
        "category" : ["MUTCAT_FELINE"]
    },{
        "type" : "mutation",
        "id" : "MINOTAUR",
        "name" : "Bovine Snout",
        "points" : -2,
        "visibility" : 5,
        "ugliness" : 6,
        "description" : "Your face resembles that of a bull, with a significant snout.  It looks fearsome but prevents you from wearing mouthgear.",
        "cancels" : ["MUZZLE", "MUZZLE_LONG", "MUZZLE_BEAR"],
        "prereqs" : ["SNOUT"],
        "category" : ["MUTCAT_CATTLE"]
    },{
        "type" : "mutation",
        "id" : "MUZZLE",
        "name" : "Lupine Muzzle",
        "points" : -1,
        "visibility" : 5,
        "ugliness" : 4,
        "description" : "Your jaw and nose have extended into a wolfish muzzle.  It lends itself to biting in combat and looks impressive, but prevents you from wearing mouthgear.",
        "cancels" : ["MINOTAUR", "MUZZLE_LONG", "MUZZLE_BEAR"],
        "prereqs" : ["SNOUT"],
        "category" : ["MUTCAT_BEAST", "MUTCAT_LUPINE"]
    },{
        "type" : "mutation",
        "id" : "MUZZLE_BEAR",
        "name" : "Ursine Muzzle",
        "points" : -1,
        "visibility" : 5,
        "ugliness" : 4,
        "description" : "Your jaw and nose have extended into a bearish muzzle.  You could bite with it, and it looks impressive, but it prevents you from wearing mouthgear.",
        "cancels" : ["MINOTAUR", "MUZZLE_LONG", "MUZZLE"],
        "prereqs" : ["SNOUT"],
        "category" : ["MUTCAT_URSINE"]
    },{
        "type" : "mutation",
        "id" : "MUZZLE_LONG",
        "name" : "Reptilian Muzzle",
        "points" : -2,
        "visibility" : 8,
        "ugliness" : 8,
        "description" : "Your face and jaws, well, are a shorter version of those found on alligators.  They look NASTY-as do the bite wounds they can inflict-but prevent you from wearing mouthgear.",
        "cancels" : ["MUZZLE", "MINOTAUR", "MUZZLE_BEAR"],
        "prereqs" : ["SNOUT"],
        "category" : ["MUTCAT_LIZARD"]
    },{
        "type" : "mutation",
        "id" : "HOLLOW_BONES",
        "name" : "Hollow Bones",
        "points" : -6,
        "description" : "You have Avian Bone Syndrome--your bones are nearly hollow. Your body is very light as a result, enabling you to run and attack 20% faster, but also frail; you can carry 40% less, and bashing attacks injure you more.",
        "prereqs" : ["LIGHT_BONES"],
        "category" : ["MUTCAT_BIRD", "MUTCAT_SLIME", "MUTCAT_ELFA"]
    },{
        "type" : "mutation",
        "id" : "NAUSEA",
        "name" : "Nausea",
        "points" : -3,
        "description" : "You feel nauseous almost constantly, and are more liable to throw up from food poisoning, alcohol, etc.",
        "prereqs" : ["WEAKSTOMACH"],
        "changes_to" : ["VOMITOUS", "EATPOISON"],
        "category" : ["MUTCAT_ALPHA"]
    },{
        "type" : "mutation",
        "id" : "VOMITOUS",
        "name" : "Vomitous",
        "points" : -8,
        "description" : "You have a major digestive disorder, which causes you to vomit frequently.",
        "prereqs" : ["NAUSEA"],
        "changes_to" : ["EATPOISON"],
        "category" : ["MUTCAT_SLIME", "MUTCAT_RAT", "MUTCAT_MEDICAL", "MUTCAT_ELFA"]
    },{
        "type" : "mutation",
        "id" : "HUNGER",
        "name" : "Fast Metabolism",
        "points" : -2,
        "description" : "You require more food than most people.",
        "starting_trait" : true,
        "cancels" : ["LIGHTEATER"],
        "changes_to" :["HUNGER2"],
        "category" : ["MUTCAT_RAT", "MUTCAT_ALPHA", "MUTCAT_MEDICAL", "MUTCAT_ELFA", "MUTCAT_BEAST", "MUTCAT_SLIME", "MUTCAT_RAPTOR", "MUTCAT_CHIMERA"]
    },{
        "type" : "mutation",
        "id" : "HUNGER2",
        "name" : "Very Fast Metabolism",
        "points" : -3,
        "description" : "You find yourself hungry.  A lot.  You need about twice as much food as the average human.",
        "cancels" : ["LIGHTEATER"],
        "prereqs" : ["HUNGER"],
        "changes_to" :["HUNGER3"],
        "category" : ["MUTCAT_BEAST", "MUTCAT_SLIME", "MUTCAT_RAPTOR"]
    },{
        "type" : "mutation",
        "id" : "HUNGER3",
        "name" : "Extreme Metabolism",
        "points" : -6,
        "description" : "You burn calories like gasoline-soaked tinder.  You consume three times as much food as the average human.",
        "trans_note" : "The simile there is intended for a Really Quick Burn--BAM burned.",
        "cancels" : ["LIGHTEATER"],
        "prereqs" : ["HUNGER2"],
        "leads_to" : ["EATHEALTH"],
        "category" : ["MUTCAT_CHIMERA"]
    },{
        "type" : "mutation",
        "id" : "THIRST",
        "name" : "High Thirst",
        "points" : -3,
        "description" : "Your body dries out easily; you need to drink more water.",
        "starting_trait" : true,
        "changes_to" : ["THIRST2"],
        "category" : ["MUTCAT_SLIME", "MUTCAT_CEPHALOPOD", "MUTCAT_CHIMERA", "MUTCAT_ELFA"]
    },{
        "type" : "mutation",
        "id" : "THIRST2",
        "name" : "Very Thirsty",
        "points" : -4,
        "description" : "Ugh, out of water already? You need about twice the fluids of an average human.",
        "prereqs" : ["THIRST"],
        "changes_to" :["THIRST3"],
        "category" : ["MUTCAT_FISH", "MUTCAT_SLIME", "MUTCAT_CEPHALOPOD"]
    },{
        "type" : "mutation",
        "id" : "THIRST3",
        "name" : "Extremely Thirsty",
        "points" : -8,
        "description" : "You dry out seriously quickly, requiring three times as much liquid to stay hydrated.",
        "prereqs" : ["THIRST2"]
    },{
        "type" : "mutation",
        "id" : "HEAVYSLEEPER2",
        "name" : "Very Heavy Sleeper",
        "points" : -3,
        "description" : "You could probably sleep through a firefight.",
        "valid" : false,
        "prereqs" : ["HEAVYSLEEPER"],
        "category" : ["MUTCAT_BEAST", "MUTCAT_LUPINE"]
    },{
        "type" : "mutation",
        "id" : "SLEEPY2",
        "name" : "Very Sleepy",
        "points" : -3,
        "description" : "You find yourself needing to sleep quite often.  You'll spend about half your time in or around bed.",
        "prereqs" : ["SLEEPY"],
        "cancels" : ["WAKEFUL", "WAKEFUL2", "WAKEFUL3"],
        "category" : ["MUTCAT_FELINE"]
    },{
        "type" : "mutation",
        "id" : "ROT1",
        "name" : "Weakening",
        "points" : -6,
        "description" : "You feel as though you are slowly weakening, but it's so slight a feeling that it does not affect you at all.",
        "cancels" : ["FASTHEALER", "FASTHEALER2", "REGEN"],
        "changes_to" : ["ROT2"],
        "category" : ["MUTCAT_ALPHA"]
    },{
        "type" : "mutation",
        "id" : "ROT2",
        "name" : "Deterioration",
        "points" : -8,
        "description" : "Your body is very slowly wasting away.",
        "cancels" : ["FASTHEALER", "FASTHEALER2", "REGEN"],
        "prereqs" : ["ROT1"],
        "changes_to" : ["ROT3"],
        "category" : ["MUTCAT_CHIMERA"]
    },{
        "type" : "mutation",
        "id" : "ROT3",
        "name" : "Disintegration",
        "points" : -10,
        "description" : "Your body is slowly wasting away!",
        "cancels" : ["FASTHEALER", "FASTHEALER2", "REGEN"],
        "prereqs" : ["ROT2"],
        "category": ["MUTCAT_ELFA"]
    },{
        "type" : "mutation",
        "id" : "SUNBURN",
        "name" : "Solar Sensitivity",
        "points" : -3,
        "description" : "Your skin simply cannot handle ultraviolet radiation, such as sunlight.  It will seriously burn you.",
        "prereqs" : ["ALBINO"],
        "prereqs2" : ["TROGLO2", "TROGLO3"],
        "category" : ["MUTCAT_TROGLOBITE"]
    },{
        "type" : "mutation",
        "id" : "SORES",
        "name" : "Sores",
        "points" : -2,
        "visibility" : 5,
        "ugliness" : 6,
        "description" : "Your body is covered in painful sores. The pain is worse when they are covered in clothing.",
        "prereqs" : ["SPOTS"],
        "category" : ["MUTCAT_SLIME"]
    },{
        "type" : "mutation",
        "id" : "TROGLO",
        "name" : "Light Sensitive",
        "points" : -2,
        "description" : "Sunlight makes you uncomfortable. If you are outdoors and the weather is Sunny, you suffer -1 to all stats.",
        "cancels" : ["SUNLIGHT_DEPENDENT"],
        "changes_to" : ["TROGLO2"],
        "category" : ["MUTCAT_LIZARD", "MUTCAT_BEAST", "MUTCAT_INSECT", "MUTCAT_SLIME", "MUTCAT_SPIDER"]
    },{
        "type" : "mutation",
        "id" : "TROGLO2",
        "name" : "Very Light Sensitive",
        "points" : -3,
        "description" : "Sunlight makes you very uncomfortable. If you are outdoors during the day, you suffer -1 to all stats; -2 if the weather is Sunny.",
        "cancels" : ["SUNLIGHT_DEPENDENT"],
        "prereqs" : ["TROGLO"],
        "changes_to" : ["TROGLO3"],
        "category" : ["MUTCAT_RAT"]
    },{
        "type" : "mutation",
        "id" : "TROGLO3",
        "name" : "Troglobite",
        "points" : -5,
        "description" : "Sunlight makes you extremely uncomfortable, resulting in large penalties to all stats.",
        "cancels" : ["SUNLIGHT_DEPENDENT"],
        "prereqs" : ["TROGLO2"],
        "category" : ["MUTCAT_TROGLOBITE"]
    },{
        "type" : "mutation",
        "id" : "WEBBED",
        "name" : "Webbed Hands",
        "points" : -1,
        "visibility" : 3,
        "ugliness" : 2,
        "description" : "Your hands and feet are heavily webbed, reducing your dexterity by 1 and preventing you from wearing gloves. However, you can swim much faster. Slightly decreases wet penalties.",
        "category" : ["MUTCAT_LIZARD", "MUTCAT_FISH", "MUTCAT_SLIME"],
        "wet_protection" : [
            { "part" : "HANDS", "neutral" : 3 }
        ]
    },{
        "type" : "mutation",
        "id" : "PAWS",
        "name" : "Paws",
        "points" : -2,
        "visibility" : 3,
        "ugliness" : 2,
        "description" : "Your hands have fused into quasi-paws. Fine manipulation is a challenge: permanent hand encumbrance of 1, difficulty with delicate craftwork, and your gloves don't fit. But they handle water better.",
        "prereqs" : ["CLAWS", "CLAWS_RETRACT"],
        "cancels" : ["TALONS", "ARM_TENTACLES", "ARM_TENTACLES_4", "ARM_TENTACLES_8"],
        "category" : ["MUTCAT_BEAST", "MUTCAT_LUPINE", "MUTCAT_RAT", "MUTCAT_URSINE", "MUTCAT_FELINE"]
    },{
        "type" : "mutation",
        "id" : "BEAK",
        "name" : "Beak",
        "points" : -1,
        "visibility" : 8,
        "ugliness" : 4,
        "description" : "You have a beak for a mouth. You can occasionally use it to peck at your enemies, but it is impossible for you to wear mouthgear. Slightly reduces wet effects.",
        "cancels" : ["FANGS", "MANDIBLES"],
        "category" : ["MUTCAT_BIRD", "MUTCAT_CEPHALOPOD"],
        "wet_protection" : [
            { "part" : "MOUTH", "ignored" : 1 }
        ]
    },{
        "type" : "mutation",
        "id" : "UNSTABLE",
        "name" : "Genetically Unstable",
        "points" : -4,
        "description" : "Your DNA has been damaged in a way that causes you to continually develop more mutations.",
        "category" : ["MUTCAT_SLIME", "MUTCAT_MEDICAL", "MUTCAT_CHIMERA"]
    },{
        "type" : "mutation",
        "id" : "RADIOACTIVE1",
        "name" : "Minor Radioactivity",
        "points" : -4,
        "description" : "Your body has become radioactive! You continuously emit low levels of radiation, some of which will be absorbed by you, and some of which will contaminate the world around you.",
        "changes_to" : ["RADIOACTIVE2"],
        "category" : ["MUTCAT_SLIME"]
    },{
        "type" : "mutation",
        "id" : "RADIOACTIVE2",
        "name" : "Radioactivity",
        "points" : -4,
        "description" : "Your body has become radioactive! You continuously emit moderate levels of radiation, some of which will be absorbed by you, and some of which will contaminate the world around you.",
        "prereqs" : ["RADIOACTIVE1"],
        "changes_to" : ["RADIOACTIVE3"],
        "category": ["MUTCAT_ELFA"]
    },{
        "type" : "mutation",
        "id" : "RADIOACTIVE3",
        "name" : "Severe Radioactivity",
        "points" : -4,
        "description" : "Your body has become radioactive! You continuously emit heavy levels of radiation, some of which will be absorbed by you, and some of which will contaminate the world around you.",
        "prereqs" : ["RADIOACTIVE2"]
    },{
        "type" : "mutation",
        "id" : "SLIMY",
        "name" : "Slimy",
        "points" : 2,
        "visibility" : 7,
        "ugliness" : 6,
        "description" : "Your body is coated with a fine slime, which oozes off of you, leaving a trail. Greatly increases wet benefits.",
        "leads_to" : ["SLIME_HANDS"],
<<<<<<< HEAD
        "changes_to" : ["VISCOUS"],
=======
>>>>>>> b0b88d70
        "category" : ["MUTCAT_FISH", "MUTCAT_SLIME", "MUTCAT_TROGLOBITE", "MUTCAT_CEPHALOPOD"],
        "wet_protection" : [
            { "part" : "HEAD", "neutral" : 3, "good" : 4 },
            { "part" : "LEGS", "neutral" : 7, "good" : 14 },
            { "part" : "FEET", "neutral" : 2, "good" : 4 },
            { "part" : "ARMS", "neutral" : 7, "good" : 12 },
            { "part" : "HANDS", "neutral" : 2, "good" : 3 },
            { "part" : "TORSO", "neutral" : 14, "good" : 26 }
        ]
    },{
        "type" : "mutation",
        "id" : "VISCOUS",
        "name" : "Viscous",
        "points" : 0,
        "visibility" : 7,
        "ugliness" : 8,
        "description" : "Your body's slime output has become sticky and gel-like. Greatly increases wet benefits.",
        "leads_to" : ["AMORPHOUS"],
        "prereqs" : ["SLIMY"],
        "threshreq" : ["THRESH_SLIME"],
        "category" : ["MUTCAT_SLIME"],
        "wet_protection" : [
            { "part" : "HEAD", "neutral" : 4, "good" : 5 },
            { "part" : "LEGS", "neutral" : 8, "good" : 15 },
            { "part" : "FEET", "neutral" : 3, "good" : 5 },
            { "part" : "ARMS", "neutral" : 8, "good" : 14 },
            { "part" : "HANDS", "neutral" : 3, "good" : 4 },
            { "part" : "TORSO", "neutral" : 15, "good" : 27 }
        ]
    },{
        "type" : "mutation",
        "id" : "AMORPHOUS",
        "name" : "Amorphous Body",
        "points" : -2,
        "visibility" : 10,
        "ugliness" : 10,
        "description" : "Your flesh is a pleasing gel-like consistency. Your bodily functions seem to be moving around, and your leg-equivalents flow comfortably.",
        "purifiable" : false,
        "leads_to" : ["INT_SLIME", "PER_SLIME"],
        "prereqs" : ["VISCOUS"],
        "prereqs2" : ["BENDY2", "SLIME_HANDS"],
        "threshreq" : ["THRESH_SLIME"],
        "category" : ["MUTCAT_SLIME"]
    },{
        "type" : "mutation",
        "id" : "SLIMESPAWNER",
        "name" : "Omnicellular",
        "points" : 10,
        "visibility" : 10,
        "ugliness" : 10,
        "description" : "Your body is more or less one consistent whole: a single, giant, omni-cell that alters itself as needed.",
        "valid" : false,
        "purifiable" : false,
        "prereqs" : ["INT_SLIME"],
        "prereqs2" : ["PER_SLIME_OK"],
        "threshreq" : ["THRESH_SLIME"],
        "category" : ["MUTCAT_SLIME"]
    },{
        "type" : "mutation",
        "id" : "HERBIVORE",
        "name" : "Herbivore",
        "points" : -3,
        "description" : "Your body's ability to digest meat is severely hampered. Eating meat has a good chance of making you vomit it back up; even if you manage to keep it down, its nutritional value is greatly reduced.",
        "cancels" : ["CARNIVORE", "SAPROVORE"],
        "leads_to" : ["RUMINANT"]
    },{
        "type" : "mutation",
        "id" : "CARNIVORE",
        "name" : "Carnivore",
        "points" : -3,
        "description" : "Your body's ability to digest fruits, vegetables and grains is severely hampered. You cannot eat anything besides meat.",
        "cancels" : ["VEGETARIAN", "HERBIVORE", "RUMINANT"],
        "leads_to" : ["SAPROVORE"],
        "category" : ["MUTCAT_LIZARD", "MUTCAT_BEAST", "MUTCAT_SPIDER", "MUTCAT_CHIMERA", "MUTCAT_RAPTOR", "MUTCAT_FELINE"]
    },{
        "type" : "mutation",
        "id" : "PONDEROUS1",
        "name" : "Ponderous",
        "points" : -3,
        "description" : "Your muscles are generally slow to move. You run 10% slower.",
        "cancels" : ["FLEET", "FLEET2"],
        "changes_to" : ["PONDEROUS2"],
        "category" : ["MUTCAT_URSINE"]
    },{
        "type" : "mutation",
        "id" : "PONDEROUS2",
        "name" : "Very Ponderous",
        "points" : -5,
        "description" : "Your muscles are quite slow to move. You run 20% slower.",
        "cancels" : ["FLEET", "FLEET2"],
        "prereqs" : ["PONDEROUS1"],
        "changes_to" : ["PONDEROUS3"],
        "category" : ["MUTCAT_CATTLE"]
    },{
        "type" : "mutation",
        "id" : "PONDEROUS3",
        "name" : "Extremely Ponderous",
        "points" : -8,
        "description" : "Your muscles are very slow to move. You run 30% slower.",
        "cancels" : ["FLEET", "FLEET2"],
        "prereqs" : ["PONDEROUS2"],
        "category" : ["MUTCAT_PLANT"]
    },{
        "type" : "mutation",
        "id" : "SUNLIGHT_DEPENDENT",
        "name" : "Sunlight Dependent",
        "points" : -5,
        "description" : "You feel very sluggish when not in direct sunlight. You suffer a 5% drop in speed when in shade, and a 10% drop in speed when in the dark.",
        "cancels" : ["TROGLO", "TROGLO2", "TROGLO3"],
        "category" : ["MUTCAT_PLANT"]
    },{
        "type" : "mutation",
        "id" : "VINES1",
        "name" : "Vines",
        "points" : -2,
        "visibility" : 8,
        "ugliness" : 5,
        "description" : "You have developed several vines sprouting from your shoulder area.  They're bulky and get in the way.",
        "prereqs" : ["PLANTSKIN", "BARK"],
        "cancels" : ["WINGS_BAT", "WINGS_INSECT", "WINGS_BIRD", "WINGS_STUB"],
        "changes_to" : ["VINES2"],
        "category" : ["MUTCAT_PLANT"]
    },{
        "type" : "mutation",
        "id" : "VINES2",
        "name" : "Vine Limbs",
        "points" : 2,
        "visibility" : 8,
        "ugliness" : 5,
        "description" : "You've developed the ability to control your vines; they make good lashes.  You can even rappel down sheer drops using them, but disconnecting HURTS.",
        "prereqs" : ["PLANTSKIN", "BARK"],
        "prereqs2" : ["VINES1"],
        "threshreq" : ["THRESH_PLANT"],
        "cancels" : ["WINGS_BAT", "WINGS_INSECT", "WINGS_BIRD", "WINGS_STUB"],
        "changes_to" : ["VINES3"],
        "category" : ["MUTCAT_PLANT"]
    },{
        "type" : "mutation",
        "id" : "VINES3",
        "name" : "Vine Sprouter",
        "points" : 5,
        "visibility" : 10,
        "ugliness" : 6,
        "description" : "You have full control of your vines, and can grow new ones and detach old ones more or less at will.",
        "prereqs" : ["PLANTSKIN", "BARK"],
        "prereqs2" : ["VINES2"],
        "threshreq" : ["THRESH_PLANT"],
        "cancels" : ["WINGS_BAT", "WINGS_INSECT", "WINGS_BIRD", "WINGS_STUB"],
        "category" : ["MUTCAT_PLANT"]
    },{
        "type" : "mutation",
        "id" : "COLDBLOOD",
        "name" : "Heat Dependent",
        "points" : -2,
        "description" : "Your muscle response is dependent on ambient temperatures. You lose 1% of your speed for every 5 degrees below 65 F.",
        "changes_to" : ["COLDBLOOD2"],
        "category" : ["MUTCAT_BIRD", "MUTCAT_CEPHALOPOD", "MUTCAT_SPIDER"]
    },{
        "type" : "mutation",
        "id" : "COLDBLOOD2",
        "name" : "Very Heat Dependent",
        "points" : -3,
        "description" : "Your muscle response is highly dependent on ambient temperatures. You lose 1% of your speed for every 3 degrees below 65 F.",
        "prereqs" : ["COLDBLOOD"],
        "changes_to" : ["COLDBLOOD3"],
        "category" : ["MUTCAT_FISH", "MUTCAT_RAPTOR"]
    },{
        "type" : "mutation",
        "id" : "COLDBLOOD3",
        "name" : "Cold Blooded",
        "points" : -5,
        "description" : "You are cold-blooded and rely on heat to keep moving. Your lose 1% of your speed for every 2 degrees below 65 F.",
        "prereqs" : ["COLDBLOOD2"],
        "category" : ["MUTCAT_INSECT", "MUTCAT_LIZARD"]
    },{
        "type" : "mutation",
        "id" : "COLDBLOOD4",
        "name" : "Ectothermic",
        "points" : -2,
        "description" : "Your body has become permanently cold-blooded. Your speed lowers--or raises--for every two degrees below or above 65 F.",
        "prereqs" : ["COLDBLOOD3"],
        "threshreq" : ["THRESH_LIZARD"],
        "purifiable" : false,
        "category" : ["MUTCAT_LIZARD"]
    },{
        "type" : "mutation",
        "id" : "GROWL",
        "name" : "Growling Voice",
        "points" : -1,
        "description" : "You have a growling, rough voice. Persuading NPCs will be more difficult, but threatening them will be easier.",
        "changes_to" : ["SNARL"],
        "category" : ["MUTCAT_RAT", "MUTCAT_URSINE", "MUTCAT_LUPINE"]
    },{
        "type" : "mutation",
        "id" : "SNARL",
        "name" : "Snarling Voice",
        "points" : -2,
        "description" : "You have a threatening snarl in your voice. Persuading NPCs will be near impossible, but threatening them will be much easier.",
        "prereqs" : ["GROWL"],
        "category" : ["MUTCAT_BEAST", "MUTCAT_CHIMERA", "MUTCAT_FELINE"]
    },{
        "type" : "mutation",
        "id" : "HISS",
        "name": "Hissing Voice",
        "points": -1,
        "description": "You hiss when speaking. Persuading NPCs will be more difficult, but threatening them will be easier.",
        "category": ["MUTCAT_LIZARD", "MUTCAT_RAPTOR"]
    },{
        "type" : "mutation",
        "id" : "SHOUT1",
        "name" : "Shouter",
        "points" : -2,
        "description" : "You occasionally shout uncontrollably.",
        "changes_to" : ["SHOUT2"],
        "category" : ["MUTCAT_RAPTOR"]
    },{
        "type" : "mutation",
        "id" : "SHOUT2",
        "name" : "Screamer",
        "points" : -3,
        "description" : "You sometimes scream uncontrollably.",
        "prereqs" : ["SHOUT1"],
        "changes_to" : ["SHOUT3"],
        "category" : ["MUTCAT_BEAST"]
    },{
        "type" : "mutation",
        "id" : "SHOUT3",
        "name" : "Howler",
        "points" : -5,
        "description" : "You frequently let out a piercing howl.",
        "prereqs" : ["SHOUT2"],
        "category" : ["MUTCAT_CHIMERA", "MUTCAT_LUPINE"]
    },{

        "type" : "mutation",
        "id" : "ARM_FEATHERS",
        "name" : "Feathered Arms",
        "points" : -2,
        "visibility" : 8,
        "ugliness" : 2,
        "description" : "Your arms have grown vibrantly colored feathers.  They effectively waterproof your arms and take the edge off hits, but really get in the way.  They're simply too small to help you in the air.",
        "category" : ["MUTCAT_RAPTOR"],
        "wet_protection" : [
            { "part" : "ARMS", "neutral" : 50 },
            { "part" : "HANDS", "neutral" : 10 }
        ]
    },{
        "type" : "mutation",
        "id" : "ARM_TENTACLES",
        "name" : "Tentacle Arms",
        "points" : -5,
        "visibility" : 7,
        "ugliness" : 4,
        "description" : "Your arms have transformed into tentacles, resulting in a bonus of 1 to dexterity, permanent hand encumbrance of 3, and inability to wear gloves. Somewhat decreases wet penalties.",
        "leads_to" : ["CLAWS_TENTACLE"],
        "changes_to" : ["ARM_TENTACLES_4"],
        "cancels" : ["PAWS"],
        "wet_protection" : [
            { "part" : "ARMS", "neutral" : 19 },
            { "part" : "HANDS", "neutral" : 5 }
        ]
    },{
        "type" : "mutation",
        "id" : "ARM_TENTACLES_4",
        "name" : "4 Tentacles",
        "points" : -3,
        "visibility" : 8,
        "ugliness" : 5,
        "description" : "Your arms have transformed into four tentacles, resulting in a bonus of 1 to dexterity, permanent hand encumbrance of 3, and inability to wear gloves. You can make up to 3 extra attacks with them. Somewhat decreases wet penalties.",
        "prereqs" : ["ARM_TENTACLES"],
        "leads_to" : ["CLAWS_TENTACLE"],
        "changes_to" : ["ARM_TENTACLES_8"],
        "cancels" : ["PAWS"],
        "wet_protection" : [
            { "part" : "ARMS", "neutral" : 19 },
            { "part" : "HANDS", "neutral" : 5 }
        ]
    },{
        "type" : "mutation",
        "id" : "ARM_TENTACLES_8",
        "name" : "8 Tentacles",
        "points" : -2,
        "visibility" : 9,
        "ugliness" : 6,
        "description" : "Your arms have transformed into eight tentacles, resulting in a bonus of 1 to dexterity, permanent hand encumbrance of 3, and inability to wear gloves. You can make up to 7 extra attacks with them. Somewhat decreases wet penalties.",
        "prereqs" : ["ARM_TENTACLES_4"],
        "cancels" : ["PAWS"],
        "leads_to" : ["CLAWS_TENTACLE"],
        "category" : ["MUTCAT_CEPHALOPOD"],
        "wet_protection" : [
            { "part" : "ARMS", "neutral" : 19 },
            { "part" : "HANDS", "neutral" : 5 }
        ]
    },{
        "type" : "mutation",
        "id" : "SHELL",
        "name" : "Shell",
        "points" : -5,
        "visibility" : 8,
        "ugliness" : 3,
        "description" : "You have grown a thick shell over your torso, providing excellent armor. You find you can use the empty space as 16 storage space, but cannot wear anything on your torso. Somewhat reduces wet effects.",
        "prereqs" : ["CHITIN"],
        "cancels" : ["CHITIN3"],
        "category" : ["MUTCAT_CEPHALOPOD"],
        "wet_protection" : [
            { "part" : "TORSO", "ignored" : 26 }
        ]
    },{
        "type" : "mutation",
        "id" : "LEG_TENTACLES",
        "name" : "Leg Tentacles",
        "points" : -3,
        "visibility" : 8,
        "ugliness" : 4,
        "description" : "Your legs have transformed into six tentacles. This decreases your speed on land by 20%, makes your movement silent, increases your swimming speed, and reduces wet penalties.",
        "cancels" : ["PADDED_FEET", "HOOVES"],
        "leads_to" : ["LEG_TENT_BRACE"],
        "category" : ["MUTCAT_CEPHALOPOD"],
        "wet_protection" : [
            { "part" : "LEGS", "neutral" : 21 },
            { "part" : "FEET", "neutral" : 6 }
        ]
    },{
        "type" : "mutation",
        "id" : "LEG_TENT_BRACE",
        "name" : "Tentacle Bracing",
        "points" : -1,
        "visibility" : 4,
        "ugliness" : 2,
        "description" : "Your lower-tentacles have developed suckers.  They make land movement marginally more tiring, but do a good job of keeping you set in place.",
        "prereqs" : ["LEG_TENTACLES"],
        "threshreq" : ["THRESH_CEPHALOPOD"],
        "category" : ["MUTCAT_CEPHALOPOD"]
    },{
        "type" : "mutation",
        "id" : "THRESH_LIZARD",
        "name" : "Lizard",
        "points" : 1,
        "description" : "You sometimes look back on your days before your tail came in. But you're better now.",
        "valid": false,
        "purifiable": false,
        "threshold": true
    },{
        "type" : "mutation",
        "id" : "THRESH_BIRD",
        "name" : "Bird",
        "points" : 1,
        "description" : "You're sure you'll fly someday. In the meantime, there's still nests to build.",
        "valid": false,
        "purifiable": false,
        "threshold": true
    },{
        "type" : "mutation",
        "id" : "THRESH_FISH",
        "name" : "Aquatic",
        "points" : 1,
        "description" : "Ninety percent of the planet, and it's yours to explore. And colonize. And enjoy. What was that about a surface?",
        "valid": false,
        "purifiable": false,
        "threshold": true
    },{
        "type" : "mutation",
        "id" : "THRESH_BEAST",
        "name" : "Beast",
        "points" : 1,
        "description" : "It's about time you grew out. Now that you've matured, it is time to make something of yourself.",
        "valid": false,
        "purifiable": false,
        "threshold": true
    },{
        "type" : "mutation",
        "id" : "THRESH_FELINE",
        "name" : "Feline",
        "points" : 1,
        "description" : "Stalking prey, eating well, and lying in the sun. Mmm, all you could ever desire.",
        "valid": false,
        "purifiable": false,
        "threshold": true
    },{
        "type" : "mutation",
        "id" : "THRESH_LUPINE",
        "name" : "Wolf",
        "points" : 1,
        "description" : "You're the perfect candidate to lead a pack.",
        "valid": false,
        "purifiable": false,
        "threshold": true
    },{
        "type" : "mutation",
        "id" : "THRESH_URSINE",
        "name" : "Bear",
        "points" : 1,
        "description" : "So the humans died, what's the worry? Now they won't ruin the woods.",
        "valid": false,
        "purifiable": false,
        "threshold": true
    },{
        "type" : "mutation",
        "id" : "THRESH_CATTLE",
        "name" : "Bovine",
        "points" : 1,
        "description" : "Civilization collapsed? Great! You and your kin will never have to worry about a slaughterhouse again.",
        "valid": false,
        "purifiable": false,
        "threshold": true
    },{
        "type" : "mutation",
        "id" : "THRESH_INSECT",
        "name" : "Insect",
        "points" : 1,
        "description" : "It would be good to be a Queen, having workers constantly servicing your every need...but how would you keep them in line?",
        "valid": false,
        "purifiable": false,
        "threshold": true
    },{
        "type" : "mutation",
        "id" : "THRESH_PLANT",
        "name" : "Plant",
        "points" : 1,
        "description" : "Well, you still have those other walking flowers-and the mushrooms too-to deal with. But you'll manage.",
        "valid": false,
        "purifiable": false,
        "threshold": true
    },{
        "type" : "mutation",
        "id" : "THRESH_SLIME",
        "name" : "Aqueous",
        "points" : 1,
        "description" : "What was that old advertisement, 'paint the planet'? That might be a good long-term goal, but for now...",
        "valid": false,
        "purifiable": false,
        "threshold": true
    },{
        "type" : "mutation",
        "id" : "THRESH_TROGLOBITE",
        "name" : "Subterranean",
        "points" : 1,
        "description" : "Not much point to rebuilding up in that horribly bright roofless wasteland. Now that you've become accustomed to your new digs, there's the beginnings of a great empire right here, underground.",
        "valid": false,
        "purifiable": false,
        "threshold": true
    },{
        "type" : "mutation",
        "id" : "THRESH_CEPHALOPOD",
        "name" : "Cephalopod",
        "points" : 1,
        "description" : "Strange aeons, true, but Death seems to be slacking and you are doing just fine.",
        "valid": false,
        "purifiable": false,
        "threshold": true
    },{
        "type" : "mutation",
        "id" : "THRESH_SPIDER",
        "name" : "Arachnid",
        "points" : 1,
        "description" : "Well, maybe you'll just have to make your own world wide web.",
        "valid": false,
        "purifiable": false,
        "threshold": true
    },{
        "type" : "mutation",
        "id" : "THRESH_RAT",
        "name" : "Survivor",
        "points" : 1,
        "description" : "Hey. Civilization fell. You're still around. 'Rat' just isn't respectful.",
        "valid": false,
        "purifiable": false,
        "threshold": true
    },{
        "type" : "mutation",
        "id" : "THRESH_MEDICAL",
        "name" : "Prototype",
        "points" : 1,
        "description" : "After all those experiments, what's a few more, hmm?",
        "valid": false,
        "purifiable": false,
        "threshold": true
    },{
        "type" : "mutation",
        "id" : "THRESH_ALPHA",
        "name" : "Prime",
        "points" : 1,
        "description" : "You're the perfect candidate to tidy this mess.",
        "valid": false,
        "purifiable": false,
        "threshold": true
    },{
        "type" : "mutation",
        "id" : "THRESH_ELFA",
        "name" : "Fey",
        "points" : 1,
        "description" : "You are the tree under which humankind will shelter during these dark times.",
        "valid": false,
        "purifiable": false,
        "threshold": true
    },{
        "type" : "mutation",
        "id" : "THRESH_CHIMERA",
        "name" : "Chaos",
        "points" : 1,
        "description" : "You can't tell what you are anymore. Everything and yet nothing, like you weren't meant to exist. But you do, and you're a force, no matter what happens.",
        "valid": false,
        "purifiable": false,
        "threshold": true
    },{
        "type" : "mutation",
        "id" : "THRESH_RAPTOR",
        "name" : "Raptor",
        "points" : 1,
        "description" : "The chance to undo not one but TWO extinction events. You're confident you'll do fine.",
        "valid": false,
        "purifiable": false,
        "threshold": true
    }
]<|MERGE_RESOLUTION|>--- conflicted
+++ resolved
@@ -943,10 +943,7 @@
         "points" : 5,
         "description" : "Your eyes have mutated to pick up radiation in the infrared spectrum.",
         "prereqs" : ["NIGHTVISION3"],
-<<<<<<< HEAD
         "cancels" : ["LIZ_IR"],
-=======
->>>>>>> b0b88d70
         "category" : ["MUTCAT_INSECT", "MUTCAT_TROGLOBITE", "MUTCAT_SPIDER"]
     },{
         "type" : "mutation",
@@ -2863,10 +2860,7 @@
         "ugliness" : 6,
         "description" : "Your body is coated with a fine slime, which oozes off of you, leaving a trail. Greatly increases wet benefits.",
         "leads_to" : ["SLIME_HANDS"],
-<<<<<<< HEAD
         "changes_to" : ["VISCOUS"],
-=======
->>>>>>> b0b88d70
         "category" : ["MUTCAT_FISH", "MUTCAT_SLIME", "MUTCAT_TROGLOBITE", "MUTCAT_CEPHALOPOD"],
         "wet_protection" : [
             { "part" : "HEAD", "neutral" : 3, "good" : 4 },
