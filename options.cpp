--- conflicted
+++ resolved
@@ -74,14 +74,10 @@
   return OPT_SAFEMODE;
  if (id == "autosafemode")
   return OPT_AUTOSAFEMODE;
-<<<<<<< HEAD
+ if (id == "autosave")
+  return OPT_AUTOSAVE;
  if (id == "gradual_night_light")
   return OPT_GRADUAL_NIGHT_LIGHT;
-=======
- if (id == "autosave")
-  return OPT_AUTOSAVE;
-
->>>>>>> 9ac02b9b
  return OPT_NULL;
 }
 
@@ -96,11 +92,8 @@
   case OPT_SNAP_TO_TARGET:	return "snap_to_target";
   case OPT_SAFEMODE:		return "safemode";
   case OPT_AUTOSAFEMODE:	return "autosafemode";
-<<<<<<< HEAD
+  case OPT_AUTOSAVE:    	return "autosave";
   case OPT_GRADUAL_NIGHT_LIGHT: return "gradual_night_light";
-=======
-  case OPT_AUTOSAVE:    	return "autosave";
->>>>>>> 9ac02b9b
   default:			return "unknown_option";
  }
  return "unknown_option";
@@ -117,11 +110,8 @@
   case OPT_SNAP_TO_TARGET:	return "Snap to Target";
   case OPT_SAFEMODE:		return "Safemode on by default";
   case OPT_AUTOSAFEMODE:	return "Auto-Safemode on by default";
-<<<<<<< HEAD
+  case OPT_AUTOSAVE:    	return "Periodically Autosave";
   case OPT_GRADUAL_NIGHT_LIGHT: return "Gradual night light def:OFF:";
-=======
-  case OPT_AUTOSAVE:    	return "Periodically Autosave";
->>>>>>> 9ac02b9b
   default:			return "Unknown Option (BUG)";
  }
  return "Big ol Bug";
@@ -160,13 +150,10 @@
 safemode T\n\
 # If true, auto-safemode will be on after starting a new game or loading\n\
 autosafemode F\n\
-<<<<<<< HEAD
+# If true, game will periodically save the map\n\
+autosave F\n\
 # If true will add nice gradual-lighting (should only make a difference @night)\n\
 gradual_night_light F\n\
-=======
-# If true, game will periodically save the map\n\
-autosave F\n\
->>>>>>> 9ac02b9b
 ";
  fout.close();
 }
