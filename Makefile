# Platforms:
# Linux native
#   (don't need to do anything)
# Linux 64-bit
#   make NATIVE=linux64
# Linux 32-bit
#   make NATIVE=linux32
# Linux cross-compile to Win32
#   make CROSS=i686-pc-mingw32-
#   or make CROSS=i586-mingw32msvc-
#   or whichever prefix your crosscompiler uses
#      as long as its name contains mingw32
# Win32
#   Run: make NATIVE=win32
# OS X
#   Run: make NATIVE=osx

# Build types:
# Debug (no optimizations)
#  Default
# Release (turn on optimizations)
#  make RELEASE=1
# Tiles (uses SDL rather than ncurses)
#  make TILES=1
# Disable gettext, on some platforms the dependencies are hard to wrangle.
#  make LOCALIZE=0
# Compile localization files for specified languages
#  make LANGUAGES="<lang_id_1>[ lang_id_2][ ...]"
#  (for example: make LANGUAGES="zh_CN zh_TW" for Chinese)
# Enable lua debug support
#  make LUA=1

# comment these to toggle them as one sees fit.
# DEBUG is best turned on if you plan to debug in gdb -- please do!
# PROFILE is for use with gprof or a similar program -- don't bother generally
WARNINGS = -Werror -Wall -Wextra -Wno-switch -Wno-sign-compare -Wno-missing-braces -Wno-unused-parameter -Wno-narrowing -Wno-maybe-uninitialized
# Uncomment below to disable warnings
#WARNINGS = -w
DEBUG = -g
#PROFILE = -pg
#OTHERS = -O3
#DEFINES = -DNDEBUG

# Disable debug. Comment this out to get logging.
#DEFINES = -DENABLE_LOGGING

# Limit debug to level. Comment out all for all levels.
#DEFINES += -DDEBUG_INFO
#DEFINES += -DDEBUG_WARNING
#DEFINES += -DDEBUG_ERROR
#DEFINES += -DDEBUG_PEDANTIC_INFO

# Limit debug to section. Comment out all for all levels.
#DEFINES += -DDEBUG_ENABLE_MAIN
#DEFINES += -DDEBUG_ENABLE_MAP
#DEFINES += -DDEBUG_ENABLE_MAP_GEN
#DEFINES += -DDEBUG_ENABLE_GAME

VERSION = 0.9


TARGET = cataclysm
TILESTARGET = cataclysm-tiles
W32TILESTARGET = cataclysm-tiles.exe
W32TARGET = cataclysm.exe
BINDIST_DIR = bindist
BUILD_DIR = $(CURDIR)
SRC_DIR = src
LIB_DIR = src/lib
LOCALIZE = 1

# tiles object directories are because gcc gets confused
# when preprocessor defines change, but the source doesn't
ODIR = obj
ODIRTILES = obj/tiles
W32ODIR = objwin
W32ODIRTILES = objwin/tiles
DDIR = .deps

OS  = $(shell uname -o)
CXX = $(CROSS)g++
LD  = $(CROSS)g++
RC  = $(CROSS)windres

# enable optimizations. slow to build
ifdef RELEASE
  OTHERS += -O3
  DEBUG =
endif

ifdef CLANG
  CXX = $(CROSS)clang++
  LD  = $(CROSS)clang++
  OTHERS = --std=c++98 --analyze -fixit
  WARNINGS = -Wall -Wextra -Wno-switch -Wno-sign-compare -Wno-missing-braces -Wno-unused-parameter -Wno-type-limits -Wno-narrowing
endif

CXXFLAGS += $(WARNINGS) $(DEBUG) $(PROFILE) $(OTHERS) -MMD

BINDIST_EXTRAS = README.md data
BINDIST    = cataclysmdda-$(VERSION).tar.gz
W32BINDIST = cataclysmdda-$(VERSION).zip
BINDIST_CMD    = tar --transform=s@^$(BINDIST_DIR)@cataclysmdda-$(VERSION)@ -czvf $(BINDIST) $(BINDIST_DIR)
W32BINDIST_CMD = cd $(BINDIST_DIR) && zip -r ../$(W32BINDIST) * && cd $(BUILD_DIR)

# is this section even being used anymore?
# SOMEBODY PLEASE CHECK
#ifeq ($(OS), Msys)
#  LDFLAGS = -static -lpdcurses
#else
#  LDFLAGS += -lncurses
#endif

# Check if called without a special build target
ifeq ($(NATIVE),)
  ifeq ($(CROSS),)
    TARGETSYSTEM=LINUX
  endif
endif

# Linux 64-bit
ifeq ($(NATIVE), linux64)
  CXXFLAGS += -m64
  LDFLAGS += -m64
  TARGETSYSTEM=LINUX
else
  # Linux 32-bit
  ifeq ($(NATIVE), linux32)
    CXXFLAGS += -m32
    LDFLAGS += -m32
    TARGETSYSTEM=LINUX
  endif
endif

# OSX
ifeq ($(NATIVE), osx)
  OSX_MIN = 10.5
  DEFINES += -DMACOSX
  CXXFLAGS += -mmacosx-version-min=$(OSX_MIN)
  WARNINGS = -Werror -Wall -Wextra -Wno-switch -Wno-sign-compare -Wno-missing-braces -Wno-unused-parameter
  ifeq ($(LOCALIZE), 1)
    LDFLAGS += -lintl
  endif
  TARGETSYSTEM=LINUX
  ifneq ($(OS), GNU/Linux)
    BINDIST_CMD = tar -s"@^$(BINDIST_DIR)@cataclysmdda-$(VERSION)@" -czvf $(BINDIST) $(BINDIST_DIR)
  endif
endif

# Win32 (mingw32?)
ifeq ($(NATIVE), win32)
  TARGETSYSTEM=WINDOWS
endif

# MXE cross-compile to win32
ifneq (,$(findstring mingw32,$(CROSS)))
  DEFINES += -DCROSS_LINUX
  TARGETSYSTEM=WINDOWS
endif

# Global settings for Windows targets
ifeq ($(TARGETSYSTEM),WINDOWS)
  TARGET = $(W32TARGET)
  BINDIST = $(W32BINDIST)
  BINDIST_CMD = $(W32BINDIST_CMD)
  ODIR = $(W32ODIR)
  LDFLAGS += -static -lgdi32 -lwinmm
  ifeq ($(LOCALIZE), 1)
    LDFLAGS += -lintl -liconv
  endif
  W32FLAGS += -Wl,-stack,12000000,-subsystem,windows
  RFLAGS = -J rc -O coff
endif

ifdef LUA
  ifeq ($(TARGETSYSTEM),WINDOWS)
    # Windows expects to have lua unpacked at a specific location
    LDFLAGS += -llua
  else
    # On unix-like systems, use pkg-config to find lua
    LDFLAGS += $(shell pkg-config --silence-errors --libs lua5.1)
    CXXFLAGS += $(shell pkg-config --silence-errors --cflags lua5.1)
    LDFLAGS += $(shell pkg-config --silence-errors --libs lua-5.1)
    CXXFLAGS += $(shell pkg-config --silence-errors --cflags lua-5.1)
    LDFLAGS += $(shell pkg-config --silence-errors --libs lua)
    CXXFLAGS += $(shell pkg-config --silence-errors --cflags lua)
  endif

  CXXFLAGS += -DLUA
<<<<<<< HEAD
  LUA_DEPENDENCIES = $(LIB_DIR)/catalua/catabindings.cpp
=======
  LUA_DEPENDENCIES = catalua/catabindings.cpp
  BINDIST_EXTRAS += catalua/catalua.lua
  BINDIST_EXTRAS += catalua/class_definitions.lua
>>>>>>> bdd9f599
endif

ifdef TILES
  SDL = 1
  BINDIST_EXTRAS += gfx
endif

ifdef SDL
  ifeq ($(NATIVE),osx)
    ifdef FRAMEWORK
      DEFINES += -DOSX_SDL_FW
      OSX_INC = -F/Library/Frameworks \
		-F$(HOME)/Library/Frameworks \
		-I/Library/Frameworks/SDL.framework/Headers \
		-I$(HOME)/Library/Frameworks/SDL.framework/Headers \
		-I/Library/Frameworks/SDL_image.framework/Headers \
		-I$(HOME)/Library/Frameworks/SDL_image.framework/Headers \
		-I/Library/Frameworks/SDL_ttf.framework/Headers \
		-I$(HOME)/Library/Frameworks/SDL_ttf.framework/Headers
      LDFLAGS += -F/Library/Frameworks \
		 -F$(HOME)/Library/Frameworks \
		 -framework SDL -framework SDL_image -framework SDL_ttf -framework Cocoa
      CXXFLAGS += $(OSX_INC)
    else # libsdl build
      DEFINES += -DOSX_SDL_LIBS
      # handle #include "SDL/SDL.h" and "SDL.h"
      CXXFLAGS += $(shell sdl-config --cflags) \
		  -I$(shell dirname $(shell sdl-config --cflags | sed 's/-I\(.[^ ]*\) .*/\1/'))
      LDFLAGS += $(shell sdl-config --libs) -lSDL_ttf
      ifdef TILES
	LDFLAGS += -lSDL_image
      endif
    endif
  else # not osx
    LDFLAGS += -lSDL -lSDL_ttf -lfreetype -lz
    ifdef TILES
      LDFLAGS += -lSDL_image
    endif
  endif
  ifdef TILES
    DEFINES += -DSDLTILES
  endif
  DEFINES += -DTILES
  ifeq ($(TARGETSYSTEM),WINDOWS)
    LDFLAGS += -lgdi32 -ldxguid -lwinmm -ljpeg -lpng
    TARGET = $(W32TILESTARGET)
    ODIR = $(W32ODIRTILES)
  else
    TARGET = $(TILESTARGET)
    ODIR = $(ODIRTILES)
  endif
else
  # Link to ncurses if we're using a non-tiles, Linux build
  ifeq ($(TARGETSYSTEM),LINUX)
    ifeq ($(LOCALIZE),1)
      ifeq ($(shell sh -c 'uname -o 2>/dev/null || echo not'),Darwin)
        LDFLAGS += -lncurses
      else
        ifeq ($(NATIVE), osx)
            LDFLAGS += -lncurses
        else
            LDFLAGS += -lncursesw
        endif
      endif
      # Work around Cygwin not including gettext support in glibc
      ifeq ($(shell sh -c 'uname -o 2>/dev/null || echo not'),Cygwin)
        LDFLAGS += -lintl -liconv
      endif
    else
      LDFLAGS += -lncurses
    endif
  endif
endif

ifeq ($(LOCALIZE),1)
  DEFINES += -DLOCALIZE
endif

ifeq ($(TARGETSYSTEM),LINUX)
  BINDIST_EXTRAS += cataclysm-launcher
endif

SOURCES = $(wildcard $(SRC_DIR)/*.cpp)
HEADERS = $(wildcard $(SRC_DIR)/*.h)
_OBJS = $(SOURCES:$(SRC_DIR)/%.cpp=%.o)
ifeq ($(TARGETSYSTEM),WINDOWS)
  RSRC = $(wildcard $(SRC_DIR)/*.rc)
  _OBJS += $(RSRC:.rc=.o)
endif
OBJS = $(patsubst %,$(ODIR)/%,$(_OBJS))

ifdef SDL
  ifeq ($(NATIVE),osx)
    OBJS += $(ODIR)/SDLMain.o
  endif
endif

ifdef LANGUAGES
  L10N = localization
  BINDIST_EXTRAS += lang/mo
endif

all: version $(TARGET) $(L10N)
	@

$(TARGET): $(ODIR) $(DDIR) $(OBJS)
	$(LD) $(W32FLAGS) -o $(TARGET) $(DEFINES) $(CXXFLAGS) \
          $(OBJS) $(LDFLAGS)

.PHONY: version
version:
	@( VERSION_STRING=$(VERSION) ; \
            [ -e ".git" ] && GITVERSION=$$( git describe --tags --always --dirty --match "[0-9]*.[0-9]*" ) && VERSION_STRING=$$GITVERSION ; \
            [ -e "$(SRC_DIR)/version.h" ] && OLDVERSION=$$(grep VERSION $(SRC_DIR)/version.h|cut -d '"' -f2) ; \
            if [ "x$$VERSION_STRING" != "x$$OLDVERSION" ]; then echo "#define VERSION \"$$VERSION_STRING\"" | tee $(SRC_DIR)/version.h ; fi \
         )

$(ODIR):
	mkdir -p $(ODIR)

$(DDIR):
	@mkdir $(DDIR)

$(ODIR)/%.o: $(SRC_DIR)/%.cpp
	$(CXX) $(DEFINES) $(CXXFLAGS) -c $< -o $@

$(ODIR)/%.o: $(SRC_DIR)/%.rc
	$(RC) $(RFLAGS) $< -o $@

$(ODIR)/SDLMain.o: $(SRC_DIR)/SDLMain.m
	$(CC) -c $(OSX_INC) $< -o $@

version.cpp: version

$(LIB_DIR)/catalua/catabindings.cpp: $(LIB_DIR)/catalua/class_definitions.lua $(LIB_DIR)/catalua/generate_bindings.lua
	cd $(LIB_DIR)/catalua && lua generate_bindings.lua

$(SRC_DIR)/catalua.cpp: $(LUA_DEPENDENCIES)

localization:
	lang/compile_mo.sh $(LANGUAGES)

clean: clean-tests
	rm -rf $(TARGET) $(TILESTARGET) $(W32TILESTARGET) $(W32TARGET)
	rm -rf $(ODIR) $(W32ODIR) $(W32ODIRTILES)
	rm -rf $(BINDIST) $(W32BINDIST) $(BINDIST_DIR)
	rm -f $(SRC_DIR)/version.h $(LIB_DIR)/catalua/catabindings.cpp
	rm -f version.h catalua/catabindings.cpp # old files

distclean:
	rm -rf $(BINDIST_DIR)
	rm -rf save
	rm -rf lang/mo
	rm -f data/options.txt
	rm -f data/keymap.txt
	rm -f data/auto_pickup.txt
	rm -f data/fontlist.txt

bindist: $(BINDIST)

$(BINDIST): distclean $(TARGET) $(L10N) $(BINDIST_EXTRAS)
	mkdir -p $(BINDIST_DIR)
	cp -R --parents $(TARGET) $(BINDIST_EXTRAS) $(BINDIST_DIR)
	$(BINDIST_CMD)

export ODIR _OBJS LDFLAGS CXX W32FLAGS DEFINES CXXFLAGS

ctags: $(SOURCES) $(HEADERS)
	ctags $(SOURCES) $(HEADERS)

etags: $(SOURCES) $(HEADERS)
	etags $(SOURCES) $(HEADERS)

tests: $(ODIR) $(DDIR) $(OBJS)
	$(MAKE) -C tests

check: tests
	$(MAKE) -C tests check

clean-tests:
	$(MAKE) -C tests clean

.PHONY: tests check ctags etags clean-tests

-include $(SOURCES:$(SRC_DIR)/%.cpp=$(DEPDIR)/%.P)
-include ${OBJS:.o=.d}<|MERGE_RESOLUTION|>--- conflicted
+++ resolved
@@ -187,13 +187,9 @@
   endif
 
   CXXFLAGS += -DLUA
-<<<<<<< HEAD
   LUA_DEPENDENCIES = $(LIB_DIR)/catalua/catabindings.cpp
-=======
-  LUA_DEPENDENCIES = catalua/catabindings.cpp
   BINDIST_EXTRAS += catalua/catalua.lua
   BINDIST_EXTRAS += catalua/class_definitions.lua
->>>>>>> bdd9f599
 endif
 
 ifdef TILES
