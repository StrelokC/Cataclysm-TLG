--- conflicted
+++ resolved
@@ -1458,18 +1458,14 @@
         }
         parray = NULL;
     }
-<<<<<<< HEAD
     /* After loading, check if the vehicle is from the old rules and is missing
      * frames. */
     if ( savegame_loading_version < 11 ) {
         add_missing_frames();
     }
-=======
-    find_external_parts ();
     find_horns ();
     find_lights ();
-	find_fuel_tanks ();
->>>>>>> 6ba2f5a1
+    find_fuel_tanks ();
     find_exhaust ();
     insides_dirty = true;
     precalc_mounts (0, face.dir());
