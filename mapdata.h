--- conflicted
+++ resolved
@@ -12,10 +12,7 @@
 #include "vehicle.h"
 #include "graffiti.h"
 #include "basecamp.h"
-<<<<<<< HEAD
-=======
 #include "iexamine.h"
->>>>>>> dcbf8bea
 #include <iosfwd>
 
 class game;
@@ -256,11 +253,7 @@
 {"palisade wall",        '#', c_brown,   0, tr_null,
         mfb(bashable)|mfb(flammable)|mfb(noitem)|mfb(supports_roof)|mfb(transparent), &iexamine::none},
 {"palisade gate",        '+', c_ltred,    0, tr_null,
-<<<<<<< HEAD
-        mfb(bashable)|mfb(flammable)|mfb(noitem)|mfb(supports_roof)|mfb(door)|mfb(transparent)},
-=======
         mfb(bashable)|mfb(flammable)|mfb(noitem)|mfb(supports_roof)|mfb(door)|mfb(transparent), &iexamine::none},
->>>>>>> dcbf8bea
 {"half-built wall",  '#', c_ltred,   4, tr_null,
 	mfb(transparent)|mfb(bashable)|mfb(flammable2)|mfb(noitem), &iexamine::none},
 {"wooden wall",      '#', c_ltred,   0, tr_null,
@@ -499,19 +492,11 @@
 {"computer console", '6', c_blue,    0, tr_null,
 	mfb(transparent)|mfb(console)|mfb(noitem)|mfb(collapses), &iexamine::none},
 {"mechanical winch", '6', c_cyan_red, 0, tr_null,
-<<<<<<< HEAD
-        mfb(transparent)|mfb(noitem)|mfb(collapses)},
-{"rope and pulley", '|', c_brown, 0, tr_null,
-        mfb(transparent)|mfb(noitem)|mfb(collapses)},
-{"rope and pulley", '|', c_brown, 0, tr_null,
-        mfb(transparent)|mfb(noitem)|mfb(collapses)},
-=======
         mfb(transparent)|mfb(noitem)|mfb(collapses), &iexamine::controls_gate},
 {"rope and pulley", '|', c_brown, 0, tr_null,
         mfb(transparent)|mfb(noitem)|mfb(collapses), &iexamine::controls_gate},
 {"rope and pulley", '|', c_brown, 0, tr_null,
         mfb(transparent)|mfb(noitem)|mfb(collapses), &iexamine::controls_gate},
->>>>>>> dcbf8bea
 {"sewage pipe",      '1', c_ltgray,  0, tr_null,
 	mfb(transparent), &iexamine::none},
 {"sewage pump",      '&', c_ltgray,  0, tr_null,
