#include <string>
#include <iostream>
#include <fstream>
#include <sstream>
#include "catajson.h"
#include "input.h"
#include "game.h"
#include "options.h"
#include "output.h"
#include "crafting.h"
#include "inventory.h"
#include "item_factory.h"
#include "catacharset.h"

//apparently we can't declare this in crafting.h? Complained about multiple definition.
std::vector<craft_cat> craft_cat_list;

void draw_recipe_tabs(WINDOW *w, craft_cat tab,bool filtered=false);

// This function just defines the recipes used throughout the game.
void game::init_recipes() throw (std::string)
{
    int id = -1;
    int tl, cl;
    recipe* last_rec = NULL;

    catajson recipeRaw("data/raw/recipes.json");

    if(!json_good())
    	throw (std::string)"data/raw/recipes.json could not be read";

    catajson craftCats = recipeRaw.get("categories");
    for (craftCats.set_begin(); craftCats.has_curr(); craftCats.next())
    {
        craft_cat_list.push_back(craftCats.curr().as_string());
    }

    catajson recipeList = recipeRaw.get("recipes");
    std::vector<std::string> recipeNames;
    for (recipeList.set_begin(); recipeList.has_curr(); recipeList.next())
    {
        catajson curr = recipeList.curr();
        // required fields
        std::string result = curr.get("result").as_string();
        std::string category = curr.get("category").as_string();
        int difficulty = curr.get("difficulty").as_int();
        int time = curr.get("time").as_int();
        bool autolearn = curr.get("autolearn").as_bool();
        // optional fields
        bool reversible = curr.has("reversible") ? curr.get("reversible").as_bool() : false;
        std::string skill_used = curr.has("skill_used") ? curr.get("skill_used").as_string() : "";
        std::map<std::string, int> requires_skills;
        //Find skill requirements, if any exist
        if(curr.has("requires_skills")){
          catajson skill_list = curr.get("requires_skills");
          // The json could contain the data for a single requirement, or multiple, but either way its an array
          if(skill_list.is_array()){
              skill_list.set_begin();
              if(skill_list.curr().is_array()){
                  // If the first element is an array, we have a list of requirements
                  for(skill_list.set_begin(); skill_list.has_curr(); skill_list.next()){
                    catajson sub_list = skill_list.curr();
                    sub_list.set_begin();
                    std::string skill_name = sub_list.curr().as_string();
                    sub_list.next();
                    int skill_level = sub_list.curr().as_int();
                    requires_skills[skill_name]=skill_level;
                  }
              } else {
                  // If the first element is not an array, we just have a single requirement
                  std::string skill_name = skill_list.curr().as_string();
                  skill_list.next();
                  int skill_level = skill_list.curr().as_int();
                  requires_skills[skill_name]=skill_level;
              }
          }
          else {
              debugmsg("Invalid skill requirements: %s", result.c_str());
          }
          
        }
        std::string id_suffix = curr.has("id_suffix") ? curr.get("id_suffix").as_string() : "";
        int learn_by_disassembly = curr.has("decomp_learn") ? curr.get("decomp_learn").as_int() : -1;

        tl = -1;
        cl = -1;
        ++id;

        std::string rec_name = result + id_suffix;

        last_rec = new recipe(rec_name, id, result, category, skill_used, requires_skills,
                              difficulty, time, reversible, autolearn,
                              learn_by_disassembly);

        for (std::vector<std::string>::iterator name_iter = recipeNames.begin();
             name_iter != recipeNames.end();
             ++name_iter)
        {
            if ((*name_iter) == rec_name)
            {
                debugmsg("Recipe name collision (set a unique value for the id_suffix field to fix): %s", rec_name.c_str());
            }
        }

        recipeNames.push_back(rec_name);

        catajson compList = curr.get("components");
        for (compList.set_begin(); compList.has_curr(); compList.next())
        {
            ++cl;
            std::vector<component> component_choices;
            catajson comp = compList.curr();
            // interchangable components
            for (comp.set_begin(); comp.has_curr(); comp.next())
            {
                std::string name = comp.curr().get(0).as_string();
                int quant = comp.curr().get(1).as_int();
                component_choices.push_back(component(name, quant));
            }
            last_rec->components.push_back(component_choices);
        }

        if (curr.has("tools"))
        {
            catajson toolList = curr.get("tools");
            for (toolList.set_begin(); toolList.has_curr(); toolList.next())
            {
                ++tl;
                std::vector<component> tool_choices;
                catajson tool = toolList.curr();
                // interchangable tools
                for (tool.set_begin(); tool.has_curr(); tool.next())
                {
                    std::string name = tool.curr().get(0).as_string();
                    int quant = tool.curr().get(1).as_int();
                    tool_choices.push_back(component(name, quant));
                }
                last_rec->tools.push_back(tool_choices);
            }
        }

        if (curr.has("book_learn"))
        {
            catajson book_list = curr.get("book_learn");
            for (book_list.set_begin(); book_list.has_curr(); book_list.next())
            {
                catajson book = book_list.curr();
                std::string book_name = book.get(0).as_string();
                int book_level = book.get(1).as_int();

                if (item_controller->find_template(book_name)->is_book())
                {
                    it_book *book_def = dynamic_cast<it_book*>(item_controller->find_template(book_name));
                    book_def->recipes[last_rec] = book_level;
                }
            }
        }

        recipes[category].push_back(last_rec);
    }
    if(!json_good())
        throw (std::string)"There was an error reading data/raw/recipes.json";
}

bool game::crafting_allowed()
{
    if (u.morale_level() < MIN_MORALE_CRAFT)
    {	// See morale.h
        add_msg(_("Your morale is too low to craft..."));
        return false;
    }

    return true;
}

void game::recraft()
{
 if(u.lastrecipe == NULL)
 {
  popup(_("Craft something first"));
 }
 else if (making_would_work(u.lastrecipe))
 {
  make_craft(u.lastrecipe);
 }
}

//TODO clean up this function to give better status messages (e.g., "no fire available")
bool game::making_would_work(recipe *making)
{
    if (!crafting_allowed())
    {
    	return false;
    }

    if(can_make(making))
    {
        if (item_controller->find_template((making->result))->phase == LIQUID)
        {
            if (u.has_watertight_container() || u.has_matching_liquid(item_controller->find_template(making->result)->id))
            {
                return true;
            }
            else
            {
                popup(_("You don't have anything to store that liquid in!"));
            }
        }
        else
        {
            return true;
        }
    }
    else
    {
        popup(_("You can no longer make that craft!"));
    }

    return false;
}
bool game::can_make(recipe *r)
{
    bool RET_VAL = true;
    inventory crafting_inv = crafting_inventory(&u);
    if(!u.knows_recipe(r))
    {
        return false;
    }
    // under the assumption that all comp and tool's array contains all the required stuffs at the start of the array

    // check all tools
    std::vector<std::vector<component> > &tools = r->tools;
    std::vector<std::vector<component> >::iterator tool_set_it = tools.begin();
    while (tool_set_it != tools.end())
    {
        std::vector<component> &set_of_tools = *tool_set_it;
        // if current tool is null(size 0), assume that there is no more after it.
        if(set_of_tools.size()==0)
        {
            break;
        }
        bool has_tool_in_set = false;
        std::vector<component>::iterator tool_it = set_of_tools.begin();
        while(tool_it != set_of_tools.end())
        {
            component &tool = *tool_it;
            itype_id type = tool.type;
            int req = tool.count;
            if((req<= 0 && crafting_inv.has_amount(type,1)) || (req > 0 && crafting_inv.has_charges(type,req)))
            {
                has_tool_in_set = true;
                tool.available = 1;
            }
            else
            {
                tool.available = -1;
            }
            ++tool_it;
        }
        if(!has_tool_in_set)
        {
            RET_VAL = false;
        }
        ++tool_set_it;
    }
    // check all components
    std::vector<std::vector<component> > &components = r->components;
    std::vector<std::vector<component> >::iterator comp_set_it = components.begin();
    while (comp_set_it != components.end())
    {
        std::vector<component> &set_of_components = *comp_set_it;
        if(set_of_components.size() == 0)
        {
            break;
        }
        bool has_comp_in_set = false;
        std::vector<component>::iterator comp_it = set_of_components.begin();
        while(comp_it != set_of_components.end())
        {
            component &comp = *comp_it;
            itype_id type = comp.type;
            int req = comp.count;
            if (item_controller->find_template(type)->count_by_charges() && req > 0)
            {
                if (crafting_inv.has_charges(type, req))
                {
                    has_comp_in_set = true;
                    comp.available = 1;
                }
                else
                {
                    comp.available = -1;
                }
            }
            else if (crafting_inv.has_amount(type, abs(req)))
            {
                has_comp_in_set = true;
                comp.available = 1;
            }
            else
            {
                comp.available = -1;
            }
            ++comp_it;
        }
        if(!has_comp_in_set)
        {
            RET_VAL = false;
        }
        ++comp_set_it;
    }
    return check_enough_materials(r, crafting_inv) && RET_VAL;
}

bool game::check_enough_materials(recipe *r, inventory crafting_inv)
{
    bool RET_VAL = true;
    std::vector<std::vector<component> > &components = r->components;
    std::vector<std::vector<component> >::iterator comp_set_it = components.begin();
    while (comp_set_it != components.end())
    {
        std::vector<component> &set_of_components = *comp_set_it;
        std::vector<component>::iterator comp_it = set_of_components.begin();
        bool atleast_one_available = false;
        while (comp_it != set_of_components.end())
        {
            component &comp = *comp_it;
            if (comp.available == 1)
            {
                bool have_enough_in_set = true;
                std::vector<std::vector<component> > &tools = r->tools;
                std::vector<std::vector<component> >::iterator tool_set_it = tools.begin();
                while (tool_set_it != tools.end())
                {
                    bool have_enough = false;
                    std::vector<component> &set_of_tools = *tool_set_it;
                    std::vector<component>::iterator tool_it = set_of_tools.begin();
                    while(tool_it != set_of_tools.end())
                    {
                        component &tool = *tool_it;
                        if (tool.available == 1)
                        {
                            if (comp.type == tool.type)
                            {
                                bool count_by_charges = item_controller->find_template(comp.type)->count_by_charges();
                                if (count_by_charges)
                                {
                                    int req = comp.count;
                                    if (tool.count > 0)
                                    {
                                        req += tool.count;
                                    } else
                                    {
                                        ++req;
                                    }
                                    if (crafting_inv.has_charges(comp.type, req))
                                    {
                                        have_enough = true;
                                    }
                                } else {
                                    int req = comp.count + 1;
                                    if (crafting_inv.has_amount(comp.type, req))
                                    {
                                        have_enough = true;
                                    }
                                }
                            }
                            else
                            {
                                have_enough = true;
                            }
                        }
                        ++tool_it;
                    }
                    have_enough_in_set = have_enough_in_set && have_enough;
                    ++tool_set_it;
                }
                if (!have_enough_in_set)
                // This component can't be used with any tools from one of the sets of tools
                // which means it's availability should be set to 0 (in inventory, but
                // not enough for both tool and components).
                {
                    comp.available = 0;
                }
            }
            //Flag that at least one of the components in the set is available
            if (comp.available == 1)
            {
                atleast_one_available = true;
            }
            ++comp_it;
        }

        if (!atleast_one_available)
        // this set doesn't have any components available, so the recipe can't be crafted
        {
            RET_VAL = false;
        }
        ++comp_set_it;
    }


    std::vector<std::vector<component> > &tools = r->tools;
    std::vector<std::vector<component> >::iterator tool_set_it = tools.begin();
    while (tool_set_it != tools.end())
    {
        std::vector<component> &set_of_tools = *tool_set_it;
        std::vector<component>::iterator tool_it = set_of_tools.begin();
        bool atleast_one_available = false;
        while (tool_it != set_of_tools.end())
        {
            component &tool = *tool_it;
            if (tool.available == 1)
            {
                bool have_enough_in_set = true;
                std::vector<std::vector<component> > &components = r->components;
                std::vector<std::vector<component> >::iterator comp_set_it = components.begin();
                while (comp_set_it != components.end())
                {
                    bool have_enough = false, conflict = false;
                    std::vector<component> &set_of_components = *comp_set_it;
                    std::vector<component>::iterator comp_it = set_of_components.begin();
                    while(comp_it != set_of_components.end())
                    {
                        component &comp = *comp_it;
                        if (tool.type == comp.type)
                        {
                            if (tool.count > 0)
                            {
                                int req = comp.count + tool.count;
                                if (!crafting_inv.has_charges(comp.type, req))
                                {
                                    conflict = true;
                                    have_enough = have_enough || false;
                                }
                            } else
                            {
                                int req = comp.count + 1;
                                if (!crafting_inv.has_amount(comp.type, req))
                                {
                                    conflict = true;
                                    have_enough = have_enough || false;
                                }
                            }
                        } else if (comp.available == 1)
                        {
                            have_enough = true;
                        }
                        ++comp_it;
                    }
                    if (conflict)
                    {
                        have_enough_in_set = have_enough_in_set && have_enough;
                    }
                    ++comp_set_it;
                }
                if (!have_enough_in_set)
                    // This tool can't be used with any components from one of the sets of components
                    // which means it's availability should be set to 0 (in inventory, but
                    // not enough for both tool and components).
                {
                    tool.available = 0;
                }
            }
            //Flag that at least one of the tools in the set is available
            if (tool.available == 1)
            {
                atleast_one_available = true;
            }
            ++tool_it;
        }

        if (!atleast_one_available)
            // this set doesn't have any tools available, so the recipe can't be crafted
        {
            RET_VAL = false;
        }
        ++tool_set_it;
    }

    return RET_VAL;
}

void game::craft()
{
    if (!crafting_allowed())
    {
    	return;
    }

    recipe *rec = select_crafting_recipe();
    if (rec)
    {
        make_craft(rec);
    }
}

void game::long_craft()
{
    if (!crafting_allowed())
    {
    	return;
    }

    recipe *rec = select_crafting_recipe();
    if (rec)
    {
        make_all_craft(rec);
    }
}

craft_cat game::next_craft_cat(craft_cat cat)
{
    for (std::vector<craft_cat>::iterator iter = craft_cat_list.begin();
         iter != craft_cat_list.end();
         ++iter)
    {
        if ((*iter) == cat)
        {
            return *(++iter);
        }
    }
    return NULL;
}

craft_cat game::prev_craft_cat(craft_cat cat)
{
    for (std::vector<craft_cat>::iterator iter = craft_cat_list.begin();
         iter != craft_cat_list.end();
         ++iter)
    {
        if ((*iter) == cat)
        {
            return *(--iter);
        }
    }
    return NULL;
}

recipe* game::select_crafting_recipe()
{
    const int dataHalfLines=(int)((TERMY-3-4)/2);
    const int dataLines=(int)(dataHalfLines*2);      // old: 18
    const int dataHeight=dataLines+4;                // old: 22

    WINDOW *w_head = newwin( 3, FULL_SCREEN_WIDTH, 0, (TERMX > FULL_SCREEN_WIDTH) ? (TERMX-FULL_SCREEN_WIDTH)/2 : 0);
    WINDOW *w_data = newwin(dataHeight, FULL_SCREEN_WIDTH, 3, (TERMX  > FULL_SCREEN_WIDTH) ? (TERMX -FULL_SCREEN_WIDTH)/2 : 0);


    craft_cat tab = "CC_WEAPON";
    std::vector<recipe*> current;
    std::vector<bool> available;
    item tmp;
    int line = 0, xpos, ypos;
    bool redraw = true;
    bool done = false;
    recipe *chosen = NULL;
    InputEvent input;

    inventory crafting_inv = crafting_inventory(&u);
    std::string filterstring = "";
    do {
        if (redraw)
        { // When we switch tabs, redraw the header
            redraw = false;
            line = 0;
            draw_recipe_tabs(w_head, tab, (filterstring == "")?false:true);
            current.clear();
            available.clear();
            // Set current to all recipes in the current tab; available are possible to make
            pick_recipes(current, available, tab,filterstring);
        }

        // Clear the screen of recipe data, and draw it anew
        werase(w_data);
        if(filterstring != "")
        {
            mvwprintz(w_data, dataLines+1, 5, c_white, _("[?/E]: Describe, [F]ind , [R]eset"));
        }
        else
        {
            mvwprintz(w_data, dataLines+1, 5, c_white, _("[?/E]: Describe, [F]ind"));
        }
        mvwprintz(w_data, dataLines+2, 5, c_white, _("Press <ENTER> to attempt to craft object."));
        for (int i = 0; i < FULL_SCREEN_WIDTH; i++)
        {
            mvwputch(w_data, dataHeight-1, i, c_ltgray, LINE_OXOX);
            if (i < dataHeight-1)
            {
                mvwputch(w_data, i, 0, c_ltgray, LINE_XOXO);
                mvwputch(w_data, i, FULL_SCREEN_WIDTH-1, c_ltgray, LINE_XOXO);
            }
        }

        mvwputch(w_data, dataHeight-1,  0, c_ltgray, LINE_XXOO); // _|
        mvwputch(w_data, dataHeight-1, FULL_SCREEN_WIDTH-1, c_ltgray, LINE_XOOX); // |_

        int recmin = 0, recmax = current.size();
        if(recmax > dataLines)
        {
            if (line <= recmin + dataHalfLines)
            {
                for (int i = recmin; i < recmin + dataLines; i++)
                {
                    mvwprintz(w_data, i - recmin, 2, c_dkgray, "");	// Clear the line
                    if (i == line)
                    {
                        mvwprintz(w_data, i - recmin, 2, (available[i] ? h_white : h_dkgray),
                        item_controller->find_template(current[i]->result)->name.c_str());
                    }
                    else
                    {
                        mvwprintz(w_data, i - recmin, 2, (available[i] ? c_white : c_dkgray),
                        item_controller->find_template(current[i]->result)->name.c_str());
                    }
                }
            }
            else if (line >= recmax - dataHalfLines)
            {
                for (int i = recmax - dataLines; i < recmax; i++)
                {
                    mvwprintz(w_data, dataLines + i - recmax, 2, c_ltgray, "");	// Clear the line
                    if (i == line)
                    {
                        mvwprintz(w_data, dataLines + i - recmax, 2, (available[i] ? h_white : h_dkgray),
                        item_controller->find_template(current[i]->result)->name.c_str());
                    }
                    else
                    {
                        mvwprintz(w_data, dataLines + i - recmax, 2, (available[i] ? c_white : c_dkgray),
                        item_controller->find_template(current[i]->result)->name.c_str());
                    }
                }
            }
            else
            {
                for (int i = line - dataHalfLines; i < line + dataHalfLines; i++)
                {
                    mvwprintz(w_data, dataHalfLines + i - line, 2, c_ltgray, "");	// Clear the line
                    if (i == line)
                    {
                        mvwprintz(w_data, dataHalfLines + i - line, 2, (available[i] ? h_white : h_dkgray),
                        item_controller->find_template(current[i]->result)->name.c_str());
                    }
                    else
                    {
                        mvwprintz(w_data, dataHalfLines + i - line, 2, (available[i] ? c_white : c_dkgray),
                        item_controller->find_template(current[i]->result)->name.c_str());
                    }
                }
            }
        }
        else
        {
            for (int i = 0; i < current.size() && i < dataHeight+1; i++)
            {
                if (i == line)
                {
                    mvwprintz(w_data, i, 2, (available[i] ? h_white : h_dkgray),
                    item_controller->find_template(current[i]->result)->name.c_str());
                }
                else
                {
                    mvwprintz(w_data, i, 2, (available[i] ? c_white : c_dkgray),
                    item_controller->find_template(current[i]->result)->name.c_str());
                }
            }
        }
        if (current.size() > 0)
        {
            nc_color col = (available[line] ? c_white : c_dkgray);
<<<<<<< HEAD
            mvwprintz(w_data, 0, 30, col, "Skills used: %s",
                (current[line]->skill_used == NULL ? "N/A" :
                current[line]->skill_used->name().c_str()));
            
            mvwprintz(w_data, 1, 30, col, "Required skills: %s",
                (current[line]->required_skills_string().c_str()));
            mvwprintz(w_data, 2, 30, col, "Difficulty: %d", current[line]->difficulty);
            if (current[line]->skill_used == NULL)
=======
            mvwprintz(w_data, 0, 30, col, _("Primary skill: %s"),
            (current[line]->sk_primary == NULL ? _("N/A") :
            current[line]->sk_primary->name().c_str()));
            mvwprintz(w_data, 1, 30, col, _("Secondary skill: %s"),
            (current[line]->sk_secondary == NULL ? _("N/A") :
            current[line]->sk_secondary->name().c_str()));
            mvwprintz(w_data, 2, 30, col, _("Difficulty: %d"), current[line]->difficulty);
            if (current[line]->sk_primary == NULL)
>>>>>>> c3eeee06
            {
                mvwprintz(w_data, 3, 30, col, _("Your skill level: N/A"));
            }
            else
            {
                mvwprintz(w_data, 3, 30, col, _("Your skill level: %d"),
                // Macs don't seem to like passing this as a class, so force it to int
                (int)u.skillLevel(current[line]->skill_used));
            }
            if (current[line]->time >= 1000)
            {
                mvwprintz(w_data, 4, 30, col, _("Time to complete: %d minutes"),
                int(current[line]->time / 1000));
            }
            else
            {
                mvwprintz(w_data, 4, 30, col, _("Time to complete: %d turns"),
                int(current[line]->time / 100));
            }
            mvwprintz(w_data, 5, 30, col, _("Tools required:"));
            if (current[line]->tools.size() == 0)
            {
                mvwputch(w_data, 6, 30, col, '>');
                mvwprintz(w_data, 6, 32, c_green, _("NONE"));
                ypos = 6;
            }
            else
            {
                ypos = 5;
                // Loop to print the required tools
                for (int i = 0; i < current[line]->tools.size() && current[line]->tools[i].size() > 0; i++)
                {
                    ypos++;
                    xpos = 32;
                    mvwputch(w_data, ypos, 30, col, '>');
                    for (int j = 0; j < current[line]->tools[i].size(); j++)
                    {
                        itype_id type = current[line]->tools[i][j].type;
                        int charges = current[line]->tools[i][j].count;
                        nc_color toolcol = c_red;

                        if (current[line]->tools[i][j].available == 0)
                        {
                            toolcol = c_brown;
                        }
                        else if (charges < 0 && crafting_inv.has_amount(type, 1))
                        {
                            toolcol = c_green;
                        }
                        else if (charges > 0 && crafting_inv.has_charges(type, charges))
                        {
                            toolcol = c_green;
                        }

                        std::stringstream toolinfo;
                        toolinfo << item_controller->find_template(type)->name << " ";

                        if (charges > 0)
                        {
                            toolinfo << string_format(_("(%d charges) "), charges);
                        }
                        std::string toolname = toolinfo.str();
                        if (xpos + utf8_width(toolname.c_str()) >= FULL_SCREEN_WIDTH)
                        {
                            xpos = 32;
                            ypos++;
                        }
                        mvwprintz(w_data, ypos, xpos, toolcol, toolname.c_str());
                        xpos += utf8_width(toolname.c_str());
                        if (j < current[line]->tools[i].size() - 1)
                        {
                            if (xpos >= FULL_SCREEN_WIDTH-3)
                            {
                            xpos = 32;
                            ypos++;
                            }
                            mvwprintz(w_data, ypos, xpos, c_white, _("OR "));
                            xpos += 3;
                        }
                    }
                }
            }
        // Loop to print the required components
            ypos++;
            mvwprintz(w_data, ypos, 30, col, _("Components required:"));
            for (int i = 0; i < current[line]->components.size(); i++)
            {
                if (current[line]->components[i].size() > 0)
                {
                    ypos++;
                    mvwputch(w_data, ypos, 30, col, '>');
                }
                xpos = 32;
                for (int j = 0; j < current[line]->components[i].size(); j++)
                {
                    int count = current[line]->components[i][j].count;
                    itype_id type = current[line]->components[i][j].type;
                    nc_color compcol = c_red;
                    if (current[line]->components[i][j].available == 0)
                    {
                        compcol = c_brown;
                    }
                    else if (item_controller->find_template(type)->count_by_charges() && count > 0)
                    {
                        if (crafting_inv.has_charges(type, count))
                        {
                            compcol = c_green;
                        }
                    }
                    else if (crafting_inv.has_amount(type, abs(count)))
                    {
                        compcol = c_green;
                    }
                    std::stringstream dump;
                    dump << abs(count) << "x " << item_controller->find_template(type)->name << " ";
                    std::string compname = dump.str();
                    if (xpos + utf8_width(compname.c_str()) >= FULL_SCREEN_WIDTH)
                    {
                        ypos++;
                        xpos = 32;
                    }
                    mvwprintz(w_data, ypos, xpos, compcol, compname.c_str());
                    xpos += utf8_width(compname.c_str());
                    if (j < current[line]->components[i].size() - 1)
                    {
                        if (xpos >= FULL_SCREEN_WIDTH-3)
                        {
                            ypos++;
                            xpos = 32;
                        }
                        mvwprintz(w_data, ypos, xpos, c_white, _("OR "));
                        xpos += 3;
                    }
                }
            }
        }

        wrefresh(w_data);
        int ch=(int)getch();
        if(ch=='e'||ch=='E') { ch=(int)'?'; } // get_input is inflexible
        input = get_input(ch);
        switch (input)
        {
            case DirectionW:
            case DirectionUp:
                if (tab == "CC_WEAPON")
                {
                    tab = "CC_MISC";
                }
                else
                {
                    tab = prev_craft_cat(tab);
                }
                redraw = true;
                break;
            case DirectionE:
            case DirectionDown:
                if (tab == "CC_MISC")
                {
                    tab = "CC_WEAPON";
                }
                else
                {
                    tab = next_craft_cat(tab);
                }
                redraw = true;
                break;
            case DirectionS:
                line++;
                break;
            case DirectionN:
                line--;
                break;
            case Confirm:
                if (!available[line])
                {
                    popup(_("You can't do that!"));
                }
                else
                {// is player making a liquid? Then need to check for valid container
                    if (item_controller->find_template(current[line]->result)->phase == LIQUID)
                    {
                        if (u.has_watertight_container() || u.has_matching_liquid(item_controller->find_template(current[line]->result)->id))
                        {
                            chosen = current[line];
                            done = true;
                            break;
                        }
                        else
                        {
                            popup(_("You don't have anything to store that liquid in!"));
                        }
                    }
                    else
                    {
                        chosen = current[line];
                        done = true;
                    }
                }
                break;
            case Help:
                tmp = item(item_controller->find_template(current[line]->result), 0);
                full_screen_popup(tmp.info(true).c_str());
                redraw = true;
                break;
            case Filter:
                filterstring = string_input_popup(_("Search:"), 55, filterstring);
                redraw = true;
                break;
            case Reset:
                filterstring = "";
                redraw = true;
                break;

        }
        if (line < 0)
        {
            line = current.size() - 1;
        }
        else if (line >= current.size())
        {
            line = 0;
        }
    } while (input != Cancel && !done);

    werase(w_head);
    werase(w_data);
    delwin(w_head);
    delwin(w_data);
    refresh_all();

    return chosen;
}

void draw_recipe_tabs(WINDOW *w, craft_cat tab,bool filtered)
{
    werase(w);
    for (int i = 0; i < FULL_SCREEN_WIDTH; i++)
    {
        mvwputch(w, 2, i, c_ltgray, LINE_OXOX);
    }

    mvwputch(w, 2,  0, c_ltgray, LINE_OXXO); // |^
    mvwputch(w, 2, 79, c_ltgray, LINE_OOXX); // ^|
    if(!filtered)
    {
        draw_tab(w,  2, _("WEAPONS"), (tab == "CC_WEAPON") ? true : false);
        draw_tab(w, 13, _("AMMO"),    (tab == "CC_AMMO")   ? true : false);
        draw_tab(w, 21, _("FOOD"),    (tab == "CC_FOOD")   ? true : false);
        draw_tab(w, 29, _("DRINKS"),  (tab == "CC_DRINK")  ? true : false);
        draw_tab(w, 39, _("CHEMS"),   (tab == "CC_CHEM")   ? true : false);
        draw_tab(w, 48, _("ELECTRONICS"), (tab == "CC_ELECTRONIC") ? true : false);
        draw_tab(w, 63, _("ARMOR"),   (tab == "CC_ARMOR")  ? true : false);
        draw_tab(w, 72, _("MISC"),    (tab == "CC_MISC")   ? true : false);
    }
    else
    {
        draw_tab(w,  2, _("Searched"), true);
    }

    wrefresh(w);
}

inventory game::crafting_inventory(player *p){
 inventory crafting_inv;
 crafting_inv.form_from_map(this, point(p->posx, p->posy), PICKUP_RANGE);
 crafting_inv += p->inv;
 crafting_inv += p->weapon;
 if (p->has_bionic("bio_tools")) {
  item tools(item_controller->find_template("toolset"), turn);
  tools.charges = p->power_level;
  crafting_inv += tools;
 }
 return crafting_inv;
}

void game::pick_recipes(std::vector<recipe*> &current,
                        std::vector<bool> &available, craft_cat tab,std::string filter)
{
    current.clear();
    available.clear();

    if (filter == "")
    {
        add_known_recipes(current, recipes[tab]);
    }
    else
    {
        for (recipe_map::iterator iter = recipes.begin(); iter != recipes.end(); ++iter)
        {
            add_known_recipes(current, iter->second, filter);
        }
    }

    for (int i = 0; i < current.size(); i++)
    {
        //Check if we have the requisite tools and components
        if(can_make(current[i]))
        {
            available.push_back(true);
        }
        else
        {
            available.push_back(false);
        }
    }
}

void game::add_known_recipes(std::vector<recipe*> &current, recipe_list source, std::string filter)
{
    std::vector<recipe*> can_craft;
    for (recipe_list::iterator iter = source.begin(); iter != source.end(); ++iter)
    {
        if (u.knows_recipe(*iter) && (*iter)->difficulty >= 0)
        {
            if (filter == "" || item_controller->find_template((*iter)->result)->name.find(filter) != std::string::npos)
            {
                if (OPTIONS["SORT_CRAFTING"] && can_make(*iter))
                    can_craft.push_back(*iter);
                else
                    current.push_back(*iter);
            }
        }
    }
    current.insert(current.begin(),can_craft.begin(),can_craft.end());
}

void game::make_craft(recipe *making)
{
 u.assign_activity(this, ACT_CRAFT, making->time, making->id);
 u.moves = 0;
 u.lastrecipe = making;
}


void game::make_all_craft(recipe *making)
{
 u.assign_activity(this, ACT_LONGCRAFT, making->time, making->id);
 u.moves = 0;
 u.lastrecipe = making;
}

void game::complete_craft()
{
 recipe* making = recipe_by_index(u.activity.index); // Which recipe is it?

// # of dice is 75% primary skill, 25% secondary (unless secondary is null)
 int skill_dice = u.skillLevel(making->skill_used) * 4;

// farsightedness can impose a penalty on electronics and tailoring success
// it's equivalent to a 2-rank electronics penalty, 1-rank tailoring
 if (u.has_trait(PF_HYPEROPIC) && !u.is_wearing("glasses_reading")
     && !u.is_wearing("glasses_bifocal")) {
  int main_rank_penalty = 0;
  if (making->skill_used == Skill::skill("electronics")) {
   main_rank_penalty = 2;
  } else if (making->skill_used == Skill::skill("tailoring")) {
   main_rank_penalty = 1;
  }
  skill_dice -= main_rank_penalty * 4;
 }

// Sides on dice is 16 plus your current intelligence
 int skill_sides = 16 + u.int_cur;

 int diff_dice = making->difficulty * 4; // Since skill level is * 4 also
 int diff_sides = 24;	// 16 + 8 (default intelligence)

 int skill_roll = dice(skill_dice, skill_sides);
 int diff_roll  = dice(diff_dice,  diff_sides);

 if (making->skill_used)
  u.practice(turn, making->skill_used, making->difficulty * 5 + 20);

// Messed up badly; waste some components.
 if (making->difficulty != 0 && diff_roll > skill_roll * (1 + 0.1 * rng(1, 5))) {
  add_msg(_("You fail to make the %s, and waste some materials."),
          item_controller->find_template(making->result)->name.c_str());
    for (int i = 0; i < making->components.size(); i++)
    {
        if (making->components[i].size() > 0)
        consume_items(&u, making->components[i]);
    }

  for (int i = 0; i < making->tools.size(); i++) {
   if (making->tools[i].size() > 0)
    consume_tools(&u, making->tools[i], false);
  }
  u.activity.type = ACT_NULL;
  return;
  // Messed up slightly; no components wasted.
 } else if (diff_roll > skill_roll) {
  add_msg(_("You fail to make the %s, but don't waste any materials."),
          item_controller->find_template(making->result)->name.c_str());
  //this method would only have been called from a place that nulls u.activity.type,
  //so it appears that it's safe to NOT null that variable here.
  //rationale: this allows certain contexts (e.g. ACT_LONGCRAFT) to distinguish major and minor failures
  return;
 }
// If we're here, the craft was a success!
// Use up the components and tools
 std::list<item> used;
 for (int i = 0; i < making->components.size(); i++) {
  if (making->components[i].size() > 0) {
   std::list<item> tmp = consume_items(&u, making->components[i]);
   used.splice(used.end(), tmp);
  }
 }
 for (int i = 0; i < making->tools.size(); i++) {
  if (making->tools[i].size() > 0)
   consume_tools(&u, making->tools[i], false);
 }

  // Set up the new item, and pick an inventory letter
 int iter = 0;
 item newit(item_controller->find_template(making->result), turn, nextinv);

    if (newit.is_armor() && newit.has_flag("VARSIZE"))
    {
        newit.item_tags.insert("FIT");
    }
    float used_age_tally = 0;
    int used_age_count = 0;
    for (std::list<item>::iterator iter = used.begin(); iter != used.end(); ++iter)
    {
        if (iter->goes_bad())
        {
            used_age_tally += ((int)turn - iter->bday)/
                (float)(dynamic_cast<it_comest*>(iter->type)->spoils);
            ++used_age_count;
        }
    }
    if (used_age_count > 0 && newit.goes_bad())
    {
        const int average_used_age = (used_age_tally / used_age_count) * dynamic_cast<it_comest*>(newit.type)->spoils;
        newit.bday = newit.bday - average_used_age;
    }
 // for food items
 if (newit.is_food())
  {
    int bday_tmp = newit.bday % 3600;		// fuzzy birthday for stacking reasons
    newit.bday = int(newit.bday) + 3600 - bday_tmp;

		if (newit.has_flag("EATEN_HOT")) {	// hot foods generated
			newit.item_tags.insert("HOT");
			newit.active = true;
			newit.item_counter = 600;
		}
  }
 if (!newit.craft_has_charges())
  newit.charges = 0;
 do {
  newit.invlet = nextinv;
  advance_nextinv();
  iter++;
 } while (u.has_item(newit.invlet) && iter < inv_chars.size());
 //newit = newit.in_its_container(&itypes);
 if (newit.made_of(LIQUID))
  handle_liquid(newit, false, false);
 else {
// We might not have space for the item
  if (iter == inv_chars.size() || !u.can_pickVolume(newit.volume())) {
   add_msg(_("There's no room in your inventory for the %s, so you drop it."),
             newit.tname().c_str());
   m.add_item(u.posx, u.posy, newit, MAX_ITEM_IN_SQUARE);
  } else if (!u.can_pickWeight(newit.weight(), !OPTIONS["DANGEROUS_PICKUPS"])) {
   add_msg(_("The %s is too heavy to carry, so you drop it."),
           newit.tname().c_str());
   m.add_item_or_charges(u.posx, u.posy, newit);
  } else {
   newit = u.i_add(newit);
   add_msg("%c - %s", newit.invlet, newit.tname().c_str());
  }
 }
}

std::list<item> game::consume_items(player *p, std::vector<component> components)
{
    std::list<item> ret;
    // For each set of components in the recipe, fill you_have with the list of all
    // matching ingredients the player has.
    std::vector<component> player_has;
    std::vector<component> map_has;
    std::vector<component> mixed;
    std::vector<component> player_use;
    std::vector<component> map_use;
    std::vector<component> mixed_use;
    inventory map_inv;
    map_inv.form_from_map(this, point(p->posx, p->posy), PICKUP_RANGE);

    for (int i = 0; i < components.size(); i++)
    {
        itype_id type = components[i].type;
        int count = abs(components[i].count);
        bool pl = false, mp = false;

        if (components[i].available != 1)
        {
            continue;
        }

        if (item_controller->find_template(type)->count_by_charges() && count > 0)
        {
            if (p->has_charges(type, count))
            {
                player_has.push_back(components[i]);
                pl = true;
            }
            if (map_inv.has_charges(type, count))
            {
                map_has.push_back(components[i]);
                mp = true;
            }
            if (!pl && !mp && p->charges_of(type) + map_inv.charges_of(type) >= count)
            {
                mixed.push_back(components[i]);
            }
        }
        else // Counting by units, not charges
        {

            if (p->has_amount(type, count))
            {
                player_has.push_back(components[i]);
                pl = true;
            }
            if (map_inv.has_amount(type, count))
            {
                map_has.push_back(components[i]);
                mp = true;
            }
            if (!pl && !mp && p->amount_of(type) + map_inv.amount_of(type) >= count)
            {
                mixed.push_back(components[i]);
            }

        }
    }

    if (player_has.size() + map_has.size() + mixed.size() == 1) // Only 1 choice
    {
        if (player_has.size() == 1)
        {
            player_use.push_back(player_has[0]);
        }
        else if (map_has.size() == 1)
        {
            map_use.push_back(map_has[0]);
        }
        else
        {
            mixed_use.push_back(mixed[0]);
        }
    }
    else // Let the player pick which component they want to use
    {
        std::vector<std::string> options; // List for the menu_vec below
        // Populate options with the names of the items
        for (int i = 0; i < map_has.size(); i++)
        {
            std::string tmpStr = item_controller->find_template(map_has[i].type)->name + _(" (nearby)");
            options.push_back(tmpStr);
        }
        for (int i = 0; i < player_has.size(); i++)
        {
            options.push_back(item_controller->find_template(player_has[i].type)->name);
        }
        for (int i = 0; i < mixed.size(); i++)
        {
            std::string tmpStr = item_controller->find_template(mixed[i].type)->name +_(" (on person & nearby)");
            options.push_back(tmpStr);
        }

        // unlike with tools, it's a bad thing if there aren't any components available
        if (options.size() == 0)
        {
            debugmsg("Attempted a recipe with no available components!");
            return ret;
        }

        // Get the selection via a menu popup
        int selection = menu_vec(false, _("Use which component?"), options) - 1;
        if (selection < map_has.size())
        {
            map_use.push_back(map_has[selection]);
        }
        else if (selection < map_has.size() + player_has.size())
        {
            selection -= map_has.size();
            player_use.push_back(player_has[selection]);
        }
        else
        {
            selection -= map_has.size() + player_has.size();
            mixed_use.push_back(mixed[selection]);
        }
    }

    for (int i = 0; i < player_use.size(); i++)
    {
        if (item_controller->find_template(player_use[i].type)->count_by_charges() &&
            player_use[i].count > 0)
        {
            std::list<item> tmp = p->use_charges(player_use[i].type, player_use[i].count);
            ret.splice(ret.end(), tmp);
        }
        else
        {
            std::list<item> tmp = p->use_amount(player_use[i].type, abs(player_use[i].count),
                                               (player_use[i].count < 0));
            ret.splice(ret.end(), tmp);
        }
    }
    for (int i = 0; i < map_use.size(); i++)
    {
        if (item_controller->find_template(map_use[i].type)->count_by_charges() &&
            map_use[i].count > 0)
        {
            std::list<item> tmp = m.use_charges(point(p->posx, p->posy), PICKUP_RANGE,
                                                map_use[i].type, map_use[i].count);
            ret.splice(ret.end(), tmp);
        }
        else
        {
           std::list<item> tmp =  m.use_amount(point(p->posx, p->posy), PICKUP_RANGE,
                                               map_use[i].type, abs(map_use[i].count),
                                               (map_use[i].count < 0));
           ret.splice(ret.end(), tmp);
        }
    }
    for (int i = 0; i < mixed_use.size(); i++)
    {
        if (item_controller->find_template(mixed_use[i].type)->count_by_charges() &&
            mixed_use[i].count > 0)
        {
            int from_map = mixed_use[i].count - p->charges_of(mixed_use[i].type);
            std::list<item> tmp;
            tmp = p->use_charges(mixed_use[i].type, p->charges_of(mixed_use[i].type));
            ret.splice(ret.end(), tmp);
            tmp = m.use_charges(point(p->posx, p->posy), PICKUP_RANGE,
                                mixed_use[i].type, from_map);
            ret.splice(ret.end(), tmp);
        }
        else
        {
            bool in_container = (mixed_use[i].count < 0);
            int from_map = abs(mixed_use[i].count) - p->amount_of(mixed_use[i].type);
            std::list<item> tmp;
            tmp = p->use_amount(mixed_use[i].type, p->amount_of(mixed_use[i].type),
                               in_container);
            ret.splice(ret.end(), tmp);
            tmp = m.use_amount(point(p->posx, p->posy), PICKUP_RANGE,
                               mixed_use[i].type, from_map, in_container);
            ret.splice(ret.end(), tmp);
        }
    }
    return ret;
}

void game::consume_tools(player *p, std::vector<component> tools, bool force_available)
{
 bool found_nocharge = false;
 inventory map_inv;
 map_inv.form_from_map(this, point(p->posx, p->posy), PICKUP_RANGE);
 std::vector<component> player_has;
 std::vector<component> map_has;
// Use charges of any tools that require charges used
 for (int i = 0; i < tools.size() && !found_nocharge; i++) {
  if (!force_available && tools[i].available != 1)
  {
   continue;
  }
  itype_id type = tools[i].type;
  if (tools[i].count > 0) {
   int count = tools[i].count;
   if (p->has_charges(type, count))
    player_has.push_back(tools[i]);
   if (map_inv.has_charges(type, count))
    map_has.push_back(tools[i]);
  } else if (p->has_amount(type, 1) || map_inv.has_amount(type, 1))
   found_nocharge = true;
 }
 if (found_nocharge)
  return; // Default to using a tool that doesn't require charges

 if (player_has.size() == 1 && map_has.size() == 0)
  p->use_charges(player_has[0].type, player_has[0].count);
 else if (map_has.size() == 1 && player_has.size() == 0)
  m.use_charges(point(p->posx, p->posy), PICKUP_RANGE,
                   map_has[0].type, map_has[0].count);
 else { // Variety of options, list them and pick one
// Populate the list
  std::vector<std::string> options;
  for (int i = 0; i < map_has.size(); i++) {
   std::string tmpStr = item_controller->find_template(map_has[i].type)->name + _(" (nearby)");
   options.push_back(tmpStr);
  }
  for (int i = 0; i < player_has.size(); i++)
   options.push_back(item_controller->find_template(player_has[i].type)->name);

  if (options.size() == 0) // This SHOULD only happen if cooking with a fire,
   return;                 // and the fire goes out.

// Get selection via a popup menu
  int selection = menu_vec(false, _("Use which tool?"), options) - 1;
  if (selection < map_has.size())
   m.use_charges(point(p->posx, p->posy), PICKUP_RANGE,
                    map_has[selection].type, map_has[selection].count);
  else {
   selection -= map_has.size();
   p->use_charges(player_has[selection].type, player_has[selection].count);
  }
 }
}

void game::disassemble(char ch)
{
    if (!ch)
    {
        ch = inv(_("Disassemble item:"));
    }
    if (ch == 27)
    {
        add_msg(_("Never mind."));
        return;
    }
    if (!u.has_item(ch))
    {
        add_msg(_("You don't have item '%c'!"), ch);
        return;
    }

    item* dis_item = &u.i_at(ch);


    for (recipe_map::iterator cat_iter = recipes.begin(); cat_iter != recipes.end(); ++cat_iter)
    {
        for (recipe_list::iterator list_iter = cat_iter->second.begin();
             list_iter != cat_iter->second.end();
             ++list_iter)
        {
            recipe* cur_recipe = *list_iter;
            if (dis_item->type == item_controller->find_template(cur_recipe->result) && cur_recipe->reversible)
            // ok, a valid recipe exists for the item, and it is reversible
            // assign the activity
            {
                // check tools are available
                // loop over the tools and see what's required...again
                inventory crafting_inv = crafting_inventory(&u);
                bool have_all_tools = true;
                for (int j = 0; j < cur_recipe->tools.size(); j++)
                {
                    bool have_this_tool = false;
                    if (cur_recipe->tools[j].size() == 0) // no tools required, may change this
                    {
                        have_this_tool = true;
                    }
                    else
                    {
                        for (int k = 0; k < cur_recipe->tools[j].size(); k++)
                        {
                            itype_id type = cur_recipe->tools[j][k].type;
                            int req = cur_recipe->tools[j][k].count;	// -1 => 1

                            if ((req <= 0 && crafting_inv.has_amount (type, 1)) ||
                                (req >  0 && crafting_inv.has_charges(type, req)))
                            {
                                have_this_tool = true;
                                k = cur_recipe->tools[j].size();
                            }
                            // if crafting recipe required a welder, disassembly requires a hacksaw or super toolkit
                            if (type == "welder")
                            {
                                if (crafting_inv.has_amount("hacksaw", 1) ||
                                    crafting_inv.has_amount("toolset", 1))
                                {
                                    have_this_tool = true;
                                }
                                else
                                {
                                    have_this_tool = false;
                                }
                            }
                        }

                        if (!have_this_tool)
                        {
                            have_all_tools = false;
                            int req = cur_recipe->tools[j][0].count;
                            if (cur_recipe->tools[j][0].type == "welder")
                            {
                                add_msg(_("You need a hacksaw to disassemble this."));
                            }
                            else
                            {
                                if (req <= 0)
                                {
                                    add_msg(_("You need a %s to disassemble this."),
                                    item_controller->find_template(cur_recipe->tools[j][0].type)->name.c_str());
                                }
                                else
                                {
                                    add_msg(_("You need a %s with %d charges to disassemble this."),
                                    item_controller->find_template(cur_recipe->tools[j][0].type)->name.c_str(), req);
                                }
                            }
                        }
                    }
                }
                // all tools present, so assign the activity
                if (have_all_tools)
                {

                  if (OPTIONS["QUERY_DISASSEMBLE"] && !(query_yn(_("Really disassemble your %s?"), dis_item->tname(this).c_str())))
                  {
                   return;
                  }
                    u.assign_activity(this, ACT_DISASSEMBLE, cur_recipe->time, cur_recipe->id);
                    u.moves = 0;
                    std::vector<int> dis_items;
                    dis_items.push_back(ch);
                    u.activity.values = dis_items;
                }
                return; // recipe exists, but no tools, so do not start disassembly
            }
        }
    }
    //if we're trying to disassemble a book or magazine
    if(dis_item->is_book())
    {
       if (OPTIONS["QUERY_DISASSEMBLE"] && !(query_yn(_("Do you want to tear %s into pages?"), dis_item->tname(this).c_str())))
             return;
        else
        {
            //twice the volume then multiplied by 10 (a book with volume 3 will give 60 pages)
            int num_pages = (dis_item->volume() *2) * 10;
            m.spawn_item(u.posx,u.posy,"paper", 0, 1, num_pages);
            u.inv.remove_item(dis_item);
        }
        return;
    }
    // no recipe exists, or the item cannot be disassembled
    add_msg(_("This item cannot be disassembled!"));
}

void game::complete_disassemble()
{
  // which recipe was it?
  recipe* dis = recipe_by_index(u.activity.index); // Which recipe is it?
  item* dis_item = &u.i_at(u.activity.values[0]);

  add_msg(_("You disassemble the item into its components."));
  // remove any batteries or ammo first
    if (dis_item->is_gun() && dis_item->curammo != NULL && dis_item->ammo_type() != "NULL")
    {
      item ammodrop;
      ammodrop = item(dis_item->curammo, turn);
      ammodrop.charges = dis_item->charges;
      if (ammodrop.made_of(LIQUID))
        handle_liquid(ammodrop, false, false);
      else
        m.add_item_or_charges(u.posx, u.posy, ammodrop);
    }
    if (dis_item->is_tool() && dis_item->charges > 0 && dis_item->ammo_type() != "NULL")
    {
      item ammodrop;
      ammodrop = item(item_controller->find_template(default_ammo(dis_item->ammo_type())), turn);
      ammodrop.charges = dis_item->charges;
      if (dis_item->typeId() == "adv_UPS_off" || dis_item->typeId() == "adv_UPS_on") {
          ammodrop.charges /= 500;
      }
      if (ammodrop.made_of(LIQUID))
        handle_liquid(ammodrop, false, false);
      else
        m.add_item_or_charges(u.posx, u.posy, ammodrop);
    }
    u.i_rem(u.activity.values[0]);  // remove the item

  // consume tool charges
  for (int j = 0; j < dis->tools.size(); j++)
  {
    if (dis->tools[j].size() > 0)
    consume_tools(&u, dis->tools[j], false);
  }

  // add the components to the map
  // Player skills should determine how many components are returned

  int skill_dice = 2 + u.skillLevel(dis->skill_used) * 3;
   skill_dice += u.skillLevel(dis->skill_used);

  // Sides on dice is 16 plus your current intelligence
   int skill_sides = 16 + u.int_cur;

   int diff_dice = dis->difficulty;
   int diff_sides = 24;	// 16 + 8 (default intelligence)

   // disassembly only nets a bit of practice
   if (dis->skill_used)
    u.practice(turn, dis->skill_used, (dis->difficulty) * 2);

  for (int j = 0; j < dis->components.size(); j++)
  {
    if (dis->components[j].size() != 0)
    {
      int compcount = dis->components[j][0].count;
      bool comp_success = (dice(skill_dice, skill_sides) > dice(diff_dice,  diff_sides));
      do
      {
        item newit(item_controller->find_template(dis->components[j][0].type), turn);
        // skip item addition if component is a consumable like superglue
        if (dis->components[j][0].type == "superglue" || dis->components[j][0].type == "duct_tape")
          compcount--;
        else
        {
          if (newit.count_by_charges())
          {
            if (dis->difficulty == 0 || comp_success)
              m.spawn_item(u.posx, u.posy, dis->components[j][0].type, 0, 0, compcount);
            else
              add_msg(_("You fail to recover a component."));
            compcount = 0;
          } else
          {
            if (dis->difficulty == 0 || comp_success)
              m.add_item_or_charges(u.posx, u.posy, newit);
            else
              add_msg(_("You fail to recover a component."));
            compcount--;
          }
        }
      } while (compcount > 0);
    }
  }

  if (dis->learn_by_disassembly >= 0 && !u.knows_recipe(dis))
  {
    if (dis->skill_used == NULL || dis->learn_by_disassembly <= u.skillLevel(dis->skill_used))
    {
      if (rng(0,3) == 0)
      {
        u.learn_recipe(dis);
        add_msg(_("You learned a recipe from this disassembly!"));
      }
      else
      {
        add_msg(_("You think you could learn a recipe from this item. Maybe you'll try again."));
      }
    }
    else
    {
      add_msg(_("With some more skill, you might learn a recipe from this."));
    }
  }
}

recipe* game::recipe_by_index(int index)
{
    for (recipe_map::iterator map_iter = recipes.begin(); map_iter != recipes.end(); ++map_iter)
    {
        for (recipe_list::iterator list_iter = map_iter->second.begin(); list_iter != map_iter->second.end(); ++list_iter)
        {
            if ((*list_iter)->id == index)
            {
                return *list_iter;
            }
        }
    }
    return NULL;
}

recipe* game::recipe_by_name(std::string name)
{
    for (recipe_map::iterator map_iter = recipes.begin(); map_iter != recipes.end(); ++map_iter)
    {
        for (recipe_list::iterator list_iter = map_iter->second.begin(); list_iter != map_iter->second.end(); ++list_iter)
        {
            if ((*list_iter)->ident == name)
            {
                return *list_iter;
            }
        }
    }
    return NULL;
}<|MERGE_RESOLUTION|>--- conflicted
+++ resolved
@@ -669,16 +669,6 @@
         if (current.size() > 0)
         {
             nc_color col = (available[line] ? c_white : c_dkgray);
-<<<<<<< HEAD
-            mvwprintz(w_data, 0, 30, col, "Skills used: %s",
-                (current[line]->skill_used == NULL ? "N/A" :
-                current[line]->skill_used->name().c_str()));
-            
-            mvwprintz(w_data, 1, 30, col, "Required skills: %s",
-                (current[line]->required_skills_string().c_str()));
-            mvwprintz(w_data, 2, 30, col, "Difficulty: %d", current[line]->difficulty);
-            if (current[line]->skill_used == NULL)
-=======
             mvwprintz(w_data, 0, 30, col, _("Primary skill: %s"),
             (current[line]->sk_primary == NULL ? _("N/A") :
             current[line]->sk_primary->name().c_str()));
@@ -687,7 +677,6 @@
             current[line]->sk_secondary->name().c_str()));
             mvwprintz(w_data, 2, 30, col, _("Difficulty: %d"), current[line]->difficulty);
             if (current[line]->sk_primary == NULL)
->>>>>>> c3eeee06
             {
                 mvwprintz(w_data, 3, 30, col, _("Your skill level: N/A"));
             }
