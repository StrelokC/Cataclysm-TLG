--- conflicted
+++ resolved
@@ -365,7 +365,7 @@
         horn_x += global_x();
         horn_y += global_y();
         //Determine sound
-		vpart_info &horn_type=vpart_list[parts[horns[h]].id];
+		vpart_info &horn_type=part_info(horns[h]);
         if( horn_type.bonus >= 40 ){
             g->sound( horn_x, horn_y, horn_type.bonus, _("HOOOOORNK!") );
         } else if( horn_type.bonus >= 20 ){
@@ -2566,7 +2566,6 @@
     return true;
 }
 
-<<<<<<< HEAD
 bool vehicle::set_lights(bool on)
 {
 	bool found=false;
@@ -2591,7 +2590,8 @@
 		lights_on = false;
 		return false;
 	}
-=======
+}
+
 /**
  * Opens an openable part at the specified index. If it's a multipart, opens
  * all attached parts as well.
@@ -2642,7 +2642,6 @@
       }
     }
   }
->>>>>>> 4ef59d44
 }
 
 // a chance to stop skidding if moving in roughly the faced direction
