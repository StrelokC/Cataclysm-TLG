#include "vehicle.h"
#include "map.h"
#include "output.h"
#include "game.h"
#include "item.h"
#include "item_factory.h"
#include <sstream>
#include <stdlib.h>
#include "cursesdef.h"
#include "catacharset.h"

#include "debug.h"

const ammotype fuel_types[num_fuel_types] = { "gasoline", "battery", "plutonium", "plasma", "water" };

enum vehicle_controls {
 toggle_cruise_control,
 toggle_lights,
 toggle_overhead_lights,
 toggle_turrets,
 toggle_tracker,
 activate_horn,
 release_control,
 control_cancel,
 convert_vehicle
};

vehicle::vehicle(game *ag, std::string type_id, int init_veh_fuel, int init_veh_status): g(ag), type(type_id)
{
    posx = 0;
    posy = 0;
    velocity = 0;
    turn_dir = 0;
    last_turn = 0;
    of_turn_carry = 0;
    turret_mode = 0;
    lights_power = 0;
    tracking_power = 0;
    cruise_velocity = 0;
    skidding = false;
    cruise_on = true;
    lights_on = false;
    tracking_on = false;
    overhead_lights_on = false;
    insides_dirty = true;

    //type can be null if the type_id parameter is omitted
    if(type != "null") {
      if(ag->vtypes.count(type) > 0) {
        //If this template already exists, copy it
        *this = *(ag->vtypes[type]);
        init_state(ag, init_veh_fuel, init_veh_status);
      }
    }
    precalc_mounts(0, face.dir());
}

vehicle::~vehicle()
{
}

bool vehicle::player_in_control (player *p)
{
    int veh_part;
    vehicle *veh = g->m.veh_at (p->posx, p->posy, veh_part);
    if (veh == NULL || veh != this)
        return false;
    return part_with_feature(veh_part, "CONTROLS", false) >= 0 && p->controlling_vehicle;
}

void vehicle::load (std::ifstream &stin)
{
    getline(stin, type);

    if ( type.size() > 1 && ( type[0] == '{' || type[1] == '{' ) ) {
        std::stringstream derp;
        derp << type;
        picojson::value pdata;
        derp >> pdata;
        std::string jsonerr = picojson::get_last_error();

        if ( ! jsonerr.empty() ) {
            debugmsg("Bad vehicle json\n%s", jsonerr.c_str() );
        } else {
            json_load(pdata, g);
        }
    } else {
        load_legacy(stin);
    }
}

/** Checks all parts to see if frames are missing (as they might be when
 * loading from a game saved before the vehicle construction rules overhaul). */
void vehicle::add_missing_frames()
{
    //No need to check the same (x, y) spot more than once
    std::set< std::pair<int, int> > locations_checked;
    for (int i = 0; i < parts.size(); i++) {
        int next_x = parts[i].mount_dx;
        int next_y = parts[i].mount_dy;
        std::pair<int, int> mount_location = std::make_pair(next_x, next_y);

        if(locations_checked.count(mount_location) == 0) {
            std::vector<int> parts_here = parts_at_relative(next_x, next_y);
            bool found = false;
            for(std::vector<int>::iterator here = parts_here.begin();
                    here != parts_here.end(); here++) {
                if(part_info(*here).location == "structure") {
                    found = true;
                    break;
                }
            }
            if(!found) {
                //No frame here! Install one.
                vehicle_part new_part;
                new_part.id = "frame_vertical";
                new_part.mount_dx = next_x;
                new_part.mount_dy = next_y;
                new_part.hp = vehicle_part_types["frame_vertical"].durability;
                new_part.amount = 0;
                new_part.blood = 0;
                new_part.bigness = 0;
                parts.push_back (new_part);
            }
        }

        locations_checked.insert(mount_location);
    }
}

void vehicle::save (std::ofstream &stout)
{
    stout << json_save(true).serialize();
    stout << std::endl;
    return;
}

void vehicle::init_state(game* g, int init_veh_fuel, int init_veh_status)
{
    bool destroyEngine = false;
    bool destroyTires = false;
    bool blood_covered = false;

    std::map<std::string, int> consistent_bignesses;

    // veh_fuel_multiplier is percentage of fuel
    // 0 is empty, 100 is full tank, -1 is random 1% to 7%
    int veh_fuel_mult = init_veh_fuel;
    if (init_veh_fuel == - 1)
     veh_fuel_mult = rng (1,7);
    if (init_veh_fuel > 100)
     veh_fuel_mult = 100;

    // im assuming vehicles only spawn in active maps
    levx = g->levx;
    levy = g->levy;

    // veh_status is initial vehicle damage
    // -1 = light damage (DEFAULT)
    //  0 = undamgaed
    //  1 = disabled, destroyed tires OR engine
    int veh_status = -1;
    if (init_veh_status == 0)
     veh_status = 0;
    if (init_veh_status == 1) {
     veh_status = 1;
     if (one_in(2)) {  // either engine or tires are destroyed
      destroyEngine = true;
     } else {
      destroyTires = true;
     }
    }

    //Turn on lights on some non-mint vehicles
    if(veh_status != 0 && one_in(20)) {
        lights_on = true;
    }

    //Turn flasher/overhead lights on separately (more likely since these are rarer)
    if(veh_status != 0 && one_in(4)) {
        overhead_lights_on = true;
    }

    //Don't bloodsplatter mint condition vehicles
    if(veh_status != 0 && one_in(10)) {
      blood_covered = true;
    }

    for (int p = 0; p < parts.size(); p++)
    {
        if (part_flag(p, "VARIABLE_SIZE")){ // generate its bigness attribute.?
            if(consistent_bignesses.count(parts[p].id) < 1){
                //generate an item for this type, & cache its bigness
                item tmp (itypes[part_info(p).item], 0);
                consistent_bignesses[parts[p].id] = tmp.bigness;
            }
            parts[p].bigness = consistent_bignesses[parts[p].id];
        }
        if (part_flag(p, "FUEL_TANK")) {   // set fuel status
          parts[p].amount = part_info(p).size * veh_fuel_mult / 100;
        }

        if (part_flag(p, "OPENABLE")) {    // doors are closed
            if(!parts[p].open && one_in(4)) {
              open(p);
            }
        }
        if (part_flag(p, "BOARDABLE")) {      // no passengers
            parts[p].remove_flag(vehicle_part::passenger_flag);
        }

        // initial vehicle damage
        if (veh_status == 0) {
            // Completely mint condition vehicle
            parts[p].hp= part_info(p).durability;
        } else {
         //a bit of initial damage :)
         //clamp 4d8 to the range of [8,20]. 8=broken, 20=undamaged.
         int broken = 8, unhurt = 20;
         int roll = dice(4,8);
         if(roll < unhurt){
            if (roll <= broken)
               parts[p].hp= 0;
            else
               parts[p].hp= ((float)(roll-broken) / (unhurt-broken)) * part_info(p).durability;
            }
         else // new.
         {
            parts[p].hp= part_info(p).durability;
         }

         if (destroyEngine) { // vehicle is disabled because engine is dead
          if (part_flag(p, "ENGINE")) {
           parts[p].hp= 0;
          }
         }
         if (destroyTires) { // vehicle is disabled because flat tires
          if (part_flag(p, "WHEEL")) {
             parts[p].hp= 0;
          }
         }

         /* Bloodsplatter the front-end parts. Assume anything with x > 0 is
          * the "front" of the vehicle (since the driver's seat is at (0, 0).
          * We'll be generous with the blood, since some may disappear before
          * the player gets a chance to see the vehicle. */
         if(blood_covered && parts[p].mount_dx > 0) {
           if(one_in(3)) {
             //Loads of blood. (200 = completely red vehicle part)
             parts[p].blood = rng(200, 600);
           } else {
             //Some blood
             parts[p].blood = rng(50, 200);
           }
         }

        }
    }
}
/**
 * Smashes up a vehicle that has already been placed; used for generating
 * very damaged vehicles. Additionally, any spot where two vehicles overlapped
 * (ie, any spot with multiple frames) will be completely destroyed, as that
 * was the collision point.
 */
void vehicle::smash() {
    for (int part_index = 0; part_index < parts.size(); part_index++) {
        //Skip any parts already mashed up
        if(parts[part_index].hp == 0) {
            continue;
        }

        vehicle_part next_part = parts[part_index];
        std::vector<int> parts_in_square = parts_at_relative(next_part.mount_dx, next_part.mount_dy);
        int structures_found = 0;
        for (int square_part_index = 0; square_part_index < parts_in_square.size(); square_part_index++) {
            if (part_info(parts_in_square[square_part_index]).location == "structure") {
                structures_found++;
            }
        }

        if(structures_found > 1) {
            //Destroy everything in the square
            for (int square_part_index = 0; square_part_index < parts_in_square.size(); square_part_index++) {
                parts[parts_in_square[square_part_index]].hp = 0;
            }
            continue;
        }

        //Everywhere else, drop by 10-120% of max HP (anything over 100 = broken)
        int damage = (int) (dice(1, 12) * 0.1 * part_info(part_index).durability);
        parts[part_index].hp -= damage;
        if (parts[part_index].hp < 0) {
            parts[part_index].hp = 0;
        }
    }
}

void vehicle::use_controls()
{
    std::vector<vehicle_controls> options_choice;
    std::vector<uimenu_entry> options_message;
    // Always have this option
    int curent = 0;
    int letgoent = 0;

    options_choice.push_back(toggle_cruise_control);
    options_message.push_back(uimenu_entry((cruise_on) ? _("Disable cruise control") :
                                           _("Enable cruise control"), 'c'));

    curent++;

    bool has_lights = false;
    bool has_overhead_lights = false;
    bool has_horn = false;
    bool has_turrets = false;
    bool has_tracker = false;
    for (int p = 0; p < parts.size(); p++) {
        if (part_flag(p, "CONE_LIGHT")) {
            has_lights = true;
        }
        if (part_flag(p, "CIRCLE_LIGHT")) {
            has_overhead_lights = true;
        }
        if (part_flag(p, "LIGHT")) {
            has_lights = true;
        }
        else if (part_flag(p, "TURRET")) {
            has_turrets = true;
        }
        else if (part_flag(p, "HORN")) {
            has_horn = true;
        }
        else if (part_flag(p, "TRACK")) {
            has_tracker = true;
        }
    }

    // Lights if they are there - Note you can turn them on even when damaged, they just don't work
    if (has_lights) {
        options_choice.push_back(toggle_lights);
        options_message.push_back(uimenu_entry((lights_on) ? _("Turn off headlights") :
                                               _("Turn on headlights"), 'h'));
        curent++;
    }

   if (has_overhead_lights) {
       options_choice.push_back(toggle_overhead_lights);
       options_message.push_back(uimenu_entry(overhead_lights_on ? _("Turn off overhead lights") :
                                              _("Turn on overhead lights"), 'v'));
       curent++;
   }

    //Honk the horn!
    if (has_horn) {
        options_choice.push_back(activate_horn);
        options_message.push_back(uimenu_entry(_("Honk horn"), 'o'));
        curent++;
    }

    // Turrets: off or burst mode
    if (has_turrets) {
        options_choice.push_back(toggle_turrets);
        options_message.push_back(uimenu_entry((0 == turret_mode) ? _("Switch turrets to burst mode") :
                                               _("Disable turrets"), 't'));
        curent++;
    }

    // Tracking on the overmap
    if (has_tracker) {
        options_choice.push_back(toggle_tracker);
        options_message.push_back(uimenu_entry((tracking_on) ? _("Disable tracking device") :
                                                _("Enable tracking device"), 'g'));

        curent++;
    }

    if( !g->u.controlling_vehicle && tags.count("convertible") ) {
        options_choice.push_back(convert_vehicle);
        options_message.push_back(uimenu_entry(_("Fold bicycle"), 'f'));
        curent++;
    }

    // Exit vehicle, if we are in it.
    int vpart;
    if (g->u.controlling_vehicle &&
        g->m.veh_at(g->u.posx, g->u.posy, vpart) == this) {
        options_choice.push_back(release_control);
        options_message.push_back(uimenu_entry(_("Let go of controls"), 'l'));
        letgoent = curent;
    }

    options_choice.push_back(control_cancel);
    options_message.push_back(uimenu_entry(_("Do nothing"), ' '));

    uimenu selectmenu;
    selectmenu.text = _("Vehicle controls");
    selectmenu.entries = options_message;
    selectmenu.selected = letgoent;
    selectmenu.query();
    int select = selectmenu.ret;

    if (select == UIMENU_INVALID) {
        return;
    }

    switch(options_choice[select]) {
    case toggle_cruise_control:
        cruise_on = !cruise_on;
        g->add_msg((cruise_on) ? _("Cruise control turned on") : _("Cruise control turned off"));
        break;
    case toggle_lights:
        if(lights_on || fuel_left("battery") ) {
            lights_on = !lights_on;
            g->add_msg((lights_on) ? _("Headlights turned on") : _("Headlights turned off"));
        } else {
            g->add_msg(_("The headlights won't come on!"));
        }
        break;
    case toggle_overhead_lights:
        if( !overhead_lights_on || fuel_left("battery") ) {
            overhead_lights_on = !overhead_lights_on;
            g->add_msg((overhead_lights_on) ? _("Overhead lights turned on") :
                       _("Overhead lights turned off"));
        } else {
            g->add_msg(_("The lights won't come on!"));
        }
        break;
    case activate_horn:
        g->add_msg(_("You honk the horn!"));
        honk_horn();
        break;
    case toggle_turrets:
        if (++turret_mode > 1) {
            turret_mode = 0;
        }
        g->add_msg((0 == turret_mode) ? _("Turrets: Disabled") : _("Turrets: Burst mode"));
        break;
    case release_control:
        g->u.controlling_vehicle = false;
        g->add_msg(_("You let go of the controls."));
        break;
    case convert_vehicle:
    {
        g->add_msg(_("You painstakingly pack the bicycle into a portable configuration."));
        // create a folding bicycle item
        item bicycle;
        bicycle.make( itypes["folding_bicycle"] );

        std::ostringstream part_hps;
        // Stash part HP in item
        for (int p = 0; p < parts.size(); p++)
        {
            part_hps << parts[p].hp << " ";
            if( part_flag( p, "CARGO" ) ) {
                for( std::vector<item>::iterator it = parts[p].items.begin();
                     it != parts[p].items.end(); ++it ) {
                    g->m.add_item_or_charges( g->u.posx, g->u.posy, *it );
                }
            }
        }
        bicycle.item_vars["folding_bicycle_parts"] = part_hps.str();

        g->m.add_item_or_charges(g->u.posx, g->u.posy, bicycle);
        // Remove vehicle
        unboard_all();
        g->m.destroy_vehicle(this);

        g->u.moves -= 500;
        break;
    }
    case toggle_tracker:
        if (tracking_on)
        {
            g->cur_om->remove_vehicle(om_id);
            tracking_on = false;
            g->add_msg(_("tracking device disabled"));
        } else if (fuel_left("battery"))
        {
            om_id = g->cur_om->add_vehicle(this);
            tracking_on = true;
            g->add_msg(_("tracking device enabled"));
        } else {
            g->add_msg(_("tracking device won't turn on"));
        }
        break;
    case control_cancel:
        break;
    }
}

void vehicle::honk_horn()
{
    for(int h = 0; h < horns.size(); h++) {
        //Get global position of horn
        int horn_x = parts[horns[h]].mount_dx;
        int horn_y = parts[horns[h]].mount_dy;
        coord_translate( horn_x, horn_y, horn_x, horn_y );
        horn_x += global_x();
        horn_y += global_y();
        //Determine sound
        vpart_info &horn_type=part_info(horns[h]);
        if( horn_type.bonus >= 40 ){
            g->sound( horn_x, horn_y, horn_type.bonus, _("HOOOOORNK!") );
        } else if( horn_type.bonus >= 20 ){
            g->sound( horn_x, horn_y, horn_type.bonus, _("BEEEP!") );
        } else{
            g->sound( horn_x, horn_y, horn_type.bonus, _("honk.") );
        }
    }
}

vpart_info& vehicle::part_info (int index)
{
    if (index >= 0 && index < parts.size()) {
        return vehicle_part_types[parts[index].id];
    } else {
        return vehicle_part_types["null"];
    }
}

// engines & solar panels all have power.
// engines consume, whilst panels provide.
int vehicle::part_power (int index){
   if (!part_flag(index, "ENGINE") &&
       !part_flag(index, "SOLAR_PANEL")) {
      return 0; //not an engine.
   }
   if(parts[index].hp <= 0) {
      return 0; //broken.
   }
   if(part_flag (index, "VARIABLE_SIZE")){ // example: 2.42-L V-twin engine
      return parts[index].bigness;
   }
   else // example: foot crank
   {
      return part_info(index).power;
   }
}

bool vehicle::has_structural_part(int dx, int dy)
{
    std::vector<int> parts_here = parts_at_relative(dx, dy);

    for( std::vector<int>::iterator it = parts_here.begin(); it != parts_here.end(); ++it ) {
        if(part_info(*it).location == "structure" && !part_info(*it).has_flag("PROTRUSION")) {
            return true;
        }
    }
    return false;
}

/**
 * Returns whether or not the vehicle part with the given id can be mounted in
 * the specified square.
 * @param dx The local x-coordinate to mount in.
 * @param dy The local y-coordinate to mount in.
 * @param id The id of the part to install.
 * @return true if the part can be mounted, false if not.
 */
bool vehicle::can_mount (int dx, int dy, std::string id)
{
    //The part has to actually exist.
    if(vehicle_part_types.count(id) == 0) {
        return false;
    }

    //It also has to be a real part, not the null part
    const vpart_info part = vehicle_part_types[id];
    if(part.has_flag("NOINSTALL")) {
        return false;
    }

    const std::vector<int> parts_in_square = parts_at_relative(dx, dy);

    //First part in an empty square MUST be a structural part
    if(parts_in_square.empty() && part.location != "structure") {
        return false;
    }

    //No other part can be placed on a protrusion
    if(!parts_in_square.empty() && part_info(parts_in_square[0]).has_flag("PROTRUSION")) {
        return false;
    }

    //No part type can stack with itself, or any other part in the same slot
    for( std::vector<int>::const_iterator part_it = parts_in_square.begin();
         part_it != parts_in_square.end(); ++part_it ) {
        const vpart_info other_part = vehicle_part_types[parts[*part_it].id];

        //Parts with no location can stack with each other (but not themselves)
        if(part.id == other_part.id ||
                (!part.location.empty() && part.location == other_part.location)) {
            return false;
        }
        // Until we have an interface for handling multiple components with CARGO space,
        // exclude them from being mounted in the same tile.
        if( part.has_flag( "CARGO" ) && other_part.has_flag( "CARGO" ) ) {
            return false;
        }

    }

    //All parts after the first must be installed on or next to an existing part
    if(parts.size() > 0) {
        if(!has_structural_part(dx, dy) &&
                !has_structural_part(dx+1, dy) &&
                !has_structural_part(dx, dy+1) &&
                !has_structural_part(dx-1, dy) &&
                !has_structural_part(dx, dy-1)) {
            return false;
        }
    }

    //Seatbelts must be installed on a seat
    if(vehicle_part_types[id].has_flag("SEATBELT")) {
        bool anchor_found = false;
        for( std::vector<int>::const_iterator it = parts_in_square.begin();
             it != parts_in_square.end(); ++it ) {
            if(part_info(*it).has_flag("BELTABLE")) {
                anchor_found = true;
            }
        }
        if(!anchor_found) {
            return false;
        }
    }

    // curtains must be installed on (reinforced)windshields
    // TODO: do this automatically using "location":"on_mountpoint"
    if (vehicle_part_types[id].has_flag("CURTAIN")) {
        bool anchor_found = false;
        for ( std::vector<int>::const_iterator it = parts_in_square.begin();
                it != parts_in_square.end(); it++) {
            if (part_info(*it).has_flag("WINDOW")) {
                anchor_found = true;
            }
        }
        if (!anchor_found) {
            return false;
        }
    }

    //Anything not explicitly denied is permitted
    return true;
}

bool vehicle::can_unmount (int p)
{
    if(p < 0 || p > parts.size()) {
        return false;
    }

    int dx = parts[p].mount_dx;
    int dy = parts[p].mount_dy;

    std::vector<int> parts_in_square = parts_at_relative(dx, dy);

    //Can't remove a seat if there's still a seatbelt there
    if(part_flag(p, "BELTABLE") && part_with_feature(p, "SEATBELT") >= 0) {
        return false;
    }
    
    // Can't remove a window with curtains still on it
    if(part_flag(p, "WINDOW") && part_with_feature(p, "CURTAIN") >=0) {
        return false;
    }

    //Structural parts have extra requirements
    if(part_info(p).location == "structure") {

        /* Can't unmount the last structural part at (0, 0) unless it is the
         * last part of the whole vehicle, as the map relies on vehicles having
         * a part at (0, 0) to locate them with. */
        if(dx == 0 && dy == 0 && parts_in_square.size() == 1 && parts.size() > 1) {
            return false;
        }

        /* To remove a structural part, there can be only structural parts left
         * in that square (might be more than one in the case of wreckage) */
        for(int part_index = 0; part_index < parts_in_square.size(); part_index++) {
            if(part_info(parts_in_square[part_index]).location != "structure") {
                return false;
            }
        }

        //If it's the last part in the square...
        if(parts_in_square.size() == 1) {

            /* This is the tricky part: We can't remove a part that would cause
             * the vehicle to 'break into two' (like removing the middle section
             * of a quad bike, for instance). This basically requires doing some
             * breadth-first searches to ensure previously connected parts are
             * still connected. */

            //First, find all the squares connected to the one we're removing
            std::vector<vehicle_part> connected_parts;

            for(int i = 0; i < 4; i++) {
                int next_x = i < 2 ? (i == 0 ? -1 : 1) : 0;
                int next_y = i < 2 ? 0 : (i == 2 ? -1 : 1);
                std::vector<int> parts_over_there = parts_at_relative(dx + next_x, dy + next_y);
                //Ignore empty squares
                if(parts_over_there.size() > 0) {
                    //Just need one part from the square to track the x/y
                    connected_parts.push_back(parts[parts_over_there[0]]);
                }
            }

            /* If size = 0, it's the last part of the whole vehicle, so we're OK
             * If size = 1, it's one protruding part (ie, bicycle wheel), so OK
             * Otherwise, it gets complicated... */
            if(connected_parts.size() > 1) {

                /* We'll take connected_parts[0] to be the target part.
                 * Every other part must have some path (that doesn't involve
                 * the part about to be removed) to the target part, in order
                 * for the part to be legally removable. */
                for(int next_part = 1; next_part < connected_parts.size(); next_part++) {
                    if(!is_connected(connected_parts[0], connected_parts[next_part], parts[p])) {
                        //Removing that part would break the vehicle in two
                        return false;
                    }
                }

            }

        }

    }

    //Anything not explicitly denied is permitted
    return true;
}

/**
 * Performs a breadth-first search from one part to another, to see if a path
 * exists between the two without going through the excluded part. Used to see
 * if a part can be legally removed.
 * @param to The part to reach.
 * @param from The part to start the search from.
 * @param excluded The part that is being removed and, therefore, should not
 *        be included in the path.
 * @return true if a path exists without the excluded part, false otherwise.
 */
bool vehicle::is_connected(vehicle_part &to, vehicle_part &from, vehicle_part &excluded)
{
    int target_x = to.mount_dx;
    int target_y = to.mount_dy;

    int excluded_x = excluded.mount_dx;
    int excluded_y = excluded.mount_dy;

    //Breadth-first-search components
    std::list<vehicle_part> discovered;
    vehicle_part current_part;
    std::list<vehicle_part> searched;

    //We begin with just the start point
    discovered.push_back(from);

    while(!discovered.empty()) {
        current_part = discovered.front();
        discovered.pop_front();
        int current_x = current_part.mount_dx;
        int current_y = current_part.mount_dy;

        for(int i = 0; i < 4; i++) {
            int next_x = current_x + (i < 2 ? (i == 0 ? -1 : 1) : 0);
            int next_y = current_y + (i < 2 ? 0 : (i == 2 ? -1 : 1));

            if(next_x == target_x && next_y == target_y) {
                //Success!
                return true;
            } else if(next_x == excluded_x && next_y == excluded_y) {
                //There might be a path, but we're not allowed to go that way
                continue;
            }

            std::vector<int> parts_there = parts_at_relative(next_x, next_y);

            if(!parts_there.empty()) {
                vehicle_part next_part = parts[parts_there[0]];
                //Only add the part if we haven't been here before
                bool found = false;
                for(std::list<vehicle_part>::iterator it = discovered.begin();
                        it != discovered.end(); it++) {
                    if(it->mount_dx == next_x && it->mount_dy == next_y) {
                        found = true;
                        break;
                    }
                }
                if(!found) {
                    for(std::list<vehicle_part>::iterator it = searched.begin();
                        it != searched.end(); it++) {
                        if(it->mount_dx == next_x && it->mount_dy == next_y) {
                            found = true;
                            break;
                        }
                    }
                }
                if(!found) {
                    discovered.push_back(next_part);
                }
            }
        }

        //Now that that's done, we've finished exploring here
        searched.push_back(current_part);

    }

    //If we completely exhaust the discovered list, there's no path
    return false;
}

/**
 * Installs a part into this vehicle.
 * @param dx The x coordinate of where to install the part.
 * @param dy The y coordinate of where to install the part.
 * @param id The string ID of the part to install. (see vehicle_parts.json)
 * @param hp The starting HP of the part. If negative, default to max HP.
 * @param force true if the part should be installed even if not legal,
 *              false if illegal part installation should fail.
 * @return false if the part could not be installed, true otherwise.
 */
int vehicle::install_part (int dx, int dy, std::string id, int hp, bool force)
{
    if (!force && !can_mount (dx, dy, id)) {
        return -1;  // no money -- no ski!
    }
    vehicle_part new_part;
    new_part.id = id;
    new_part.mount_dx = dx;
    new_part.mount_dy = dy;
    new_part.hp = hp < 0 ? vehicle_part_types[id].durability : hp;
    new_part.amount = 0;
    new_part.blood = 0;
<<<<<<< HEAD
    //DebugLog() << "vehicle part type with id ["<<id<<"] exists? ["<<(vehicle_part_types.find(id) != vehicle_part_types.end() ? "TRUE":"FALSE")<<"]\n";
    item tmp = item(g->itypes[vehicle_part_types[id].item], 0);
=======
    item tmp(itypes[vehicle_part_types[id].item], 0);
>>>>>>> 961aeacc
    new_part.bigness = tmp.bigness;
    parts.push_back (new_part);

    if(part_flag(parts.size()-1,"HORN")) {
        horns.push_back(parts.size() - 1);
    }
    if(part_flag(parts.size()-1,"LIGHT"))
    {
        lights.push_back(parts.size()-1);
        lights_power += part_info(parts.size()-1).power;
    }
    if(part_flag(parts.size()-1, "TRACK"))
    {
        tracking_power += part_info(parts.size()-1).power;
    }
    if(part_flag(parts.size()-1,"FUEL_TANK"))
        fuel.push_back(parts.size()-1);
    find_exhaust ();
    precalc_mounts (0, face.dir());
    insides_dirty = true;
    return parts.size() - 1;
}

// share damage & bigness betwixt veh_parts & items.
void vehicle::get_part_properties_from_item(game* g, int partnum, item& i){
    //transfer bigness if relevant.
    itype_id  pitmid = part_info(partnum).item;
    itype* itemtype = itypes[pitmid];
    if(itemtype->is_var_veh_part())
       parts[partnum].bigness = i.bigness;

    // item damage is 0,1,2,3, or 4. part hp is 1..durability.
    // assuming it rusts. other item materials disentigrate at different rates...
    int health = 5 - i.damage;
    health *= part_info(partnum).durability; //[0,dur]
    health /= 5;
    parts[partnum].hp = health;
}
void vehicle::give_part_properties_to_item(game* g, int partnum, item& i){
    //transfer bigness if relevant.
    itype_id  pitmid = part_info(partnum).item;
    itype* itemtype = itypes[pitmid];
    if(itemtype->is_var_veh_part())
       i.bigness = parts[partnum].bigness;

    // remove charges if part is made of a tool
    if(itemtype->is_tool())
        i.charges = 0;

    // translate part damage to item damage.
    // max damage is 4, min damage 0.
    // this is very lossy.
    int dam;
    float hpofdur = (float)parts[partnum].hp / part_info(partnum).durability;
    dam = (1 - hpofdur) * 5;
    if (dam > 4) dam = 4;
    if (dam < 0) dam = 0;
    i.damage = dam;
}

void vehicle::remove_part (int p)
{
    if(part_flag(p,"LIGHT")) {
        lights_power -= part_info( parts.size() - 1 ).power;
    } else if (part_flag(p, "TRACK")) {
        tracking_power -= part_info( parts.size() - 1 ).power;
        // disable tracking if there are no other trackers installed.
        if (tracking_on)
        {
            bool has_tracker = false;
            for (int i = 0; i != parts.size(); i++){
                if (i != p && part_flag(i, "TRACK")){
                    has_tracker = true;
                    break;
                }
            }
            if (!has_tracker){ // disable tracking
                g->cur_om->remove_vehicle(om_id);
                tracking_on = false;
            }
        }
    }
    
    // if a windshield is removed (usually destroyed) also remove curtains
    // attached to it.
    if(part_flag(p, "WINDOW")) {
        int curtain = part_with_feature(p, "CURTAIN", false);
        if (curtain >= 0) {
            int x = parts[curtain].precalc_dx[0], y = parts[curtain].precalc_dy[0];
            item it = item_from_part(curtain);
            g->m.add_item_or_charges(global_x() + x, global_y() + y, it, 2);
            remove_part(curtain);
        }
    }

    parts.erase(parts.begin() + p);
    find_horns ();
    find_lights ();
    find_fuel_tanks ();
    find_exhaust ();
    precalc_mounts (0, face.dir());
    insides_dirty = true;
}

/**
 * Breaks the specified part into the pieces defined by its breaks_into entry.
 * @param p The index of the part to break.
 * @param x The map x-coordinate to place pieces at (give or take).
 * @param y The map y-coordinate to place pieces at (give or take).
 * @param scatter If true, pieces are scattered near the target square.
 */
void vehicle::break_part_into_pieces(int p, int x, int y, bool scatter) {
    std::vector<break_entry> break_info = part_info(p).breaks_into;
    for(int index = 0; index < break_info.size(); index++) {
        int quantity = rng(break_info[index].min, break_info[index].max);
        for(int num = 0; num < quantity; num++) {
            const int actual_x = scatter ? x + rng(-SCATTER_DISTANCE, SCATTER_DISTANCE) : x;
            const int actual_y = scatter ? y + rng(-SCATTER_DISTANCE, SCATTER_DISTANCE) : y;
            item piece(itypes[break_info[index].item_id], g->turn);
            g->m.add_item_or_charges(actual_x, actual_y, piece);
        }
    }
}

item vehicle::item_from_part( int part )
{
    itype_id itm = part_info(part).item;
    int bigness = parts[part].bigness;
    itype* parttype = itypes[itm];
    item tmp(parttype, g->turn);

    //transfer damage, etc.
    give_part_properties_to_item(g, part, tmp);
    if( parttype->is_var_veh_part() ) {
        tmp.bigness = bigness;
    }
    return tmp;
}

std::vector<int> vehicle::parts_at_relative (int dx, int dy)
{
    std::vector<int> res;
    for (int i = 0; i < parts.size(); i++)
        if (parts[i].mount_dx == dx && parts[i].mount_dy == dy)
            res.push_back (i);
    return res;
}

int vehicle::part_with_feature (int part, const std::string &flag, bool unbroken)
{
    std::vector<int> parts_here = parts_at_relative(parts[part].mount_dx, parts[part].mount_dy);
    for( std::vector<int>::iterator part_it = parts_here.begin();
         part_it != parts_here.end(); ++part_it ) {
        if (part_flag(*part_it, flag) && (!unbroken || parts[*part_it].hp > 0)) {
            return *part_it;
        }
    }
    return -1;
}

/**
 * Returns all parts in the vehicle with the given flag, optionally checking
 * to only return unbroken parts.
 * If performance becomes an issue, certain lists (such as wheels) could be
 * cached and fast-returned here, but this is currently linear-time with
 * respect to the number of parts in the vehicle.
 * @param feature The flag (such as "WHEEL" or "CONE_LIGHT") to find.
 * @param unbroken true if only unbroken parts should be returned, false to
 *        return all matching parts.
 * @return A list of indices to all the parts with the specified feature.
 */
std::vector<int> vehicle::all_parts_with_feature(const std::string& feature, bool unbroken)
{
    std::vector<int> parts_found;
    for(int part_index = 0; part_index < parts.size(); part_index++) {
        if(part_info(part_index).has_flag(feature) &&
                (!unbroken || parts[part_index].hp > 0)) {
            parts_found.push_back(part_index);
        }
    }
    return parts_found;
}

/**
 * Returns all parts in the vehicle that exist in the given location slot. If
 * the empty string is passed in, returns all parts with no slot.
 * @param location The location slot to get parts for.
 * @return A list of indices to all parts with the specified location.
 */
std::vector<int> vehicle::all_parts_at_location(const std::string& location)
{
    std::vector<int> parts_found;
    for(int part_index = 0; part_index < parts.size(); part_index++) {
        if(part_info(part_index).location == location) {
            parts_found.push_back(part_index);
        }
    }
    return parts_found;
}

bool vehicle::part_flag (int part, const std::string &flag)
{
    if (part < 0 || part >= parts.size()) {
        return false;
    } else {
        return part_info(part).has_flag(flag);
    }
}

int vehicle::part_at(int dx, int dy)
{
    for (int p = 0; p < parts.size(); p++) {
        if (parts[p].precalc_dx[0] == dx && parts[p].precalc_dy[0] == dy) {
            return p;
        }
    }
    return -1;
}

int vehicle::global_part_at(int x, int y)
{
 int dx = x - global_x();
 int dy = y - global_y();
 return part_at(dx,dy);
}

/**
 * Given a vehicle part which is inside of this vehicle, returns the index of
 * that part. This exists solely because activities relating to vehicle editing
 * require the index of the vehicle part to be passed around.
 * @param part The part to find.
 * @return The part index, -1 if it is not part of this vehicle.
 */
int vehicle::index_of_part(vehicle_part *part)
{
  if(part != NULL) {
    for(int index = 0; index < parts.size(); index++) {
      vehicle_part next_part = parts[index];
      if(part->id == next_part.id &&
              part->mount_dx == next_part.mount_dx &&
              part->mount_dy == next_part.mount_dy &&
              part->hp == next_part.hp) {
        return index;
      }
    }
  }
  return -1;
}

/**
 * Returns which part (as an index into the parts list) is the one that will be
 * displayed for the given square. Returns -1 if there are no parts in that
 * square.
 * @param local_x The local x-coordinate.
 * @param local_y The local y-coordinate.
 * @return The index of the part that will be displayed.
 */
int vehicle::part_displayed_at(int local_x, int local_y)
{
    std::vector<int> parts_in_square = parts_at_relative(local_x, local_y);

    if(parts_in_square.empty()) {
        return -1;
    }

    int top_part = 0;
    for(int index = 1; index < parts_in_square.size(); index++) {
        if(part_info(parts_in_square[top_part]).z_order <
                part_info(parts_in_square[index]).z_order) {
            top_part = index;
        }
    }

    return parts_in_square[top_part];
}

char vehicle::part_sym (int p)
{
    if (p < 0 || p >= parts.size()) {
        return ' ';
    }

    int displayed_part = part_displayed_at(parts[p].mount_dx, parts[p].mount_dy);

    if (part_flag (displayed_part, "OPENABLE") && parts[displayed_part].open) {
        return '\''; // open door
    } else {
        return parts[displayed_part].hp <= 0 ?
            part_info(displayed_part).sym_broken : part_info(displayed_part).sym;
    }
}

// similar to part_sym(int p) but for use when drawing SDL tiles. Called only by cata_tiles during draw_vpart
// vector returns at least 1 element, max of 2 elements. If 2 elements the second denotes if it is open or damaged
std::string vehicle::part_id_string(int p, char &part_mod)
{
    part_mod = 0;
    std::string idinfo;
    if (p < 0 || p >= parts.size()){
        return "";
    }

    int displayed_part = part_displayed_at(parts[p].mount_dx, parts[p].mount_dy);
    idinfo = parts[displayed_part].id;

    if (part_flag (displayed_part, "OPENABLE") && parts[displayed_part].open) {
        part_mod = 1; // open
    } else if (parts[displayed_part].hp <= 0){
        part_mod = 2; // broken
    }

    return idinfo;
}

nc_color vehicle::part_color (int p)
{
    if (p < 0 || p >= parts.size()) {
        return c_black;
    }

    nc_color col;

    //If armoring is present, it colors the visible part
    int parm = part_with_feature(p, "ARMOR", false);
    if (parm >= 0) {
        col = part_info(parm).color;
    } else {

        int displayed_part = part_displayed_at(parts[p].mount_dx, parts[p].mount_dy);

        if (parts[displayed_part].blood > 200) {
            col = c_red;
        } else if (parts[displayed_part].blood > 0) {
            col = c_ltred;
        } else if (parts[displayed_part].hp <= 0) {
            col = part_info(displayed_part).color_broken;
        } else {
            col = part_info(displayed_part).color;
        }

    }

    // curtains turn windshields gray
    int curtains = part_with_feature(p, "CURTAIN", false);
    if (curtains >= 0) {
        if (part_with_feature(p, "WINDOW", true) >= 0 && !parts[curtains].open)
            col = part_info(curtains).color;
    }

    //Invert colors for cargo parts with stuff in them
    int cargo_part = part_with_feature(p, "CARGO");
    if(cargo_part > 0 && !parts[cargo_part].items.empty()) {
        return invert_color(col);
    } else {
        return col;
    }
}

/**
 * Prints a list of all parts to the screen inside of a boxed window, possibly
 * highlighting a selected one.
 * @param w The window to draw in.
 * @param y1 The y-coordinate to start drawing at.
 * @param width The width of the window.
 * @param p The index of the part being examined.
 * @param hl The index of the part to highlight (if any).
 */
int vehicle::print_part_desc(WINDOW *win, int y1, int width, int p, int hl /*= -1*/)
{
    if (p < 0 || p >= parts.size()) {
        return y1;
    }
    std::vector<int> pl = this->parts_at_relative(parts[p].mount_dx, parts[p].mount_dy);
    int y = y1;
    for (int i = 0; i < pl.size(); i++)
    {
        int dur = part_info (pl[i]).durability;
        int per_cond = parts[pl[i]].hp * 100 / (dur < 1? 1 : dur);
        nc_color col_cond;
        if (parts[pl[i]].hp >= dur) {
            col_cond = c_green;
        } else if (per_cond >= 80) {
            col_cond = c_ltgreen;
        } else if (per_cond >= 50) {
            col_cond = c_yellow;
        } else if (per_cond >= 20) {
            col_cond = c_ltred;
        } else if (parts[pl[i]].hp > 0) {
            col_cond = c_red;
        } else { //Broken
            col_cond = c_dkgray;
        }

        std::string partname;
        // part bigness, if that's relevant.
        if (part_flag(pl[i], "VARIABLE_SIZE") && part_flag(pl[i], "ENGINE")) {
            //~ 2.8-Liter engine
            partname = string_format(_("%4.2f-Liter %s"),
                                     (float)(parts[pl[i]].bigness) / 100,
                                     part_info(pl[i]).name.c_str());
        } else if (part_flag(pl[i], "VARIABLE_SIZE") && part_flag(pl[i], "WHEEL")) {
            //~ 14" wheel
            partname = string_format(_("%d\" %s"),
                                     parts[pl[i]].bigness,
                                     part_info(pl[i]).name.c_str());
        } else {
            partname = part_info(pl[i]).name;
        }

        bool armor = part_flag(pl[i], "ARMOR");
        std::string left_sym, right_sym;
        if(armor) {
            left_sym = "("; right_sym = ")";
        } else if(part_info(pl[i]).location == "structure") {
            left_sym = "["; right_sym = "]";
        } else {
            left_sym = "-"; right_sym = "-";
        }

        mvwprintz(win, y, 1, i == hl? hilite(c_ltgray) : c_ltgray, left_sym.c_str());
        mvwprintz(win, y, 2, i == hl? hilite(col_cond) : col_cond, partname.c_str());
        mvwprintz(win, y, 2 + utf8_width(partname.c_str()), i == hl? hilite(c_ltgray) : c_ltgray, right_sym.c_str());
//         mvwprintz(win, y, 3 + utf8_width(part_info(pl[i]).name), c_ltred, "%d", parts[pl[i]].blood);

        if (i == 0 && is_inside(pl[i])) {
            //~ indicates that a vehicle part is inside
            mvwprintz(win, y, width-2-utf8_width(_("In")), c_ltgray, _("In"));
        } else if (i == 0) {
            //~ indicates that a vehicle part is outside
            mvwprintz(win, y, width-2-utf8_width(_("Out")), c_ltgray, _("Out"));
        }
        y++;
    }

    return y;
}

void vehicle::print_fuel_indicator (void *w, int y, int x, bool fullsize, bool verbose)
{
    WINDOW *win = (WINDOW *) w;
    const nc_color fcs[num_fuel_types] = { c_ltred, c_yellow, c_ltgreen, c_ltblue, c_ltcyan };
    const char fsyms[5] = { 'E', '\\', '|', '/', 'F' };
    nc_color col_indf1 = c_ltgray;
    int yofs=0;
    for (int i = 0; i < num_fuel_types; i++)
    {
        int cap = fuel_capacity(fuel_types[i]);
        if (cap > 0 && ( basic_consumption(fuel_types[i]) > 0 || fullsize ) )
        {
            mvwprintz(win, y+yofs, x, col_indf1, "E...F");
            int amnt = cap > 0? fuel_left(fuel_types[i]) * 99 / cap : 0;
            int indf = (amnt / 20) % 5;
            mvwprintz(win, y+yofs, x + indf, fcs[i], "%c", fsyms[indf]);
            if(verbose) {
              if(g->debugmon) {
                mvwprintz(win, y+yofs, x+6, fcs[i], "%d/%d",fuel_left(fuel_types[i]),cap);
              } else {
                mvwprintz(win, y+yofs, x+6, fcs[i], "%d",(fuel_left(fuel_types[i])*100)/cap);
                wprintz(win, c_ltgray, "%c",045);
              }
            }
            if(fullsize) yofs++;
        }
    }
}

void vehicle::coord_translate (int reldx, int reldy, int &dx, int &dy)
{
    tileray tdir (face.dir());
    tdir.advance (reldx);
    dx = tdir.dx() + tdir.ortho_dx(reldy);
    dy = tdir.dy() + tdir.ortho_dy(reldy);
}

void vehicle::coord_translate (int dir, int reldx, int reldy, int &dx, int &dy)
{
    tileray tdir (dir);
    tdir.advance (reldx);
    dx = tdir.dx() + tdir.ortho_dx(reldy);
    dy = tdir.dy() + tdir.ortho_dy(reldy);
}

void vehicle::precalc_mounts (int idir, int dir)
{
    if (idir < 0 || idir > 1)
        idir = 0;
    for (int p = 0; p < parts.size(); p++)
    {
        int dx, dy;
        coord_translate (dir, parts[p].mount_dx, parts[p].mount_dy, dx, dy);
        parts[p].precalc_dx[idir] = dx;
        parts[p].precalc_dy[idir] = dy;
    }
}

std::vector<int> vehicle::boarded_parts()
{
    std::vector<int> res;
    for (int p = 0; p < parts.size(); p++) {
        if (part_flag (p, "BOARDABLE") &&
                parts[p].has_flag(vehicle_part::passenger_flag)) {
            res.push_back (p);
        }
    }
    return res;
}

int vehicle::free_seat()
{
    for (int p = 0; p < parts.size(); p++) {
        if (part_flag (p, "BOARDABLE") &&
               !parts[p].has_flag(vehicle_part::passenger_flag)) {
            return p;
        }
    }
    return -1;
}

player *vehicle::get_passenger (int p)
{
    p = part_with_feature (p, "BOARDABLE", false);
    if (p >= 0 && parts[p].has_flag(vehicle_part::passenger_flag))
    {
     const int player_id = parts[p].passenger_id;
     if( player_id == g->u.getID()) {
      return &g->u;
     }
     int npcdex = g->npc_by_id (player_id);
     if (npcdex >= 0) {
      return g->active_npc[npcdex];
     }
    }
    return 0;
}

int vehicle::global_x ()
{
    return smx * SEEX + posx;
}

int vehicle::global_y ()
{
    return smy * SEEY + posy;
}

int vehicle::omap_x() {
    return levx + (global_x() / SEEX);
}

int vehicle::omap_y() {
    return levy + (global_y() / SEEY);
}

void vehicle::update_map_x(int x) {
    levx = x;
    if (tracking_on)
        g->cur_om->vehicles[om_id].x = omap_x()/2;
}

void vehicle::update_map_y(int y) {
    levy = y;
    if (tracking_on)
        g->cur_om->vehicles[om_id].y = omap_y()/2;
}

int vehicle::total_mass()
{
    int m = 0;
    for (int i = 0; i < parts.size(); i++)
    {
        m += itypes[part_info(i).item]->weight;
        for (int j = 0; j < parts[i].items.size(); j++) {
            m += parts[i].items[j].type->weight;
        }
        if (part_flag(i,"BOARDABLE") && parts[i].has_flag(vehicle_part::passenger_flag)) {
            m += 81500; // TODO: get real weight
        }
    }
    return m/1000;
}

void vehicle::center_of_mass(int &x, int &y)
{
    float xf = 0, yf = 0;
    int m_total = total_mass();
    for (int i = 0; i < parts.size(); i++)
    {
        int m_part = 0;
        m_part += itypes[part_info(i).item]->weight;
        for (int j = 0; j < parts[i].items.size(); j++) {
            m_part += parts[i].items[j].type->weight;
        }
        if (part_flag(i,"BOARDABLE") && parts[i].has_flag(vehicle_part::passenger_flag)) {
            m_part += 81500; // TODO: get real weight
        }
        xf += parts[i].precalc_dx[0] * m_part / 1000;
        yf += parts[i].precalc_dy[0] * m_part / 1000;
    }
    xf /= m_total;
    yf /= m_total;
    x = int(xf + 0.5); //round to nearest
    y = int(yf + 0.5);
}

int vehicle::fuel_left (ammotype ftype, bool for_engine)
{
    int fl = 0;
    for (int p = 0; p < parts.size(); p++) {
        if (part_flag(p, "FUEL_TANK") &&
            (ftype == part_info(p).fuel_type ||
            (for_engine && ftype == "battery" && part_info(p).fuel_type == "plutonium"))) {
            fl += parts[p].amount;
        }
    }
    return fl;
}

int vehicle::fuel_capacity (ammotype ftype)
{
    int cap = 0;
    for (int p = 0; p < parts.size(); p++) {
        if (part_flag(p, "FUEL_TANK") && ftype == part_info(p).fuel_type) {
            cap += part_info(p).size;
        }
    }
    return cap;
}

int vehicle::refill (ammotype ftype, int amount)
{
    for (int p = 0; p < parts.size(); p++)
    {
        if (part_flag(p, "FUEL_TANK") &&
            part_info(p).fuel_type == ftype &&
            parts[p].amount < part_info(p).size &&
            parts[p].hp > 0)
        {
            int need = part_info(p).size - parts[p].amount;
            if (amount < need)
            {
                parts[p].amount += amount;
                return 0;
            }
            else
            {
                parts[p].amount += need;
                amount -= need;
            }
        }
    }
    return amount;
}

int vehicle::drain (ammotype ftype, int amount) {
  int drained = 0;

  for (int p = 0; p < fuel.size(); p++) {
    vehicle_part &tank=parts[fuel[p]];
    if (part_info(fuel[p]).fuel_type == ftype && tank.amount > 0) {
      if (tank.amount > (amount - drained)) {
        tank.amount -= (amount - drained);
        drained = amount;
        break;
      } else {
        drained += tank.amount;
        tank.amount = 0;
      }
    }
  }

  return drained;
}

int vehicle::basic_consumption (ammotype ftype)
{
    if (ftype == "plutonium")
      ftype = "battery";
    int cnt = 0;
    int fcon = 0;
    for (int p = 0; p < parts.size(); p++) {
        if (part_flag(p, "ENGINE") &&
            ftype == part_info(p).fuel_type &&
            parts[p].hp > 0)
        {
            fcon += part_power(p);
            cnt++;
        }
    }
    if (fcon < 100 && cnt > 0) {
        fcon = 100;
    }
    return fcon;
}

int vehicle::total_power (bool fueled)
{
    int pwr = 0;
    int cnt = 0;
    for (int p = 0; p < parts.size(); p++)
        if (part_flag(p, "ENGINE") &&
            (fuel_left (part_info(p).fuel_type, true) || !fueled ||
             part_info(p).fuel_type == "muscle") &&
            parts[p].hp > 0)
        {
            pwr += part_power(p);
            cnt++;
        }
    if (cnt > 1) {
        pwr = pwr * 4 / (4 + cnt -1);
    }
    return pwr;
}

int vehicle::solar_power ()
{
    int pwr = 0;
    for (int p = 0; p < parts.size(); p++) {
        if (part_flag(p, "SOLAR_PANEL") && parts[p].hp > 0) {
            int part_x = global_x() + parts[p].precalc_dx[0];
            int part_y = global_y() + parts[p].precalc_dy[0];
            // Can't use g->in_sunlight() because it factors in vehicle roofs.
            if( !g->m.has_flag_ter_or_furn( "INDOORS", part_x, part_y ) ) {
                pwr += (part_power(p) * g->natural_light_level()) / DAYLIGHT_LEVEL;
            }
        }
    }
    return pwr;
}

int vehicle::acceleration (bool fueled)
{
    return (int) (safe_velocity (fueled) * k_mass() / (1 + strain ()) / 10);
}

int vehicle::max_velocity (bool fueled)
{
    return total_power (fueled) * 80;
}

int vehicle::safe_velocity (bool fueled)
{
    int pwrs = 0;
    int cnt = 0;
    for (int p = 0; p < parts.size(); p++)
        if (part_flag(p, "ENGINE") &&
            (fuel_left (part_info(p).fuel_type, true) || !fueled ||
             part_info(p).fuel_type == "muscle") &&
            parts[p].hp > 0)
        {
            int m2c = 100;

            if( part_info(p).fuel_type == "gasoline" )    m2c = 60;
            else if( part_info(p).fuel_type == "plasma" ) m2c = 75;
            else if( part_info(p).fuel_type == "battery" )   m2c = 90;
            else if( part_info(p).fuel_type == "muscle" ) m2c = 45;

            pwrs += part_power(p) * m2c / 100;
            cnt++;
        }
    if (cnt > 0) {
        pwrs = pwrs * 4 / (4 + cnt -1);
    }
    return (int) (pwrs * k_dynamics() * k_mass()) * 80;
}

int vehicle::noise (bool fueled, bool gas_only)
{
    int pwrs = 0;
    int cnt = 0;
    int muffle = 100;
    for (int p = 0; p < parts.size(); p++) {
        if (part_flag(p, "MUFFLER") && parts[p].hp > 0 && part_info(p).bonus < muffle) {
            muffle = part_info(p).bonus;
        }
    }

    for (int p = 0; p < parts.size(); p++) {
        if (part_flag(p, "ENGINE") &&
            (fuel_left (part_info(p).fuel_type, true) || !fueled ||
             part_info(p).fuel_type == "muscle") &&
            parts[p].hp > 0)
        {
            int nc = 10;

            if( part_info(p).fuel_type == "gasoline" )    nc = 25;
            else if( part_info(p).fuel_type == "plasma" ) nc = 10;
            else if( part_info(p).fuel_type == "battery" )   nc = 3;
            else if( part_info(p).fuel_type == "muscle" ) nc = 5;

            if (!gas_only || part_info(p).fuel_type == "gasoline")
            {
                int pwr = part_power(p) * nc / 100;
                if (muffle < 100 && (part_info(p).fuel_type == "gasoline" ||
                    part_info(p).fuel_type == "plasma"))
                    pwr = pwr * muffle / 100;
                pwrs += pwr;
                cnt++;
            }
        }
    }
    return pwrs;
}

float vehicle::wheels_area (int *cnt)
{
    int count = 0;
    int total_area = 0;
    std::vector<int> wheel_indices = all_parts_with_feature("WHEEL");
    for (int i = 0; i < wheel_indices.size(); i++)
    {
        int p = wheel_indices[i];
        int width = part_info(p).wheel_width;
        int bigness = parts[p].bigness;
        // 9 inches, for reference, is about normal for cars.
        total_area += ((float)width/9) * bigness;
        count++;
    }
    if (cnt) {
        *cnt = count;
    }
    return total_area;
}

float vehicle::k_dynamics ()
{
    const int max_obst = 13;
    int obst[max_obst];
    for (int o = 0; o < max_obst; o++) {
        obst[o] = 0;
    }
    std::vector<int> structure_indices = all_parts_at_location("structure");
    for (int i = 0; i < structure_indices.size(); i++)
    {
        int p = structure_indices[i];
        int frame_size = part_with_feature(p, "OBSTACLE") ? 30 : 10;
        int pos = parts[p].mount_dy + max_obst / 2;
        if (pos < 0) {
            pos = 0;
        }
        if (pos >= max_obst) {
            pos = max_obst -1;
        }
        if (obst[pos] < frame_size) {
            obst[pos] = frame_size;
        }
    }
    int frame_obst = 0;
    for (int o = 0; o < max_obst; o++) {
        frame_obst += obst[o];
    }
    float ae0 = 200.0;
    float fr0 = 1000.0;
    float wa = wheels_area();

    // calculate aerodynamic coefficient
    float ka = ae0 / (ae0 + frame_obst);

    // calculate safe speed reduction due to wheel friction
    float kf = fr0 / (fr0 + wa);

    return ka * kf;
}

float vehicle::k_mass ()
{
    float wa = wheels_area();
    if (wa <= 0)
       return 0;

    float ma0 = 50.0;

    // calculate safe speed reduction due to mass
    float km = ma0 / (ma0 + (total_mass()/8) / (8 * (float) wa));

    return km;
}

float vehicle::strain ()
{
    int mv = max_velocity();
    int sv = safe_velocity();
    if (mv <= sv)
        mv = sv + 1;
    if (velocity < safe_velocity())
        return 0;
    else
        return (float) (velocity - sv) / (float) (mv - sv);
}

bool vehicle::valid_wheel_config ()
{
    int x1 = 0, y1 = 0, x2 = 0, y2 = 0;
    int count = 0;
    std::vector<int> wheel_indices = all_parts_with_feature("WHEEL");
    if(wheel_indices.size() == 0) {
        //No wheels!
        return false;
    } else if(wheel_indices.size() == 1) {
        //Has to be a stable wheel
        if(part_info(wheel_indices[0]).has_flag("STABLE")) {
            //Valid only if the vehicle is 1 square in size (1 structural part)
            return (all_parts_at_location("structure").size() == 1);
        } else {
            return false;
        }
    }
    for (int w = 0; w < wheel_indices.size(); w++) {
        int p = wheel_indices[w];
        if (!count) {
            x1 = x2 = parts[p].mount_dx;
            y1 = y2 = parts[p].mount_dy;
        }
        if (parts[p].mount_dx < x1) {
            x1 = parts[p].mount_dx;
        }
        if (parts[p].mount_dx > x2) {
            x2 = parts[p].mount_dx;
        }
        if (parts[p].mount_dy < y1) {
            y1 = parts[p].mount_dy;
        }
        if (parts[p].mount_dy > y2) {
            y2 = parts[p].mount_dy;
        }
        count++;
    }
    float xo = 0, yo = 0;
    float wo = 0, w2;
    for (int p = 0; p < parts.size(); p++)
    { // lets find vehicle's center of masses
        w2 = itypes[part_info(p).item]->weight;
        if (w2 < 1)
            continue;
        xo = xo * wo / (wo + w2) + parts[p].mount_dx * w2 / (wo + w2);
        yo = yo * wo / (wo + w2) + parts[p].mount_dy * w2 / (wo + w2);
        wo += w2;
    }
//    g->add_msg("cm x=%.3f y=%.3f m=%d  x1=%d y1=%d x2=%d y2=%d", xo, yo, (int) wo, x1, y1, x2, y2);
    if ((int)xo < x1 || (int)xo > x2 || (int)yo < y1 || (int)yo > y2) {
        return false; // center of masses not inside support of wheels (roughly)
    }
    return true;
}

void vehicle::consume_fuel ()
{
    ammotype ftypes[3] = { "gasoline", "battery", "plasma" };
    for (int ft = 0; ft < 3; ft++)
    {
        float st = strain() * 10;
        int amnt = (int) (basic_consumption (ftypes[ft]) * (1.0 + st * st) /
                          (ftypes[ft] == "battery" ? 1 : 100));
        if (!amnt)
            continue; // no engines of that type
        bool elec = ftypes[ft] == "battery";
        bool found = false;
        for (int j = 0; j < (elec? 2 : 1); j++)
        {
            for (int p = 0; p < parts.size(); p++)
                // if this is a fuel tank
                // and its type is same we're looking for now
                // and for electric engines:
                //  - if j is 0, then we're looking for plutonium (it's first)
                //  - otherwise we're looking for batteries (second)
                if (part_flag(p, "FUEL_TANK") &&
                    (part_info(p).fuel_type == (elec? (j ? "battery" : "plutonium") : ftypes[ft])) &&
                    parts[p].amount > 0)
                {
                    parts[p].amount -= amnt / ((elec && !j)?100:1);
                    if (parts[p].amount < 0)
                        parts[p].amount = 0;
                    found = true;
                    break;
                }
            if (found)
                break;
        }
    }
}

void vehicle::power_parts ()//TODO: more categories of powered part!
{
    int power=0;
    if(lights_on)power += lights_power;
    if(tracking_on)power += tracking_power;
    if(power <= 0)return;
    for(int f=0;f<fuel.size() && power > 0;f++)
    {
        if(part_info(fuel[f]).fuel_type == "battery")
        {
            if(parts[fuel[f]].amount < power)
            {
                power -= parts[fuel[f]].amount;
                parts[fuel[f]].amount = 0;
            }
            else
            {
                parts[fuel[f]].amount -= power;
                power = 0;
            }
        }
    }
    if(power)
    {
        lights_on = false;
        tracking_on = false;
        overhead_lights_on = false;
        if(player_in_control(&g->u))
            g->add_msg("The %s's battery dies!",name.c_str());
    }
}

void vehicle::charge_battery (int amount)
{
    for(int f=0;f<fuel.size() && amount > 0;f++)
    {
        if(part_info(fuel[f]).fuel_type == "battery")
        {
            int empty = part_info(fuel[f]).size - parts[fuel[f]].amount;
            if(empty < amount)
            {
                amount -= empty;
                parts[fuel[f]].amount = part_info(fuel[f]).size;
            }
            else
            {
                parts[fuel[f]].amount += amount;
                amount = 0;
            }
        }
    }
}

void vehicle::thrust (int thd)
{
    if (velocity == 0)
    {
        turn_dir = face.dir();
        move = face;
        of_turn_carry = 0;
        last_turn = 0;
        skidding = false;
    }

    if (!thd)
        return;

    bool pl_ctrl = player_in_control(&g->u);

    if (!valid_wheel_config() && velocity == 0)
    {
        if (pl_ctrl)
            g->add_msg (_("The %s doesn't have enough wheels to move!"), name.c_str());
        return;
    }

    bool thrusting = true;
    if(velocity){ //brake?
       int sgn = velocity < 0? -1 : 1;
       thrusting = sgn == thd;
    }

    if (thrusting)
    {
        if (total_power () < 1)
        {
            if (pl_ctrl)
            {
                if (total_power (false) < 1)
                    g->add_msg (_("The %s doesn't have an engine!"), name.c_str());
                else
                    g->add_msg (_("The %s's engine emits a sneezing sound."), name.c_str());
            }
            cruise_velocity = 0;
            return;
        }

        consume_fuel ();

        int strn = (int) (strain () * strain() * 100);

        for (int p = 0; p < parts.size(); p++)
        {
            if (part_flag(p, "ENGINE"))
            {
                //Charge the battery if the engine has an alternator
                if(part_flag(p,"ALTERNATOR"))
                {
                    charge_battery(part_info(p).power * 0.3);
                }
                if(fuel_left(part_info(p).fuel_type, true) && parts[p].hp > 0 && rng (1, 100) < strn)
                {
                    int dmg = rng (strn * 2, strn * 4);
                    damage_direct (p, dmg, 0);
                    if(one_in(2))
                     g->add_msg(_("Your engine emits a high pitched whine."));
                    else
                     g->add_msg(_("Your engine emits a loud grinding sound."));
                }
            }
        }
        // add sound and smoke
        int smk = noise (true, true);
        if (smk > 0)
        {
            int rdx, rdy;
            coord_translate (exhaust_dx, exhaust_dy, rdx, rdy);
            g->m.add_field(g, global_x() + rdx, global_y() + rdy, fd_smoke, (smk / 50) + 1);
        }
        g->sound(global_x(), global_y(), noise(), "");
    }

    if (skidding)
        return;

    int accel = acceleration();
    int max_vel = max_velocity();
    int brake = 30 * k_mass();
    int brk = abs(velocity) * brake / 100;
    if (brk < accel)
        brk = accel;
    if (brk < 10 * 100)
        brk = 10 * 100;
    int vel_inc = (thrusting? accel : brk) * thd;
    if(thd == -1 && thrusting) // reverse accel.
       vel_inc = .6 * vel_inc;
    if ((velocity > 0 && velocity + vel_inc < 0) ||
        (velocity < 0 && velocity + vel_inc > 0))
        stop ();
    else
    {
        velocity += vel_inc;
        if (velocity > max_vel)
            velocity = max_vel;
        else
        if (velocity < -max_vel / 4)
            velocity = -max_vel / 4;
    }
}

void vehicle::cruise_thrust (int amount)
{
    if (!amount)
        return;
    int max_vel = (safe_velocity() * 11 / 10000 + 1) * 1000;
    cruise_velocity += amount;
    cruise_velocity = cruise_velocity / abs(amount) * abs(amount);
    if (cruise_velocity > max_vel)
        cruise_velocity = max_vel;
    else
    if (-cruise_velocity > max_vel / 4)
        cruise_velocity = -max_vel / 4;
}

void vehicle::turn (int deg)
{
    if (deg == 0)
        return;
    if (velocity < 0)
        deg = -deg;
    last_turn = deg;
    turn_dir += deg;
    if (turn_dir < 0)
        turn_dir += 360;
    if (turn_dir >= 360)
        turn_dir -= 360;
}

void vehicle::stop ()
{
    velocity = 0;
    skidding = false;
    move = face;
    last_turn = 0;
    of_turn_carry = 0;
}

bool vehicle::collision( std::vector<veh_collision> &veh_veh_colls, int dx, int dy,
                         bool &can_move, int &imp, bool just_detect )
{
    std::vector<int> structural_indices = all_parts_at_location("structure");
    for( int i = 0; i < structural_indices.size() && can_move; i++ ) {
        const int p = structural_indices[i];
        // coords of where part will go due to movement (dx/dy)
        // and turning (precalc_dx/dy [1])
        const int dsx = global_x() + dx + parts[p].precalc_dx[1];
        const int dsy = global_y() + dy + parts[p].precalc_dy[1];
        veh_collision coll = part_collision( p, dsx, dsy, just_detect );
        if( coll.type != veh_coll_nothing && just_detect ) {
            return true;
        } else if( coll.type == veh_coll_veh ) {
            veh_veh_colls.push_back( coll );
        } else if( coll.type != veh_coll_nothing ) { //run over someone?
            if( can_move ) {
                imp += coll.imp;
            }
            if( velocity == 0 ) {
                can_move = false;
            }
        }
    }
    return false;
}

veh_collision vehicle::part_collision (int part, int x, int y, bool just_detect)
{
    bool pl_ctrl = player_in_control (&g->u);
    int mondex = g->mon_at(x, y);
    int npcind = g->npc_at(x, y);
    bool u_here = x == g->u.posx && y == g->u.posy && !g->u.in_vehicle;
    monster *z = mondex >= 0? &g->zombie(mondex) : 0;
    player *ph = (npcind >= 0? g->active_npc[npcind] : (u_here? &g->u : 0));

    // if in a vehicle assume it's this one
    if (ph && ph->in_vehicle) {
        ph = 0;
    }

    int target_part = -1;
    vehicle *oveh = g->m.veh_at (x, y, target_part);
    bool is_veh_collision = oveh && (oveh->posx != posx || oveh->posy != posy);
    bool is_body_collision = ph || mondex >= 0;

    veh_coll_type collision_type = veh_coll_nothing;
    std::string obs_name = g->m.name(x, y).c_str();

    // vehicle collisions are a special case. just return the collision.
    // the map takes care of the dynamic stuff.
    if (is_veh_collision) {
       veh_collision ret;
       ret.type = veh_coll_veh;
       //"imp" is too simplistic for veh-veh collisions
       ret.part = part;
       ret.target = oveh;
       ret.target_part = target_part;
       ret.target_name = oveh->name.c_str();
       return ret;
    }

    //Damage armor before damaging any other parts
    int parm = part_with_feature (part, "ARMOR");
    if (parm < 0) {
        parm = part;
    }
    int dmg_mod = part_info(parm).dmg_mod;
    // let's calculate type of collision & mass of object we hit
    float mass = total_mass();
    float mass2=0;
    float e= 0.3; // e = 0 -> plastic collision
    // e = 1 -> inelastic collision
    int part_dens = 0; //part density

    if (is_body_collision) {
        // then, check any monster/NPC/player on the way
        collision_type = veh_coll_body; // body
        e=0.30;
        part_dens = 15;
        if (z) {
            switch (z->type->size) {
            case MS_TINY:    // Rodent
                mass2 = 1;
                break;
            case MS_SMALL:   // Half human
                mass2 = 41;
                break;
            default:
            case MS_MEDIUM:  // Human
                mass2 = 82;
                break;
            case MS_LARGE:   // Cow
                mass2 = 120;
                break;
            case MS_HUGE:     // TAAAANK
                mass2 = 200;
                break;
            }
        } else {
            mass2 = 82;// player or NPC
        }
    } else if (g->m.has_flag_ter_or_furn ("THIN_OBSTACLE", x, y)) {
        // if all above fails, go for terrain which might obstruct moving
        collision_type = veh_coll_thin_obstacle; // some fence
        mass2 = 10;
        e=0.30;
        part_dens = 20;
    } else if (g->m.has_flag_ter_or_furn("BASHABLE", x, y)) {
        collision_type = veh_coll_bashable; // (door, window)
        mass2 = 50;
        e=0.30;
        part_dens = 20;
    } else if (g->m.move_cost_ter_furn(x, y) == 0 && g->m.is_destructable_ter_furn(x, y)) {
        collision_type = veh_coll_destructable; // destructible (wall)
        mass2 = 200;
        e=0.30;
        part_dens = 60;
    } else if (g->m.move_cost_ter_furn(x, y) == 0 && !g->m.has_flag_ter_or_furn("SWIMMABLE", x, y)) {
        collision_type = veh_coll_other; // not destructible
        mass2 = 1000;
        e=0.10;
        part_dens = 80;
    }

    if (collision_type == veh_coll_nothing) {  // hit nothing
        veh_collision ret;
        ret.type = veh_coll_nothing;
        return ret;
    } else if( just_detect ) {
        veh_collision ret;
        ret.type = collision_type;
        return ret;
    }

    int degree = rng (70, 100);

    //Calculate damage resulting from d_E
    material_type* vpart_item_mat1 = material_type::find_material(itypes[part_info(parm).item]->m1);
    material_type* vpart_item_mat2 = material_type::find_material(itypes[part_info(parm).item]->m2);
    int vpart_dens;
    if(vpart_item_mat2->ident() == "null") {
        vpart_dens = vpart_item_mat1->density();
    } else {
        vpart_dens = (vpart_item_mat1->density() + vpart_item_mat2->density())/2; //average
    }

    //k=100 -> 100% damage on part
    //k=0 -> 100% damage on obj
    float material_factor = (part_dens - vpart_dens)*0.5;
    if ( material_factor >= 25) material_factor = 25; //saturation
    if ( material_factor < -25) material_factor = -25;
    float weight_factor;
    //factor = -25 if mass is much greater than mass2
    if ( mass >= mass2 ) weight_factor = -25 * ( log(mass) - log(mass2) ) / log(mass);
    //factor = +25 if mass2 is much greater than mass
    else weight_factor = 25 * ( log(mass2) - log(mass) ) / log(mass2) ;

    float k = 50 + material_factor + weight_factor;
    if(k > 90) k = 90;  //saturation
    if(k < 10) k = 10;

    bool smashed = true;
    std::string snd;
    float part_dmg = 0.0;
    float dmg = 0.0;
    //Calculate Impulse of car
    const float prev_velocity = velocity / 100;
    int turns_stunned = 0;

    do {
        //Impulse of object
        const float vel1 = velocity / 100;

        //Assumption: velocitiy of hit object = 0 mph
        const float vel2 = 0;
        //lost energy at collision -> deformation energy -> damage
        const float d_E = ((mass*mass2)*(1-e)*(1-e)*(vel1-vel2)*(vel1-vel2)) / (2*mass + 2*mass2);
        //velocity of car after collision
        const float vel1_a = (mass2*vel2*(1+e) + vel1*(mass - e*mass2)) / (mass + mass2);
        //velocity of object after collision
        const float vel2_a = (mass*vel1*(1+e) + vel2*(mass2 - e*mass)) / (mass + mass2);

        //Damage calculation
        //damage dealt overall
        dmg += abs(d_E / k_mvel);
        //damage for vehicle-part - only if not a hallucination
        if(z && !z->is_hallucination()) {
            part_dmg = dmg * k / 100;
        }
        //damage for object
        const float obj_dmg  = dmg * (100-k)/100;

        if (collision_type == veh_coll_bashable) {
            // something bashable -- use map::bash to determine outcome
            int absorb = -1;
            g->m.bash(x, y, obj_dmg, snd, &absorb);
            smashed = obj_dmg > absorb;
        } else if (collision_type >= veh_coll_thin_obstacle) {
            // some other terrain
            smashed = obj_dmg > mass2;
            if (smashed) {
                // destroy obstacle
                switch (collision_type) {
                case veh_coll_thin_obstacle:
                    if (g->m.has_furn(x, y)) {
                        g->m.furn_set(x, y, f_null);
                    } else {
                        g->m.ter_set(x, y, t_dirt);
                    }
                    break;
                case veh_coll_destructable:
                    g->m.destroy(g, x, y, false);
                    snd = _("crash!");
                    break;
                case veh_coll_other:
                    smashed = false;
                    break;
                default:;
                }
            }
        }
        if (collision_type == veh_coll_body) {
            int dam = obj_dmg*dmg_mod/100;
            if (z) {
                int z_armor = part_flag(part, "SHARP")? z->type->armor_cut : z->type->armor_bash;
                if (z_armor < 0) {
                    z_armor = 0;
                }
                dam -= z_armor;
            }
            if (dam < 0) { dam = 0; }

            //No blood from hallucinations
            if(z && !z->is_hallucination()) {
                if (part_flag(part, "SHARP")) {
                    parts[part].blood += (20 + dam) * 5;
                } else if (dam > rng (10, 30)) {
                    parts[part].blood += (10 + dam / 2) * 5;
                }
            }

            turns_stunned = rng (0, dam) > 10? rng (1, 2) + (dam > 40? rng (1, 2) : 0) : 0;
            if (part_flag(part, "SHARP")) {
                turns_stunned = 0;
            }
            if (turns_stunned > 6) {
                turns_stunned = 6;
            }
            if (turns_stunned > 0 && z) {
                z->add_effect(ME_STUNNED, turns_stunned);
            }

            int angle = (100 - degree) * 2 * (one_in(2)? 1 : -1);
            if (z) {
                z->hurt(dam);

                if (vel2_a > rng (10, 20)) {
                    g->fling_player_or_monster (0, z, move.dir() + angle, vel2_a);
                }
                if (z->hp < 1 || z->is_hallucination()) {
                    g->kill_mon (mondex, pl_ctrl);
                }
            } else {
                ph->hitall (g, dam, 40);
                if (vel2_a > rng (10, 20)) {
                    g->fling_player_or_monster (ph, 0, move.dir() + angle, vel2_a);
                }
            }
        }

        velocity = vel1_a*100;

    } while( !smashed && velocity != 0 );

    // Apply special effects from collision.
    if (!is_body_collision) {
        if (pl_ctrl) {
            if (snd.length() > 0) {
                g->add_msg (_("Your %s's %s rams into a %s with a %s"), name.c_str(),
                            part_info(part).name.c_str(), obs_name.c_str(), snd.c_str());
            } else {
                g->add_msg (_("Your %s's %s rams into a %s."), name.c_str(),
                            part_info(part).name.c_str(), obs_name.c_str());
            }
        } else if (snd.length() > 0) {
            g->add_msg (_("You hear a %s"), snd.c_str());
        }
        g->sound(x, y, smashed? 80 : 50, "");
    } else {
        std::string dname;
        if (z) {
            dname = z->name().c_str();
        } else {
            dname = ph->name;
        }
        if (pl_ctrl) {
            g->add_msg (_("Your %s's %s rams into %s%s!"),
                        name.c_str(), part_info(part).name.c_str(), dname.c_str(),
                        turns_stunned > 0 && z? _(" and stuns it") : "");
        }

        if (part_flag(part, "SHARP")) {
            g->m.adjust_field_strength(g, point(x, y), fd_blood, 1 );
        } else {
            g->sound(x, y, 20, "");
        }
    }

    if( smashed ) {

        int turn_amount = rng (1, 3) * sqrt ((double)dmg);
        turn_amount /= 15;
        if (turn_amount < 1) {
            turn_amount = 1;
        }
        turn_amount *= 15;
        if (turn_amount > 120) {
            turn_amount = 120;
        }
        int turn_roll = rng (0, 100);
        //probability of skidding increases with higher delta_v
        if (turn_roll < abs(prev_velocity - (float)(velocity / 100)) * 2 ) {
            //delta_v = vel1 - vel1_a
            //delta_v = 50 mph -> 100% probability of skidding
            //delta_v = 25 mph -> 50% probability of skidding
            skidding = true;
            turn (one_in (2)? turn_amount : -turn_amount);
        }
    }
    damage (parm, part_dmg, 1);

    veh_collision ret;
    ret.type = collision_type;
    ret.imp = part_dmg;
    return ret;
}

void vehicle::handle_trap (int x, int y, int part)
{
    int pwh = part_with_feature (part, "WHEEL");
    if (pwh < 0) {
        return;
    }
    trap_id t = g->m.tr_at(x, y);
    if (t == tr_null) {
        return;
    }
    int noise = 0;
    int chance = 100;
    int expl = 0;
    int shrap = 0;
    bool wreckit = false;
    std::string msg (_("The %s's %s runs over %s."));
    std::string snd;
    switch (t)
    {
        case tr_bubblewrap:
            noise = 18;
            snd = _("Pop!");
            break;
        case tr_beartrap:
        case tr_beartrap_buried:
            noise = 8;
            snd = _("SNAP!");
            wreckit = true;
            g->m.remove_trap(x, y);
            g->m.spawn_item(x, y, "beartrap");
            break;
        case tr_nailboard:
            wreckit = true;
            break;
        case tr_blade:
            noise = 1;
            snd = _("Swinnng!");
            wreckit = true;
            break;
        case tr_crossbow:
            chance = 30;
            noise = 1;
            snd = _("Clank!");
            wreckit = true;
            g->m.remove_trap(x, y);
            g->m.spawn_item(x, y, "crossbow");
            g->m.spawn_item(x, y, "string_6");
            if (!one_in(10))
                g->m.spawn_item(x, y, "bolt_steel");
            break;
        case tr_shotgun_2:
        case tr_shotgun_1:
            noise = 60;
            snd = _("Bang!");
            chance = 70;
            wreckit = true;
            if (t == tr_shotgun_2)
                g->m.add_trap(x, y, tr_shotgun_1);
            else
            {
                g->m.remove_trap(x, y);
                g->m.spawn_item(x, y, "shotgun_sawn");
                g->m.spawn_item(x, y, "string_6");
            }
            break;
        case tr_landmine_buried:
        case tr_landmine:
            expl = 10;
            shrap = 8;
            g->m.remove_trap(x, y);
            break;
        case tr_boobytrap:
            expl = 18;
            shrap = 12;
            break;
        case tr_dissector:
            noise = 10;
            snd = _("BRZZZAP!");
            wreckit = true;
            break;
        case tr_sinkhole:
        case tr_pit:
        case tr_spike_pit:
        case tr_ledge:
            wreckit = true;
            break;
        case tr_goo:
        case tr_portal:
        case tr_telepad:
        case tr_temple_flood:
        case tr_temple_toggle:
            msg.clear();
        default:;
    }
    if (msg.size() > 0 && g->u_see(x, y))
        g->add_msg (msg.c_str(), name.c_str(), part_info(part).name.c_str(), g->traps[t]->name.c_str());
    if (noise > 0)
        g->sound(x, y, noise, snd);
    if (wreckit && chance >= rng (1, 100))
        damage (part, 500);
    if (expl > 0)
        g->explosion(x, y, expl, shrap, false);
}

// total volume of all the things
int vehicle::stored_volume(int part) {
   if (!part_flag(part, "CARGO")) {
        return 0;
   }
   int cur_volume = 0;
   for (int i = 0; i < parts[part].items.size(); i++) {
       cur_volume += parts[part].items[i].volume();
   }
   return cur_volume;
}

int vehicle::max_volume(int part) {
    if (part_flag(part, "CARGO")) {
        return vehicle_part_types[parts[part].id].size;
    }
    return 0;
}

// free space
int vehicle::free_volume(int part) {
   const int maxvolume = this->max_volume(part);
   return ( maxvolume - stored_volume(part) );
}

// returns true if full, modified by arguments:
// (none):                            size >= max || volume >= max
// (addvolume >= 0):                  size+1 > max || volume + addvolume > max
// (addvolume >= 0, addnumber >= 0):  size + addnumber > max || volume + addvolume > max
bool vehicle::is_full(const int part, const int addvolume, const int addnumber) {
   const int maxitems = MAX_ITEM_IN_VEHICLE_STORAGE;
   const int maxvolume = this->max_volume(part);

   if ( addvolume == -1 ) {
       if ( parts[part].items.size() < maxitems ) return true;
       int cur_volume=stored_volume(part);
       return (cur_volume >= maxvolume ? true : false );
   } else {
       if ( parts[part].items.size() + ( addnumber == -1 ? 1 : addnumber ) > maxitems ) return true;
       int cur_volume=stored_volume(part);
       return ( cur_volume + addvolume > maxvolume ? true : false );
   }

}

bool vehicle::add_item (int part, item itm)
{
    const int max_storage = MAX_ITEM_IN_VEHICLE_STORAGE; // (game.h)
    const int maxvolume = this->max_volume(part);         // (game.h => vehicle::max_volume(part) ) in theory this could differ per vpart ( seat vs trunk )

    // const int max_weight = ?! // TODO: weight limit, calc per vpart & vehicle stats, not a hard user limit.
    // add creaking sounds and damage to overloaded vpart, outright break it past a certian point, or when hitting bumps etc

    if (!part_flag(part, "CARGO")) {
        return false;
    }

    if (parts[part].items.size() >= max_storage)
        return false;
    it_ammo *ammo = dynamic_cast<it_ammo*> (itm.type);
    if (part_flag(part, "TURRET")) {
        if (!ammo || (ammo->type != part_info(part).fuel_type ||
                 ammo->type == "gasoline" ||
                 ammo->type == "plasma")) {
            return false;
        }
    }
    int cur_volume = 0;
    int add_volume = itm.volume();
    bool tryaddcharges=(itm.charges  != -1 && (itm.is_food() || itm.is_ammo()));
    // iterate anyway since we need a volume total
      for (int i = 0; i < parts[part].items.size(); i++) {
        cur_volume += parts[part].items[i].volume();
        if( tryaddcharges && parts[part].items[i].type->id == itm.type->id ) {
          parts[part].items[i].charges+=itm.charges;
          return true;
        }
      }

    if ( cur_volume + add_volume > maxvolume ) {
      return false;
    }
    parts[part].items.push_back (itm);
    return true;
}

void vehicle::remove_item (int part, int itemdex)
{
    if (itemdex < 0 || itemdex >= parts[part].items.size())
        return;
    parts[part].items.erase (parts[part].items.begin() + itemdex);
}

void vehicle::place_spawn_items()
{
    for(std::vector<vehicle_item_spawn>::iterator next_spawn = item_spawns.begin();
            next_spawn != item_spawns.end(); next_spawn++) {
        if(rng(1, 100) <= next_spawn->chance) {
            //Find the cargo part in that square
            int part = part_at(next_spawn->x, next_spawn->y);
            part = part_with_feature(part, "CARGO", false);
            if(part < 0) {
                debugmsg("No CARGO parts at (%d, %d) of %s!",
                        next_spawn->x, next_spawn->y, name.c_str());
            } else {
                bool partbroken = ( parts[part].hp < 1 );
                int idmg = 0;
                for(std::vector<std::string>::iterator next_id = next_spawn->item_ids.begin();
                        next_id != next_spawn->item_ids.end(); next_id++) {
                    if ( partbroken ) {
                        int idmg = rng(1, 10);
                        if ( idmg > 5 ) {
                            continue;
                        }
                    }
                    item new_item = item_controller->create(*next_id, g->turn);
                    new_item = new_item.in_its_container(&(itypes));
                    if ( idmg > 0 ) {
                        new_item.damage = (signed char)idmg;
                    }
                    add_item(part, new_item);
                }
                for(std::vector<std::string>::iterator next_group_id = next_spawn->item_groups.begin();
                        next_group_id != next_spawn->item_groups.end(); next_group_id++) {
                    if ( partbroken ) {
                        int idmg = rng(1, 10);
                        if ( idmg > 5 ) {
                            continue;
                        }
                    }
                    Item_tag group_tag = item_controller->id_from(*next_group_id);
                    item new_item = item_controller->create(group_tag, g->turn);
                    new_item = new_item.in_its_container(&(itypes));
                    if ( idmg > 0 ) {
                        new_item.damage = (signed char)idmg;
                    }
                    add_item(part, new_item);
                }
            }
        }
    }
}

void vehicle::gain_moves (int mp)
{
    if (velocity) {
        of_turn = 1 + of_turn_carry;
    } else {
        of_turn = 0;
    }
    of_turn_carry = 0;

    // cruise control TODO: enable for NPC?
    if (player_in_control(&g->u) && cruise_on ) {
        if( velocity - cruise_velocity >= 10 * 100 ||
            cruise_velocity - velocity >= acceleration()/3 ||
            (cruise_velocity != 0 && velocity == 0) ||
            (cruise_velocity == 0 && velocity != 0)) {
            thrust (cruise_velocity > velocity? 1 : -1);
        }
    }

    refill ("battery", solar_power());

    // check for smoking parts
    for (int p = 0; p < parts.size(); p++)
    {
        int part_x = global_x() + parts[p].precalc_dx[0];
        int part_y = global_y() + parts[p].precalc_dy[0];

        /* Only lower blood level if:
         * - The part is outside.
         * - The weather is any effect that would cause the player to be wet. */
        if (parts[p].blood > 0 &&
                g->m.is_outside(part_x, part_y) && g->levz >= 0 &&
                g->weather >= WEATHER_DRIZZLE && g->weather <= WEATHER_ACID_RAIN) {
            parts[p].blood--;
        }
        int p_eng = part_with_feature (p, "ENGINE", false);
        if (p_eng < 0 || parts[p_eng].hp > 0 || parts[p_eng].amount < 1) {
            continue;
        }
        parts[p_eng].amount--;
        for (int ix = -1; ix <= 1; ix++) {
            for (int iy = -1; iy <= 1; iy++) {
                if (!rng(0, 2)) {
                    g->m.add_field(g, part_x + ix, part_y + iy, fd_smoke, rng(2, 4));
                }
            }
        }
    }

    if (turret_mode) { // handle turrets
        for (int p = 0; p < parts.size(); p++) {
            fire_turret (p);
        }
    }
}

void vehicle::find_horns ()
{
    horns.clear();
    for (int p = 0; p < parts.size(); p++) {
        if(part_flag( p,"HORN" )) {
            horns.push_back(p);
        }
    }
}

void vehicle::find_lights ()
{
    lights.clear();
    for (int p = 0; p < parts.size(); p++) {
        if(part_flag( p,"LIGHT" )) {
            lights.push_back(p);
            lights_power += part_info(p).power;
        }
    }
}

void vehicle::find_fuel_tanks ()
{
    fuel.clear();
    for (int p = 0; p < parts.size(); p++) {
        if(part_flag( p,"FUEL_TANK" )) {
            fuel.push_back(p);
        }
    }
}

void vehicle::find_exhaust ()
{
    int en = -1;
    for (int p = 0; p < parts.size(); p++) {
        if (part_flag(p, "ENGINE") && part_info(p).fuel_type == "gasoline") {
            en = p;
            break;
        }
    }
    if (en < 0) {
        exhaust_dy = 0;
        exhaust_dx = 0;
        return;
    }
    exhaust_dy = parts[en].mount_dy;
    exhaust_dx = parts[en].mount_dx;
    for (int p = 0; p < parts.size(); p++) {
        if (parts[p].mount_dy == exhaust_dy &&
            parts[p].mount_dx < exhaust_dx) {
            exhaust_dx = parts[p].mount_dx;
        }
    }
    exhaust_dx--;
}

void vehicle::refresh_insides ()
{
    insides_dirty = false;
    for (int p = 0; p < parts.size(); p++) {
        /* If there's no roof, or there is a roof but it's broken, it's outside.
         * (Use short-circuiting && so broken frames don't screw this up) */
        if ( !(part_with_feature(p, "ROOF") >= 0 && parts[p].hp > 0) ) {
            parts[p].inside = false;
            continue;
        }

        parts[p].inside = true; // inside if not otherwise
        for (int i = 0; i < 4; i++) { // let's check four neighbour parts
            int ndx = i < 2? (i == 0? -1 : 1) : 0;
            int ndy = i < 2? 0 : (i == 2? - 1: 1);
            std::vector<int> parts_n3ar = parts_at_relative (parts[p].mount_dx + ndx,
                                                             parts[p].mount_dy + ndy);
            bool cover = false; // if we aren't covered from sides, the roof at p won't save us
            for (int j = 0; j < parts_n3ar.size(); j++) {
                int pn = parts_n3ar[j];
                if (part_flag(pn, "ROOF") && parts[pn].hp > 0) { // another roof -- cover
                    cover = true;
                    break;
                }
                else
                if (part_flag(pn, "OBSTACLE") && parts[pn].hp > 0) {
                    // found an obstacle, like board or windshield or door
                    if (parts[pn].inside || (part_flag(pn, "OPENABLE") && parts[pn].open)) {
                        continue; // door and it's open -- can't cover
                    }
                    cover = true;
                    break;
                }
                //Otherwise keep looking, there might be another part in that square
            }
            if (!cover) {
                parts[p].inside = false;
                break;
            }
        }
    }
}

bool vehicle::is_inside (int p)
{
    if (p < 0 || p >= parts.size()) {
        return false;
    }
    if (insides_dirty) {
        refresh_insides ();
    }
    return parts[p].inside;
}

void vehicle::unboard_all ()
{
    std::vector<int> bp = boarded_parts ();
    for (int i = 0; i < bp.size(); i++) {
        g->m.unboard_vehicle (global_x() + parts[bp[i]].precalc_dx[0],
                              global_y() + parts[bp[i]].precalc_dy[0]);
    }
}

int vehicle::damage (int p, int dmg, int type, bool aimed)
{
    if (dmg < 1) {
        return dmg;
    }

    std::vector<int> pl = parts_at_relative(parts[p].mount_dx, parts[p].mount_dy);
    if (!aimed)
    {
        bool found_obs = false;
        for (int i = 0; i < pl.size(); i++)
            if (part_flag (pl[i], "OBSTACLE") &&
                (!part_flag (pl[i], "OPENABLE") || !parts[pl[i]].open))
            {
                found_obs = true;
                break;
            }
        if (!found_obs) // not aimed at this tile and no obstacle here -- fly through
            return dmg;
    }
    int parm = part_with_feature (p, "ARMOR");
    int pdm = pl[rng (0, pl.size()-1)];
    int dres;
    if (parm < 0)
        // not covered by armor -- damage part
        dres = damage_direct (pdm, dmg, type);
    else
    {
        // covered by armor -- damage armor first
        dres = damage_direct (parm, dmg, type);
        // half damage for internal part(over parts not covered)
        bool overhead = part_flag(pdm, "ROOF") ||
                        part_info(pdm).location == "on_roof";
        damage_direct (pdm, overhead ? dmg : dmg / 2, type);
    }
    return dres;
}

void vehicle::damage_all (int dmg1, int dmg2, int type, const point &impact)
{
    if (dmg2 < dmg1) { std::swap(dmg1, dmg2); }
    if (dmg1 < 1) { return; }
    for (int p = 0; p < parts.size(); p++) {
        int distance = 1 + square_dist( parts[p].mount_dx, parts[p].mount_dy, impact.x, impact.y );
        if( distance > 1 && one_in( distance ) ) {
            damage_direct (p, rng( dmg1, dmg2 ) / (distance * distance), type);
        }
    }
}

int vehicle::damage_direct (int p, int dmg, int type)
{
    if (parts[p].hp <= 0) {
        /* Already-destroyed part - chance it could be torn off into pieces.
         * Chance increases with damage, and decreases with part max durability
         * (so lights, etc are easily removed; frames and plating not so much) */
        if(rng(0, part_info(p).durability / 10) < dmg) {
            int x_pos = global_x() + parts[p].precalc_dx[0];
            int y_pos = global_y() + parts[p].precalc_dy[0];
            if(part_info(p).location == "structure") {
                //For structural parts, remove other parts first
                std::vector<int> parts_in_square = parts_at_relative(parts[p].mount_dx, parts[p].mount_dy);
                for(int index = parts_in_square.size() - 1; index >= 0; index--) {
                    //Ignore the frame being destroyed
                    if(parts_in_square[index] != p) {
                        if(g->u_see(x_pos, y_pos)) {
                            g->add_msg(_("The %s's %s is torn off!"), name.c_str(),
                                    part_info(parts_in_square[index]).name.c_str());
                        }
                        item part_as_item = item_from_part(parts_in_square[index]);
                        g->m.add_item_or_charges(x_pos, y_pos, part_as_item, true);
                        remove_part(parts_in_square[index]);
                    }
                    /* After clearing the frame, remove it if normally legal to
                     * do so (it's not (0, 0) and not holding the vehicle
                     * together). At a later date, some more complicated system
                     * (such as actually making two vehicles from the split
                     * parts) would be ideal. */
                    if(can_unmount(p)) {
                        if(g->u_see(x_pos, y_pos)) {
                            g->add_msg(_("The %s's %s is destroyed!"),
                                    name.c_str(), part_info(p).name.c_str());
                        }
                        break_part_into_pieces(p, x_pos, y_pos, true);
                        remove_part(p);
                    }
                }
            } else {
                //Just break it off
                if(g->u_see(x_pos, y_pos)) {
                    g->add_msg(_("The %s's %s is destroyed!"),
                                    name.c_str(), part_info(p).name.c_str());
                }
                break_part_into_pieces(p, x_pos, y_pos, true);
                remove_part(p);
            }
            insides_dirty = true;
        }
        return dmg;
    }
    
    int tsh = part_info(p).durability / 10;
    if (tsh > 20) {
        tsh = 20;
    }
    int dres = dmg;
    if (dmg >= tsh || type != 1)
    {
        dres -= parts[p].hp;
        int last_hp = parts[p].hp;
        parts[p].hp -= dmg;
        if (parts[p].hp < 0)
            parts[p].hp = 0;
        if (!parts[p].hp && last_hp > 0)
            insides_dirty = true;
        if (part_flag(p, "FUEL_TANK"))
        {
            ammotype ft = part_info(p).fuel_type;
            if (ft == "gasoline" || ft == "plasma")
            {
                int pow = parts[p].amount / 40;
    //            debugmsg ("damage check dmg=%d pow=%d", dmg, pow);
                if (parts[p].hp <= 0)
                    leak_fuel (p);
                if (type == 2 ||
                    (one_in (ft == "gasoline" ? 2 : 4) && pow > 5 && rng (75, 150) < dmg))
                {
                    g->u.add_memorial_log(_("The fuel tank of the %s exploded!"), name.c_str());
                    g->explosion (global_x() + parts[p].precalc_dx[0], global_y() + parts[p].precalc_dy[0],
                                pow, 0, ft == "gasoline");
                    parts[p].hp = 0;
                }
            }
        }
        else
        if (parts[p].hp <= 0 && part_flag(p, "UNMOUNT_ON_DAMAGE"))
        {
            g->m.spawn_item(global_x() + parts[p].precalc_dx[0],
                           global_y() + parts[p].precalc_dy[0],
                           part_info(p).item, 1, 0, g->turn);
            remove_part (p);
        }
    }
    if (dres < 0)
        dres = 0;
    return dres;
}

void vehicle::leak_fuel (int p)
{
    if (!part_flag(p, "FUEL_TANK"))
        return;
    ammotype ft = part_info(p).fuel_type;
    if (ft == "gasoline")
    {
        int x = global_x();
        int y = global_y();
        for (int i = x - 2; i <= x + 2; i++)
            for (int j = y - 2; j <= y + 2; j++)
                if (g->m.move_cost(i, j) > 0 && one_in(2))
                {
                    if (parts[p].amount < 100)
                    {
                        parts[p].amount = 0;
                        return;
                    }
                    g->m.spawn_item(i, j, "gasoline");
                    g->m.spawn_item(i, j, "gasoline");
                    parts[p].amount -= 100;
                }
    }
    parts[p].amount = 0;
}

void vehicle::fire_turret (int p, bool burst)
{
    if (!part_flag (p, "TURRET"))
        return;
    it_gun *gun = dynamic_cast<it_gun*> (itypes[part_info(p).item]);
    if (!gun)
        return;
    int charges = burst? gun->burst : 1;
    if (!charges)
        charges = 1;
    ammotype amt = part_info (p).fuel_type;
    if (amt == "gasoline" || amt == "plasma")
    {
        if (amt == "gasoline")
            charges = 20; // hacky
        int fleft = fuel_left (amt);
        if (fleft < 1)
            return;
        it_ammo *ammo = dynamic_cast<it_ammo*>(itypes[amt == "gasoline" ? "gasoline" : "plasma"]);
        if (!ammo)
            return;
        if (fire_turret_internal (p, *gun, *ammo, charges))
        { // consume fuel
            if (amt == "plasma")
                charges *= 10; // hacky, too
            for (int p = 0; p < parts.size(); p++)
            {
                if (part_flag(p, "FUEL_TANK") &&
                    part_info(p).fuel_type == amt &&
                    parts[p].amount > 0)
                {
                    parts[p].amount -= charges;
                    if (parts[p].amount < 0)
                        parts[p].amount = 0;
                }
            }
        }
    } else {
        if (parts[p].items.size() > 0) {
            it_ammo *ammo = dynamic_cast<it_ammo*> (parts[p].items[0].type);
            if (!ammo || ammo->type != amt || parts[p].items[0].charges < 1) {
                return;
            }
            if (charges > parts[p].items[0].charges) {
                charges = parts[p].items[0].charges;
            }
            if (fire_turret_internal (p, *gun, *ammo, charges)) {
                // consume ammo
                if (charges >= parts[p].items[0].charges) {
                    parts[p].items.erase (parts[p].items.begin());
                } else {
                    parts[p].items[0].charges -= charges;
                }
            }
        }
    }
}

bool vehicle::fire_turret_internal (int p, it_gun &gun, it_ammo &ammo, int charges)
{
    int x = global_x() + parts[p].precalc_dx[0];
    int y = global_y() + parts[p].precalc_dy[0];
    // code copied form mattack::smg, mattack::flamethrower
    int t, fire_t;
    monster *target = 0;
    int range = ammo.type == "gasoline" ? 5 : 12;
    int closest = range + 1;
    for (int i = 0; i < g->num_zombies(); i++) {
        int dist = rl_dist( x, y, g->zombie(i).posx(), g->zombie(i).posy() );
        if (g->zombie(i).friendly == 0 && dist < closest &&
              !g->zombie(i).is_hallucination() &&
              g->m.sees(x, y, g->zombie(i).posx(), g->zombie(i).posy(), range, t) ) {
            target = &(g->zombie(i));
            closest = dist;
            fire_t = t;
        }
    }
    if( !target ) {
        return false;
    }

    std::vector<point> traj = line_to( x, y, target->posx(), target->posy(), fire_t );
    for( int i = 0; i < traj.size(); i++ ) {
        if( traj[i].x == g->u.posx && traj[i].y == g->u.posy ) {
            return false; // won't shoot at player
        }
    }

    // Check for available power for turrets that use it.
    const int power = fuel_left("battery");
    if( gun.item_tags.count( "USE_UPS" ) ) {
        if( power < 5 ) { return false; }
    } else if( gun.item_tags.count( "USE_UPS_20" ) ) {
        if( power < 20 ) { return false; }
    } else if( gun.item_tags.count( "USE_UPS_40" ) ) {
        if( power < 40 ) { return false; }
    }
    if( g->u_see(x, y) ) {
        g->add_msg(_("The %s fires its %s!"), name.c_str(), part_info(p).name.c_str());
    }
    npc tmp;
    tmp.name = rmp_format(_("<veh_player>The %s"), part_info(p).name.c_str());
    tmp.skillLevel(gun.skill_used).level(8);
    tmp.skillLevel("gun").level(4);
    tmp.recoil = abs(velocity) / 100 / 4;
    tmp.posx = x;
    tmp.posy = y;
    tmp.str_cur = 16;
    tmp.dex_cur = 8;
    tmp.per_cur = 12;
    tmp.weapon = item(&gun, 0);
    it_ammo curam = ammo;
    tmp.weapon.curammo = &curam;
    tmp.weapon.charges = charges;
    // Spawn a fake UPS to power any turreted weapons that need electricity.
    item tmp_ups( itypes["UPS_on"], 0 );
    // Drain a ton of power
    tmp_ups.charges = drain( "battery", 1000 );
    item &ups_ref = tmp.i_add(tmp_ups);
    g->fire( tmp, target->posx(), target->posy(), traj, true );
    // Rturn whatever is left.
    refill( "battery", ups_ref.charges );
    if( ammo.type == "gasoline" ) {
        for( int i = 0; i < traj.size(); i++ ) {
            g->m.add_field(g, traj[i].x, traj[i].y, fd_fire, 1);
        }
    }

    return true;
}

/**
 * Opens an openable part at the specified index. If it's a multipart, opens
 * all attached parts as well.
 * @param part_index The index in the parts list of the part to open.
 */
void vehicle::open(int part_index)
{
  if(!part_info(part_index).has_flag("OPENABLE")) {
    debugmsg("Attempted to open non-openable part %d (%s) on a %s!", part_index,
               vehicle_part_types[parts[part_index].id].name.c_str(), name.c_str());
  } else {
    open_or_close(part_index, true);
  }
}

/**
 * Opens an openable part at the specified index. If it's a multipart, opens
 * all attached parts as well.
 * @param part_index The index in the parts list of the part to open.
 */
void vehicle::close(int part_index)
{
  if(!part_info(part_index).has_flag("OPENABLE")) {
    debugmsg("Attempted to close non-closeable part %d (%s) on a %s!", part_index,
               vehicle_part_types[parts[part_index].id].name.c_str(), name.c_str());
  } else {
    open_or_close(part_index, false);
  }
}

void vehicle::open_or_close(int part_index, bool opening)
{
  parts[part_index].open = opening ? 1 : 0;
  insides_dirty = true;

  if(part_info(part_index).has_flag("MULTISQUARE")) {
    /* Find all other closed parts with the same ID in adjacent squares.
     * This is a tighter restriction than just looking for other Multisquare
     * Openable parts, and stops trunks from opening side doors and the like. */
    for(int next_index = 0; next_index < parts.size(); next_index++) {
      //Look for parts 1 square off in any cardinal direction
      int xdiff = parts[next_index].mount_dx - parts[part_index].mount_dx;
      int ydiff = parts[next_index].mount_dy - parts[part_index].mount_dy;
      if((xdiff * xdiff + ydiff * ydiff == 1) && // (x^2 + y^2) == 1
              (part_info(next_index).id == part_info(part_index).id) &&
              (parts[next_index].open == opening ? 0 : 1)) {
        open_or_close(next_index, opening);
      }
    }
  }
}

// a chance to stop skidding if moving in roughly the faced direction
void vehicle::possibly_recover_from_skid(){
   if (last_turn > 13)
      //turning on the initial skid is delayed, so move==face, initially. This filters out that case.
      return;
   rl_vec2d mv = move_vec();
   rl_vec2d fv = face_vec();
   float dot = mv.dot_product(fv);
   //threshold of recovery is gaussianesque.

   if (fabs(dot) * 100 > dice(9,20)){
      g->add_msg(_("The %s recovers from its skid."), name.c_str());
      skidding = false; //face_vec takes over.
      velocity *= dot; //wheels absorb horizontal velocity.
      if(dot < -.8){
         //pointed backwards, velo-wise.
         velocity *= -1; //move backwards.
      }
      move = face;
   }
}

// if not skidding, move_vec == face_vec, mv <dot> fv == 1, velocity*1 is returned.
float vehicle::forward_velocity(){
   rl_vec2d mv = move_vec();
   rl_vec2d fv = face_vec();
   float dot = mv.dot_product(fv);
   return velocity * dot;
}

rl_vec2d vehicle::velo_vec(){
    rl_vec2d ret;
    if(skidding)
       ret = move_vec();
    else
       ret = face_vec();
    ret = ret.normalized();
    ret = ret * velocity;
    return ret;
}

// normalized.
rl_vec2d vehicle::move_vec(){
    float mx,my;
    mx = cos (move.dir() * M_PI/180);
    my = sin (move.dir() * M_PI/180);
    rl_vec2d ret(mx,my);
    return ret;
}

// normalized.
rl_vec2d vehicle::face_vec(){
    float fx,fy;
    fx = cos (face.dir() * M_PI/180);
    fy = sin (face.dir() * M_PI/180);
    rl_vec2d ret(fx,fy);
    return ret;
}

float get_collision_factor(float delta_v)
{
    if (abs(delta_v) <= 31) {
        return ( 1 - ( 0.9 * abs(delta_v) ) / 31 );
    } else {
        return 0.1;
    }
}

<|MERGE_RESOLUTION|>--- conflicted
+++ resolved
@@ -836,12 +836,7 @@
     new_part.hp = hp < 0 ? vehicle_part_types[id].durability : hp;
     new_part.amount = 0;
     new_part.blood = 0;
-<<<<<<< HEAD
-    //DebugLog() << "vehicle part type with id ["<<id<<"] exists? ["<<(vehicle_part_types.find(id) != vehicle_part_types.end() ? "TRUE":"FALSE")<<"]\n";
-    item tmp = item(g->itypes[vehicle_part_types[id].item], 0);
-=======
     item tmp(itypes[vehicle_part_types[id].item], 0);
->>>>>>> 961aeacc
     new_part.bigness = tmp.bigness;
     parts.push_back (new_part);
 
