--- conflicted
+++ resolved
@@ -332,8 +332,5 @@
                mv ./app/build/outputs/bundle/experimentalRelease/*.aab ../ctlg-${{ matrix.artifact }}-${{ needs.release.outputs.timestamp }}.aab     
           fi
       - run: |
-<<<<<<< HEAD
           gh release upload ${{ needs.release.outputs.tag_name }} ctlg-${{ matrix.artifact }}-${{ needs.release.outputs.timestamp }}.${{ matrix.ext }}
-=======
-          gh release upload cataclysm-tlg-1.0-${{ needs.release.outputs.timestamp }} ctlg-${{ matrix.artifact }}-${{ needs.release.outputs.timestamp }}.${{ matrix.ext }}
->>>>>>> 798c96e6
+          