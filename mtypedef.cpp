--- conflicted
+++ resolved
@@ -355,11 +355,7 @@
 );
 FLAGS(MF_SEES, MF_HEARS, MF_SMELLS, MF_STUMBLES, MF_WARM, MF_BASHES, MF_POISON, MF_NO_BREATHE, MF_VIS40);
 
-<<<<<<< HEAD
-mon("zombie hulk",species_zombie, 'Z',	c_ltred,		MS_HUGE,	FLESH,
-=======
-mon("zombie hulk",species_zombie, 'Z',	c_blue,		MS_HUGE,	"flesh",
->>>>>>> 5d024eb5
+mon("zombie hulk",species_zombie, 'Z',	c_ltred,		MS_HUGE,	"flesh",
 //	dif agr mor spd msk mdi m## cut dge bsh cut itm  HP special freq
      50,100,100,130,  9,  4,  8,  0,  0, 12,  8, 80,260,  0,
 	&mdeath::zombie,	&mattack::none, "\
