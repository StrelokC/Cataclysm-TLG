#include "iuse.h"
#include "game.h"
#include "mapdata.h"
#include "keypress.h"
#include "output.h"
#include "options.h"
#include "rng.h"
#include "line.h"
#include "mutation.h"
#include "player.h"
#include "vehicle.h"
#include <sstream>
#include <algorithm>

#define RADIO_PER_TURN 25 // how many characters per turn of radio

// mfb(n) converts a flag to its appropriate position in covers's bitfield
#ifndef mfb
#define mfb(n) static_cast <unsigned long> (1 << (n))
#endif

static void add_or_drop_item(game *g, player *p, item *it)
{
  item replacement(g->itypes[it->type->id], int(g->turn), g->nextinv);
  bool drop = false;
  int iter = 0;
  // Should this vary based on how many charges get consumed by default?
  if (replacement.charges >= 0)
  {
      replacement.charges = 1;
  }
  if( replacement.is_drink() ) {
      it->charges++;
      return;
  }

  while (p->has_item(replacement.invlet)) {
    replacement.invlet = g->nextinv;
    g->advance_nextinv();
    iter++;
  }
  if (!drop && (iter == inv_chars.size() || p->volume_carried() >= p->volume_capacity()))
    drop = true;
  if (drop)
    g->m.add_item_or_charges(p->posx, p->posy, replacement);
  else
    p->i_add(replacement, g);
}

static bool use_fire(game *g, player *p, item *it)
{
    if (!p->use_charges_if_avail("fire", 1))
    {
        add_or_drop_item(g, p, it);
        g->add_msg_if_player(p, _("You need a lighter!"));
        return false;
    }
    return true;
}

// Returns false if the inscription failed or if the player canceled the action. Otherwise, returns true.
static bool inscribe_item( game *g, player *p, std::string verb, std::string gerund, bool carveable )
{
    //Note: this part still strongly relies on English grammar.
    //Although it can be easily worked around in language like Chinese,
    //but might need to be reworked for some European languages that have more verb forms
    char ch = g->inv(string_format(_("%s on what?"), verb.c_str()));
    item* cut = &(p->i_at(ch));
    if (cut->type->id == "null")
    {
        g->add_msg(_("You do not have that item!"));
        return false;
    }
    if (!cut->made_of(SOLID))
    {
        std::string lower_verb = verb;
        std::transform(lower_verb.begin(), lower_verb.end(), lower_verb.begin(), ::tolower);
        g->add_msg(_("You can't %s an item that's not solid!"), lower_verb.c_str());
        return false;
    }
    if(carveable && !(cut->made_of("wood") || cut->made_of("plastic") || cut->made_of("glass") ||
                      cut->made_of("chitin") || cut->made_of("iron") || cut->made_of("steel") ||
                      cut->made_of("silver"))) {
        std::string lower_verb = verb;
        std::transform(lower_verb.begin(), lower_verb.end(), lower_verb.begin(), ::tolower);
        std::string mat = cut->get_material(1);
        material_type* mt = material_type::find_material(mat);
        std::string mtname = "null";
        if(mt!=NULL) {
            mtname = mt->name();
        }
        std::transform(mtname.begin(), mtname.end(), mtname.begin(), ::tolower);
        g->add_msg(_("You can't %1$s an item made of %2$s!"),
                   lower_verb.c_str(), mtname.c_str());
        return false;
    }

    std::map<std::string, std::string>::const_iterator ent = cut->item_vars.find("item_note");
    std::map<std::string, std::string>::const_iterator entprefix = cut->item_vars.find("item_note_type");
    bool hasnote = (ent != cut->item_vars.end());
    std::string message = "";
    std::string messageprefix = string_format( hasnote ? _("(To delete, input one '.')\n") : "" ) +
        string_format(_("%1$s on this %2$s is a note saying: "), gerund.c_str(), cut->type->name.c_str() );
    message = string_input_popup(string_format(_("%s what?"), verb.c_str()), 64,
        (hasnote ? cut->item_vars["item_note"] : message ),
        messageprefix, "inscribe_item", 128
    );

    if( message.size() > 0 ) {
        if ( hasnote && message == "." ) {
            cut->item_vars.erase("item_note");
            cut->item_vars.erase("item_note_type");
            cut->item_vars.erase("item_note_typez");
        } else {
            cut->item_vars["item_note"] = message;
            cut->item_vars["item_note_type"] = gerund;
        }
    }
    return true;
}

void iuse::none(game *g, player *p, item *it, bool t)
{
  g->add_msg(_("You can't do anything interesting with your %s."),
             it->tname(g).c_str());
}
/* To mark an item as "removed from inventory", set its invlet to 0
   This is useful for traps (placed on ground), inactive bots, etc
 */
void iuse::sewage(game *g, player *p, item *it, bool t)
{
 p->vomit(g);
 if (one_in(4))
  p->mutate(g);
}

void iuse::honeycomb(game *g, player *p, item *it, bool t)
{
  g->m.spawn_item(p->posx, p->posy, "wax",0, 2);
}

void iuse::royal_jelly(game *g, player *p, item *it, bool t)
{
// TODO: Add other diseases here; royal jelly is a cure-all!
 p->pkill += 5;
 std::string message;
 if (p->has_disease("fungus")) {
  message = _("You feel cleansed inside!");
  p->rem_disease("fungus");
 }
 if (p->has_disease("blind")) {
  message = _("Your sight returns!");
  p->rem_disease("blind");
 }
 if (p->has_disease("poison") || p->has_disease("foodpoison") ||
     p->has_disease("badpoison")) {
  message = _("You feel much better!");
  p->rem_disease("poison");
  p->rem_disease("badpoison");
  p->rem_disease("foodpoison");
 }
 if (p->has_disease("asthma")) {
  message = _("Your breathing clears up!");
  p->rem_disease("asthma");
 }
 if (p->has_disease("common_cold") || p->has_disease("flu")) {
  message = _("You feel healthier!");
  p->rem_disease("common_cold");
  p->rem_disease("flu");
 }
 g->add_msg_if_player(p,message.c_str());
}

// returns true if we want to use the special action
bool use_healing_item(game *g, player *p, item *it, int normal_power, int head_power,
                      int torso_power, std::string item_name, std::string special_action)
{
    int bonus = p->skillLevel("firstaid");
    hp_part healed = num_hp_parts;

    if (p->is_npc()) { // NPCs heal whichever has sustained the most damage
        int highest_damage = 0;
        for (int i = 0; i < num_hp_parts; i++) {
            int damage = p->hp_max[i] - p->hp_cur[i];
            if (i == hp_head)
                damage *= 1.5;
            if (i == hp_torso)
                damage *= 1.2;
            if (damage > highest_damage) {
                highest_damage = damage;
                healed = hp_part(i);
            }
        }
    } else { // Player--present a menu
        WINDOW* hp_window = newwin(11, 22, (TERMY-10)/2, (TERMX-22)/2);
        wborder(hp_window, LINE_XOXO, LINE_XOXO, LINE_OXOX, LINE_OXOX,
                           LINE_OXXO, LINE_OOXX, LINE_XXOO, LINE_XOOX );

        mvwprintz(hp_window, 1, 1, c_ltred,  _("Use %s:"), item_name.c_str());
        if(p->hp_cur[hp_head] < p->hp_max[hp_head])
        {
            mvwprintz(hp_window, 2, 1, c_ltgray, _("1: Head"));
        }
        if(p->hp_cur[hp_torso] < p->hp_max[hp_torso])
        {
            mvwprintz(hp_window, 3, 1, c_ltgray, _("2: Torso"));
        }
        if(p->hp_cur[hp_arm_l] < p->hp_max[hp_arm_l])
        {
            mvwprintz(hp_window, 4, 1, c_ltgray, _("3: Left Arm"));
        }
        if(p->hp_cur[hp_arm_r] < p->hp_max[hp_arm_r])
        {
            mvwprintz(hp_window, 5, 1, c_ltgray, _("4: Right Arm"));
        }
        if(p->hp_cur[hp_leg_l] < p->hp_max[hp_leg_l])
        {
            mvwprintz(hp_window, 6, 1, c_ltgray, _("5: Left Leg"));
        }
        if(p->hp_cur[hp_leg_r] < p->hp_max[hp_leg_r])
        {
            mvwprintz(hp_window, 7, 1, c_ltgray, _("6: Right Leg"));
        }
        if(special_action != "")
        {
            mvwprintz(hp_window, 8, 1, c_ltgray, _("7: %s"), special_action.c_str());
        }
        mvwprintz(hp_window, 9, 1, c_ltgray, _("8: Exit"));
        nc_color color;
        std::string asterisks = "";
        for (int i = 0; i < num_hp_parts; i++)
        {
            if (p->hp_cur[i] < p->hp_max[i])
            {
                int current_hp = p->hp_cur[i];
                int temporary_bonus = bonus;
                if (current_hp != 0)
                {
                    switch (hp_part(i)) {
                        case hp_head:
                            current_hp += head_power;
                            temporary_bonus *=  .8;
                            break;
                        case hp_torso:
                            current_hp += torso_power;
                            temporary_bonus *= 1.5;
                            break;
                        default:
                            current_hp += normal_power;
                            break;
                    }
                    current_hp += temporary_bonus;
                    if (current_hp > p->hp_max[i])
                    {
                        current_hp = p->hp_max[i];
                    }
                    if (current_hp == p->hp_max[i])
                    {
                        color = c_green;
                        asterisks = "***";
                    }
                    else if (current_hp > p->hp_max[i] * .8)
                    {
                        color = c_ltgreen;
                        asterisks = "***";
                    }
                    else if (current_hp > p->hp_max[i] * .5)
                    {
                        color = c_yellow;
                        asterisks = "** ";
                    }
                    else if (current_hp > p->hp_max[i] * .3)
                    {
                        color = c_ltred;
                        asterisks = "** ";
                    }
                    else
                    {
                        color = c_red;
                        asterisks = "*  ";
                    }
                    if (p->has_trait("SELFAWARE"))
                    {
                        if (current_hp >= 100)
                        {
                            mvwprintz(hp_window, i + 2, 16, color, "%d", current_hp);
                        }
                        else if (current_hp >= 10)
                        {
                            mvwprintz(hp_window, i + 2, 17, color, "%d", current_hp);
                        }
                        else
                        {
                            mvwprintz(hp_window, i + 2, 19, color, "%d", current_hp);
                        }
                    }
                    else
                    {
                        mvwprintz(hp_window, i + 2, 16, color, asterisks.c_str());
                    }
                }
                else
                {
                    // curhp is 0; requires surgical attention
                    mvwprintz(hp_window, i + 2, 16, c_dkgray, "---");
                }
            }
        }
        wrefresh(hp_window);
        char ch;
        do {
            ch = getch();
            if (ch == '1'){
                healed = hp_head;
            } else if (ch == '2'){
                healed = hp_torso;
            } else if (ch == '3') {
                if (p->hp_cur[hp_arm_l] == 0) {
                    g->add_msg_if_player(p,_("That arm is broken.  It needs surgical attention."));
                    add_or_drop_item(g, p, it);
                    return false;
                } else {
                    healed = hp_arm_l;
                }
            } else if (ch == '4') {
                if (p->hp_cur[hp_arm_r] == 0) {
                    g->add_msg_if_player(p,_("That arm is broken.  It needs surgical attention."));
                    add_or_drop_item(g, p, it);
                    return false;
                } else {
                    healed = hp_arm_r;
                }
            } else if (ch == '5') {
                if (p->hp_cur[hp_leg_l] == 0) {
                    g->add_msg_if_player(p,_("That leg is broken.  It needs surgical attention."));
                    add_or_drop_item(g, p, it);
                    return false;
                } else {
                    healed = hp_leg_l;
                }
            } else if (ch == '6') {
                if (p->hp_cur[hp_leg_r] == 0) {
                    g->add_msg_if_player(p,_("That leg is broken.  It needs surgical attention."));
                    add_or_drop_item(g, p, it);
                    return false;
                } else {
                    healed = hp_leg_r;
                }
            } else if (ch == '8' || special_action == "") {
                g->add_msg_if_player(p,_("Never mind."));
                add_or_drop_item(g, p, it);
                return false;
            } else if (ch == '7') {
                return true;
            }
        } while (ch < '1' || ch > '8');
        werase(hp_window);
        wrefresh(hp_window);
        delwin(hp_window);
        refresh();
    }

    p->practice(g->turn, "firstaid", 8);
    int dam = 0;
    if (healed == hp_head){
        dam = head_power + bonus * .8;
    } else if (healed == hp_torso){
        dam = torso_power + bonus * 1.5;
    } else {
        dam = normal_power + bonus;
    }
    p->heal(healed, dam);
    return false;
}

void iuse::bandage(game *g, player *p, item *it, bool t)
{
    if (use_healing_item(g, p, it, 3, 1, 4, _("Bandage"), p->has_disease("bleed") ? _("Stop Bleeding") : ""))
    {
        g->add_msg_if_player(p,_("You stopped the bleeding."));
        p->rem_disease("bleed");
    }
}

void iuse::firstaid(game *g, player *p, item *it, bool t)
{
    if (use_healing_item(g, p, it, 14, 10, 18, _("First Aid"), p->has_disease("bite") ? _("Clean Wound") : ""))
    {
        g->add_msg_if_player(p,_("You clean the bite wound."));
        p->rem_disease("bite");
    }
}

void iuse::disinfectant(game *g, player *p, item *it, bool t)
{

    if (use_healing_item(g, p, it, 6, 5, 9, _("Disinfectant"), p->has_disease("bite") ? _("Clean Wound") : ""))
    {
        g->add_msg_if_player(p,_("You disinfect the bite wound."));
        p->rem_disease("bite");
    }
}

void iuse::pkill(game *g, player *p, item *it, bool t)
{
    // Aspirin
    if (it->has_flag("PKILL_1")) {
        g->add_msg_if_player(p,_("You take some %s."), it->tname().c_str());
        if (!p->has_disease("pkill1")) {
            p->add_disease("pkill1", 120);
        } else {
            for (int i = 0; i < p->illness.size(); i++) {
                if (p->illness[i].type == "pkill1") {
                    p->illness[i].duration = 120;
                    i = p->illness.size();
                }
            }
        }
    // Codeine
    } else if (it->has_flag("PKILL_2")) {
        g->add_msg_if_player(p,_("You take some %s."), it->tname().c_str());
        p->add_disease("pkill2", 180);

    } else if (it->has_flag("PKILL_3")) {
        g->add_msg_if_player(p,_("You take some %s."), it->tname().c_str());
        p->add_disease("pkill3", 20);
        p->add_disease("pkill2", 200);

    } else if (it->has_flag("PKILL_4")) {
        g->add_msg_if_player(p,_("You shoot up."));
        p->add_disease("pkill3", 80);
        p->add_disease("pkill2", 200);

    } else if (it->has_flag("PKILL_L")) {
        g->add_msg_if_player(p,_("You take some %s."), it->tname().c_str());
        p->add_disease("pkill_l", rng(12, 18) * 300);
    }
}

void iuse::xanax(game *g, player *p, item *it, bool t)
{
 g->add_msg_if_player(p,_("You take some %s."), it->tname().c_str());

 if (!p->has_disease("took_xanax"))
  p->add_disease("took_xanax", 900);
 else
  p->add_disease("took_xanax", 200);
}

void iuse::caff(game *g, player *p, item *it, bool t)
{
 it_comest *food = dynamic_cast<it_comest*> (it->type);
 p->fatigue -= food->stim * 3;
}

void iuse::alcohol(game *g, player *p, item *it, bool t)
{
 int duration = 680 - (10 * p->str_max); // Weaker characters are cheap drunks
 if (p->has_trait("LIGHTWEIGHT"))
  duration += 300;
 p->pkill += 8;
 p->add_disease("drunk", duration);
}

void iuse::alcohol_weak(game *g, player *p, item *it, bool t)
{
 int duration = 340 - (6 * p->str_max);
 if (p->has_trait("LIGHTWEIGHT"))
  duration += 120;
 p->pkill += 4;
 p->add_disease("drunk", duration);
}

void iuse::cig(game *g, player *p, item *it, bool t)
{
 if (!use_fire(g, p, it)) return;
 if (it->type->id == "cig")
  g->add_msg_if_player(p,_("You light a cigarette and smoke it."));
 else //cigar
  g->add_msg_if_player(p,_("You take a few puffs from your cigar."));
 p->add_disease("cig", 200);
 for (int i = 0; i < p->illness.size(); i++) {
  if (p->illness[i].type == "cig" && p->illness[i].duration > 600)
   g->add_msg_if_player(p,_("Ugh, too much smoke... you feel gross."));
 }
}

void iuse::antibiotic(game *g, player *p, item *it, bool t)
{
if (p->has_disease("infected")){
  g->add_msg_if_player(p,_("You took some antibiotics."));
  p->rem_disease("infected");
  p->add_disease("recover", 1200);
  }
   else {
 g->add_msg_if_player(p,_("You took some antibiotics."));
 }
}

void iuse::weed(game *g, player *p, item *it, bool t)
{
 if (!use_fire(g, p, it)) return;
 g->add_msg_if_player(p,_("Good stuff, man!"));

 int duration = 60;
 if (p->has_trait("LIGHTWEIGHT"))
  duration = 90;
 p->hunger += 8;
 if (p->pkill < 15)
  p->pkill += 5;
 p->add_disease("high", duration);
}

void iuse::coke(game *g, player *p, item *it, bool t)
{
 g->add_msg_if_player(p,_("You snort a bump."));

 int duration = 21 - p->str_cur;
 if (p->has_trait("LIGHTWEIGHT"))
  duration += 20;
 p->hunger -= 8;
 p->add_disease("high", duration);
}

void iuse::crack(game *g, player *p, item *it, bool t)
{
  // Crack requires a fire source AND a pipe.
  if (!use_fire(g, p, it)) return;
  g->add_msg_if_player(p,_("You smoke some rocks."));
  int duration = 10;
  if (p->has_trait("LIGHTWEIGHT"))
  {
    duration += 10;
  }
  p->hunger -= 8;
  p->add_disease("high", duration);
}

void iuse::grack(game *g, player *p, item *it, bool t)
{
  // Grack requires a fire source AND a pipe.
  if (!use_fire(g, p, it)) return;
  g->add_msg_if_player(p,_("You smoke some Grack Cocaine. Time seems to stop."));
  int duration = 1000;
  if (p->has_trait("LIGHTWEIGHT"))
    duration += 10;
  p->hunger -= 8;
  p->add_disease("grack", duration);
}


void iuse::meth(game *g, player *p, item *it, bool t)
{
    int duration = 10 * (40 - p->str_cur);
    if (p->has_amount("apparatus", 1) &&
        p->use_charges_if_avail("fire", 1))
    {
        g->add_msg_if_player(p,_("You smoke some crystals."));
        duration *= 1.5;
    }
    else
    {
        g->add_msg_if_player(p,_("You snort some crystals."));
    }
    if (!p->has_disease("meth")) {duration += 600;}
    if (duration > 0)
    {
        int hungerpen = (p->str_cur < 10 ? 20 : 30 - p->str_cur);
        p->hunger -= hungerpen;
        p->add_disease("meth", duration);
    }
}

void iuse::vitamins(game *g, player *p, item *it, bool t)
{
    g->add_msg_if_player(p,_("You take some vitamins."));
    if (p->health >= 10)
    {
        return;
    }
    else if (p->health >= 0)
    {
        p->health = 10;
    }
    else
    {
        p->health += 10;
    }
}

void iuse::vaccine(game *g, player *p, item *it, bool t)
{
    g->add_msg_if_player(p,_("You inject the vaccine, and feel much healthier."));
    if (p->health >= 100)
    {
        return;
    }
    else if (p->health >= 0)
    {
        p->health = 100;
    }
    else
    {
        p->health += 100;
    }
}

void iuse::poison(game *g, player *p, item *it, bool t)
{
 p->add_disease("poison", 600);
 p->add_disease("foodpoison", 1800);
}

void iuse::hallu(game *g, player *p, item *it, bool t)
{
 p->add_disease("hallu", 2400);
}

void iuse::thorazine(game *g, player *p, item *it, bool t)
{
 p->fatigue += 15;
 p->rem_disease("hallu");
 p->rem_disease("visuals");
 p->rem_disease("high");
 if (!p->has_disease("dermatik"))
  p->rem_disease("formication");
 g->add_msg_if_player(p,_("You feel somewhat sedated."));
}

void iuse::prozac(game *g, player *p, item *it, bool t)
{
 if (!p->has_disease("took_prozac") && p->morale_level() < 0)
  p->add_disease("took_prozac", 7200);
 else
  p->stim += 3;
}

void iuse::sleep(game *g, player *p, item *it, bool t)
{
 p->fatigue += 40;
 g->add_msg_if_player(p,_("You feel very sleepy..."));
}

void iuse::iodine(game *g, player *p, item *it, bool t)
{
 p->add_disease("iodine", 1200);
 g->add_msg_if_player(p,_("You take an iodine tablet."));
}

void iuse::flumed(game *g, player *p, item *it, bool t)
{
 p->add_disease("took_flumed", 6000);
 g->add_msg_if_player(p,_("You take some %s"), it->tname().c_str());
}

void iuse::flusleep(game *g, player *p, item *it, bool t)
{
 p->add_disease("took_flumed", 7200);
 p->fatigue += 30;
 g->add_msg_if_player(p,_("You feel very sleepy..."));
}

void iuse::inhaler(game *g, player *p, item *it, bool t)
{
 p->rem_disease("asthma");
 g->add_msg_if_player(p,_("You take a puff from your inhaler."));
}

void iuse::blech(game *g, player *p, item *it, bool t)
{
// TODO: Add more effects?
 g->add_msg_if_player(p,_("Blech, that burns your throat!"));
 p->vomit(g);
}

void iuse::mutagen(game *g, player *p, item *it, bool t)
{
    if( it->has_flag("MUTAGEN_STRONG") )
    {
         p->mutate(g);
         if (!one_in(3))
             p->mutate(g);
         if (one_in(2))
             p->mutate(g);
    }
    else if( it->has_flag("MUTAGEN_PLANT") )
    {
        g->add_msg_if_player(p, _("You feel much closer to nature."));
        p->mutate_category(g, "MUTCAT_PLANT");
    }
    else if( it->has_flag("MUTAGEN_INSECT") )
    {
        g->add_msg_if_player(p, _("You hear buzzing, and feel your body harden."));
        p->mutate_category(g, "MUTCAT_INSECT");
    }
    else if( it->has_flag("MUTAGEN_SPIDER") )
    {
        g->add_msg_if_player(p, _("You feel insidious."));
        p->mutate_category(g, "MUTCAT_SPIDER");
    }
    else if( it->has_flag("MUTAGEN_SLIME") )
    {
        g->add_msg_if_player(p, _("Your body loses all rigidity for a moment."));
        p->mutate_category(g, "MUTCAT_SLIME");
    }
    else if( it->has_flag("MUTAGEN_FISH") )
    {
        g->add_msg_if_player(p, _("You are overcome by an overwhelming longing for the ocean."));
        p->mutate_category(g, "MUTCAT_FISH");
    }
    else if( it->has_flag("MUTAGEN_RAT") )
    {
        g->add_msg_if_player(p, _("You feel a momentary nausea."));
        p->mutate_category(g, "MUTCAT_RAT");
    }
    else if( it->has_flag("MUTAGEN_BEAST") )
    {
        g->add_msg_if_player(p, _("Your heart races and you see blood for a moment."));
        p->mutate_category(g, "MUTCAT_BEAST");
    }
    else if( it->has_flag("MUTAGEN_CATTLE") )
    {
        g->add_msg_if_player(p, _("Your mind and body slow down. You feel peaceful."));
        p->mutate_category(g, "MUTCAT_CATTLE");
    }
    else if( it->has_flag("MUTAGEN_CEPHALOPOD") )
    {
        g->add_msg_if_player(p, _("Your mind is overcome by images of eldritch horrors...and then they pass."));
        p->mutate_category(g, "MUTCAT_CEPHALOPOD");
    }
    else if( it->has_flag("MUTAGEN_BIRD") )
    {
        g->add_msg_if_player(p, _("Your body lightens and you long for the sky."));
        p->mutate_category(g, "MUTCAT_BIRD");
    }
    else if( it->has_flag("MUTAGEN_LIZARD") )
    {
        g->add_msg_if_player(p, _("For a heartbeat, your body cools down."));
        p->mutate_category(g, "MUTCAT_LIZARD");
    }
    else if( it->has_flag("MUTAGEN_TROGLOBITE") )
    {
        g->add_msg_if_player(p, _("You yearn for a cool, dark place to hide."));
        p->mutate_category(g, "MUTCAT_TROGLO");
    }
    else
    {
        if (!one_in(3))
        {
            p->mutate(g);
        }
    }
}

void iuse::purifier(game *g, player *p, item *it, bool t)
{
 std::vector<std::string> valid;	// Which flags the player has
 for (std::map<std::string, trait>::iterator iter = traits.begin(); iter != traits.end(); ++iter) {
  if (p->has_trait(iter->first) && !p->has_base_trait(iter->first))  //Looks for active mutation
   valid.push_back(iter->first);
 }
 if (valid.size() == 0) {
  g->add_msg_if_player(p,_("You feel cleansed."));
  return;
 }
 int num_cured = rng(1, valid.size());
 if (num_cured > 4)
  num_cured = 4;
 for (int i = 0; i < num_cured && valid.size() > 0; i++) {
  int index = rng(0, valid.size() - 1);
  p->remove_mutation(g, valid[index] );
  valid.erase(valid.begin() + index);
 }
}

void iuse::marloss(game *g, player *p, item *it, bool t)
{
 if (p->is_npc())
  return;
// If we have the marloss in our veins, we are a "breeder" and will spread
// alien lifeforms.
<<<<<<< HEAD
 if (p->has_trait("MARLOSS")) {
=======
 p->add_memorial_log("Ate a marloss berry.");
 if (p->has_trait(PF_MARLOSS)) {
>>>>>>> 8500b3a8
  g->add_msg_if_player(p,_("As you eat the berry, you have a near-religious experience, feeling at one with your surroundings..."));
  p->add_morale(MORALE_MARLOSS, 100, 1000);
  p->hunger = -100;
  monster goo(g->mtypes[mon_blob]);
  goo.friendly = -1;
  int goo_spawned = 0;
  for (int x = p->posx - 4; x <= p->posx + 4; x++) {
   for (int y = p->posy - 4; y <= p->posy + 4; y++) {
    if (rng(0, 10) > trig_dist(x, y, p->posx, p->posy) &&
        rng(0, 10) > trig_dist(x, y, p->posx, p->posy)   )
     g->m.marlossify(x, y);
    if (one_in(10 + 5 * trig_dist(x, y, p->posx, p->posy)) &&
        (goo_spawned == 0 || one_in(goo_spawned * 2))) {
     goo.spawn(x, y);
     g->z.push_back(goo);
     goo_spawned++;
    }
   }
  }
  return;
 }
/* If we're not already carriers of Marloss, roll for a random effect:
 * 1 - Mutate
 * 2 - Mutate
 * 3 - Mutate
 * 4 - Purify
 * 5 - Purify
 * 6 - Cleanse radiation + Purify
 * 7 - Fully satiate
 * 8 - Vomit
 * 9 - Give Marloss mutation
 */
 int effect = rng(1, 9);
 if (effect <= 3) {
  g->add_msg_if_player(p,_("This berry tastes extremely strange!"));
  p->mutate(g);
 } else if (effect <= 6) { // Radiation cleanse is below
  g->add_msg_if_player(p,_("This berry makes you feel better all over."));
  p->pkill += 30;
  this->purifier(g, p, it, t);
	 if (effect == 6)
	  p->radiation = 0;
 } else if (effect == 7) {
  g->add_msg_if_player(p,_("This berry is delicious, and very filling!"));
  p->hunger = -100;
 } else if (effect == 8) {
  g->add_msg_if_player(p,_("You take one bite, and immediately vomit!"));
  p->vomit(g);
 } else if (!p->has_trait("MARLOSS")) {
  g->add_msg_if_player(p,_("You feel a strange warmth spreading throughout your body..."));
  p->toggle_mutation("MARLOSS");
 }
}

void iuse::dogfood(game *g, player *p, item *it, bool t)
{
 int dirx, diry;
 if(!g->choose_adjacent(_("Put the dog food"),dirx,diry))
  return;
 p->moves -= 15;
 int mon_dex = g->mon_at(dirx,diry);
 if (mon_dex != -1) {
  if (g->z[mon_dex].type->id == mon_dog) {
   g->add_msg_if_player(p,_("The dog seems to like you!"));
   g->z[mon_dex].friendly = -1;
  } else
   g->add_msg_if_player(p,_("The %s seems quite unimpressed!"),g->z[mon_dex].type->name.c_str());
 } else
  g->add_msg_if_player(p,_("You spill the dogfood all over the ground."));
}


// TOOLS below this point!

bool prep_firestarter_use(game *g, player *p, item *it, int &posx, int &posy)
{
   if (!g->choose_adjacent(_("Light"),posx,posy))
   {
     it->charges++;
     return false;
   }
   if (posx == p->posx && posy == p->posy)
   {
     g->add_msg_if_player(p, _("You would set yourself on fire."));
     g->add_msg_if_player(p, _("But you're already smokin' hot."));
     it->charges++;
     return false;
   }

   if (!(g->m.flammable_items_at(posx, posy)  || g->m.has_flag(flammable, posx, posy) || g->m.has_flag(flammable2, posx, posy)))
   {
     g->add_msg_if_player(p,_("There's nothing to light there."));
     it->charges++;
     return false;
   }
   else
   {
     return true;
   }
}

void resolve_firestarter_use(game *g, player *p, item *it, int posx, int posy)
{
				if (g->m.add_field(g, point(posx, posy), fd_fire, 1, 100))
				{
								g->add_msg_if_player(p, _("You successfully light a fire."));
				}
}

void iuse::lighter(game *g, player *p, item *it, bool t)
{
    int dirx, diry;
    if (prep_firestarter_use(g, p, it, dirx, diry))
    {
        p->moves -= 15;
        resolve_firestarter_use(g, p, it, dirx, diry);
    }
}

void iuse::primitive_fire(game *g, player *p, item *it, bool t)
{
    int posx, posy;
    if (prep_firestarter_use(g, p, it, posx, posy))
    {
        p->moves -= 500;
        const int skillLevel = p->skillLevel("survival");
        const int sides = 10;
        const int base_dice = 3;
        // aiming for ~50% success at skill level 3, and possible but unheard of at level 0
        const int difficulty = (base_dice + 3) * sides / 2;
        if (dice(skillLevel+base_dice, 10) >= difficulty)
        {
            resolve_firestarter_use(g, p, it, posx, posy);
        }
        else
        {
            g->add_msg_if_player(p, _("You try to light a fire, but fail."));
        }
        p->practice(g->turn, "survival", 10);
    }
}

void iuse::sew(game *g, player *p, item *it, bool t)
{
    if(p->fine_detail_vision_mod(g) > 2.5)
	{
        g->add_msg(_("You can't see to sew!"));
        it->charges++;
        return;
    }
    char ch = g->inv_type(_("Repair what?"), IC_ARMOR);
    item* fix = &(p->i_at(ch));
    if (fix == NULL || fix->is_null())
	{
        g->add_msg_if_player(p,_("You do not have that item!"));
        it->charges++;
        return;
    }
    if (!fix->is_armor())
	{
        g->add_msg_if_player(p,_("That isn't clothing!"));
        it->charges++;
        return;
    }
    //some items are made from more than one material. we should try to use both items if one type of repair item is missing
    itype_id repair_item = "none";
    std::vector<std::string> plurals;
    std::vector<itype_id> repair_items;
    std::string plural = "";
    //translation note: add <plural> tag to keep them unique
    if (fix->made_of("cotton") || fix->made_of("wool"))
    {
        repair_items.push_back("rag");
        plurals.push_back(rm_prefix(_("<plural>rags")));
    }
    if (fix->made_of("leather"))
    {
        repair_items.push_back("leather");
        plurals.push_back(rm_prefix(_("<plural>leather")));
    }
    if (fix->made_of("fur"))
    {
        repair_items.push_back("fur");
        plurals.push_back(rm_prefix(_("<plural>fur")));
    }
    if(repair_items.empty())
	{
        g->add_msg_if_player(p,_("Your %s is not made of cotton, wool, leather or fur."), fix->tname().c_str());
        it->charges++;
        return;
    }

    int items_needed=(fix->damage>2||fix->damage==0)?1:0;

    // this will cause issues if/when NPCs start being able to sew.
    // but, then again, it'll cause issues when they start crafting, too.
    inventory crafting_inv = g->crafting_inventory(p);
    bool bFound = false;
    //go through all discovered repair items and see if we have any of them available
    for(unsigned int i = 0; i< repair_items.size(); i++)
    {
        if (crafting_inv.has_amount(repair_items[i], items_needed))
        {
           //we've found enough of a material, use this one
           repair_item = repair_items[i];
           bFound = true;
        }
    }
    if (!bFound)
    {
        for(unsigned int i = 0; i< repair_items.size(); i++)
        {
            g->add_msg_if_player(p,_("You don't have enough %s to do that."), plurals[i].c_str());
        }
        it->charges++;
        return;
    }
    if (fix->damage < 0)
	{
        g->add_msg_if_player(p,_("Your %s is already enhanced."), fix->tname().c_str());
        it->charges++;
        return;
    }

    std::vector<component> comps;
    comps.push_back(component(repair_item, items_needed));
    comps.back().available = true;


    if (fix->damage == 0)
    {
        p->moves -= 500 * p->fine_detail_vision_mod(g);
        p->practice(g->turn, "tailor", 10);
        int rn = dice(4, 2 + p->skillLevel("tailor"));
        if (p->dex_cur < 8 && one_in(p->dex_cur))
            {rn -= rng(2, 6);}
        if (p->dex_cur >= 16 || (p->dex_cur > 8 && one_in(16 - p->dex_cur)))
            {rn += rng(2, 6);}
        if (p->dex_cur > 16)
            {rn += rng(0, p->dex_cur - 16);}
        if (rn <= 4)
	    {
            g->add_msg_if_player(p,_("You damage your %s!"), fix->tname().c_str());
            fix->damage++;
        }
        else if (rn >= 12 && p->i_at(ch).has_flag("VARSIZE") && !p->i_at(ch).has_flag("FIT"))
	    {
            g->add_msg_if_player(p,_("You take your %s in, improving the fit."), fix->tname().c_str());
            (p->i_at(ch).item_tags.insert("FIT"));
        }
        else if (rn >= 12 && (p->i_at(ch).has_flag("FIT") || !p->i_at(ch).has_flag("VARSIZE")))
	    {
            g->add_msg_if_player(p, _("You make your %s extra sturdy."), fix->tname().c_str());
            fix->damage--;
            g->consume_items(p, comps);
        }
        else
		{
            g->add_msg_if_player(p,_("You practice your sewing."));
		}
    }
    else
	{
        p->moves -= 500 * p->fine_detail_vision_mod(g);
        p->practice(g->turn, "tailor", 8);
        int rn = dice(4, 2 + p->skillLevel("tailor"));
        rn -= rng(fix->damage, fix->damage * 2);
        if (p->dex_cur < 8 && one_in(p->dex_cur))
            {rn -= rng(2, 6);}
        if (p->dex_cur >= 8 && (p->dex_cur >= 16 || one_in(16 - p->dex_cur)))
            {rn += rng(2, 6);}
        if (p->dex_cur > 16)
            {rn += rng(0, p->dex_cur - 16);}
        if (rn <= 4)
	    {
            g->add_msg_if_player(p,_("You damage your %s further!"), fix->tname().c_str());
            fix->damage++;
            if (fix->damage >= 5)
		    {
                g->add_msg_if_player(p,_("You destroy it!"));
                p->i_rem(ch);
            }
        }
	    else if (rn <= 6)
	    {
            g->add_msg_if_player(p,_("You don't repair your %s, but you waste lots of thread."), fix->tname().c_str());
            int waste = rng(1, 8);
            if (waste > it->charges)
                {it->charges = 1;}
            else
                {it->charges -= waste;}
        }
        else if (rn <= 8)
	    {
            g->add_msg_if_player(p,_("You repair your %s, but waste lots of thread."), fix->tname().c_str());
            if (fix->damage>=3) {g->consume_items(p, comps);}
            fix->damage--;
            int waste = rng(1, 8);
        if (waste > it->charges)
            {it->charges = 1;}
        else
            {it->charges -= waste;}
        }
	    else if (rn <= 16)
	    {
            g->add_msg_if_player(p,_("You repair your %s!"), fix->tname().c_str());
            if (fix->damage>=3) {g->consume_items(p, comps);}
            fix->damage--;
        }
	    else
	    {
            g->add_msg_if_player(p,_("You repair your %s completely!"), fix->tname().c_str());
            if (fix->damage>=3) {g->consume_items(p, comps);}
            fix->damage = 0;
        }
    }

    //iuse::sew uses up 1 charge when called, if less than 1, set to 1, and use that one up.
    if (it->charges < 1)
        {it->charges = 1;}
}

void iuse::extra_battery(game *g, player *p, item *it, bool t)
{
    char ch = g->inv_type(_("Modify what?"), IC_TOOL);
    item* modded = &(p->i_at(ch));

    if (modded == NULL || modded->is_null())
    {
        g->add_msg_if_player(p,_("You do not have that item!"));
        return;
    }
    if (!modded->is_tool())
    {
        g->add_msg_if_player(p,_("You can only mod tools with this battery mod."));
        return;
    }

    it_tool *tool = dynamic_cast<it_tool*>(modded->type);
    if (tool->ammo != "battery")
    {
        g->add_msg_if_player(p,_("That item does not use batteries!"));
        return;
    }

    if (modded->has_flag("DOUBLE_AMMO"))
    {
        g->add_msg_if_player(p,_("That item has already had its battery capacity doubled."));
        return;
    }

    modded->item_tags.insert("DOUBLE_AMMO");
    g->add_msg_if_player(p,_("You double the battery capacity of your %s!"), tool->name.c_str());
    it->invlet = 0;
}

void iuse::scissors(game *g, player *p, item *it, bool t)
{
    char ch = g->inv(_("Chop up what?"));
    item* cut = &(p->i_at(ch));
    if (cut->type->id == "null")
    {
        g->add_msg_if_player(p,_("You do not have that item!"));
        return;
    }
    if (cut->type->id == "string_6" || cut->type->id == "string_36" || cut->type->id == "rope_30" || cut->type->id == "rope_6")
    {
        g->add_msg(_("You cannot cut that, you must disassemble it using the disassemble key"));
        return;
    }
    if (cut->type->id == "rag" || cut->type->id == "rag_bloody" || cut->type->id == "leather")
    {
        g->add_msg_if_player(p, _("There's no point in cutting a %s."), cut->type->name.c_str());
        return;
    }
    if (!cut->made_of("cotton") && !cut->made_of("leather"))
    {
        g->add_msg(_("You can only slice items made of cotton or leather."));
        return;
    }

    p->moves -= 25 * cut->volume();
    int count = cut->volume();
    if (p->skillLevel("tailor") == 0)
    {
        count = rng(0, count);
    }
    else if (p->skillLevel("tailor") == 1 && count >= 2)
    {
        count -= rng(0, 2);
    }

    if (dice(3, 3) > p->dex_cur)
    {
        count -= rng(1, 3);
    }

    if (cut->damage>2 || cut->damage<0)
    {
        count-= cut->damage;
    }

    //scrap_text is result string of worthless scraps
    //sliced_text is result on a success
    std::string scrap_text, sliced_text, type;
    if (cut->made_of("cotton"))
    {
        scrap_text = _("You clumsily cut the %s into useless ribbons.");
        sliced_text = ngettext("You slice the %s into a rag.", "You slice the %1$s into %2$d rags.", count);
        type = "rag";
    }
    else
    {
        scrap_text = _("You clumsily cut the %s into useless scraps.");
        sliced_text = ngettext("You slice the %s into a piece of leather.", "You slice the %1$s into %2$d pieces of leather.", count);
        type = "leather";
    }

    if (count <= 0)
    {
        g->add_msg_if_player(p, scrap_text.c_str(), cut->tname().c_str());
        p->i_rem(ch);
        return;
    }
    g->add_msg_if_player(p, sliced_text.c_str(), cut->tname().c_str(), count);
    item result(g->itypes[type], int(g->turn), g->nextinv);
    p->i_rem(ch);
    bool drop = false;
    for (int i = 0; i < count; i++)
    {
        int iter = 0;
        while (p->has_item(result.invlet) && iter < inv_chars.size())
        {
            result.invlet = g->nextinv;
            g->advance_nextinv();
            iter++;
        }
        if (!drop && (iter == inv_chars.size() || p->volume_carried() >= p->volume_capacity()))
            drop = true;
        if (drop)
            g->m.add_item_or_charges(p->posx, p->posy, result);
        else
            p->i_add(result, g);
    }
    return;
}

void iuse::extinguisher(game *g, player *p, item *it, bool t)
{
 g->draw();
 int x, y;
 // If anyone other than the player wants to use one of these,
 // they're going to need to figure out how to aim it.
 if (!g->choose_adjacent("Spray", x, y))
  return;

 p->moves -= 140;

 field &current_field = g->m.field_at(x, y);
 if (current_field.findField(fd_fire)) {
     current_field.findField(fd_fire)->setFieldDensity(current_field.findField(fd_fire)->getFieldDensity() - rng(2, 3));
     if (current_field.findField(fd_fire)->getFieldDensity() <= 0) {
   //g->m.field_at(x, y).density = 1;
   g->m.remove_field(x, y, fd_fire);
  }
 }
 int mondex = g->mon_at(x, y);
 if (mondex != -1) {
  g->z[mondex].moves -= 150;
  if (g->u_see(&(g->z[mondex])))
   g->add_msg_if_player(p,_("The %s is sprayed!"), g->z[mondex].name().c_str());
  if (g->z[mondex].made_of(LIQUID)) {
   if (g->u_see(&(g->z[mondex])))
    g->add_msg_if_player(p,_("The %s is frozen!"), g->z[mondex].name().c_str());
   if (g->z[mondex].hurt(rng(20, 60)))
    g->kill_mon(mondex, (p == &(g->u)));
   else
    g->z[mondex].speed /= 2;
  }
 }
 if (g->m.move_cost(x, y) != 0) {
  x += (x - p->posx);
  y += (y - p->posy);

  if (current_field.findField(fd_fire)) {
   current_field.findField(fd_fire)->setFieldDensity(current_field.findField(fd_fire)->getFieldDensity() - rng(0, 1) + rng(0, 1));
   if (current_field.findField(fd_fire)->getFieldDensity() <= 0) {
    //g->m.field_at(x, y).density = 1;
    g->m.remove_field(x, y,fd_fire);
   }
  }
 }
}

void iuse::hammer(game *g, player *p, item *it, bool t)
{
    g->draw();
    int x, y;
    // If anyone other than the player wants to use one of these,
    // they're going to need to figure out how to aim it.
    if (!g->choose_adjacent(_("Pry"), x, y))
        return;

    if (x == p->posx && y == p->posy)
    {
        g->add_msg_if_player(p, _("You try to hit yourself with the hammer."));
        g->add_msg_if_player(p, _("But you can't touch this."));
        return;
    }

    int nails = 0, boards = 0;
    ter_id newter;
    switch (g->m.ter(x, y))
    {
        case t_fence_h:
        case t_fence_v:
        nails = 6;
        boards = 3;
        newter = t_fence_post;
        break;

        case t_window_boarded:
        nails =  8;
        boards = 4;
        newter = t_window_empty;
        break;

        case t_door_boarded:
        nails = 12;
        boards = 4;
        newter = t_door_b;
        break;

        default:
        g->add_msg_if_player(p,_("Hammers can only remove boards from windows, doors and fences."));
        g->add_msg_if_player(p,_("To board up a window or door, press *"));
        return;
    }
    p->moves -= 500;
    g->m.spawn_item(p->posx, p->posy, "nail", 0, 0, nails);
    g->m.spawn_item(p->posx, p->posy, "2x4", 0, boards);
    g->m.ter_set(x, y, newter);
}

void iuse::gasoline_lantern_off(game *g, player *p, item *it, bool t)
{
    if (it->charges == 0)
    {
        g->add_msg_if_player(p,_("The lantern is empty."));
    }
    else if(!p->use_charges_if_avail("fire", 1))
    {
        g->add_msg_if_player(p,_("You need a lighter!"));
    }
    else
    {
        g->add_msg_if_player(p,_("You turn the lantern on."));
        it->make(g->itypes["gasoline_lantern_on"]);
        it->active = true;
        it->charges --;
    }
}

void iuse::gasoline_lantern_on(game *g, player *p, item *it, bool t)
{
    if (t)  	// Normal use
    {
// Do nothing... player::active_light and the lightmap::generate deal with this
    }
    else  	// Turning it off
    {
        g->add_msg_if_player(p,_("The lantern is extinguished."));
        it->make(g->itypes["gasoline_lantern"]);
        it->active = false;
    }
}

void iuse::light_off(game *g, player *p, item *it, bool t)
{
 if (it->charges == 0)
  g->add_msg_if_player(p,_("The flashlight's batteries are dead."));
 else {
  g->add_msg_if_player(p,_("You turn the flashlight on."));
  it->make(g->itypes["flashlight_on"]);
  it->active = true;
  it->charges --;
 }
}

void iuse::light_on(game *g, player *p, item *it, bool t)
{
 if (t) {	// Normal use
// Do nothing... player::active_light and the lightmap::generate deal with this
 } else {	// Turning it off
  g->add_msg_if_player(p,_("The flashlight flicks off."));
  it->make(g->itypes["flashlight"]);
  it->active = false;
 }
}

// this function only exists because we need to set it->active = true
// otherwise crafting would just give you the active version directly
void iuse::lightstrip(game *g, player *p, item *it, bool t)
{
    g->add_msg_if_player(p,_("You irreversibly activate the lightstrip."));
    it->make(g->itypes["lightstrip"]);
    it->active = true;
}

void iuse::lightstrip_active(game *g, player *p, item *it, bool t)
{
    if (t)
    {	// Normal use
        // Do nothing... player::active_light and the lightmap::generate deal with this
    }
    else
    {	// Turning it off
        g->add_msg_if_player(p,_("The lightstrip dies."));
        it->make(g->itypes["lightstrip_dead"]);
        it->active = false;
    }
}

void iuse::glowstick(game *g, player *p, item *it, bool t)
{
    g->add_msg_if_player(p,_("You activate the glowstick."));
    it->make(g->itypes["glowstick_lit"]);
    it->active = true;
}

void iuse::glowstick_active(game *g, player *p, item *it, bool t)
{
    if (t)
    {	// Normal use
        // Do nothing... player::active_light and the lightmap::generate deal with this
    }
    else
    {
        if (it->charges > 0)
        {
            g->add_msg_if_player(p,_("You can't turn off a glowstick."));
        }
        else
        {
            g->add_msg_if_player(p,_("The glowstick fades out."));
            it->active = false;
        }
    }
}
void iuse::cauterize_elec(game *g, player *p, item *it, bool t)
{
    if (it->charges == 0)
        g->add_msg_if_player(p,_("You need batteries to cauterize wounds."));

    else if (!p->has_disease("bite") && !p->has_disease("bleed"))
        g->add_msg_if_player(p,_("You are not bleeding or bitten, there is no need to cauterize yourself."));

    else if (p->is_npc() || query_yn(_("Cauterize any open wounds?")))
    {
        it->charges -= 1;
        p->cauterize(g);
    }
}

void iuse::solder_weld(game *g, player *p, item *it, bool t)
{
    it->charges += (dynamic_cast<it_tool*>(it->type))->charges_per_use;
    int choice = menu(true,
    _("Using soldering item:"), _("Cauterize wound"), _("Repair plastic/metal/kevlar item"), _("Cancel"), NULL);
    switch (choice)
    {
        case 1:
        {
            iuse::cauterize_elec(g, p, it, t);
        }
        break;
        case 2:
        {
            if(it->charges <= 0)
            {
                g->add_msg_if_player(p,_("You don't have enough batteries!"));
                return;
            }

            char ch = g->inv_type(_("Repair what?"), IC_ARMOR);
            item* fix = &(p->i_at(ch));
            if (fix == NULL || fix->is_null())
            {
                g->add_msg_if_player(p,_("You do not have that item!"));
                return;
            }
            if (!fix->is_armor())
            {
                g->add_msg_if_player(p,_("That isn't clothing!"));
                return;
            }
            itype_id repair_item = "none";
            std::vector<std::string> repairitem_names;
            std::vector<itype_id> repair_items;
            if (fix->made_of("kevlar"))
            {
                repair_items.push_back("kevlar_plate");
                repairitem_names.push_back(_("kevlar plates"));
            }
            if (fix->made_of("plastic"))
            {
                repair_items.push_back("plastic_chunk");
                repairitem_names.push_back(_("plastic chunks"));
            }
            if (fix->made_of("iron") || fix->made_of("steel"))
            {
                repair_items.push_back("scrap");
                repairitem_names.push_back(_("scrap metal"));
            }
            if(repair_items.empty())
            {
                g->add_msg_if_player(p,_("Your %s is not made of kevlar, plastic or metal."), fix->tname().c_str());
                return;
            }

            //repairing or modifying items requires at least 1 repair item, otherwise number is related to size of item
            int items_needed=ceil( fix->volume() * 0.25);

            // this will cause issues if/when NPCs start being able to sew.
            // but, then again, it'll cause issues when they start crafting, too.
            inventory crafting_inv = g->crafting_inventory(p);

             bool bFound = false;
            //go through all discovered repair items and see if we have any of them available
            for(unsigned int i = 0; i< repair_items.size(); i++)
            {
                if (crafting_inv.has_amount(repair_items[i], items_needed))
                {
                   //we've found enough of a material, use this one
                   repair_item = repair_items[i];
                   bFound = true;
                }
            }
            if (!bFound)
            {
                for(unsigned int i = 0; i< repair_items.size(); i++)
                {
                    g->add_msg_if_player(p,_("You don't have enough %s to do that."), repairitem_names[i].c_str());
                }
                return;
            }
            if (fix->damage < 0)
            {
                g->add_msg_if_player(p,_("Your %s is already enhanced."), fix->tname().c_str());
                return;
            }

            std::vector<component> comps;
            comps.push_back(component(repair_item, items_needed));
            comps.back().available = true;


            if (fix->damage == 0)
            {
                p->moves -= 500 * p->fine_detail_vision_mod(g);
                p->practice(g->turn, "mechanics", 10);
                int rn = dice(4, 2 + p->skillLevel("mechanics"));
                if (p->dex_cur < 8 && one_in(p->dex_cur))
                    {rn -= rng(2, 6);}
                if (p->dex_cur >= 16 || (p->dex_cur > 8 && one_in(16 - p->dex_cur)))
                    {rn += rng(2, 6);}
                if (p->dex_cur > 16)
                    {rn += rng(0, p->dex_cur - 16);}
                if (rn <= 4)
                {
                    g->add_msg_if_player(p,_("You damage your %s!"), fix->tname().c_str());
                    fix->damage++;
                }
                else if (rn >= 12 && p->i_at(ch).has_flag("VARSIZE") && !p->i_at(ch).has_flag("FIT"))
                {
                    g->add_msg_if_player(p,_("You take your %s in, improving the fit."), fix->tname().c_str());
                    (p->i_at(ch).item_tags.insert("FIT"));
                }
                else if (rn >= 12 && (p->i_at(ch).has_flag("FIT") || !p->i_at(ch).has_flag("VARSIZE")))
                {
                    g->add_msg_if_player(p, _("You make your %s extra sturdy."), fix->tname().c_str());
                    fix->damage--;
                    g->consume_items(p, comps);
                }
                else
                {
                    g->add_msg_if_player(p,_("You practice your soldering."));
                }
            }
            else
            {
                p->moves -= 500 * p->fine_detail_vision_mod(g);
                p->practice(g->turn, "mechanics", 8);
                int rn = dice(4, 2 + p->skillLevel("mechanics"));
                rn -= rng(fix->damage, fix->damage * 2);
                if (p->dex_cur < 8 && one_in(p->dex_cur))
                    {rn -= rng(2, 6);}
                if (p->dex_cur >= 8 && (p->dex_cur >= 16 || one_in(16 - p->dex_cur)))
                    {rn += rng(2, 6);}
                if (p->dex_cur > 16)
                    {rn += rng(0, p->dex_cur - 16);}
                if (rn <= 4)
                {
                    g->add_msg_if_player(p,_("You damage your %s further!"), fix->tname().c_str());
                    fix->damage++;
                    if (fix->damage >= 5)
                    {
                        g->add_msg_if_player(p,_("You destroy it!"));
                        p->i_rem(ch);
                    }
                }
                else if (rn <= 6)
                {
                    g->add_msg_if_player(p,_("You don't repair your %s, and you waste lots of charge."), fix->tname().c_str());
                    int waste = rng(1, 8);
                    if (waste > it->charges)
                        {it->charges = 1;}
                    else
                        {it->charges -= waste;}
                }
                else if (rn <= 8)
                {
                    g->add_msg_if_player(p,_("You repair your %s, but you waste lots of charge."), fix->tname().c_str());
                    if (fix->damage>=3) {g->consume_items(p, comps);}
                    fix->damage--;
                    int waste = rng(1, 8);
                if (waste > it->charges)
                    {it->charges = 1;}
                else
                    {it->charges -= waste;}
                }
                else if (rn <= 16)
                {
                    g->add_msg_if_player(p,_("You repair your %s!"), fix->tname().c_str());
                    if (fix->damage>=3) {g->consume_items(p, comps);}
                    fix->damage--;
                }
                else
                {
                    g->add_msg_if_player(p,_("You repair your %s completely!"), fix->tname().c_str());
                    if (fix->damage>=3) {g->consume_items(p, comps);}
                    fix->damage = 0;
                }
            }

            it->charges -= 1;
        }
        break;
        case 3:
        {

        }
        break;
        default:
            break;
    };
}


void iuse::water_purifier(game *g, player *p, item *it, bool t)
{
  it->charges++;
 char ch = g->inv_type(_("Purify what?"), IC_COMESTIBLE);
 if (!p->has_item(ch)) {
  g->add_msg_if_player(p,_("You do not have that item!"));
  return;
 }
 if (p->i_at(ch).contents.size() == 0) {
  g->add_msg_if_player(p,_("You can only purify water."));
  return;
 }
 item *pure = &(p->i_at(ch).contents[0]);
 if (pure->type->id != "water" && pure->type->id != "salt_water") {
  g->add_msg_if_player(p,_("You can only purify water."));
  return;
 }
 if (pure->charges > it->charges)
 {
  g->add_msg_if_player(p,_("You don't have enough battery power to purify all the water."));
  return;
 }
 it->charges -= pure->charges;
 p->moves -= 150;
 pure->make(g->itypes["water_clean"]);
 pure->poison = 0;
}

void iuse::two_way_radio(game *g, player *p, item *it, bool t)
{
 WINDOW* w = newwin(6, 36, (TERMY-6)/2, (TERMX-36)/2);
 wborder(w, LINE_XOXO, LINE_XOXO, LINE_OXOX, LINE_OXOX,
            LINE_OXXO, LINE_OOXX, LINE_XXOO, LINE_XOOX );
// TODO: More options here.  Thoughts...
//       > Respond to the SOS of an NPC
//       > Report something to a faction
//       > Call another player
 fold_and_print(w, 1, 1, 999, c_white,
_(
"1: Radio a faction for help...\n"
"2: Call Acquaintance...\n"
"3: General S.O.S.\n"
"0: Cancel"));
 wrefresh(w);
 char ch = getch();
 if (ch == '1') {
  p->moves -= 300;
  faction* fac = g->list_factions(_("Call for help..."));
  if (fac == NULL) {
   it->charges++;
   return;
  }
  int bonus = 0;
  if (fac->goal == FACGOAL_CIVILIZATION)
   bonus += 2;
  if (fac->has_job(FACJOB_MERCENARIES))
   bonus += 4;
  if (fac->has_job(FACJOB_DOCTORS))
   bonus += 2;
  if (fac->has_value(FACVAL_CHARITABLE))
   bonus += 3;
  if (fac->has_value(FACVAL_LONERS))
   bonus -= 3;
  if (fac->has_value(FACVAL_TREACHERY))
   bonus -= rng(0, 8);
  bonus += fac->respects_u + 3 * fac->likes_u;
  if (bonus >= 25) {
   popup(_("They reply, \"Help is on the way!\""));
   g->add_event(EVENT_HELP, int(g->turn) + fac->response_time(g), fac->id, -1, -1);
   fac->respects_u -= rng(0, 8);
   fac->likes_u -= rng(3, 5);
  } else if (bonus >= -5) {
   popup(_("They reply, \"Sorry, you're on your own!\""));
   fac->respects_u -= rng(0, 5);
  } else {
   popup(_("They reply, \"Hah!  We hope you die!\""));
   fac->respects_u -= rng(1, 8);
  }

 } else if (ch == '2') {	// Call Acquaitance
// TODO: Implement me!
 } else if (ch == '3') {	// General S.O.S.
  p->moves -= 150;
  std::vector<npc*> in_range;
  for (int i = 0; i < g->cur_om->npcs.size(); i++) {
   if (g->cur_om->npcs[i]->op_of_u.value >= 4 &&
       rl_dist(g->levx, g->levy, g->cur_om->npcs[i]->mapx,
                                   g->cur_om->npcs[i]->mapy) <= 30)
    in_range.push_back((g->cur_om->npcs[i]));
  }
  if (in_range.size() > 0) {
   npc* coming = in_range[rng(0, in_range.size() - 1)];
   popup(_("A reply!  %s says, \"I'm on my way; give me %d minutes!\""),
         coming->name.c_str(), coming->minutes_to_u(g));
   coming->mission = NPC_MISSION_RESCUE_U;
  } else
   popup(_("No-one seems to reply..."));
 } else
  it->charges++;	// Canceled the call, get our charge back
 werase(w);
 wrefresh(w);
 delwin(w);
 refresh();
}

void iuse::radio_off(game *g, player *p, item *it, bool t)
{
 if (it->charges == 0)
  g->add_msg_if_player(p,_("It's dead."));
 else {
  g->add_msg_if_player(p,_("You turn the radio on."));
  it->make(g->itypes["radio_on"]);
  it->active = true;
 }
}

static radio_tower *find_radio_station( game *g, int frequency )
{
    radio_tower *tower = NULL;
    for (int k = 0; k < g->cur_om->radios.size(); k++)
    {
        tower = &g->cur_om->radios[k];
        if( 0 < tower->strength - rl_dist(tower->x, tower->y, g->levx, g->levy) &&
            tower->frequency == frequency )
        {
            return tower;
        }
    }
    return NULL;
}

void iuse::directional_antenna(game *g, player *p, item *it, bool t)
{
    // Find out if we have an active radio
    item radio = p->i_of_type("radio_on");
    if( radio.typeId() != "radio_on" )
    {
        g->add_msg( _("Must have an active radio to check for signal direction.") );
        return;
    }
    // Find the radio station its tuned to (if any)
    radio_tower *tower = find_radio_station( g, radio.frequency );
    if( tower == NULL )
    {
        g->add_msg( _("You can't find the direction if your radio isn't tuned.") );
        return;
    }
    // Report direction.
    direction angle = direction_from( g->levx, g->levy, tower->x, tower->y );
    g->add_msg( _("The signal seems strongest to the %s."), direction_name(angle).c_str());

}

void iuse::radio_on(game *g, player *p, item *it, bool t)
{
    if (t)
    {	// Normal use
        std::string message = _("Radio: Kssssssssssssh.");
        radio_tower *selected_tower = find_radio_station( g, it->frequency );
        if( selected_tower != NULL )
        {
            if( selected_tower->type == MESSAGE_BROADCAST )
            {
                message = selected_tower->message;
            }
            else if (selected_tower->type == WEATHER_RADIO)
            {
                message = weather_forecast(g, *selected_tower);
            }

            int signal_strength = selected_tower->strength -
                rl_dist(selected_tower->x, selected_tower->y, g->levx, g->levy);

            for (int j = 0; j < message.length(); j++)
            {
                if (dice(10, 100) > dice(10, signal_strength * 3))
                {
                    if (!one_in(10))
                    {
                        message[j] = '#';
                    }
                    else
                    {
                        message[j] = char(rng('a', 'z'));
                    }
                }
            }

            std::vector<std::string> segments = foldstring(message, RADIO_PER_TURN);
            int index = g->turn % (segments.size());
            std::stringstream messtream;
            messtream << _("radio: ") << segments[index];
            message = messtream.str();
        }
        point pos = g->find_item(it);
        g->sound(pos.x, pos.y, 6, message.c_str());
    } else {	// Activated
        int ch = 2;
        if (it->charges > 0)
             ch = menu( true, _("Radio:"), _("Scan"), _("Turn off"), NULL );

        switch (ch)
        {
        case 1:
        {
            int old_frequency = it->frequency;
            radio_tower *tower = NULL;
            radio_tower *lowest_tower = NULL;
            radio_tower *lowest_larger_tower = NULL;

            for (int k = 0; k < g->cur_om->radios.size(); k++)
            {
                tower = &g->cur_om->radios[k];

                if( 0 < tower->strength - rl_dist(tower->x, tower->y, g->levx, g->levy) &&
                    tower->frequency != old_frequency )
                {
                    if( tower->frequency > old_frequency &&
                        (lowest_larger_tower == NULL ||
                         tower->frequency < lowest_larger_tower->frequency) )
                    {
                        lowest_larger_tower = tower;
                    }
                    else if( lowest_tower == NULL ||
                             tower->frequency < lowest_tower->frequency )
                    {
                        lowest_tower = tower;
                    }
                }
            }
            if( lowest_larger_tower != NULL )
            {
                it->frequency = lowest_larger_tower->frequency;
            }
            else if( lowest_tower != NULL )
            {
                it->frequency = lowest_tower->frequency;
            }
        }
        break;
        case 2:
            g->add_msg_if_player(p,_("The radio dies."));
            it->make(g->itypes["radio"]);
            it->active = false;
            break;
        case 3: break;
        }
    }
}

void iuse::noise_emitter_off(game *g, player *p, item *it, bool t)
{
    if (it->charges == 0)
    {
        g->add_msg_if_player(p,_("It's dead."));
    }
    else
    {
        g->add_msg_if_player(p,_("You turn the noise emitter on."));
        it->make(g->itypes["noise_emitter_on"]);
        it->active = true;
    }
}

void iuse::noise_emitter_on(game *g, player *p, item *it, bool t)
{
    if (t) // Normal use
    {
        point pos = g->find_item(it);
        //~ the sound of a noise emitter when turned on
        g->sound(pos.x, pos.y, 30, _("KXSHHHHRRCRKLKKK!"));
    }
    else // Turning it off
    {
        g->add_msg_if_player(p,_("The infernal racket dies as you turn off the noise emitter."));
        it->make(g->itypes["noise_emitter"]);
        it->active = false;
    }
}


void iuse::roadmap(game *g, player *p, item *it, bool t)
{
 if (it->charges < 1) {
  g->add_msg_if_player(p, _("There isn't anything new on the map."));
  return;
 }
  // Show roads
 roadmap_targets(g, p, it, t, (int)ot_hiway_ns, 2, 0, 0);
 roadmap_targets(g, p, it, t, (int)ot_road_ns, 12, 0, 0);
 roadmap_targets(g, p, it, t, (int)ot_bridge_ns, 2, 0, 0);

  // Show evac shelters
 roadmap_targets(g, p, it, t, (int)ot_shelter, 1, 0, 0);
  // Show hospital(s)
 roadmap_targets(g, p, it, t, (int)ot_hospital_entrance, 2, 0, 0);
  // Show megastores
 roadmap_targets(g, p, it, t, (int)ot_megastore_entrance, 2, 0, 0);
  // Show police stations
 roadmap_targets(g, p, it, t, (int)ot_police_north, 4, 0, 0);
  // Show pharmacies
 roadmap_targets(g, p, it, t, (int)ot_s_pharm_north, 4, 0, 0);

 g->add_msg_if_player(p, _("You add roads and points of interest to your map."));

 it->charges = 0;
}

void iuse::roadmap_a_target(game *g, player *p, item *it, bool t, int target)
{
 int dist = 0;
 oter_t oter_target = oterlist[target];
 point place = g->cur_om->find_closest(g->om_location(), (oter_id)target, 1, dist,
                                      false);

 int pomx = (g->levx + int(MAPSIZE / 2)) / 2; //overmap loc
 int pomy = (g->levy + int(MAPSIZE / 2)) / 2; //overmap loc

 if (g->debugmon) debugmsg("Map: %s at %d,%d found! You @ %d %d",oter_target.name.c_str(), place.x, place.y, pomx,pomy);

 if (place.x >= 0 && place.y >= 0) {
  for (int x = place.x - 3; x <= place.x + 3; x++) {
   for (int y = place.y - 3; y <= place.y + 3; y++)
    g->cur_om->seen(x, y, g->levz) = true;
  }

  direction to_hospital = direction_from(pomx,pomy, place.x, place.y);
  int distance = trig_dist(pomx,pomy, place.x, place.y);

  g->add_msg_if_player(p, _("You add a %s location to your map."), oterlist[target].name.c_str());
  g->add_msg_if_player(p, _("It's %d squares to the %s"), distance,  direction_name(to_hospital).c_str());
 } else {
  g->add_msg_if_player(p, _("You can't find a hospital near your location."));
 }
}

void iuse::roadmap_targets(game *g, player *p, item *it, bool t, int target, int target_range, int distance, int reveal_distance)
{
 oter_t oter_target = oterlist[target];
 point place;
 point origin = g->om_location();
 std::vector<point> places = g->cur_om->find_all(tripoint(origin.x, origin.y, g->levz),
                                                (oter_id)target, target_range, distance, false);

 for (std::vector<point>::iterator iter = places.begin(); iter != places.end(); ++iter) {
  place = *iter;
  if (place.x >= 0 && place.y >= 0) {
  if (reveal_distance == 0) {
    g->cur_om->seen(place.x,place.y,g->levz) = true;
  } else {
   for (int x = place.x - reveal_distance; x <= place.x + reveal_distance; x++) {
    for (int y = place.y - reveal_distance; y <= place.y + reveal_distance; y++)
      g->cur_om->seen(x, y,g->levz) = true;
   }
  }
  }
 }
}

void iuse::picklock(game *g, player *p, item *it, bool t)
{
 int dirx, diry;
 if(!g->choose_adjacent(_("Use your pick lock"), dirx, diry))
  return;
 if (dirx == p->posx && diry == p->posy) {
  g->add_msg_if_player(p, _("You pick your nose and your sinuses swing open."));
  return;
 }
 ter_id type = g->m.ter(dirx, diry);
 int npcdex = g->npc_at(dirx, diry);
 if (npcdex != -1) {
  g->add_msg_if_player(p, _("You can pick your friends, and you can\npick your nose, but you can't pick\nyour friend's nose"));
  return;
 }

 int pick_quality = 1;
 if( it->typeId() == "picklock" ) {
     pick_quality = 5;
 }
 else if( it->typeId() == "crude_picklock" ) {
     pick_quality = 3;
 }


 std::string door_name;
 ter_id new_type;
 if (type == t_chaingate_l) {
   door_name = rm_prefix(_("<door_name>gate"));
   new_type = t_chaingate_c;
 } else if (type == t_door_locked || type == t_door_locked_alarm || type == t_door_locked_interior) {
   door_name = rm_prefix(_("<door_name>door"));
   new_type = t_door_c;
 } else if (type == t_door_bar_locked) {
   door_name = rm_prefix(_("<door_name>door"));
   new_type = t_door_bar_o;
   g->add_msg_if_player(p, _("The door swings open..."));
 } else {
  g->add_msg(_("That cannot be picked."));
  return;
 }

 p->practice(g->turn, "mechanics", 1);
 p->moves -= (1000 - (pick_quality * 100)) - (p->dex_cur + p->skillLevel("mechanics")) * 5;
 int pick_roll = (dice(2, p->skillLevel("mechanics")) + dice(2, p->dex_cur) - it->damage / 2) * pick_quality;
 int door_roll = dice(4, 30);
 if (pick_roll >= door_roll) {
  p->practice(g->turn, "mechanics", 1);
  g->add_msg_if_player(p,_("With a satisfying click, the lock on the %s opens."), door_name.c_str());
  g->m.ter_set(dirx, diry, new_type);
 } else if (door_roll > (1.5 * pick_roll) && it->damage < 100) {
  it->damage++;

  std::string sStatus = rm_prefix(_("<door_status>damage"));
  if (it->damage >= 5) {
   sStatus = rm_prefix(_("<door_status>destroy"));
   it->invlet = 0; // no copy to inventory in player.cpp:4472 ->
  }

  g->add_msg_if_player(p,"The lock stumps your efforts to pick it, and you %s your tool.", sStatus.c_str());
 } else {
  g->add_msg_if_player(p,_("The lock stumps your efforts to pick it."));
 }
 if ( type == t_door_locked_alarm && (door_roll + dice(1, 30)) > pick_roll &&
        it->damage < 100) {
  g->sound(p->posx, p->posy, 40, _("An alarm sounds!"));
  if (!g->event_queued(EVENT_WANTED)) {
   g->add_event(EVENT_WANTED, int(g->turn) + 300, 0, g->levx, g->levy);
  }
 }
}

void iuse::crowbar(game *g, player *p, item *it, bool t)
{
 int dirx, diry;
 if(!g->choose_adjacent(_("Pry"), dirx,diry))
  return;

 if (dirx == p->posx && diry == p->posy) {
    g->add_msg_if_player(p, _("You attempt to pry open your wallet"));
    g->add_msg_if_player(p, _("but alas. You are just too miserly."));
    return;
  }
  ter_id type = g->m.ter(dirx, diry);
  const char *succ_action;
  const char *fail_action;
  ter_id new_type = t_null;
  bool noisy;
  int difficulty;

  if (type == t_door_c || type == t_door_locked || type == t_door_locked_alarm || type == t_door_locked_interior) {
    succ_action = _("You pry open the door.");
    fail_action = _("You pry, but cannot pry open the door.");
    new_type = t_door_o;
    noisy = true;
    difficulty = 6;
  } else if (type == t_door_bar_locked) {
    succ_action = _("You pry open the door.");
    fail_action = _("You pry, but cannot pry open the door.");
    new_type = t_door_bar_o;
    noisy = false;
    difficulty = 10;
  } else if (type == t_manhole_cover) {
    succ_action = _("You lift the manhole cover.");
    fail_action = _("You pry, but cannot lift the manhole cover.");
    new_type = t_manhole;
    noisy = false;
    difficulty = 12;
  } else if (g->m.furn(dirx, diry) == f_crate_c) {
    succ_action = _("You pop open the crate.");
    fail_action = _("You pry, but cannot pop open the crate.");
    noisy = true;
    difficulty = 6;
  } else if (type == t_window_domestic || type == t_curtains) {
    succ_action = _("You pry open the window.");
    fail_action = _("You pry, but cannot pry open the window.");
    new_type = t_window_open;
    noisy = true;
    difficulty = 6;
  } else {
   int nails = 0, boards = 0;
   ter_id newter;
   switch (g->m.ter(dirx, diry)) {
   case t_window_boarded:
    nails =  8;
    boards = 4;
    newter = t_window_empty;
    break;
   case t_door_boarded:
    nails = 12;
    boards = 4;
    newter = t_door_b;
    break;
   case t_fence_h:
    nails = 6;
    boards = 3;
    newter = t_fence_post;
    break;
   case t_fence_v:
    nails = 6;
    boards = 3;
    newter = t_fence_post;
    break;
   default:
    g->add_msg_if_player(p,_("There's nothing to pry there."));
    return;
   }
   if(p->skillLevel("carpentry") < 1)
    p->practice(g->turn, "carpentry", 1);
   p->moves -= 500;
   g->m.spawn_item(p->posx, p->posy, "nail", 0, 0, nails);
   g->m.spawn_item(p->posx, p->posy, "2x4", 0, boards);
   g->m.ter_set(dirx, diry, newter);
   return;
  }

  p->practice(g->turn, "mechanics", 1);
  p->moves -= (difficulty * 25) - ((p->str_cur + p->skillLevel("mechanics")) * 5);
  if (dice(4, difficulty) < dice(2, p->skillLevel("mechanics")) + dice(2, p->str_cur)) {
   p->practice(g->turn, "mechanics", 1);
   g->add_msg_if_player(p, succ_action);
   if (g->m.furn(dirx, diry) == f_crate_c)
    g->m.furn_set(dirx, diry, f_crate_o);
   else
    g->m.ter_set(dirx, diry, new_type);
   if (noisy)
    g->sound(dirx, diry, 12, _("crunch!"));
   if ( type == t_door_locked_alarm ) {
    g->sound(p->posx, p->posy, 40, _("An alarm sounds!"));
    if (!g->event_queued(EVENT_WANTED)) {
     g->add_event(EVENT_WANTED, int(g->turn) + 300, 0, g->levx, g->levy);
    }
   }
  } else {
   if (type == t_window_domestic || type == t_curtains) {
    //chance of breaking the glass if pry attempt fails
    if (dice(4, difficulty) > dice(2, p->skillLevel("mechanics")) + dice(2, p->str_cur)) {
     g->add_msg_if_player(p,_("You break the glass."));
     g->sound(dirx, diry, 24, _("glass breaking!"));
     g->m.ter_set(dirx, diry, t_window_frame);
     g->m.spawn_item(dirx, diry, "sheet", 0, 2);
     g->m.spawn_item(dirx, diry, "stick", 0);
     g->m.spawn_item(dirx, diry, "string_36", 0);
     return;
    }
   }
   g->add_msg_if_player(p, fail_action);
   }
}

void iuse::makemound(game *g, player *p, item *it, bool t)
{
 if (g->m.has_flag(diggable, p->posx, p->posy) && !g->m.has_flag(plant, p->posx, p->posy)) {
  g->add_msg_if_player(p,_("You churn up the earth here."));
  p->moves = -300;
  g->m.ter_set(p->posx, p->posy, t_dirtmound);
 } else
  g->add_msg_if_player(p,_("You can't churn up this ground."));
}

//TODO remove this?
void iuse::dig(game *g, player *p, item *it, bool t)
{
 g->add_msg_if_player(p,_("You can dig a pit via the construction menu--hit *"));
}

void iuse::siphon(game *g, player *p, item *it, bool t)
{
    int posx = 0;
    int posy = 0;
    if(!g->choose_adjacent(_("Siphon from"), posx, posy))
      return;

    vehicle* veh = g->m.veh_at(posx, posy);
    if (veh == NULL)
    {
        g->add_msg_if_player(p,_("There's no vehicle there."));
        return;
    }
    if (veh->fuel_left("gasoline") == 0)
    {
        g->add_msg_if_player(p, _("That vehicle has no fuel to siphon."));
        return;
    }
    p->siphon(g, veh, "gasoline");
    p->moves -= 200;
    return;
}

void iuse::chainsaw_off(game *g, player *p, item *it, bool t)
{
 p->moves -= 80;
 if (rng(0, 10) - it->damage > 5 && it->charges > 0) {
  g->sound(p->posx, p->posy, 20,
           _("With a roar, the chainsaw leaps to life!"));
  it->make(g->itypes["chainsaw_on"]);
  it->active = true;
 } else
  g->add_msg_if_player(p,_("You yank the cord, but nothing happens."));
}

void iuse::chainsaw_on(game *g, player *p, item *it, bool t)
{
 if (t) {	// Effects while simply on
  if (one_in(15))
   g->sound(p->posx, p->posy, 12, _("Your chainsaw rumbles."));
 } else {	// Toggling
  g->add_msg_if_player(p,_("Your chainsaw dies."));
  it->make(g->itypes["chainsaw_off"]);
  it->active = false;
 }
}

void iuse::shishkebab_off(game *g, player *p, item *it, bool t)
{
    int choice = menu(true,
                      _("What's the plan?"), _("Bring the heat!"), _("Cut 'em up!"), _("I'm good."), NULL);
    switch (choice)
    {
        if (choice == 2)
            break;
    case 1:
    {
        p->moves -= 10;
        if (rng(0, 10) - it->damage > 5 && it->charges > 0)
        {
            g->sound(p->posx, p->posy, 10,
                     _("Let's dance Zeds!"));
            it->make(g->itypes["shishkebab_on"]);
            it->active = true;
        }

        else
            g->add_msg_if_player(p,_("Aw, dangit."));
    }
    break;
    case 2:
    {
        iuse::knife(g, p, it, t);
    }
    }
}
void iuse::shishkebab_on(game *g, player *p, item *it, bool t)
{
    if (t)   	// Effects while simply on
    {
        if (one_in(25))
            g->sound(p->posx, p->posy, 10, _("Your shishkebab crackles!"));

        if (one_in(75))
        {
            g->add_msg_if_player(p,_("Bummer man, wipeout!")),
              it->make(g->itypes["shishkebab_off"]),
              it->active = false;
        }
    }
    else if (it->charges == 0)
    {
        g->add_msg_if_player(p,_("Uncool, outta gas."));
        it->make(g->itypes["shishkebab_off"]);
        it->active = false;
    }
    else
    {
        int choice = menu(true,
                          _("What's the plan?"), _("Chill out"), _("Torch something!"), _("Keep groovin'"), NULL);
        switch (choice)
        {
            if (choice == 2)
                break;
        case 1:
        {
            g->add_msg_if_player(p,_("Peace out."));
            it->make(g->itypes["shishkebab_off"]);
            it->active = false;
        }
        break;
        case 2:
        {
            int dirx, diry;
            if (prep_firestarter_use(g, p, it, dirx, diry))
            {
                p->moves -= 5;
                resolve_firestarter_use(g, p, it, dirx, diry);
            }
        }
        }
    }
}

void iuse::firemachete_off(game *g, player *p, item *it, bool t)
{
    int choice = menu(true,
                      _("No. 9"), _("Turn on"), _("Use as a knife"), _("Cancel"), NULL);
    switch (choice)
    {
        if (choice == 2)
            break;
    case 1:
    {
        p->moves -= 10;
        if (rng(0, 10) - it->damage > 2 && it->charges > 0)
        {
            g->sound(p->posx, p->posy, 10,
                     _("Your No. 9 glows!"));
            it->make(g->itypes["firemachete_on"]);
            it->active = true;
        }

        else
            g->add_msg_if_player(p,_("Click."));
    }
    break;
    case 2:
    {
        iuse::knife(g, p, it, t);
    }
    }
}
void iuse::firemachete_on(game *g, player *p, item *it, bool t)
{
    if (t)   	// Effects while simply on
    {
        if (one_in(25))
            g->sound(p->posx, p->posy, 5, _("Your No. 9 hisses."));
        if (one_in(100))
        {
            g->add_msg_if_player(p,_("Your No. 9 cuts out!")),
              it->make(g->itypes["firemachete_off"]),
              it->active = false;
        }
    }
    else if (it->charges == 0)
    {
        g->add_msg_if_player(p,_("Out of ammo!"));
        it->make(g->itypes["firemachete_off"]);
        it->active = false;
    }
    else
    {
        int choice = menu(true, _("No. 9"), _("Turn off"), _("Light something"), _("Cancel"), NULL);
        switch (choice)
        {
            if (choice == 2)
                break;
        case 1:
        {
            g->add_msg_if_player(p,_("Your No. 9 goes dark."));
            it->make(g->itypes["firemachete_off"]);
            it->active = false;
        }
        break;
        case 2:
        {
            int dirx, diry;
            if (prep_firestarter_use(g, p, it, dirx, diry))
            {
                p->moves -= 5;
                resolve_firestarter_use(g, p, it, dirx, diry);
            }
        }
        }
    }
}

void iuse::broadfire_off(game *g, player *p, item *it, bool t)
{
    int choice = menu(true,
                      _("What will thou do?"), _("Ready for battle!"), _("Perform peasant work?"), _("Reconsider thy strategy"), NULL);
    switch (choice)
    {
        if (choice == 2)
            break;
    case 1:
    {
        p->moves -= 10;
        if (it->charges > 0)
        {
            g->sound(p->posx, p->posy, 10,
                     _("Charge!!"));
            it->make(g->itypes["broadfire_on"]);
            it->active = true;
        }
        else
            g->add_msg_if_player(p,_("No strength to fight!"));
    }
    break;
    case 2:
    {
        iuse::knife(g, p, it, t);
    }
    }
}
void iuse::broadfire_on(game *g, player *p, item *it, bool t)
{
    if (t)   	// Effects while simply on
    {
        if (one_in(35))
            g->add_msg_if_player(p,_("Your blade burns for combat!"));
    }
    else if (it->charges == 0)
    {
        g->add_msg_if_player(p,_("Thy strength fades!"));
        it->make(g->itypes["broadfire_off"]);
        it->active = false;
    }
    else
    {
        int choice = menu(true,
                          _("What will thou do?"), _("Retreat!"), _("Burn and Pillage!"), _("Keep Fighting!"), NULL);
        switch (choice)
        {
            if (choice == 2)
                break;
        case 1:
        {
            g->add_msg_if_player(p,_("Run away!"));
            it->make(g->itypes["broadfire_off"]);
            it->active = false;
        }
        break;
        case 2:
        {
            int dirx, diry;
            if (prep_firestarter_use(g, p, it, dirx, diry))
            {
                p->moves -= 5;
                resolve_firestarter_use(g, p, it, dirx, diry);
            }
        }
        }
    }
}

void iuse::firekatana_off(game *g, player *p, item *it, bool t)
{
    int choice = menu(true,
                      _("The Dark of Night."), _("Daybreak"), _("The Moonlight's Edge"), _("Eternal Night"), NULL);
    switch (choice)
    {
        if (choice == 2)
            break;
    case 1:
    {
        p->moves -= 10;
        if (it->charges > 0)
        {
            g->sound(p->posx, p->posy, 10,
                     _("The Sun rises."));
            it->make(g->itypes["firekatana_on"]);
            it->active = true;
        }
        else
            g->add_msg_if_player(p,_("Time stands still."));
    }
    break;
    case 2:
    {
        iuse::knife(g, p, it, t);
    }
    }
}
void iuse::firekatana_on(game *g, player *p, item *it, bool t)
{
    if (t)   	// Effects while simply on
    {
        if (one_in(35))
            g->add_msg_if_player(p,_("The Sun shines brightly."));
    }
    else if (it->charges == 0)
    {
        g->add_msg_if_player(p,_("The Light Fades."));
        it->make(g->itypes["firekatana_off"]);
        it->active = false;
    }
    else
    {
        int choice = menu(true,
                          _("The Light of Day."), _("Nightfall"), _("Blazing Heat"), _("Endless Day"), NULL);
        switch (choice)
        {
            if (choice == 2)
                break;
        case 1:
        {
            g->add_msg_if_player(p,_("The Sun sets."));
            it->make(g->itypes["firekatana_off"]);
            it->active = false;
        }
        break;
        case 2:
        {
            int dirx, diry;
            if (prep_firestarter_use(g, p, it, dirx, diry))
            {
                p->moves -= 5;
                resolve_firestarter_use(g, p, it, dirx, diry);
            }
        }
        }
    }
}

void iuse::jackhammer(game *g, player *p, item *it, bool t)
{
 int dirx, diry;
 if(!g->choose_adjacent(_("Drill"),dirx,diry))
  return;

 if (dirx == p->posx && diry == p->posy) {
  g->add_msg_if_player(p,_("My god! Let's talk it over OK?"));
  g->add_msg_if_player(p,_("Don't do anything rash.."));
  return;
 }
 if (g->m.is_destructable(dirx, diry) && g->m.has_flag(supports_roof, dirx, diry) &&
     g->m.ter(dirx, diry) != t_tree) {
  g->m.destroy(g, dirx, diry, false);
  p->moves -= 500;
  //~ the sound of a jackhammer
  g->sound(dirx, diry, 45, _("TATATATATATATAT!"));
 } else if (g->m.move_cost(dirx, diry) == 2 && g->levz != -1 &&
            g->m.ter(dirx, diry) != t_dirt && g->m.ter(dirx, diry) != t_grass) {
  g->m.destroy(g, dirx, diry, false);
  p->moves -= 500;
  g->sound(dirx, diry, 45, _("TATATATATATATAT!"));
 } else {
  g->add_msg_if_player(p,_("You can't drill there."));
  it->charges += (dynamic_cast<it_tool*>(it->type))->charges_per_use;
 }
}

void iuse::jacqueshammer(game *g, player *p, item *it, bool t)
{
 int dirx, diry;
 g->draw();
 mvprintw(0, 0, _("Percer dans quelle direction?"));
 get_direction(g, dirx, diry, input());
 if (dirx == -2) {
  g->add_msg_if_player(p,_("Direction invalide"));
  return;
 }
 if (dirx == 0 && diry == 0) {
  g->add_msg_if_player(p,_("Mon dieu! Nous allons en parler OK?"));
  g->add_msg_if_player(p,_("Ne pas faire eruption rien.."));
  return;
 }
 dirx += p->posx;
 diry += p->posy;
 if (g->m.is_destructable(dirx, diry) && g->m.has_flag(supports_roof, dirx, diry) &&
     g->m.ter(dirx, diry) != t_tree) {
  g->m.destroy(g, dirx, diry, false);
  p->moves -= 500;
  //~ the sound of a "jaqueshammer"
  g->sound(dirx, diry, 45, _("OHOHOHOHOHOHOHOHO!"));
 } else if (g->m.move_cost(dirx, diry) == 2 && g->levz != -1 &&
            g->m.ter(dirx, diry) != t_dirt && g->m.ter(dirx, diry) != t_grass) {
  g->m.destroy(g, dirx, diry, false);
  p->moves -= 500;
  g->sound(dirx, diry, 45, _("OHOHOHOHOHOHOHOHO!"));
 } else {
  g->add_msg_if_player(p,_("Vous ne pouvez pas percer la-bas.."));
  it->charges += (dynamic_cast<it_tool*>(it->type))->charges_per_use;
 }
}

void iuse::pickaxe(game *g, player *p, item *it, bool t)
{
  g->add_msg_if_player(p,_("Whoa buddy! You can't go cheating in items and"));
  g->add_msg_if_player(p,_("just expect them to work! Now put the pickaxe"));
  g->add_msg_if_player(p,_("down and go play the game."));
}
void iuse::set_trap(game *g, player *p, item *it, bool t)
{
 int dirx, diry;
 if(!g->choose_adjacent(_("Place trap"),dirx,diry))
  return;

 if (dirx == p->posx && diry == p->posy) {
  g->add_msg_if_player(p,_("Yeah. Place the %s at your feet."), it->tname().c_str());
  g->add_msg_if_player(p,_("Real damn smart move."));
  return;
 }
 int posx = dirx;
 int posy = diry;
 if (g->m.move_cost(posx, posy) != 2) {
  g->add_msg_if_player(p,_("You can't place a %s there."), it->tname().c_str());
  return;
 }
  if (g->m.tr_at(posx, posy) != tr_null) {
  g->add_msg_if_player(p, _("You can't place a %s there. It contains a trap already."), it->tname().c_str());
  return;
 }

 trap_id type = tr_null;
 ter_id ter;
 bool buried = false;
 bool set = false;
 std::stringstream message;
 int practice = 0;

if(it->type->id == "cot"){
  message << _("You unfold the cot and place it on the ground.");
  type = tr_cot;
  practice = 0;
 } else if(it->type->id == "rollmat"){
  message << _("You unroll the mat and lay it on the ground.");
  type = tr_rollmat;
  practice = 0;
 } else if(it->type->id == "brazier"){
  message << _("You place the brazier securely.");
  type = tr_brazier;
  practice = 0;
 } else if(it->type->id == "boobytrap"){
  message << _("You set the boobytrap up and activate the grenade.");
  type = tr_boobytrap;
  practice = 4;
 } else if(it->type->id == "bubblewrap"){
  message << _("You set the bubblewrap on the ground, ready to be popped.");
  type = tr_bubblewrap;
  practice = 2;
 } else if(it->type->id == "beartrap"){
  buried = (p->has_amount("shovel", 1) &&
            g->m.has_flag(diggable, posx, posy) &&
            query_yn(_("Bury the beartrap?")));
  type = (buried ? tr_beartrap_buried : tr_beartrap);
  message << (buried ? _("You bury the beartrap.") : _("You set the beartrap.")) ;
  practice = (buried ? 7 : 4);
 } else if(it->type->id == "board_trap"){
  message << string_format("You set the board trap on the %s, nails facing up.", g->m.tername(posx, posy).c_str());
  type = tr_nailboard;
  practice = 2;
  } else if(it->type->id == "funnel"){
  message << _("You place the funnel, waiting to collect rain.");
  type = tr_funnel;
  practice = 0;
 } else if(it->type->id == "tripwire"){
// Must have a connection between solid squares.
  if ((g->m.move_cost(posx    , posy - 1) != 2 &&
       g->m.move_cost(posx    , posy + 1) != 2   ) ||
      (g->m.move_cost(posx + 1, posy    ) != 2 &&
       g->m.move_cost(posx - 1, posy    ) != 2   ) ||
      (g->m.move_cost(posx - 1, posy - 1) != 2 &&
       g->m.move_cost(posx + 1, posy + 1) != 2   ) ||
      (g->m.move_cost(posx + 1, posy - 1) != 2 &&
       g->m.move_cost(posx - 1, posy + 1) != 2   )) {
   message << _("You string up the tripwire.");
   type= tr_tripwire;
   practice = 3;
  } else {
   g->add_msg_if_player(p,_("You must place the tripwire between two solid tiles."));
   return;
  }
 } else if(it->type->id == "crossbow_trap"){
  message << _("You set the crossbow trap.");
  type = tr_crossbow;
  practice = 4;
 } else if(it->type->id == "shotgun_trap"){
  message << _("You set the shotgun trap.");
  type = tr_shotgun_2;
  practice = 5;
 } else if(it->type->id == "blade_trap"){
  posx = (dirx - p->posx)*2 + p->posx; //math correction for blade trap
  posy = (diry - p->posy)*2 + p->posy;
  for (int i = -1; i <= 1; i++) {
   for (int j = -1; j <= 1; j++) {
    if (g->m.move_cost(posx + i, posy + j) != 2) {
     g->add_msg_if_player(p,_("That trap needs a 3x3 space to be clear, centered two tiles from you."));
     return;
    }
   }
  }
  message << _("You set the blade trap two squares away.");
  type = tr_engine;
  practice = 12;
 } else if(it->type->id == "light_snare_kit"){
  for(int i = -1; i <= 1; i++) {
    for(int j = -1; j <= 1; j++){
      ter = g->m.ter(posx+j, posy+i);
      if(ter == t_tree_young && !set) {
        message << _("You set the snare trap.");
        type = tr_light_snare;
        practice = 2;
        set = true;
      }
    }
  }
  if(!set) {
    g->add_msg_if_player(p, _("Invalid Placement."));
    return;
  }
 } else if(it->type->id == "heavy_snare_kit"){
  for(int i = -1; i <= 1; i++) {
    for(int j = -1; j <= 1; j++){
      ter = g->m.ter(posx+j, posy+i);
      if(ter == t_tree && !set) {
        message << _("You set the snare trap.");
        type = tr_heavy_snare;
        practice = 4;
        set = true;
      }
    }
  }
  if(!set) {
    g->add_msg_if_player(p, _("Invalid Placement."));
    return;
  }
 } else if(it->type->id == "landmine"){
  buried = (p->has_amount("shovel", 1) &&
            g->m.has_flag(diggable, posx, posy) &&
            query_yn(_("Bury the landmine?")));
  type = (buried ? tr_landmine_buried : tr_landmine);
  message << (buried ? _("You bury the landmine.") : _("You set the landmine."));
  practice = (buried ? 7 : 4);
 } else {
  g->add_msg_if_player(p,_("Tried to set a trap.  But got confused! %s"), it->tname().c_str());
 }

 if (buried) {
  if (!p->has_amount("shovel", 1)) {
   g->add_msg_if_player(p,_("You need a shovel."));
   return;
  } else if (!g->m.has_flag(diggable, posx, posy)) {
   g->add_msg_if_player(p,_("You can't dig in that %s"), g->m.tername(posx, posy).c_str());
   return;
  }
 }

 g->add_msg_if_player(p,message.str().c_str());
 p->practice(g->turn, "traps", practice);
 g->m.add_trap(posx, posy, type);
 p->moves -= 100 + practice * 25;
 if (type == tr_engine) {
  for (int i = -1; i <= 1; i++) {
   for (int j = -1; j <= 1; j++) {
    if (i != 0 || j != 0)
     g->m.add_trap(posx + i, posy + j, tr_blade);
   }
  }
 }
 it->invlet = 0; // Remove the trap from the player's inv
}

void iuse::geiger(game *g, player *p, item *it, bool t)
{
 if (t) { // Every-turn use when it's on
  int rads = g->m.radiation(p->posx, p->posy);
  if (rads == 0)
   return;
  g->sound(p->posx, p->posy, 6, "");
  if (rads > 50)
   g->add_msg(_("The geiger counter buzzes intensely."));
  else if (rads > 35)
   g->add_msg(_("The geiger counter clicks wildly."));
  else if (rads > 25)
   g->add_msg(_("The geiger counter clicks rapidly."));
  else if (rads > 15)
   g->add_msg(_("The geiger counter clicks steadily."));
  else if (rads > 8)
   g->add_msg(_("The geiger counter clicks slowly."));
  else if (rads > 4)
   g->add_msg(_("The geiger counter clicks intermittently."));
  else
   g->add_msg(_("The geiger counter clicks once."));
  return;
 }
// Otherwise, we're activating the geiger counter
 it_tool *type = dynamic_cast<it_tool*>(it->type);
 bool is_on = (type->id == "geiger_on");
 if (is_on) {
  g->add_msg(_("The geiger counter's SCANNING LED flicks off."));
  it->make(g->itypes["geiger_off"]);
  it->active = false;
  return;
 }
 std::string toggle_text = is_on ? _("Turn continuous scan off") : _("Turn continuous scan on");
 int ch = menu(true, _("Geiger counter:"), _("Scan yourself"), _("Scan the ground"),
               toggle_text.c_str(), _("Cancel"), NULL);
 switch (ch) {
  case 1: g->add_msg_if_player(p,_("Your radiation level: %d"), p->radiation); break;
  case 2: g->add_msg_if_player(p,_("The ground's radiation level: %d"),
                     g->m.radiation(p->posx, p->posy));		break;
  case 3:
   g->add_msg_if_player(p,_("The geiger counter's scan LED flicks on."));
   it->make(g->itypes["geiger_on"]);
   it->active = true;
   break;
  case 4:
   it->charges++;
   break;
 }
}

void iuse::teleport(game *g, player *p, item *it, bool t)
{
 p->moves -= 100;
 g->teleport(p);
}

void iuse::can_goo(game *g, player *p, item *it, bool t)
{
 it->make(g->itypes["canister_empty"]);
 int tries = 0, goox, gooy;
 do {
  goox = p->posx + rng(-2, 2);
  gooy = p->posy + rng(-2, 2);
  tries++;
 } while (g->m.move_cost(goox, gooy) == 0 && tries < 10);
 if (tries == 10)
  return;
 int mondex = g->mon_at(goox, gooy);
 if (mondex != -1) {
  if (g->u_see(goox, gooy))
   g->add_msg(_("Black goo emerges from the canister and envelopes a %s!"),
              g->z[mondex].name().c_str());
  g->z[mondex].poly(g->mtypes[mon_blob]);
  g->z[mondex].speed -= rng(5, 25);
  g->z[mondex].hp = g->z[mondex].speed;
 } else {
  if (g->u_see(goox, gooy))
   g->add_msg(_("Living black goo emerges from the canister!"));
  monster goo(g->mtypes[mon_blob]);
  goo.friendly = -1;
  goo.spawn(goox, gooy);
  g->z.push_back(goo);
 }
 tries = 0;
 while (!one_in(4) && tries < 10) {
  tries = 0;
  do {
   goox = p->posx + rng(-2, 2);
   gooy = p->posy + rng(-2, 2);
   tries++;
  } while (g->m.move_cost(goox, gooy) == 0 &&
           g->m.tr_at(goox, gooy) == tr_null && tries < 10);
  if (tries < 10) {
   if (g->u_see(goox, gooy))
    g->add_msg(_("A nearby splatter of goo forms into a goo pit."));
   g->m.tr_at(goox, gooy) = tr_goo;
  }
 }
}


void iuse::pipebomb(game *g, player *p, item *it, bool t)
{
 if (!p->use_charges_if_avail("fire", 1)) {
  g->add_msg_if_player(p,_("You need a lighter!"));
  return;
 }
 g->add_msg_if_player(p,_("You light the fuse on the pipe bomb."));
 it->make(g->itypes["pipebomb_act"]);
 it->charges = 3;
 it->active = true;
}

void iuse::pipebomb_act(game *g, player *p, item *it, bool t)
{
 point pos = g->find_item(it);
 if (pos.x == -999 || pos.y == -999)
  return;
 if (t) // Simple timer effects
  //~ the sound of a lit fuse
  g->sound(pos.x, pos.y, 0, _("ssss..."));	// Vol 0 = only heard if you hold it
 else {	// The timer has run down
  if (one_in(10) && g->u_see(pos.x, pos.y))
   g->add_msg(_("The pipe bomb fizzles out."));
  else
   g->explosion(pos.x, pos.y, rng(6, 14), rng(0, 4), false);
 }
}

void iuse::grenade(game *g, player *p, item *it, bool t)
{
 g->add_msg_if_player(p,_("You pull the pin on the grenade."));
 it->make(g->itypes["grenade_act"]);
 it->charges = 5;
 it->active = true;
}

void iuse::grenade_act(game *g, player *p, item *it, bool t)
{
 point pos = g->find_item(it);
 if (pos.x == -999 || pos.y == -999)
  return;
 if (t) // Simple timer effects
  g->sound(pos.x, pos.y, 0, _("Tick."));	// Vol 0 = only heard if you hold it
 else	// When that timer runs down...
  g->explosion(pos.x, pos.y, 12, 28, false);
}

void iuse::flashbang(game *g, player *p, item *it, bool t)
{
 g->add_msg_if_player(p,_("You pull the pin on the flashbang."));
 it->make(g->itypes["flashbang_act"]);
 it->charges = 5;
 it->active = true;
}

void iuse::flashbang_act(game *g, player *p, item *it, bool t)
{
 point pos = g->find_item(it);
 if (pos.x == -999 || pos.y == -999)
  return;
 if (t) // Simple timer effects
  g->sound(pos.x, pos.y, 0, _("Tick."));	// Vol 0 = only heard if you hold it
 else	// When that timer runs down...
  g->flashbang(pos.x, pos.y);
}

void iuse::c4(game *g, player *p, item *it, bool t)
{
 int time = query_int(_("Set the timer to (0 to cancel)?"));
 if (time == 0) {
  g->add_msg_if_player(p,"Never mind.");
  return;
 }
 g->add_msg_if_player(p,_("You set the timer to %d."), time);
 it->make(g->itypes["c4armed"]);
 it->charges = time;
 it->active = true;
}

void iuse::c4armed(game *g, player *p, item *it, bool t)
{
 point pos = g->find_item(it);
 if (pos.x == -999 || pos.y == -999)
  return;
 if (t) // Simple timer effects
  g->sound(pos.x, pos.y, 0, _("Tick."));	// Vol 0 = only heard if you hold it
 else	// When that timer runs down...
  g->explosion(pos.x, pos.y, 40, 3, false);
}

void iuse::EMPbomb(game *g, player *p, item *it, bool t)
{
 g->add_msg_if_player(p,_("You pull the pin on the EMP grenade."));
 it->make(g->itypes["EMPbomb_act"]);
 it->charges = 3;
 it->active = true;
}

void iuse::EMPbomb_act(game *g, player *p, item *it, bool t)
{
 point pos = g->find_item(it);
 if (pos.x == -999 || pos.y == -999)
  return;
 if (t)	// Simple timer effects
  g->sound(pos.x, pos.y, 0, _("Tick."));	// Vol 0 = only heard if you hold it
 else {	// When that timer runs down...
  for (int x = pos.x - 4; x <= pos.x + 4; x++) {
   for (int y = pos.y - 4; y <= pos.y + 4; y++)
    g->emp_blast(x, y);
  }
 }
}

void iuse::scrambler(game *g, player *p, item *it, bool t)
{
 g->add_msg_if_player(p,_("You pull the pin on the scrambler grenade."));
 it->make(g->itypes["scrambler_act"]);
 it->charges = 3;
 it->active = true;
}

void iuse::scrambler_act(game *g, player *p, item *it, bool t)
{
 point pos = g->find_item(it);
 if (pos.x == -999 || pos.y == -999)
  return;
 if (t)	// Simple timer effects
  g->sound(pos.x, pos.y, 0, _("Tick."));	// Vol 0 = only heard if you hold it
 else {	// When that timer runs down...
  for (int x = pos.x - 4; x <= pos.x + 4; x++) {
   for (int y = pos.y - 4; y <= pos.y + 4; y++)
    g->scrambler_blast(x, y);
  }
 }
}

void iuse::gasbomb(game *g, player *p, item *it, bool t)
{
 g->add_msg_if_player(p,_("You pull the pin on the teargas canister."));
 it->make(g->itypes["gasbomb_act"]);
 it->charges = 20;
 it->active = true;
}

void iuse::gasbomb_act(game *g, player *p, item *it, bool t)
{
 point pos = g->find_item(it);
 if (pos.x == -999 || pos.y == -999)
  return;
 if (t) {
  if (it->charges > 15)
   g->sound(pos.x, pos.y, 0, _("Tick."));	// Vol 0 = only heard if you hold it
  else {
   int junk;
   for (int i = -2; i <= 2; i++) {
    for (int j = -2; j <= 2; j++) {
     if (g->m.sees(pos.x, pos.y, pos.x + i, pos.y + j, 3, junk) &&
         g->m.move_cost(pos.x + i, pos.y + j) > 0)
      g->m.add_field(g, pos.x + i, pos.y + j, fd_tear_gas, 3);
    }
   }
  }
 } else
  it->make(g->itypes["canister_empty"]);
}

void iuse::smokebomb(game *g, player *p, item *it, bool t)
{
 g->add_msg_if_player(p,_("You pull the pin on the smoke bomb."));
 it->make(g->itypes["smokebomb_act"]);
 it->charges = 20;
 it->active = true;
}

void iuse::smokebomb_act(game *g, player *p, item *it, bool t)
{
 point pos = g->find_item(it);
 if (pos.x == -999 || pos.y == -999)
  return;
 if (t) {
  if (it->charges > 17)
   g->sound(pos.x, pos.y, 0, _("Tick."));	// Vol 0 = only heard if you hold it
  else {
   int junk;
   for (int i = -2; i <= 2; i++) {
    for (int j = -2; j <= 2; j++) {
     if (g->m.sees(pos.x, pos.y, pos.x + i, pos.y + j, 3, junk) &&
         g->m.move_cost(pos.x + i, pos.y + j) > 0)
      g->m.add_field(g, pos.x + i, pos.y + j, fd_smoke, rng(1, 2) + rng(0, 1));
    }
   }
  }
 } else
  it->make(g->itypes["canister_empty"]);
}

void iuse::acidbomb(game *g, player *p, item *it, bool t)
{
 g->add_msg_if_player(p,_("You remove the divider, and the chemicals mix."));
 p->moves -= 150;
 it->make(g->itypes["acidbomb_act"]);
 it->charges = 1;
 it->bday = int(g->turn);
 it->active = true;
}

void iuse::acidbomb_act(game *g, player *p, item *it, bool t)
{
 if (!p->has_item(it)) {
  point pos = g->find_item(it);
  if (pos.x == -999)
   pos = point(p->posx, p->posy);
  it->charges = 0;
  for (int x = pos.x - 1; x <= pos.x + 1; x++) {
   for (int y = pos.y - 1; y <= pos.y + 1; y++)
    g->m.add_field(g, x, y, fd_acid, 3);
  }
 }
}

void iuse::arrow_flamable(game *g, player *p, item *it, bool t)
{
 if (!p->use_charges_if_avail("fire", 1))
 {
  g->add_msg_if_player(p,_("You need a lighter!"));
  return;
 }
 g->add_msg_if_player(p,_("You light the arrow!."));
 p->moves -= 150;
 it->make(g->itypes["arrow_flamming"]);
}

void iuse::molotov(game *g, player *p, item *it, bool t)
{
 if (!p->use_charges_if_avail("fire", 1))
 {
  g->add_msg_if_player(p,_("You need a lighter!"));
  return;
 }
 g->add_msg_if_player(p,_("You light the molotov cocktail."));
 p->moves -= 150;
 it->make(g->itypes["molotov_lit"]);
 it->charges = 1;
 it->bday = int(g->turn);
 it->active = true;
}

void iuse::molotov_lit(game *g, player *p, item *it, bool t)
{
 int age = int(g->turn) - it->bday;
 if (!p->has_item(it)) {
  point pos = g->find_item(it);
  it->charges = -1;
  g->explosion(pos.x, pos.y, 8, 0, true);
 } else if (age >= 5) { // More than 5 turns old = chance of going out
  if (rng(1, 50) < age) {
   g->add_msg_if_player(p,_("Your lit molotov goes out."));
   it->make(g->itypes["molotov"]);
   it->charges = 0;
   it->active = false;
  }
 }
}

void iuse::dynamite(game *g, player *p, item *it, bool t)
{
 if (!p->use_charges_if_avail("fire", 1))
 {
  it->charges++;
  g->add_msg_if_player(p,_("You need a lighter!"));
  return;
 }
 g->add_msg_if_player(p,_("You light the dynamite."));
 it->make(g->itypes["dynamite_act"]);
 it->charges = 20;
 it->active = true;
}

void iuse::dynamite_act(game *g, player *p, item *it, bool t)
{
 point pos = g->find_item(it);
 if (pos.x == -999 || pos.y == -999)
  return;
 if (t) // Simple timer effects
  g->sound(pos.x, pos.y, 0, _("ssss..."));
 else	// When that timer runs down...
  g->explosion(pos.x, pos.y, 60, 0, false);
}

void iuse::firecracker_pack(game *g, player *p, item *it, bool t)
{
 if (!p->use_charges_if_avail("fire", 1))
 {
  g->add_msg_if_player(p,_("You need a lighter!"));
  return;
 }
 WINDOW* w = newwin(5, 41, (TERMY-5)/2, (TERMX-41)/2);
 wborder(w, LINE_XOXO, LINE_XOXO, LINE_OXOX, LINE_OXOX,
              LINE_OXXO, LINE_OOXX, LINE_XXOO, LINE_XOOX );
 int mid_x = getmaxx(w) / 2;
 int tmpx = 5;
 mvwprintz(w, 1, 2, c_white,  _("How many do you want to light? (1-%d)"), it->charges);
 mvwprintz(w, 2, mid_x, c_white, "1");
 tmpx += shortcut_print(w, 3, tmpx, c_white, c_ltred, _("<I>ncrease"))+1;
 tmpx += shortcut_print(w, 3, tmpx, c_white, c_ltred, _("<D>ecrease"))+1;
 tmpx += shortcut_print(w, 3, tmpx, c_white, c_ltred, _("<A>ccept"))+1;
 tmpx += shortcut_print(w, 3, tmpx, c_white, c_ltred, _("<C>ancel"))+1;
 wrefresh(w);
 bool close = false;
 int charges = 1;
 char ch = getch();
 while(!close) {
  if(ch == 'I') {
   charges++;
   if(charges > it->charges) {
    charges = it->charges;
   }
   mvwprintz(w, 2, mid_x, c_white, "%d", charges);
   wrefresh(w);
  } else if(ch == 'D') {
   charges--;
   if(charges < 1) {
    charges = 1;
   }
   mvwprintz(w, 2, mid_x, c_white, "%d ", charges); //Trailing space clears the second digit when decreasing from 10 to 9
   wrefresh(w);
  } else if(ch == 'A') {
   if(charges == it->charges) {
    g->add_msg_if_player(p,_("You light the pack of firecrackers."));
    it->make(g->itypes["firecracker_pack_act"]);
    it->charges = charges;
    it->bday = g->turn;
    it->active = true;
   } else {
    if(charges == 1) {
     g->add_msg_if_player(p,_("You light one firecracker."));
     item new_it = item(g->itypes["firecracker_act"], int(g->turn));
     new_it.charges = 2;
     new_it.active = true;
     p->i_add(new_it, g);
     it->charges -= 1;
    } else {
     g->add_msg_if_player(p,_("You light a string of %d firecrackers."), charges);
     item new_it = item(g->itypes["firecracker_pack_act"], int(g->turn));
     new_it.charges = charges;
     new_it.bday = g->turn;
     new_it.active = true;
     p->i_add(new_it, g);
     it->charges -= charges;
    }
    if(it->charges == 1) {
     it->make(g->itypes["firecracker"]);
    }
   }
   close = true;
  } else if(ch == 'C') {
   close = true;
  }
  if(!close) {
   ch = getch();
  }
 }
}

void iuse::firecracker_pack_act(game *g, player *p, item *it, bool t)
{
 point pos = g->find_item(it);
 int current_turn = g->turn;
 int timer = current_turn - it->bday;
 if(timer < 2) {
  g->sound(pos.x, pos.y, 0, _("ssss..."));
  it->damage += 1;
 } else if(it->charges > 0) {
  int ex = rng(3,5);
  int i = 0;
  if(ex > it->charges) {
    ex = it->charges;
  }
  for(i = 0; i < ex; i++) {
   g->sound(pos.x, pos.y, 20, _("Bang!"));
  }
  it->charges -= ex;
 }
}

void iuse::firecracker(game *g, player *p, item *it, bool t)
{
 if (!p->use_charges_if_avail("fire", 1))
 {
  g->add_msg_if_player(p,_("You need a lighter!"));
  return;
 }
 g->add_msg_if_player(p,_("You light the firecracker."));
 it->make(g->itypes["firecracker_act"]);
 it->charges = 2;
 it->active = true;
}

void iuse::firecracker_act(game *g, player *p, item *it, bool t)
{
 point pos = g->find_item(it);
 if (pos.x == -999 || pos.y == -999)
  return;
 if (t) {// Simple timer effects
  g->sound(pos.x, pos.y, 0, _("ssss..."));
 } else {  // When that timer runs down...
  g->sound(pos.x, pos.y, 20, _("Bang!"));
 }
}

void iuse::mininuke(game *g, player *p, item *it, bool t)
{
 g->add_msg_if_player(p,_("You activate the mininuke."));
 it->make(g->itypes["mininuke_act"]);
 it->charges = 10;
 it->active = true;
}

void iuse::mininuke_act(game *g, player *p, item *it, bool t)
{
 point pos = g->find_item(it);
 if (pos.x == -999 || pos.y == -999)
  return;
 if (t) 	// Simple timer effects
  g->sound(pos.x, pos.y, 2, _("Tick."));
 else {	// When that timer runs down...
  g->explosion(pos.x, pos.y, 200, 0, false);
  int junk;
  for (int i = -4; i <= 4; i++) {
   for (int j = -4; j <= 4; j++) {
    if (g->m.sees(pos.x, pos.y, pos.x + i, pos.y + j, 3, junk) &&
        g->m.move_cost(pos.x + i, pos.y + j) > 0)
     g->m.add_field(g, pos.x + i, pos.y + j, fd_nuke_gas, 3);
   }
  }
 }
}

void iuse::pheromone(game *g, player *p, item *it, bool t)
{
 point pos(p->posx, p->posy);

 if (pos.x == -999 || pos.y == -999)
  return;

 g->add_msg_player_or_npc( p, _("You squeeze the pheremone ball.."),
                           _("<npcname> squeezes the pheremone ball...") );

 p->moves -= 15;

 int converts = 0;
 for (int x = pos.x - 4; x <= pos.x + 4; x++) {
  for (int y = pos.y - 4; y <= pos.y + 4; y++) {
   int mondex = g->mon_at(x, y);
   if (mondex != -1 && g->z[mondex].symbol() == 'Z' &&
       g->z[mondex].friendly == 0 && rng(0, 500) > g->z[mondex].hp) {
    converts++;
    g->z[mondex].make_friendly();
   }
  }
 }

 if (g->u_see(p)) {
  if (converts == 0)
   g->add_msg(_("...but nothing happens."));
  else if (converts == 1)
   g->add_msg(_("...and a nearby zombie turns friendly!"));
  else
   g->add_msg(_("...and several nearby zombies turn friendly!"));
 }
}


void iuse::portal(game *g, player *p, item *it, bool t)
{
 g->m.add_trap(p->posx + rng(-2, 2), p->posy + rng(-2, 2), tr_portal);
}

void iuse::manhack(game *g, player *p, item *it, bool t)
{
 std::vector<point> valid;	// Valid spawn locations
 for (int x = p->posx - 1; x <= p->posx + 1; x++) {
  for (int y = p->posy - 1; y <= p->posy + 1; y++) {
   if (g->is_empty(x, y))
    valid.push_back(point(x, y));
  }
 }
 if (valid.size() == 0) {	// No valid points!
  g->add_msg_if_player(p,_("There is no adjacent square to release the manhack in!"));
  return;
 }
 int index = rng(0, valid.size() - 1);
 p->moves -= 60;
 it->invlet = 0; // Remove the manhack from the player's inv
 monster m_manhack(g->mtypes[mon_manhack], valid[index].x, valid[index].y);
 if (rng(0, p->int_cur / 2) + p->skillLevel("electronics") / 2 +
     p->skillLevel("computer") < rng(0, 4))
  g->add_msg_if_player(p,_("You misprogram the manhack; it's hostile!"));
 else
  m_manhack.friendly = -1;
 g->z.push_back(m_manhack);
}

void iuse::turret(game *g, player *p, item *it, bool t)
{
 int dirx, diry;
 if(!g->choose_adjacent(_("Place the turret"), dirx, diry))
  return;
 if (!g->is_empty(dirx, diry)) {
  g->add_msg_if_player(p,_("You cannot place a turret there."));
  return;
 }

 p->moves -= 100;
 it->invlet = 0; // Remove the turret from the player's inv
 monster mturret(g->mtypes[mon_turret], dirx, diry);
 if (rng(0, p->int_cur / 2) + p->skillLevel("electronics") / 2 +
     p->skillLevel("computer") < rng(0, 6))
  g->add_msg_if_player(p,_("You misprogram the turret; it's hostile!"));
 else
  mturret.friendly = -1;
 g->z.push_back(mturret);
}

void iuse::UPS_off(game *g, player *p, item *it, bool t)
{
 if (it->charges == 0)
  g->add_msg_if_player(p,_("The power supply's batteries are dead."));
 else {
  g->add_msg_if_player(p,_("You turn the power supply on."));
  if (p->is_wearing("goggles_nv"))
   g->add_msg_if_player(p,_("Your light amp goggles power on."));
  if (p->worn.size() && p->worn[0].type->is_power_armor())
    g->add_msg_if_player(p, _("Your power armor engages."));
  it->make(g->itypes["UPS_on"]);
  it->active = true;
 }
}

void iuse::UPS_on(game *g, player *p, item *it, bool t)
{
 if (t) {	// Normal use
   if (p->worn.size() && p->worn[0].type->is_power_armor() &&
       !p->has_active_bionic("bio_power_armor_interface") &&
       !p->has_active_bionic("bio_power_armor_interface_mkII") &&
       !p->has_active_item("adv_UPS_on")) { // Use better power sources first
     it->charges -= 4;

     if (it->charges < 0) {
       it->charges = 0;
     }
   }
 } else {	// Turning it off
  g->add_msg_if_player(p,_("The UPS powers off with a soft hum."));
  if (p->worn.size() && p->worn[0].type->is_power_armor())
    g->add_msg_if_player(p, _("Your power armor disengages."));
  it->make(g->itypes["UPS_off"]);
  it->active = false;
 }
}

void iuse::adv_UPS_off(game *g, player *p, item *it, bool t)
{
 if (it->charges == 0)
  g->add_msg_if_player(p,_("The power supply has depleted the plutonium."));
 else {
  g->add_msg_if_player(p,_("You turn the power supply on."));
  if (p->is_wearing("goggles_nv"))
   g->add_msg_if_player(p,_("Your light amp goggles power on."));
  if (p->worn.size() && p->worn[0].type->is_power_armor())
    g->add_msg_if_player(p, _("Your power armor engages."));
  it->make(g->itypes["adv_UPS_on"]);
  it->active = true;
 }
}

void iuse::adv_UPS_on(game *g, player *p, item *it, bool t)
{
 if (t) {	// Normal use
   if (p->worn.size() && p->worn[0].type->is_power_armor() &&
       !p->has_active_bionic("bio_power_armor_interface") &&
       !p->has_active_bionic("bio_power_armor_interface_mkII")) {
     it->charges -= 2; // Use better power sources first

     if (it->charges < 0) {
       it->charges = 0;
     }
   }
 } else {	// Turning it off
  g->add_msg_if_player(p,_("The advanced UPS powers off with a soft hum."));
  if (p->worn.size() && p->worn[0].type->is_power_armor())
    g->add_msg_if_player(p, _("Your power armor disengages."));
  it->make(g->itypes["adv_UPS_off"]);
  it->active = false;
 }
}

void iuse::tazer(game *g, player *p, item *it, bool t)
{
 int dirx, diry;
 if(!g->choose_adjacent(_("Shock"),dirx,diry)){
  it->charges += (dynamic_cast<it_tool*>(it->type))->charges_per_use;
  return;
 }

 if (dirx == p->posx && diry == p->posy) {
  g->add_msg_if_player(p,_("Umm. No."));
  it->charges += (dynamic_cast<it_tool*>(it->type))->charges_per_use;
  return;
 }
 int mondex = g->mon_at(dirx, diry);
 int npcdex = g->npc_at(dirx, diry);
 if (mondex == -1 && npcdex == -1) {
  g->add_msg_if_player(p,_("Your tazer crackles in the air."));
  return;
 }

 int numdice = 3 + (p->dex_cur / 2.5) + p->skillLevel("melee") * 2;
 p->moves -= 100;

 if (mondex != -1) {
  monster *z = &(g->z[mondex]);
  switch (z->type->size) {
   case MS_TINY:  numdice -= 2; break;
   case MS_SMALL: numdice -= 1; break;
   case MS_LARGE: numdice += 2; break;
   case MS_HUGE:  numdice += 4; break;
  }
  int mondice = z->dodge();
  if (dice(numdice, 10) < dice(mondice, 10)) {	// A miss!
   g->add_msg_if_player(p,_("You attempt to shock the %s, but miss."), z->name().c_str());
   return;
  }
  g->add_msg_if_player(p,_("You shock the %s!"), z->name().c_str());
  int shock = rng(5, 25);
  z->moves -= shock * 100;
  if (z->hurt(shock))
   g->kill_mon(mondex, (p == &(g->u)));
  return;
 }

 if (npcdex != -1) {
  npc *foe = g->active_npc[npcdex];
  if (foe->attitude != NPCATT_FLEE)
   foe->attitude = NPCATT_KILL;
  if (foe->str_max >= 17)
    numdice++;	// Minor bonus against huge people
  else if (foe->str_max <= 5)
   numdice--;	// Minor penalty against tiny people
  if (dice(numdice, 10) <= dice(foe->dodge(g), 6)) {
   g->add_msg_if_player(p,_("You attempt to shock %s, but miss."), foe->name.c_str());
   return;
  }
  g->add_msg_if_player(p,_("You shock %s!"), foe->name.c_str());
  int shock = rng(5, 20);
  foe->moves -= shock * 100;
  foe->hurtall(shock);
  if (foe->hp_cur[hp_head]  <= 0 || foe->hp_cur[hp_torso] <= 0) {
   foe->die(g, true);
   g->active_npc.erase(g->active_npc.begin() + npcdex);
  }
 }

}

void iuse::mp3(game *g, player *p, item *it, bool t)
{
 if (it->charges == 0)
  g->add_msg_if_player(p,_("The mp3 player's batteries are dead."));
 else if (p->has_active_item("mp3_on"))
  g->add_msg_if_player(p,_("You are already listening to an mp3 player!"));
 else {
  g->add_msg_if_player(p,_("You put in the earbuds and start listening to music."));
  it->make(g->itypes["mp3_on"]);
  it->active = true;
 }
}

void iuse::mp3_on(game *g, player *p, item *it, bool t)
{
 if (t) {	// Normal use
  if (!p->has_item(it) || p->has_disease("deaf") )
   return;	// We're not carrying it, or we're deaf.
  p->add_morale(MORALE_MUSIC, 1, 50);

  if (int(g->turn) % 10 == 0) {	// Every 10 turns, describe the music
   std::string sound = "";
   if (one_in(50))
     sound = _("some bass-heavy post-glam speed polka");
   switch (rng(1, 10)) {
    case 1: sound = _("a sweet guitar solo!");	p->stim++;	break;
    case 2: sound = _("a funky bassline.");			break;
    case 3: sound = _("some amazing vocals.");			break;
    case 4: sound = _("some pumping bass.");			break;
    case 5: sound = _("dramatic classical music.");
            if (p->int_cur >= 10)
             p->add_morale(MORALE_MUSIC, 1, 100);		break;
   }
   if (sound.length() > 0)
    g->add_msg_if_player(p,_("You listen to %s"), sound.c_str());
  }
 } else {	// Turning it off
  g->add_msg_if_player(p,_("The mp3 player turns off."));
  it->make(g->itypes["mp3"]);
  it->active = false;
 }
}

void iuse::portable_game(game *g, player *p, item *it, bool t)
{
  if(p->has_trait("ILLITERATE")) {
    g->add_msg(_("You're illiterate!"));
  } else if(it->charges == 0) {
    g->add_msg_if_player(p,_("The %s's batteries are dead."), it->name.c_str());
  } else {

    //Play in 15-minute chunks
    int time = 15000;

    g->add_msg_if_player(p, _("You play on your %s for a while."), it->name.c_str());
    p->assign_activity(g, ACT_GAME, time, -1, it->invlet, "gaming");
    p->moves = 0;

  }
}

void iuse::vortex(game *g, player *p, item *it, bool t)
{
 std::vector<point> spawn;
 for (int i = -3; i <= 3; i++) {
  if (g->is_empty(p->posx - 3, p->posy + i))
   spawn.push_back( point(p->posx - 3, p->posy + i) );
  if (g->is_empty(p->posx + 3, p->posy + i))
   spawn.push_back( point(p->posx + 3, p->posy + i) );
  if (g->is_empty(p->posx + i, p->posy - 3))
   spawn.push_back( point(p->posx + i, p->posy - 3) );
  if (g->is_empty(p->posx + i, p->posy + 3))
   spawn.push_back( point(p->posx + i, p->posy + 3) );
 }
 if (spawn.empty()) {
  g->add_msg_if_player(p,_("Air swirls around you for a moment."));
  it->make(g->itypes["spiral_stone"]);
  return;
 }

 g->add_msg_if_player(p,_("Air swirls all over..."));
 int index = rng(0, spawn.size() - 1);
 p->moves -= 100;
 it->make(g->itypes["spiral_stone"]);
 monster mvortex(g->mtypes[mon_vortex], spawn[index].x, spawn[index].y);
 mvortex.friendly = -1;
 g->z.push_back(mvortex);
}

void iuse::dog_whistle(game *g, player *p, item *it, bool t)
{
 g->add_msg_if_player(p,_("You blow your dog whistle."));
 for (int i = 0; i < g->z.size(); i++) {
  if (g->z[i].friendly != 0 && g->z[i].type->id == mon_dog) {
   bool u_see = g->u_see(&(g->z[i]));
   if (g->z[i].has_effect(ME_DOCILE)) {
    if (u_see)
     g->add_msg_if_player(p,_("Your %s looks ready to attack."), g->z[i].name().c_str());
    g->z[i].rem_effect(ME_DOCILE);
   } else {
    if (u_see)
     g->add_msg_if_player(p,_("Your %s goes docile."), g->z[i].name().c_str());
    g->z[i].add_effect(ME_DOCILE, -1);
   }
  }
 }
}

void iuse::vacutainer(game *g, player *p, item *it, bool t)
{
 if (p->is_npc())
  return; // No NPCs for now!

 if (!it->contents.empty()) {
  g->add_msg_if_player(p,_("That %s is full!"), it->tname().c_str());
  return;
 }

 item blood(g->itypes["blood"], g->turn);
 bool drew_blood = false;
 for (int i = 0; i < g->m.i_at(p->posx, p->posy).size() && !drew_blood; i++) {
  item *map_it = &(g->m.i_at(p->posx, p->posy)[i]);
  if (map_it->type->id == "corpse" &&
      query_yn(_("Draw blood from %s?"), map_it->tname().c_str())) {
   blood.corpse = map_it->corpse;
   drew_blood = true;
  }
 }

 if (!drew_blood && query_yn(_("Draw your own blood?")))
  drew_blood = true;

 if (!drew_blood)
  return;

 it->put_in(blood);
}

void iuse::knife(game *g, player *p, item *it, bool t)
{
    int choice = menu(true,
                      _("Using knife:"), _("Cut up fabric"), _("Cut up plastic/kevlar"), _("Carve wood"), _("Cauterize"), _("Carve writing on item"), _("Cancel"), NULL);
    switch (choice)
    {
        if (choice == 5)
        break;
        case 1:
        {
            iuse::scissors(g, p, it, t);
        }
        break;
        case 2:
        {
           char ch = g->inv(_("Chop up what?"));
           item* cut = &(p->i_at(ch));
           int amount = 0;
           if (cut->type->id == "null")
            {
                g->add_msg(_("You do not have that item!"));
                return;
            }
            if(cut->made_of("plastic"))
            {
                //if we're going to cut up a bottle, make sure it isn't full of liquid
                amount = cut->volume();
                if(cut->is_container())
                {
                    if(cut->is_food_container())
                    {
                        g->add_msg(_("That container has liquid in it!"));
                        break;
                    }
                }
                if(amount == 0)
                {
                    g->add_msg(_("This object is too small to salvage a meaningful quantity of plastic from!"));
                    break;
                }


                g->add_msg(ngettext("You cut the %1$s into one %2$i chunk.","You cut the %1$s into %2$i plastic chunks.", amount), cut->tname().c_str(), amount);
                int count = amount;
                item result(g->itypes["plastic_chunk"], int(g->turn), g->nextinv);
                p->i_rem(ch);
                bool drop = false;
                for (int i = 0; i < count; i++)
                {
                    int iter = 0;
                    while (p->has_item(result.invlet) && iter < inv_chars.size())
                    {
                        result.invlet = g->nextinv;
                        g->advance_nextinv();
                        iter++;
                    }
                    if (!drop && (iter == inv_chars.size() || p->volume_carried() >= p->volume_capacity()))
                    drop = true;
                    if (drop)
                    g->m.add_item_or_charges(p->posx, p->posy, result);
                    else
                    p->i_add(result);
                }
            }
            else if(cut->made_of("kevlar"))
            {
                amount = cut->volume();
                if(amount == 0)
                {
                    g->add_msg(_("This object is too small to salvage a meaningful quantity of kevlar from!"));
                    break;
                }

                g->add_msg(ngettext("You cut the %1$s into one %2$i chunk.","You cut the %1$s into %2$i plastic chunks.", amount), cut->tname().c_str(), amount);
                int count = amount;
                item result(g->itypes["kevlar_plate"], int(g->turn), g->nextinv);
                p->i_rem(ch);
                bool drop = false;
                for (int i = 0; i < count; i++)
                {
                    int iter = 0;
                    while (p->has_item(result.invlet) && iter < inv_chars.size())
                    {
                        result.invlet = g->nextinv;
                        g->advance_nextinv();
                        iter++;
                    }
                    if (!drop && (iter == inv_chars.size() || p->volume_carried() >= p->volume_capacity()))
                    drop = true;
                    if (drop)
                    g->m.add_item_or_charges(p->posx, p->posy, result);
                    else
                    p->i_add(result);
                }
            }
            else
            {
                g->add_msg(_("You can't carve that up!"));
            }
        }
        break;
        case 3:
        {
            char ch = g->inv(_("Chop up what?"));
            item* cut = &(p->i_at(ch));
            if (cut->type->id == "null")
            {
                g->add_msg(_("You do not have that item!"));
                return;
            }
            if (cut->type->id == "stick" || cut->type->id == "2x4")
            {
                g->add_msg(_("You carve several skewers from the %s."), cut->tname().c_str());
                int count = 12;
                item skewer(g->itypes["skewer"], int(g->turn), g->nextinv);
                p->i_rem(ch);
                bool drop = false;
                for (int i = 0; i < count; i++)
                {
                    int iter = 0;
                    while (p->has_item(skewer.invlet) && iter < inv_chars.size())
                    {
                        skewer.invlet = g->nextinv;
                        g->advance_nextinv();
                        iter++;
                    }
                    if (!drop && (iter == inv_chars.size() || p->volume_carried() >= p->volume_capacity()))
                    drop = true;
                    if (drop)
                    g->m.add_item_or_charges(p->posx, p->posy, skewer);
                    else
                    p->i_add(skewer);
                }
            }
            else
            {
                g->add_msg(_("You can't carve that up!"));
            }
        }
        break;
        case 4:
        {
            if (!p->has_disease("bite") && !p->has_disease("bleed"))
                g->add_msg_if_player(p,_("You are not bleeding or bitten, there is no need to cauterize yourself."));
            else if (!p->use_charges_if_avail("fire", 4))
                g->add_msg_if_player(p,_("You need a lighter with 4 charges before you can cauterize yourself."));
            else
                p->cauterize(g);
            break;
        }
        case 5:
        {
            inscribe_item( g, p, _("Carve"), _("Carved"), true );
            break;
        }
    }
}

void iuse::cut_log_into_planks(game *g, player *p, item *it)
{
    p->moves -= 300;
    g->add_msg(_("You cut the log into planks."));
    item plank(g->itypes["2x4"], int(g->turn), g->nextinv);
    item scrap(g->itypes["splinter"], int(g->turn), g->nextinv);
    bool drop = false;
    int planks = (rng(1, 3) + (p->skillLevel("carpentry") * 2));
    int scraps = 12 - planks;
    if (planks >= 12) {
        planks = 12;
    }
    if (scraps >= planks) {
        g->add_msg(_("You waste a lot of the wood."));
    }
    for (int i = 0; i < planks; i++) {
        int iter = 0;
        while (p->has_item(plank.invlet)) {
            plank.invlet = g->nextinv;
            g->advance_nextinv();
            iter++;
        }
        if (!drop && (iter == inv_chars.size() || p->volume_carried() >= p->volume_capacity())) {
            drop = true;
        }
        if (drop) {
            g->m.add_item_or_charges(p->posx, p->posy, plank);
        } else {
            p->i_add(plank);
        }
    }
    for (int i = 0; i < scraps; i++) {
        int iter = 0;
        while (p->has_item(scrap.invlet)) {
            scrap.invlet = g->nextinv;
            g->advance_nextinv();
            iter++;
        }
        if (!drop && (iter == inv_chars.size() || p->volume_carried() >= p->volume_capacity()))
            drop = true;
        if (drop)
            g->m.add_item_or_charges(p->posx, p->posy, scrap);
        else
            p->i_add(scrap);
    }
}

void iuse::lumber(game *g, player *p, item *it, bool t)
{
 char ch = g->inv(_("Cut up what?"));
 item* cut = &(p->i_at(ch));
 if (cut->type->id == "null") {
  g->add_msg(_("You do not have that item!"));
  return;
 }
 if (cut->type->id == "log") {
     p->i_rem(ch);
     cut_log_into_planks(g, p, it);
     return;
 } else {
     g->add_msg(_("You can't cut that up!"));
 } return;
}


void iuse::hacksaw(game *g, player *p, item *it, bool t)
{
 int dirx, diry;
 if(!g->choose_adjacent(_("Cut up metal"), dirx, diry))
  return;

if (dirx == p->posx && diry == p->posy) {
  g->add_msg(_("Why would you do that?"));
  g->add_msg(_("You're not even chained to a boiler."));
  return;
 }
 if (g->m.ter(dirx, diry) == t_chainfence_v || g->m.ter(dirx, diry) == t_chainfence_h || g->m.ter(dirx, diry) == t_chaingate_c) {
  p->moves -= 500;
  g->m.ter_set(dirx, diry, t_dirt);
  g->sound(dirx, diry, 15,_("grnd grnd grnd"));
  g->m.spawn_item(dirx, diry, "pipe", 0, 6);
  g->m.spawn_item(dirx, diry, "wire", 0, 20);
 if (g->m.ter(dirx, diry) == t_chainfence_posts) {
  p->moves -= 500;
  g->m.ter_set(dirx, diry, t_dirt);
  g->sound(dirx, diry, 15,_("grnd grnd grnd"));
  g->m.spawn_item(dirx, diry, "pipe", 0, 6);
 } else if (g->m.furn(dirx, diry) == f_rack) {
  p->moves -= 500;
  g->m.furn_set(dirx, diry, f_null);
  g->sound(dirx, diry, 15,_("grnd grnd grnd"));
  g->m.spawn_item(p->posx, p->posy, "pipe", 0, rng(1, 3));
  g->m.spawn_item(p->posx, p->posy, "steel_chunk", 0);
 } else if (g->m.ter(dirx, diry) == t_bars &&
            (g->m.ter(dirx + 1, diry) == t_sewage || g->m.ter(dirx, diry + 1) == t_sewage ||
             g->m.ter(dirx - 1, diry) == t_sewage || g->m.ter(dirx, diry - 1) == t_sewage)) {
  g->m.ter_set(dirx, diry, t_sewage);
  p->moves -= 1000;
  g->sound(dirx, diry, 15,_("grnd grnd grnd"));
  g->m.spawn_item(p->posx, p->posy, "pipe", 0, 3);
 } else if (g->m.ter(dirx, diry) == t_bars && g->m.ter(p->posx, p->posy)) {
  g->m.ter_set(dirx, diry, t_floor);
  p->moves -= 500;
  g->sound(dirx, diry, 15,_("grnd grnd grnd"));
  g->m.spawn_item(p->posx, p->posy, "pipe", 0, 3);
 } else {
  g->add_msg(_("You can't cut that."));
 }
}
}

void iuse::tent(game *g, player *p, item *it, bool t)
{
 int dirx, diry;
 if(!g->choose_adjacent(_("Pitch the tent"), dirx, diry))
  return;

 //must place the center of the tent two spaces away from player
 //dirx and diry will be integratined with the player's position
 int posx = dirx - p->posx;
 int posy = diry - p->posy;
 if(posx == 0 && posy == 0){
  g->add_msg_if_player(p,_("Invalid Direction"));
  return;
 }
 posx = posx*2 + p->posx;
 posy = posy*2 + p->posy;
 for (int i = -1; i <= 1; i++)
  for (int j = -1; j <= 1; j++)
   if (!g->m.has_flag(flat, posx + i, posy + j) ||
        g->m.has_furn(posx + i, posy + j)) {
    g->add_msg(_("You need a 3x3 flat space to place a tent"));
    return;
   }
 for (int i = -1; i <= 1; i++)
  for (int j = -1; j <= 1; j++)
    g->m.furn_set(posx + i, posy + j, f_canvas_wall);
 g->m.furn_set(posx, posy, f_groundsheet);
 g->m.furn_set(posx - (dirx - p->posx), posy - (diry - p->posy), f_canvas_door);
 it->invlet = 0;
}

void iuse::shelter(game *g, player *p, item *it, bool t)
{
 int dirx, diry;
 if(!g->choose_adjacent(_("Put up the shelter"), dirx, diry))
  return;

 //must place the center of the tent two spaces away from player
 //dirx and diry will be integratined with the player's position
 int posx = dirx - p->posx;
 int posy = diry - p->posy;
 if(posx == 0 && posy == 0){
  g->add_msg_if_player(p,_("Invalid Direction"));
  return;
 }
 posx = posx*2 + p->posx;
 posy = posy*2 + p->posy;
 for (int i = -1; i <= 1; i++)
  for (int j = -1; j <= 1; j++)
   if (!g->m.has_flag(flat, posx + i, posy + j) ||
        g->m.has_furn(posx + i, posy + j)) {
    g->add_msg(_("You need a 3x3 flat space to place a shelter"));
    return;
   }
 for (int i = -1; i <= 1; i++)
  for (int j = -1; j <= 1; j++)
    g->m.furn_set(posx + i, posy + j, f_skin_wall);
 g->m.furn_set(posx, posy, f_skin_groundsheet);
 g->m.furn_set(posx - (dirx - p->posx), posy - (diry - p->posy), f_skin_door);
 it->invlet = 0;
}

void iuse::torch(game *g, player *p, item *it, bool t)
{
    if (!p->use_charges_if_avail("fire", 1))
    {
        g->add_msg_if_player(p,_("You need a lighter or fire to light this."));
    }
    else
    {
        g->add_msg_if_player(p,_("You light the torch."));
        it->make(g->itypes["torch_lit"]);
        it->active = true;
    }
}


void iuse::torch_lit(game *g, player *p, item *it, bool t)
{
 if (t) {	// Normal use
// Do nothing... player::active_light and the lightmap::generate deal with this
 } else {	// Turning it off
  g->add_msg_if_player(p,_("The torch is extinguished"));
  it->charges -= 1;
  it->make(g->itypes["torch"]);
  it->active = false;
 }
}


void iuse::candle(game *g, player *p, item *it, bool t)
{
    if (!p->use_charges_if_avail("fire", 1))
    {
        g->add_msg_if_player(p, _("You need a lighter to light this."));
    }
    else
    {
        g->add_msg_if_player(p, _("You light the candle."));
        it->make(g->itypes["candle_lit"]);
        it->active = true;
    }
}

void iuse::candle_lit(game *g, player *p, item *it, bool t)
{
 if (t) {	// Normal use
// Do nothing... player::active_light and the lightmap::generate deal with this
 } else {	// Turning it off
  g->add_msg_if_player(p,_("The candle winks out"));
  it->make(g->itypes["candle"]);
  it->active = false;
 }
}


void iuse::bullet_puller(game *g, player *p, item *it, bool t)
{
 char ch = g->inv(_("Disassemble what?"));
 item* pull = &(p->i_at(ch));
 if (pull->type->id == "null") {
  g->add_msg(_("You do not have that item!"));
  return;
 }
 if (p->skillLevel("gun") < 2) {
  g->add_msg(_("You need to be at least level 2 in the firearms skill before you\
  can disassemble ammunition."));
  return;}
 int multiply = pull->charges;
 if (multiply > 20)
 multiply = 20;
 item casing;
 item primer;
 item gunpowder;
 item lead;
 if (pull->type->id == "556_incendiary" || pull->type->id == "3006_incendiary" ||
     pull->type->id == "762_51_incendiary")
 lead.make(g->itypes["incendiary"]);
 else
 lead.make(g->itypes["lead"]);
 if (pull->type->id == "shot_bird") {
 casing.make(g->itypes["shot_hull"]);
 primer.make(g->itypes["shotgun_primer"]);
 gunpowder.make(g->itypes["gunpowder"]);
 gunpowder.charges = 12*multiply;
 lead.charges = 16*multiply;
 }
 else if (pull->type->id == "shot_00" || pull->type->id == "shot_slug") {
 casing.make(g->itypes["shot_hull"]);
 primer.make(g->itypes["shotgun_primer"]);
 gunpowder.make(g->itypes["gunpowder"]);
 gunpowder.charges = 20*multiply;
 lead.charges = 16*multiply;
 }
 else if (pull->type->id == "22_lr" || pull->type->id == "22_ratshot") {
 casing.make(g->itypes["22_casing"]);
 primer.make(g->itypes["smrifle_primer"]);
 gunpowder.make(g->itypes["gunpowder"]);
 gunpowder.charges = 2*multiply;
 lead.charges = 2*multiply;
 }
 else if (pull->type->id == "22_cb") {
 casing.make(g->itypes["22_casing"]);
 primer.make(g->itypes["smrifle_primer"]);
 gunpowder.make(g->itypes["gunpowder"]);
 gunpowder.charges = 1*multiply;
 lead.charges = 2*multiply;
 }
 else if (pull->type->id == "9mm") {
 casing.make(g->itypes["9mm_casing"]);
 primer.make(g->itypes["smpistol_primer"]);
 gunpowder.make(g->itypes["gunpowder"]);
 gunpowder.charges = 4*multiply;
 lead.charges = 4*multiply;
 }
 else if (pull->type->id == "9mmP") {
 casing.make(g->itypes["9mm_casing"]);
 primer.make(g->itypes["smpistol_primer"]);
 gunpowder.make(g->itypes["gunpowder"]);
 gunpowder.charges = 5*multiply;
 lead.charges = 4*multiply;
 }
 else if (pull->type->id == "9mmP2") {
 casing.make(g->itypes["9mm_casing"]);
 primer.make(g->itypes["smpistol_primer"]);
 gunpowder.make(g->itypes["gunpowder"]);
 gunpowder.charges = 6*multiply;
 lead.charges = 4*multiply;
 }
 else if (pull->type->id == "38_special") {
 casing.make(g->itypes["38_casing"]);
 primer.make(g->itypes["smpistol_primer"]);
 gunpowder.make(g->itypes["gunpowder"]);
 gunpowder.charges = 5*multiply;
 lead.charges = 5*multiply;
 }
 else if (pull->type->id == "38_super") {
 casing.make(g->itypes["38_casing"]);
 primer.make(g->itypes["smpistol_primer"]);
 gunpowder.make(g->itypes["gunpowder"]);
 gunpowder.charges = 7*multiply;
 lead.charges = 5*multiply;
 }
 else if (pull->type->id == "10mm") {
 casing.make(g->itypes["40_casing"]);
 primer.make(g->itypes["lgpistol_primer"]);
 gunpowder.make(g->itypes["gunpowder"]);
 gunpowder.charges = 8*multiply;
 lead.charges = 8*multiply;
 }
 else if (pull->type->id == "40sw") {
 casing.make(g->itypes["40_casing"]);
 primer.make(g->itypes["smpistol_primer"]);
 gunpowder.make(g->itypes["gunpowder"]);
 gunpowder.charges = 6*multiply;
 lead.charges = 6*multiply;
 }
 else if (pull->type->id == "44magnum") {
 casing.make(g->itypes["44_casing"]);
 primer.make(g->itypes["lgpistol_primer"]);
 gunpowder.make(g->itypes["gunpowder"]);
 gunpowder.charges = 10*multiply;
 lead.charges = 10*multiply;
 }
 else if (pull->type->id == "45_acp" ||
          pull->type->id == "45_jhp") {
 casing.make(g->itypes["45_casing"]);
 primer.make(g->itypes["lgpistol_primer"]);
 gunpowder.make(g->itypes["gunpowder"]);
 gunpowder.charges = 10*multiply;
 lead.charges = 8*multiply;
 }
 else if (pull->type->id == "45_super") {
 casing.make(g->itypes["45_casing"]);
 primer.make(g->itypes["lgpistol_primer"]);
 gunpowder.make(g->itypes["gunpowder"]);
 gunpowder.charges = 12*multiply;
 lead.charges = 10*multiply;
 }
 else if (pull->type->id == "454_Casull") {
 casing.make(g->itypes["454_casing"]);
 primer.make(g->itypes["smrifle_primer"]);
 gunpowder.make(g->itypes["gunpowder"]);
 gunpowder.charges = 20*multiply;
 lead.charges = 20*multiply;
 }
 else if (pull->type->id == "500_Magnum") {
 casing.make(g->itypes["500_casing"]);
 primer.make(g->itypes["lgpistol_primer"]);
 gunpowder.make(g->itypes["gunpowder"]);
 gunpowder.charges = 24*multiply;
 lead.charges = 24*multiply;
 }
 else if (pull->type->id == "57mm") {
 casing.make(g->itypes["57mm_casing"]);
 primer.make(g->itypes["smrifle_primer"]);
 gunpowder.make(g->itypes["gunpowder"]);
 gunpowder.charges = 4*multiply;
 lead.charges = 2*multiply;
 }
 else if (pull->type->id == "46mm") {
 casing.make(g->itypes["46mm_casing"]);
 primer.make(g->itypes["smpistol_primer"]);
 gunpowder.make(g->itypes["gunpowder"]);
 gunpowder.charges = 4*multiply;
 lead.charges = 2*multiply;
 }
 else if (pull->type->id == "762_m43") {
 casing.make(g->itypes["762_casing"]);
 primer.make(g->itypes["lgrifle_primer"]);
 gunpowder.make(g->itypes["gunpowder"]);
 gunpowder.charges = 7*multiply;
 lead.charges = 5*multiply;
 }
 else if (pull->type->id == "762_m87") {
 casing.make(g->itypes["762_casing"]);
 primer.make(g->itypes["lgrifle_primer"]);
 gunpowder.make(g->itypes["gunpowder"]);
 gunpowder.charges = 8*multiply;
 lead.charges = 5*multiply;
 }
 else if (pull->type->id == "223") {
 casing.make(g->itypes["223_casing"]);
 primer.make(g->itypes["smrifle_primer"]);
 gunpowder.make(g->itypes["gunpowder"]);
 gunpowder.charges = 4*multiply;
 lead.charges = 2*multiply;
 }
 else if (pull->type->id == "556" || pull->type->id == "556_incendiary") {
 casing.make(g->itypes["223_casing"]);
 primer.make(g->itypes["smrifle_primer"]);
 gunpowder.make(g->itypes["gunpowder"]);
 gunpowder.charges = 6*multiply;
 lead.charges = 2*multiply;
 }
 else if (pull->type->id == "270") {
 casing.make(g->itypes["3006_casing"]);
 primer.make(g->itypes["lgrifle_primer"]);
 gunpowder.make(g->itypes["gunpowder"]);
 gunpowder.charges = 10*multiply;
 lead.charges = 5*multiply;
 }
 else if (pull->type->id == "3006" || pull->type->id == "3006_incendiary") {
 casing.make(g->itypes["3006_casing"]);
 primer.make(g->itypes["lgrifle_primer"]);
 gunpowder.make(g->itypes["gunpowder"]);
 gunpowder.charges = 8*multiply;
 lead.charges = 6*multiply;
 }
 else if (pull->type->id == "308") {
 casing.make(g->itypes["308_casing"]);
 primer.make(g->itypes["lgrifle_primer"]);
 gunpowder.make(g->itypes["gunpowder"]);
 gunpowder.charges = 10*multiply;
 lead.charges = 6*multiply;
 }
 else if (pull->type->id == "762_51" || pull->type->id == "762_51_incendiary") {
 casing.make(g->itypes["308_casing"]);
 primer.make(g->itypes["lgrifle_primer"]);
 gunpowder.make(g->itypes["gunpowder"]);
 gunpowder.charges = 10*multiply;
 lead.charges = 6*multiply;
 }
 else {
 g->add_msg(_("You cannot disassemble that."));
  return;
 }
 pull->charges = pull->charges - multiply;
 if (pull->charges == 0)
 p->i_rem(ch);
 g->add_msg(_("You take apart the ammunition."));
 p->moves -= 500;
 if (casing.type->id != "null"){
 casing.charges = multiply;
 int iter = 0;
   while ((casing.invlet == 0 || p->has_item(casing.invlet)) && iter < inv_chars.size()) {
    casing.invlet = g->nextinv;
    g->advance_nextinv();
    iter++;}
    if (p->can_pickWeight(casing.weight(), !OPTIONS["DANGEROUS_PICKUPS"]) &&
      p->can_pickVolume(casing.volume()) && iter < inv_chars.size()) {
    p->i_add(casing);}
    else
   g->m.add_item_or_charges(p->posx, p->posy, casing);}
 if (primer.type->id != "null"){
 primer.charges = multiply;
 int iter = 0;
   while ((primer.invlet == 0 || p->has_item(primer.invlet)) && iter < inv_chars.size()) {
    primer.invlet = g->nextinv;
    g->advance_nextinv();
    iter++;}
    if (p->can_pickWeight(primer.weight(), !OPTIONS["DANGEROUS_PICKUPS"]) &&
      p->can_pickVolume(primer.volume()) && iter < inv_chars.size()) {
    p->i_add(primer);}
    else
   g->m.add_item_or_charges(p->posx, p->posy, primer);}
 int iter = 0;
   while ((gunpowder.invlet == 0 || p->has_item(gunpowder.invlet)) && iter < inv_chars.size()) {
    gunpowder.invlet = g->nextinv;
    g->advance_nextinv();
    iter++;}
    if (p->can_pickWeight(gunpowder.weight(), !OPTIONS["DANGEROUS_PICKUPS"]) &&
      p->can_pickVolume(gunpowder.volume()) && iter < inv_chars.size()) {
    p->i_add(gunpowder);}
    else
   g->m.add_item_or_charges(p->posx, p->posy, gunpowder);
 iter = 0;
   while ((lead.invlet == 0 || p->has_item(lead.invlet)) && iter < inv_chars.size()) {
    lead.invlet = g->nextinv;
    g->advance_nextinv();
    iter++;}
    if (p->can_pickWeight(lead.weight(), !OPTIONS["DANGEROUS_PICKUPS"]) &&
      p->can_pickVolume(lead.volume()) && iter < inv_chars.size()) {
    p->i_add(lead);}
    else
   g->m.add_item_or_charges(p->posx, p->posy, lead);

  p->practice(g->turn, "fabrication", rng(1, multiply / 5 + 1));
}

void iuse::boltcutters(game *g, player *p, item *it, bool t)
{
 int dirx, diry;
 if(!g->choose_adjacent(_("Cut up metal"),dirx,diry))
  return;

if (dirx == p->posx && diry == p->posy) {
  g->add_msg_if_player(p, _("You neatly sever all of the veins\nand arteries in your body. Oh wait,\nNever mind."));
  return;
}
 if (g->m.ter(dirx, diry) == t_chaingate_l) {
  p->moves -= 100;
  g->m.ter_set(dirx, diry, t_chaingate_c);
  g->sound(dirx, diry, 5, _("Gachunk!"));
  g->m.spawn_item(p->posx, p->posy, "scrap", 0, 3);
 } else if (g->m.ter(dirx, diry) == t_chainfence_v || g->m.ter(dirx, diry) == t_chainfence_h) {
  p->moves -= 500;
  g->m.ter_set(dirx, diry, t_chainfence_posts);
  g->sound(dirx, diry, 5,_("Snick, snick, gachunk!"));
  g->m.spawn_item(dirx, diry, "wire", 0, 20);
 } else {
  g->add_msg(_("You can't cut that."));
 }
}

void iuse::mop(game *g, player *p, item *it, bool t)
{
 int dirx, diry;
 if(!g->choose_adjacent("Mop",dirx,diry))
  return;

 if (dirx == p->posx && diry == p->posy) {
   g->add_msg_if_player(p,_("You mop yourself up."));
   g->add_msg_if_player(p,_("The universe implodes and reforms around you."));
   return;
}
  if (g->m.moppable_items_at(dirx, diry)) {
   g->m.mop_spills(dirx, diry);
   g->add_msg(_("You mop up the spill"));
   p->moves -= 15;
 } else {
  g->add_msg_if_player(p,_("There's nothing to mop there."));
 }
}
void iuse::rag(game *g, player *p, item *it, bool t)
{
 if (p->has_disease("bleed")){
  if (one_in(2)){
   g->add_msg_if_player(p,_("You managed to stop the bleeding."));
   p->rem_disease("bleed");
  } else {
   g->add_msg_if_player(p,_("You couldn't stop the bleeding."));
  }
  p->use_charges("rag", 1);
  it->make(g->itypes["rag_bloody"]);
 } else {
  g->add_msg_if_player(p,_("You're not bleeding enough to need your %s."), it->type->name.c_str());
 }
}

void iuse::pda(game *g, player *p, item *it, bool t)
{
 if (it->charges == 0)
  g->add_msg_if_player(p,_("The PDA's batteries are dead."));
 else {
  g->add_msg_if_player(p,_("You activate the flashlight app."));
  it->make(g->itypes["pda_flashlight"]);
  it->active = true;
  it->charges --;
 }
}

void iuse::pda_flashlight(game *g, player *p, item *it, bool t)
{
 if (t) {	// Normal use
// Do nothing... player::active_light and the lightmap::generate deal with this
 } else {	// Turning it off
  g->add_msg_if_player(p,_("The PDA screen goes blank."));
  it->make(g->itypes["pda"]);
  it->active = false;
 }
}

void iuse::LAW(game *g, player *p, item *it, bool t)
{
 g->add_msg_if_player(p,_("You pull the activating lever, readying the LAW to fire."));
 it->make(g->itypes["LAW"]);
 it->charges++;
 // When converting a tool to a gun, you need to set the current ammo type, this is usually done when a gun is reloaded.
 it->curammo = dynamic_cast<it_ammo*>(g->itypes["66mm_HEAT"]);
}

/* MACGUFFIN FUNCTIONS
 * These functions should refer to it->associated_mission for the particulars
 */
void iuse::mcg_note(game *g, player *p, item *it, bool t)
{
 std::stringstream message;
 message << "Dear " << it->name << ":\n";
/*
 faction* fac = NULL;
 direction dir = NORTH;
// Pick an associated faction
 switch (it->associated_mission) {
 case MISSION_FIND_FAMILY_FACTION:
  fac = &(g->factions[rng(0, g->factions.size() - 1)]);
  break;
 case MISSION_FIND_FAMILY_KIDNAPPER:
  fac = g->random_evil_faction();
  break;
 }
// Calculate where that faction is
 if (fac != NULL) {
  int omx = g->cur_om->posx, omy = g->cur_om->posy;
  if (fac->omx != g->cur_om->posx || fac->omx != g->cur_om->posy)
   dir = direction_from(omx, omy, fac->omx, fac->omy);
  else
   dir = direction_from(g->levx, g->levy, fac->mapx, fac->mapy);
 }
// Produce the note and generate the next mission
 switch (it->associated_mission) {
 case MISSION_FIND_FAMILY_FACTION:
  if (fac->name == "The army")
   message << "\
I've been rescued by an army patrol.  They're taking me\n\
to their outpost to the " << direction_name(dir) << ".\n\
Please meet me there.  I need to know you're alright.";
  else
   message << "\
This group came through, looking for survivors.  They\n\
said they were members of this group calling itself\n" << fac->name << ".\n\
They've got a settlement to the " << direction_name(dir) << ", so\n\
I guess I'm heading there.  Meet me there as soon as\n\
you can, I need to know you're alright.";
  break;


  popup(message.str().c_str());
*/
}

void iuse::artifact(game *g, player *p, item *it, bool t)
{
 if (!it->is_artifact()) {
  debugmsg("iuse::artifact called on a non-artifact item! %s",
           it->tname().c_str());
  return;
 } else if (!it->is_tool()) {
  debugmsg("iuse::artifact called on a non-tool artifact! %s",
           it->tname().c_str());
  return;
 }
 it_artifact_tool *art = dynamic_cast<it_artifact_tool*>(it->type);
 int num_used = rng(1, art->effects_activated.size());
 if (num_used < art->effects_activated.size())
  num_used += rng(1, art->effects_activated.size() - num_used);

 std::vector<art_effect_active> effects = art->effects_activated;
 for (int i = 0; i < num_used; i++) {
  int index = rng(0, effects.size() - 1);
  art_effect_active used = effects[index];
  effects.erase(effects.begin() + index);

  switch (used) {
  case AEA_STORM: {
   g->sound(p->posx, p->posy, 10, _("Ka-BOOM!"));
   int num_bolts = rng(2, 4);
   for (int j = 0; j < num_bolts; j++) {
    int xdir = 0, ydir = 0;
    while (xdir == 0 && ydir == 0) {
     xdir = rng(-1, 1);
     ydir = rng(-1, 1);
    }
    int dist = rng(4, 12);
    int boltx = p->posx, bolty = p->posy;
    for (int n = 0; n < dist; n++) {
     boltx += xdir;
     bolty += ydir;
     g->m.add_field(g, boltx, bolty, fd_electricity, rng(2, 3));
     if (one_in(4)) {
      if (xdir == 0)
       xdir = rng(0, 1) * 2 - 1;
      else
       xdir = 0;
     }
     if (one_in(4)) {
      if (ydir == 0)
       ydir = rng(0, 1) * 2 - 1;
      else
       ydir = 0;
     }
    }
   }
  } break;

  case AEA_FIREBALL: {
   point fireball = g->look_around();
   if (fireball.x != -1 && fireball.y != -1)
    g->explosion(fireball.x, fireball.y, 8, 0, true);
  } break;

  case AEA_ADRENALINE:
   g->add_msg_if_player(p,_("You're filled with a roaring energy!"));
   p->add_disease("adrenaline", rng(200, 250));
   break;

  case AEA_MAP: {
   bool new_map = false;
   for (int x = int(g->levx / 2) - 20; x <= int(g->levx / 2) + 20; x++) {
    for (int y = int(g->levy / 2) - 20; y <= int(g->levy / 2) + 20; y++) {
     if (!g->cur_om->seen(x, y, g->levz)) {
      new_map = true;
      g->cur_om->seen(x, y, g->levz) = true;
     }
    }
   }
   if (new_map) {
    g->add_msg_if_player(p,_("You have a vision of the surrounding area..."));
    p->moves -= 100;
   }
  } break;

  case AEA_BLOOD: {
   bool blood = false;
   for (int x = p->posx - 4; x <= p->posx + 4; x++) {
    for (int y = p->posy - 4; y <= p->posy + 4; y++) {
     if (!one_in(4) && g->m.add_field(g, x, y, fd_blood, 3) &&
         (blood || g->u_see(x, y)))
      blood = true;
    }
   }
   if (blood)
    g->add_msg_if_player(p,_("Blood soaks out of the ground and walls."));
  } break;

  case AEA_FATIGUE: {
   g->add_msg_if_player(p,_("The fabric of space seems to decay."));
   int x = rng(p->posx - 3, p->posx + 3), y = rng(p->posy - 3, p->posy + 3);
    g->m.add_field(g, x, y, fd_fatigue, rng(1, 2));
  } break;

  case AEA_ACIDBALL: {
   point acidball = g->look_around();
   if (acidball.x != -1 && acidball.y != -1) {
    for (int x = acidball.x - 1; x <= acidball.x + 1; x++) {
     for (int y = acidball.y - 1; y <= acidball.y + 1; y++) {
       g->m.add_field(g, x, y, fd_acid, rng(2, 3));
     }
    }
   }
  } break;

  case AEA_PULSE:
   g->sound(p->posx, p->posy, 30, _("The earth shakes!"));
   for (int x = p->posx - 2; x <= p->posx + 2; x++) {
    for (int y = p->posy - 2; y <= p->posy + 2; y++) {
     std::string junk;
     g->m.bash(x, y, 40, junk);
     g->m.bash(x, y, 40, junk);  // Multibash effect, so that doors &c will fall
     g->m.bash(x, y, 40, junk);
     if (g->m.is_destructable(x, y) && rng(1, 10) >= 3)
      g->m.ter_set(x, y, t_rubble);
    }
   }
   break;

  case AEA_HEAL:
   g->add_msg_if_player(p,_("You feel healed."));
   p->healall(2);
   break;

  case AEA_CONFUSED:
   for (int x = p->posx - 8; x <= p->posx + 8; x++) {
    for (int y = p->posy - 8; y <= p->posy + 8; y++) {
     int mondex = g->mon_at(x, y);
     if (mondex != -1)
      g->z[mondex].add_effect(ME_STUNNED, rng(5, 15));
    }
   }

  case AEA_ENTRANCE:
   for (int x = p->posx - 8; x <= p->posx + 8; x++) {
    for (int y = p->posy - 8; y <= p->posy + 8; y++) {
     int mondex = g->mon_at(x, y);
     if (mondex != -1 &&  g->z[mondex].friendly == 0 &&
         rng(0, 600) > g->z[mondex].hp)
      g->z[mondex].make_friendly();
    }
   }
   break;

  case AEA_BUGS: {
   int roll = rng(1, 10);
   mon_id bug = mon_null;
   int num = 0;
   std::vector<point> empty;
   for (int x = p->posx - 1; x <= p->posx + 1; x++) {
    for (int y = p->posy - 1; y <= p->posy + 1; y++) {
     if (g->is_empty(x, y))
      empty.push_back( point(x, y) );
    }
   }
   if (empty.empty() || roll <= 4)
    g->add_msg_if_player(p,_("Flies buzz around you."));
   else if (roll <= 7) {
    g->add_msg_if_player(p,_("Giant flies appear!"));
    bug = mon_fly;
    num = rng(2, 4);
   } else if (roll <= 9) {
    g->add_msg_if_player(p,_("Giant bees appear!"));
    bug = mon_bee;
    num = rng(1, 3);
   } else {
    g->add_msg_if_player(p,_("Giant wasps appear!"));
    bug = mon_wasp;
    num = rng(1, 2);
   }
   if (bug != mon_null) {
    monster spawned(g->mtypes[bug]);
    spawned.friendly = -1;
    for (int j = 0; j < num && !empty.empty(); j++) {
     int index_inner = rng(0, empty.size() - 1);
     point spawnp = empty[index_inner];
     empty.erase(empty.begin() + index_inner);
     spawned.spawn(spawnp.x, spawnp.y);
     g->z.push_back(spawned);
    }
   }
  } break;

  case AEA_TELEPORT:
   g->teleport(p);
   break;

  case AEA_LIGHT:
   g->add_msg_if_player(p,_("The %s glows brightly!"), it->tname().c_str());
   g->add_event(EVENT_ARTIFACT_LIGHT, int(g->turn) + 30);
   break;

  case AEA_GROWTH: {
   monster tmptriffid(g->mtypes[0], p->posx, p->posy);
   mattack tmpattack;
   tmpattack.growplants(g, &tmptriffid);
  } break;

  case AEA_HURTALL:
   for (int j = 0; j < g->z.size(); j++)
    g->z[j].hurt(rng(0, 5));
   break;

  case AEA_RADIATION:
   g->add_msg(_("Horrible gasses are emitted!"));
   for (int x = p->posx - 1; x <= p->posx + 1; x++) {
    for (int y = p->posy - 1; y <= p->posy + 1; y++)
     g->m.add_field(g, x, y, fd_nuke_gas, rng(2, 3));
   }
   break;

  case AEA_PAIN:
   g->add_msg_if_player(p,_("You're wracked with pain!"));
   p->pain += rng(5, 15);
   break;

  case AEA_MUTATE:
   if (!one_in(3))
    p->mutate(g);
   break;

  case AEA_PARALYZE:
   g->add_msg_if_player(p,_("You're paralyzed!"));
   p->moves -= rng(50, 200);
   break;

  case AEA_FIRESTORM: {
   g->add_msg_if_player(p,_("Fire rains down around you!"));
		 std::vector<point> ps = closest_points_first(3, p->posx, p->posy);
   for(std::vector<point>::iterator p_it = ps.begin(); p_it != ps.end(); p_it++)
			{
				if (!one_in(3)) {
					g->m.add_field(g, *p_it, fd_fire, 1 + rng(0, 1) * rng(0, 1), 30);
				}
			}
   break;
		}

  case AEA_ATTENTION:
   g->add_msg_if_player(p,_("You feel like your action has attracted attention."));
   p->add_disease("attention", 600 * rng(1, 3));
   break;

  case AEA_TELEGLOW:
   g->add_msg_if_player(p,_("You feel unhinged."));
   p->add_disease("teleglow", 100 * rng(3, 12));
   break;

  case AEA_NOISE:
   g->add_msg_if_player(p,_("Your %s emits a deafening boom!"), it->tname().c_str());
   g->sound(p->posx, p->posy, 100, "");
   break;

  case AEA_SCREAM:
   g->add_msg_if_player(p,_("Your %s screams disturbingly."), it->tname().c_str());
   g->sound(p->posx, p->posy, 40, "");
   p->add_morale(MORALE_SCREAM, -10, 0, 300, 5);
   break;

  case AEA_DIM:
   g->add_msg_if_player(p,_("The sky starts to dim."));
   g->add_event(EVENT_DIM, int(g->turn) + 50);
   break;

  case AEA_FLASH:
   g->add_msg_if_player(p,_("The %s flashes brightly!"), it->tname().c_str());
   g->flashbang(p->posx, p->posy);
   break;

  case AEA_VOMIT:
   g->add_msg_if_player(p,_("A wave of nausea passes through you!"));
   p->vomit(g);
   break;

  case AEA_SHADOWS: {
   int num_shadows = rng(4, 8);
   monster spawned(g->mtypes[mon_shadow]);
   int num_spawned = 0;
   for (int j = 0; j < num_shadows; j++) {
    int tries = 0, monx, mony, junk;
    do {
     if (one_in(2)) {
      monx = rng(p->posx - 5, p->posx + 5);
      mony = (one_in(2) ? p->posy - 5 : p->posy + 5);
     } else {
      monx = (one_in(2) ? p->posx - 5 : p->posx + 5);
      mony = rng(p->posy - 5, p->posy + 5);
     }
    } while (tries < 5 && !g->is_empty(monx, mony) &&
             !g->m.sees(monx, mony, p->posx, p->posy, 10, junk));
    if (tries < 5) {
     num_spawned++;
     spawned.sp_timeout = rng(8, 20);
     spawned.spawn(monx, mony);
     g->z.push_back(spawned);
    }
   }
   if (num_spawned > 1)
    g->add_msg_if_player(p,_("Shadows form around you."));
   else if (num_spawned == 1)
    g->add_msg_if_player(p,_("A shadow forms nearby."));
  } break;

  }
 }
}

void iuse::spray_can(game *g, player *p, item *it, bool t)
{
    // We have to access the actual it_tool class to figure out how many charges this thing uses.
    // Because the charges have already been removed in player::use, we will have to refund the charges if the user cancels.
    // This is a stupid hack, but it's the only way short of rewriting all of the iuse:: functions to draw their own charges as needed.

    it_tool *tool = dynamic_cast<it_tool*>(it->type);
    int charges_per_use = tool->charges_per_use;

    if ( it->type->id ==  _("permanent_marker")  )
    {
        int ret=menu(true, _("Write on what?"), _("The ground"), _("An item"), _("Cancel"), NULL );

        if (ret == 2 )
        {
            // inscribe_item returns false if the action fails or is canceled somehow.
            bool canceled_inscription = !inscribe_item( g, p, _("Write"), _("Written"), false );
            if( canceled_inscription )
            {
                //Refund the charges, because the inscription was never made.
                it->charges += charges_per_use;
            }
            return;
        }
        else if ( ret != 1) // User chose cancel or some other undefined key.
        {
            //Refund the charges, because the player canceled the action.
            it->charges += charges_per_use;
            return;
        }
    }

    bool ismarker = (it->type->id=="permanent_marker");

    std::string message = string_input_popup(ismarker?_("Write what?"):_("Spray what?"),0,"","","graffiti");

    if(message.empty())
    {
        //Refund the charges, because the player canceled the action.
        it->charges += charges_per_use;
    }
    else
    {
        if(g->m.add_graffiti(g, p->posx, p->posy, message))
        {
            g->add_msg(
                ismarker?
                _("You write a message on the ground.") :
                _("You spray a message on the ground.")
            );
        }
        else
        {
            g->add_msg(
                ismarker?
                _("You fail to write a message here.") :
                _("You fail to spray a message here.")
            );

            // Refuned the charges, because the grafitti failed.
            it->charges += charges_per_use;
        }
    }
}

void iuse::heatpack(game *g, player *p, item *it, bool t)
{
	char ch = g->inv(_("Heat up what?"));
	item* heat = &(p->i_at(ch));
	if (heat->type->id == "null") {
		g->add_msg(_("You do not have that item!"));
		return;
	}
	if (heat->type->is_food()) {
		p->moves -= 300;
		g->add_msg(_("You heat up the food."));
		heat->item_tags.insert("HOT");
		heat->active = true;
		heat->item_counter = 600;		// sets the hot food flag for 60 minutes
		it->make(g->itypes["heatpack_used"]);
		return;
  } else 	if (heat->is_food_container()) {
		p->moves -= 300;
		g->add_msg(_("You heat up the food."));
		heat->contents[0].item_tags.insert("HOT");
		heat->contents[0].active = true;
		heat->contents[0].item_counter = 600;		// sets the hot food flag for 60 minutes
		it->make(g->itypes["heatpack_used"]);
		return;
	}
  { g->add_msg(_("You can't heat that up!"));
 } return;
}

void iuse::dejar(game *g, player *p, item *it, bool t)
{
    if( (it->type->id).substr(0,4) == "jar_" ) {
        g->add_msg_if_player(p,_("You open the jar, exposing it to the atmosphere."));
    } else if( (it->type->id).substr(0,4) == "bag_" ) {
        g->add_msg_if_player(p,_("You open the vacuum pack, exposing it to the atmosphere."));
    } else {
        // No matching substring, bail out.
        return;
    }

    // Strips off "jar_" or "bag_" from the id to get the content type.
    itype_id ujfood = (it->type->id).substr(4);
    // temp create item to discover container
    item ujitem( g->itypes[ujfood], 0 );
    //discovering container
    itype_id ujcont = (dynamic_cast<it_comest*>(ujitem.type))->container;
    //turning "sealed jar of xxx" into container for "xxx"
    it->make( g->itypes[ujcont] );
    //shoving the "xxx" into the container
    it->contents.push_back( item( g->itypes[ujfood], 0 ) );
    it->contents[0].bday = g->turn + 3600 - (g->turn % 3600);
}

void iuse::rad_badge(game *g, player *p, item *it, bool t)
{
    g->add_msg_if_player(p,_("You remove the badge from its wrapper, exposing it to ambient radiation."));
    it->make(g->itypes["rad_badge"]);
}

void iuse::boots(game *g, player *p, item *it, bool t)
{
 int choice = -1;
 if (it->contents.size() == 0)
  choice = menu(true, _("Using boots:"), _("Put a knife in the boot"), _("Cancel"), NULL);
 else if (it->contents.size() == 1)
  choice = menu(true, _("Take what:"), it->contents[0].tname().c_str(), _("Put a knife in the boot"), _("Cancel"), NULL);
 else
  choice = menu(true, _("Take what:"), it->contents[0].tname().c_str(), it->contents[1].tname().c_str(), _("Cancel"), NULL);

 if ((it->contents.size() > 0 && choice == 1) || // Pull 1st
     (it->contents.size() > 1 && choice == 2)) {  // Pull 2nd
  p->moves -= 15;
  item knife = it->contents[choice - 1];
  if (!p->is_armed() || p->wield(g, -3)) {
   p->i_add(knife);
   p->wield(g, knife.invlet);
   it->contents.erase(it->contents.begin() + choice - 1);
  }
 } else if ((it->contents.size() == 0 && choice == 1) || // Put 1st
            (it->contents.size() == 1 && choice == 2)) { // Put 2st
  char ch = g->inv_type(_("Put what?"), IC_TOOL);
  item* put = &(p->i_at(ch));
  if (put == NULL || put->is_null()) {
   g->add_msg_if_player(p, _("You do not have that item!"));
   return;
  }
  if (put->type->use != &iuse::knife) {
   g->add_msg_if_player(p, _("That isn't knife!"));
   return;
  }
  if (put->type->volume > 5) {
   g->add_msg_if_player(p, _("That item does not fit in your boot!"));
   return;
  }
  p->moves -= 30;
  g->add_msg_if_player(p, _("You put the %s in your boot."), put->tname().c_str());
  it->put_in(p->i_rem(ch));
 }
}

void iuse::towel(game *g, player *p, item *it, bool t)
{
    // check if player is wet
    if( abs(p->has_morale(MORALE_WET)) )
    {
        p->rem_morale(MORALE_WET);
        g->add_msg_if_player(p,_("You use the %s to dry off!"), it->name.c_str());
    }
    else
    {
        g->add_msg_if_player(p,_("You are already dry, %s has no effect"), it->name.c_str());
    }
}

void iuse::unfold_bicycle(game *g, player *p, item *it, bool t)
{
    vehicle *bicycle = g->m.add_vehicle( g, veh_bicycle, p->posx, p->posy, 0, 0, 0);
    if( bicycle ) {
        // Mark the vehicle as foldable.
        bicycle->tags.insert("convertible");
        // Restore HP of parts if we stashed them previously.
        if( it->item_vars.count("folding_bicycle_parts") ) {
            std::istringstream part_hps;
            part_hps.str(it->item_vars["folding_bicycle_parts"]);
            for (int p = 0; p < bicycle->parts.size(); p++)
            {
                part_hps >> bicycle->parts[p].hp;
            }
        }
        g->add_msg_if_player(p, _("You painstakingly unfold the bicycle and make it ready to ride."));
        p->moves -= 500;
        it->invlet = 0;
    } else {
        g->add_msg_if_player(p, _("There's no room to unfold the bicycle."));
    }
}<|MERGE_RESOLUTION|>--- conflicted
+++ resolved
@@ -779,12 +779,8 @@
   return;
 // If we have the marloss in our veins, we are a "breeder" and will spread
 // alien lifeforms.
-<<<<<<< HEAD
+ p->add_memorial_log("Ate a marloss berry.");
  if (p->has_trait("MARLOSS")) {
-=======
- p->add_memorial_log("Ate a marloss berry.");
- if (p->has_trait(PF_MARLOSS)) {
->>>>>>> 8500b3a8
   g->add_msg_if_player(p,_("As you eat the berry, you have a near-religious experience, feeling at one with your surroundings..."));
   p->add_morale(MORALE_MARLOSS, 100, 1000);
   p->hunger = -100;
