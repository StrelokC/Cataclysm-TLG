--- conflicted
+++ resolved
@@ -26,13 +26,9 @@
     //Setup
     Item_factory();
     void init();
-<<<<<<< HEAD
     void reinit();
-    void init(game* main_game) throw (std::string);
-=======
     void init_old();
     void register_iuse_lua(const char* name, int lua_function);
->>>>>>> 961aeacc
 
     void load_item_group(JsonObject &jsobj);
 
